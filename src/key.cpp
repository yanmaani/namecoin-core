// Copyright (c) 2009-2018 The Bitcoin Core developers
// Copyright (c) 2017 The Zcash developers
// Distributed under the MIT software license, see the accompanying
// file COPYING or http://www.opensource.org/licenses/mit-license.php.

#include <key.h>

#include <arith_uint256.h>
#include <crypto/common.h>
#include <crypto/hmac_sha512.h>
#include <random.h>

#include <secp256k1.h>
#include <secp256k1_recovery.h>

static secp256k1_context* secp256k1_context_sign = nullptr;

/** These functions are taken from the libsecp256k1 distribution and are very ugly. */

/**
 * This parses a format loosely based on a DER encoding of the ECPrivateKey type from
 * section C.4 of SEC 1 <http://www.secg.org/sec1-v2.pdf>, with the following caveats:
 *
 * * The octet-length of the SEQUENCE must be encoded as 1 or 2 octets. It is not
 *   required to be encoded as one octet if it is less than 256, as DER would require.
 * * The octet-length of the SEQUENCE must not be greater than the remaining
 *   length of the key encoding, but need not match it (i.e. the encoding may contain
 *   junk after the encoded SEQUENCE).
 * * The privateKey OCTET STRING is zero-filled on the left to 32 octets.
 * * Anything after the encoding of the privateKey OCTET STRING is ignored, whether
 *   or not it is validly encoded DER.
 *
 * out32 must point to an output buffer of length at least 32 bytes.
 */
static int ec_privkey_import_der(const secp256k1_context* ctx, unsigned char *out32, const unsigned char *privkey, size_t privkeylen) {
    const unsigned char *end = privkey + privkeylen;
    memset(out32, 0, 32);
    /* sequence header */
    if (end - privkey < 1 || *privkey != 0x30u) {
        return 0;
    }
    privkey++;
    /* sequence length constructor */
    if (end - privkey < 1 || !(*privkey & 0x80u)) {
        return 0;
    }
    ptrdiff_t lenb = *privkey & ~0x80u; privkey++;
    if (lenb < 1 || lenb > 2) {
        return 0;
    }
    if (end - privkey < lenb) {
        return 0;
    }
    /* sequence length */
    ptrdiff_t len = privkey[lenb-1] | (lenb > 1 ? privkey[lenb-2] << 8 : 0u);
    privkey += lenb;
    if (end - privkey < len) {
        return 0;
    }
    /* sequence element 0: version number (=1) */
    if (end - privkey < 3 || privkey[0] != 0x02u || privkey[1] != 0x01u || privkey[2] != 0x01u) {
        return 0;
    }
    privkey += 3;
    /* sequence element 1: octet string, up to 32 bytes */
    if (end - privkey < 2 || privkey[0] != 0x04u) {
        return 0;
    }
    ptrdiff_t oslen = privkey[1];
    privkey += 2;
    if (oslen > 32 || end - privkey < oslen) {
        return 0;
    }
    memcpy(out32 + (32 - oslen), privkey, oslen);
    if (!secp256k1_ec_seckey_verify(ctx, out32)) {
        memset(out32, 0, 32);
        return 0;
    }
    return 1;
}

/**
 * This serializes to a DER encoding of the ECPrivateKey type from section C.4 of SEC 1
 * <http://www.secg.org/sec1-v2.pdf>. The optional parameters and publicKey fields are
 * included.
 *
 * privkey must point to an output buffer of length at least CKey::PRIVATE_KEY_SIZE bytes.
 * privkeylen must initially be set to the size of the privkey buffer. Upon return it
 * will be set to the number of bytes used in the buffer.
 * key32 must point to a 32-byte raw private key.
 */
static int ec_privkey_export_der(const secp256k1_context *ctx, unsigned char *privkey, size_t *privkeylen, const unsigned char *key32, bool compressed) {
    assert(*privkeylen >= CKey::PRIVATE_KEY_SIZE);
    secp256k1_pubkey pubkey;
    size_t pubkeylen = 0;
    if (!secp256k1_ec_pubkey_create(ctx, &pubkey, key32)) {
        *privkeylen = 0;
        return 0;
    }
    if (compressed) {
        static const unsigned char begin[] = {
            0x30,0x81,0xD3,0x02,0x01,0x01,0x04,0x20
        };
        static const unsigned char middle[] = {
            0xA0,0x81,0x85,0x30,0x81,0x82,0x02,0x01,0x01,0x30,0x2C,0x06,0x07,0x2A,0x86,0x48,
            0xCE,0x3D,0x01,0x01,0x02,0x21,0x00,0xFF,0xFF,0xFF,0xFF,0xFF,0xFF,0xFF,0xFF,0xFF,
            0xFF,0xFF,0xFF,0xFF,0xFF,0xFF,0xFF,0xFF,0xFF,0xFF,0xFF,0xFF,0xFF,0xFF,0xFF,0xFF,
            0xFF,0xFF,0xFE,0xFF,0xFF,0xFC,0x2F,0x30,0x06,0x04,0x01,0x00,0x04,0x01,0x07,0x04,
            0x21,0x02,0x79,0xBE,0x66,0x7E,0xF9,0xDC,0xBB,0xAC,0x55,0xA0,0x62,0x95,0xCE,0x87,
            0x0B,0x07,0x02,0x9B,0xFC,0xDB,0x2D,0xCE,0x28,0xD9,0x59,0xF2,0x81,0x5B,0x16,0xF8,
            0x17,0x98,0x02,0x21,0x00,0xFF,0xFF,0xFF,0xFF,0xFF,0xFF,0xFF,0xFF,0xFF,0xFF,0xFF,
            0xFF,0xFF,0xFF,0xFF,0xFE,0xBA,0xAE,0xDC,0xE6,0xAF,0x48,0xA0,0x3B,0xBF,0xD2,0x5E,
            0x8C,0xD0,0x36,0x41,0x41,0x02,0x01,0x01,0xA1,0x24,0x03,0x22,0x00
        };
        unsigned char *ptr = privkey;
        memcpy(ptr, begin, sizeof(begin)); ptr += sizeof(begin);
        memcpy(ptr, key32, 32); ptr += 32;
        memcpy(ptr, middle, sizeof(middle)); ptr += sizeof(middle);
        pubkeylen = CPubKey::COMPRESSED_PUBLIC_KEY_SIZE;
        secp256k1_ec_pubkey_serialize(ctx, ptr, &pubkeylen, &pubkey, SECP256K1_EC_COMPRESSED);
        ptr += pubkeylen;
        *privkeylen = ptr - privkey;
        assert(*privkeylen == CKey::COMPRESSED_PRIVATE_KEY_SIZE);
    } else {
        static const unsigned char begin[] = {
            0x30,0x82,0x01,0x13,0x02,0x01,0x01,0x04,0x20
        };
        static const unsigned char middle[] = {
            0xA0,0x81,0xA5,0x30,0x81,0xA2,0x02,0x01,0x01,0x30,0x2C,0x06,0x07,0x2A,0x86,0x48,
            0xCE,0x3D,0x01,0x01,0x02,0x21,0x00,0xFF,0xFF,0xFF,0xFF,0xFF,0xFF,0xFF,0xFF,0xFF,
            0xFF,0xFF,0xFF,0xFF,0xFF,0xFF,0xFF,0xFF,0xFF,0xFF,0xFF,0xFF,0xFF,0xFF,0xFF,0xFF,
            0xFF,0xFF,0xFE,0xFF,0xFF,0xFC,0x2F,0x30,0x06,0x04,0x01,0x00,0x04,0x01,0x07,0x04,
            0x41,0x04,0x79,0xBE,0x66,0x7E,0xF9,0xDC,0xBB,0xAC,0x55,0xA0,0x62,0x95,0xCE,0x87,
            0x0B,0x07,0x02,0x9B,0xFC,0xDB,0x2D,0xCE,0x28,0xD9,0x59,0xF2,0x81,0x5B,0x16,0xF8,
            0x17,0x98,0x48,0x3A,0xDA,0x77,0x26,0xA3,0xC4,0x65,0x5D,0xA4,0xFB,0xFC,0x0E,0x11,
            0x08,0xA8,0xFD,0x17,0xB4,0x48,0xA6,0x85,0x54,0x19,0x9C,0x47,0xD0,0x8F,0xFB,0x10,
            0xD4,0xB8,0x02,0x21,0x00,0xFF,0xFF,0xFF,0xFF,0xFF,0xFF,0xFF,0xFF,0xFF,0xFF,0xFF,
            0xFF,0xFF,0xFF,0xFF,0xFE,0xBA,0xAE,0xDC,0xE6,0xAF,0x48,0xA0,0x3B,0xBF,0xD2,0x5E,
            0x8C,0xD0,0x36,0x41,0x41,0x02,0x01,0x01,0xA1,0x44,0x03,0x42,0x00
        };
        unsigned char *ptr = privkey;
        memcpy(ptr, begin, sizeof(begin)); ptr += sizeof(begin);
        memcpy(ptr, key32, 32); ptr += 32;
        memcpy(ptr, middle, sizeof(middle)); ptr += sizeof(middle);
        pubkeylen = CPubKey::PUBLIC_KEY_SIZE;
        secp256k1_ec_pubkey_serialize(ctx, ptr, &pubkeylen, &pubkey, SECP256K1_EC_UNCOMPRESSED);
        ptr += pubkeylen;
        *privkeylen = ptr - privkey;
        assert(*privkeylen == CKey::PRIVATE_KEY_SIZE);
    }
    return 1;
}

bool CKey::Check(const unsigned char *vch) {
    return secp256k1_ec_seckey_verify(secp256k1_context_sign, vch);
}

void CKey::MakeNewKey(bool fCompressedIn) {
    do {
        GetStrongRandBytes(keydata.data(), keydata.size());
    } while (!Check(keydata.data()));
    fValid = true;
    fCompressed = fCompressedIn;
}

<<<<<<< HEAD
bool CKey::SetPrivKey(const CPrivKey &privkey, bool fCompressedIn) {
    if (!ec_privkey_import_der(secp256k1_context_sign, (unsigned char*)begin(), &privkey[0], privkey.size()))
        return false;
    fCompressed = fCompressedIn;
    fValid = true;
    return true;
=======
bool CKey::Negate()
{
    assert(fValid);
    return secp256k1_ec_privkey_negate(secp256k1_context_sign, keydata.data());
>>>>>>> e0e322bc
}

CPrivKey CKey::GetPrivKey() const {
    assert(fValid);
    CPrivKey privkey;
    int ret;
    size_t privkeylen;
    privkey.resize(PRIVATE_KEY_SIZE);
    privkeylen = PRIVATE_KEY_SIZE;
    ret = ec_privkey_export_der(secp256k1_context_sign, privkey.data(), &privkeylen, begin(), fCompressed);
    assert(ret);
    privkey.resize(privkeylen);
    return privkey;
}

CPubKey CKey::GetPubKey() const {
    assert(fValid);
    secp256k1_pubkey pubkey;
    size_t clen = CPubKey::PUBLIC_KEY_SIZE;
    CPubKey result;
    int ret = secp256k1_ec_pubkey_create(secp256k1_context_sign, &pubkey, begin());
    assert(ret);
    secp256k1_ec_pubkey_serialize(secp256k1_context_sign, (unsigned char*)result.begin(), &clen, &pubkey, fCompressed ? SECP256K1_EC_COMPRESSED : SECP256K1_EC_UNCOMPRESSED);
    assert(result.size() == clen);
    assert(result.IsValid());
    return result;
}

// Check that the sig has a low R value and will be less than 71 bytes
bool SigHasLowR(const secp256k1_ecdsa_signature* sig)
{
    unsigned char compact_sig[64];
    secp256k1_ecdsa_signature_serialize_compact(secp256k1_context_sign, compact_sig, sig);

    // In DER serialization, all values are interpreted as big-endian, signed integers. The highest bit in the integer indicates
    // its signed-ness; 0 is positive, 1 is negative. When the value is interpreted as a negative integer, it must be converted
    // to a positive value by prepending a 0x00 byte so that the highest bit is 0. We can avoid this prepending by ensuring that
    // our highest bit is always 0, and thus we must check that the first byte is less than 0x80.
    return compact_sig[0] < 0x80;
}

bool CKey::Sign(const uint256 &hash, std::vector<unsigned char>& vchSig, bool grind, uint32_t test_case) const {
    if (!fValid)
        return false;
    vchSig.resize(CPubKey::SIGNATURE_SIZE);
    size_t nSigLen = CPubKey::SIGNATURE_SIZE;
    unsigned char extra_entropy[32] = {0};
    WriteLE32(extra_entropy, test_case);
    secp256k1_ecdsa_signature sig;
    uint32_t counter = 0;
    int ret = secp256k1_ecdsa_sign(secp256k1_context_sign, &sig, hash.begin(), begin(), secp256k1_nonce_function_rfc6979, (!grind && test_case) ? extra_entropy : nullptr);

    // Grind for low R
    while (ret && !SigHasLowR(&sig) && grind) {
        WriteLE32(extra_entropy, ++counter);
        ret = secp256k1_ecdsa_sign(secp256k1_context_sign, &sig, hash.begin(), begin(), secp256k1_nonce_function_rfc6979, extra_entropy);
    }
    assert(ret);
    secp256k1_ecdsa_signature_serialize_der(secp256k1_context_sign, vchSig.data(), &nSigLen, &sig);
    vchSig.resize(nSigLen);
    return true;
}

bool CKey::VerifyPubKey(const CPubKey& pubkey) const {
    if (pubkey.IsCompressed() != fCompressed) {
        return false;
    }
    unsigned char rnd[8];
    std::string str = "Bitcoin key verification\n";
    GetRandBytes(rnd, sizeof(rnd));
    uint256 hash;
    CHash256().Write((unsigned char*)str.data(), str.size()).Write(rnd, sizeof(rnd)).Finalize(hash.begin());
    std::vector<unsigned char> vchSig;
    Sign(hash, vchSig);
    return pubkey.Verify(hash, vchSig);
}

bool CKey::SignCompact(const uint256 &hash, std::vector<unsigned char>& vchSig) const {
    if (!fValid)
        return false;
    vchSig.resize(CPubKey::COMPACT_SIGNATURE_SIZE);
    int rec = -1;
    secp256k1_ecdsa_recoverable_signature sig;
    int ret = secp256k1_ecdsa_sign_recoverable(secp256k1_context_sign, &sig, hash.begin(), begin(), secp256k1_nonce_function_rfc6979, nullptr);
    assert(ret);
    ret = secp256k1_ecdsa_recoverable_signature_serialize_compact(secp256k1_context_sign, &vchSig[1], &rec, &sig);
    assert(ret);
    assert(rec != -1);
    vchSig[0] = 27 + rec + (fCompressed ? 4 : 0);
    return true;
}

bool CKey::Load(const CPrivKey &privkey, const CPubKey &vchPubKey, bool fSkipCheck=false) {
    if (!ec_privkey_import_der(secp256k1_context_sign, (unsigned char*)begin(), privkey.data(), privkey.size()))
        return false;
    fCompressed = vchPubKey.IsCompressed();
    fValid = true;

    if (fSkipCheck)
        return true;

    return VerifyPubKey(vchPubKey);
}

bool CKey::Derive(CKey& keyChild, ChainCode &ccChild, unsigned int nChild, const ChainCode& cc) const {
    assert(IsValid());
    assert(IsCompressed());
    std::vector<unsigned char, secure_allocator<unsigned char>> vout(64);
    if ((nChild >> 31) == 0) {
        CPubKey pubkey = GetPubKey();
        assert(pubkey.size() == CPubKey::COMPRESSED_PUBLIC_KEY_SIZE);
        BIP32Hash(cc, nChild, *pubkey.begin(), pubkey.begin()+1, vout.data());
    } else {
        assert(size() == 32);
        BIP32Hash(cc, nChild, 0, begin(), vout.data());
    }
    memcpy(ccChild.begin(), vout.data()+32, 32);
    memcpy((unsigned char*)keyChild.begin(), begin(), 32);
    bool ret = secp256k1_ec_privkey_tweak_add(secp256k1_context_sign, (unsigned char*)keyChild.begin(), vout.data());
    keyChild.fCompressed = true;
    keyChild.fValid = ret;
    return ret;
}

bool CExtKey::Derive(CExtKey &out, unsigned int _nChild) const {
    out.nDepth = nDepth + 1;
    CKeyID id = key.GetPubKey().GetID();
    memcpy(&out.vchFingerprint[0], &id, 4);
    out.nChild = _nChild;
    return key.Derive(out.key, out.chaincode, _nChild, chaincode);
}

void CExtKey::SetSeed(const unsigned char *seed, unsigned int nSeedLen) {
    static const unsigned char hashkey[] = {'B','i','t','c','o','i','n',' ','s','e','e','d'};
    std::vector<unsigned char, secure_allocator<unsigned char>> vout(64);
    CHMAC_SHA512(hashkey, sizeof(hashkey)).Write(seed, nSeedLen).Finalize(vout.data());
    key.Set(vout.data(), vout.data() + 32, true);
    memcpy(chaincode.begin(), vout.data() + 32, 32);
    nDepth = 0;
    nChild = 0;
    memset(vchFingerprint, 0, sizeof(vchFingerprint));
}

CExtPubKey CExtKey::Neuter() const {
    CExtPubKey ret;
    ret.nDepth = nDepth;
    memcpy(&ret.vchFingerprint[0], &vchFingerprint[0], 4);
    ret.nChild = nChild;
    ret.pubkey = key.GetPubKey();
    ret.chaincode = chaincode;
    return ret;
}

void CExtKey::Encode(unsigned char code[BIP32_EXTKEY_SIZE]) const {
    code[0] = nDepth;
    memcpy(code+1, vchFingerprint, 4);
    code[5] = (nChild >> 24) & 0xFF; code[6] = (nChild >> 16) & 0xFF;
    code[7] = (nChild >>  8) & 0xFF; code[8] = (nChild >>  0) & 0xFF;
    memcpy(code+9, chaincode.begin(), 32);
    code[41] = 0;
    assert(key.size() == 32);
    memcpy(code+42, key.begin(), 32);
}

void CExtKey::Decode(const unsigned char code[BIP32_EXTKEY_SIZE]) {
    nDepth = code[0];
    memcpy(vchFingerprint, code+1, 4);
    nChild = (code[5] << 24) | (code[6] << 16) | (code[7] << 8) | code[8];
    memcpy(chaincode.begin(), code+9, 32);
    key.Set(code+42, code+BIP32_EXTKEY_SIZE, true);
}

bool ECC_InitSanityCheck() {
    CKey key;
    key.MakeNewKey(true);
    CPubKey pubkey = key.GetPubKey();
    return key.VerifyPubKey(pubkey);
}

void ECC_Start() {
    assert(secp256k1_context_sign == nullptr);

    secp256k1_context *ctx = secp256k1_context_create(SECP256K1_CONTEXT_SIGN);
    assert(ctx != nullptr);

    {
        // Pass in a random blinding seed to the secp256k1 context.
        std::vector<unsigned char, secure_allocator<unsigned char>> vseed(32);
        GetRandBytes(vseed.data(), 32);
        bool ret = secp256k1_context_randomize(ctx, vseed.data());
        assert(ret);
    }

    secp256k1_context_sign = ctx;
}

void ECC_Stop() {
    secp256k1_context *ctx = secp256k1_context_sign;
    secp256k1_context_sign = nullptr;

    if (ctx) {
        secp256k1_context_destroy(ctx);
    }
}<|MERGE_RESOLUTION|>--- conflicted
+++ resolved
@@ -163,19 +163,18 @@
     fCompressed = fCompressedIn;
 }
 
-<<<<<<< HEAD
 bool CKey::SetPrivKey(const CPrivKey &privkey, bool fCompressedIn) {
     if (!ec_privkey_import_der(secp256k1_context_sign, (unsigned char*)begin(), &privkey[0], privkey.size()))
         return false;
     fCompressed = fCompressedIn;
     fValid = true;
     return true;
-=======
+}
+
 bool CKey::Negate()
 {
     assert(fValid);
     return secp256k1_ec_privkey_negate(secp256k1_context_sign, keydata.data());
->>>>>>> e0e322bc
 }
 
 CPrivKey CKey::GetPrivKey() const {
