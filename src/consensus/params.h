// Copyright (c) 2009-2010 Satoshi Nakamoto
// Copyright (c) 2009-2016 The Bitcoin Core developers
// Distributed under the MIT software license, see the accompanying
// file COPYING or http://www.opensource.org/licenses/mit-license.php.

#ifndef BITCOIN_CONSENSUS_PARAMS_H
#define BITCOIN_CONSENSUS_PARAMS_H

#include "uint256.h"
#include <map>
#include <string>

namespace Consensus {

enum DeploymentPos
{
    DEPLOYMENT_TESTDUMMY,
    DEPLOYMENT_CSV, // Deployment of BIP68, BIP112, and BIP113.
    DEPLOYMENT_SEGWIT, // Deployment of BIP141, BIP143, and BIP147.
    // NOTE: Also add new deployments to VersionBitsDeploymentInfo in versionbits.cpp
    MAX_VERSION_BITS_DEPLOYMENTS
};

/**
 * Struct for each individual consensus rule change using BIP9.
 */
struct BIP9Deployment {
    /** Bit position to select the particular bit in nVersion. */
    int bit;
    /** Start MedianTime for version bits miner confirmation. Can be a date in the past */
    int64_t nStartTime;
    /** Timeout/expiry MedianTime for the deployment attempt. */
    int64_t nTimeout;
};

/**
 * Parameters that influence chain consensus.
 */
struct Params {
    uint256 hashGenesisBlock;
    int nSubsidyHalvingInterval;
    /** Block height and hash at which BIP34 becomes active */
    int BIP34Height;
    uint256 BIP34Hash;
    /** Block height at which BIP65 becomes active */
    int BIP65Height;
    /** Block height at which BIP66 becomes active */
    int BIP66Height;
    /**
     * Minimum blocks including miner confirmation of the total of 2016 blocks in a retargetting period,
     * (nPowTargetTimespan / nPowTargetSpacing) which is also used for BIP9 deployments.
     * Examples: 1916 for 95%, 1512 for testchains.
     */
    uint32_t nRuleChangeActivationThreshold;
    uint32_t nMinerConfirmationWindow;
    BIP9Deployment vDeployments[MAX_VERSION_BITS_DEPLOYMENTS];
    /** Proof of work parameters */
    uint256 powLimit;
    bool fPowAllowMinDifficultyBlocks;
    bool fPowNoRetargeting;
    int64_t nPowTargetSpacing;
    int64_t nPowTargetTimespan;
    int64_t DifficultyAdjustmentInterval() const { return nPowTargetTimespan / nPowTargetSpacing; }
    uint256 nMinimumChainWork;
<<<<<<< HEAD
    /** Auxpow parameters */
    int32_t nAuxpowChainId;
    int nAuxpowStartHeight;
    bool fStrictChainId;
    int nLegacyBlocksBefore; // -1 for "always allow"

    /**
     * Check whether or not to allow legacy blocks at the given height.
     * @param nHeight Height of the block to check.
     * @return True if it is allowed to have a legacy version.
     */
    bool AllowLegacyBlocks(unsigned nHeight) const
    {
        if (nLegacyBlocksBefore < 0)
            return true;
        return static_cast<int> (nHeight) < nLegacyBlocksBefore;
    }
=======
    uint256 defaultAssumeValid;
>>>>>>> af01cd3a
};
} // namespace Consensus

#endif // BITCOIN_CONSENSUS_PARAMS_H<|MERGE_RESOLUTION|>--- conflicted
+++ resolved
@@ -62,7 +62,8 @@
     int64_t nPowTargetTimespan;
     int64_t DifficultyAdjustmentInterval() const { return nPowTargetTimespan / nPowTargetSpacing; }
     uint256 nMinimumChainWork;
-<<<<<<< HEAD
+    uint256 defaultAssumeValid;
+
     /** Auxpow parameters */
     int32_t nAuxpowChainId;
     int nAuxpowStartHeight;
@@ -80,9 +81,6 @@
             return true;
         return static_cast<int> (nHeight) < nLegacyBlocksBefore;
     }
-=======
-    uint256 defaultAssumeValid;
->>>>>>> af01cd3a
 };
 } // namespace Consensus
 
