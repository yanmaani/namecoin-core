--- conflicted
+++ resolved
@@ -659,11 +659,7 @@
                 return false;
 
         if (msg.in_data && msg.hdr.nMessageSize > MAX_PROTOCOL_MESSAGE_LENGTH) {
-<<<<<<< HEAD
             LogPrint("net", "Oversized message (size %u) from peer=%i, disconnecting\n", msg.hdr.nMessageSize, GetId());
-=======
-            LogPrint("net", "Oversized message from peer=%i, disconnecting\n", GetId());
->>>>>>> 97f520a3
             return false;
         }
 
