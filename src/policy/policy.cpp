--- conflicted
+++ resolved
@@ -208,12 +208,8 @@
         // get the scriptPubKey corresponding to this input:
         CScript prevScript = prev.scriptPubKey;
 
-<<<<<<< HEAD
+        bool p2sh = false;
         if (prevScript.IsPayToScriptHash(true)) {
-=======
-        bool p2sh = false;
-        if (prevScript.IsPayToScriptHash()) {
->>>>>>> 5d6d2cfe
             std::vector <std::vector<unsigned char> > stack;
             // If the scriptPubKey is P2SH, we try to extract the redeemScript casually by converting the scriptSig
             // into a stack. We do not check IsPushOnly nor compare the hash as these will be done later anyway.
