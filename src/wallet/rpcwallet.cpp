// Copyright (c) 2010 Satoshi Nakamoto
// Copyright (c) 2009-2020 The Bitcoin Core developers
// Distributed under the MIT software license, see the accompanying
// file COPYING or http://www.opensource.org/licenses/mit-license.php.

#include <amount.h>
#include <core_io.h>
#include <interfaces/chain.h>
#include <key_io.h>
#include <node/context.h>
#include <outputtype.h>
#include <policy/feerate.h>
#include <policy/fees.h>
#include <policy/rbf.h>
#include <rpc/auxpow_miner.h>
#include <rpc/rawtransaction_util.h>
#include <rpc/server.h>
#include <rpc/util.h>
#include <script/descriptor.h>
#include <script/names.h>
#include <script/sign.h>
#include <util/bip32.h>
#include <util/fees.h>
#include <util/message.h> // For MessageSign()
#include <util/moneystr.h>
#include <util/ref.h>
#include <util/string.h>
#include <util/system.h>
#include <util/translation.h>
#include <util/url.h>
#include <util/vector.h>
#include <wallet/coincontrol.h>
#include <wallet/context.h>
#include <wallet/feebumper.h>
#include <wallet/rpcwallet.h>
#include <wallet/wallet.h>
#include <wallet/walletdb.h>
#include <wallet/walletutil.h>

#include <stdint.h>

#include <univalue.h>


using interfaces::FoundBlock;

static const std::string WALLET_ENDPOINT_BASE = "/wallet/";
const std::string HELP_REQUIRING_PASSPHRASE{"\nRequires wallet passphrase to be set with walletpassphrase call if wallet is encrypted.\n"};

static inline bool GetAvoidReuseFlag(const CWallet* const pwallet, const UniValue& param) {
    bool can_avoid_reuse = pwallet->IsWalletFlagSet(WALLET_FLAG_AVOID_REUSE);
    bool avoid_reuse = param.isNull() ? can_avoid_reuse : param.get_bool();

    if (avoid_reuse && !can_avoid_reuse) {
        throw JSONRPCError(RPC_WALLET_ERROR, "wallet does not have the \"avoid reuse\" feature enabled");
    }

    return avoid_reuse;
}


/** Used by RPC commands that have an include_watchonly parameter.
 *  We default to true for watchonly wallets if include_watchonly isn't
 *  explicitly set.
 */
static bool ParseIncludeWatchonly(const UniValue& include_watchonly, const CWallet& pwallet)
{
    if (include_watchonly.isNull()) {
        // if include_watchonly isn't explicitly set, then check if we have a watchonly wallet
        return pwallet.IsWalletFlagSet(WALLET_FLAG_DISABLE_PRIVATE_KEYS);
    }

    // otherwise return whatever include_watchonly was set to
    return include_watchonly.get_bool();
}


/** Checks if a CKey is in the given CWallet compressed or otherwise*/
bool HaveKey(const SigningProvider& wallet, const CKey& key)
{
    CKey key2;
    key2.Set(key.begin(), key.end(), !key.IsCompressed());
    return wallet.HaveKey(key.GetPubKey().GetID()) || wallet.HaveKey(key2.GetPubKey().GetID());
}

bool GetWalletNameFromJSONRPCRequest(const JSONRPCRequest& request, std::string& wallet_name)
{
    if (URL_DECODE && request.URI.substr(0, WALLET_ENDPOINT_BASE.size()) == WALLET_ENDPOINT_BASE) {
        // wallet endpoint was used
        wallet_name = URL_DECODE(request.URI.substr(WALLET_ENDPOINT_BASE.size()));
        return true;
    }
    return false;
}

std::shared_ptr<CWallet> GetWalletForJSONRPCRequest(const JSONRPCRequest& request)
{
    CHECK_NONFATAL(!request.fHelp);
    std::string wallet_name;
    if (GetWalletNameFromJSONRPCRequest(request, wallet_name)) {
        std::shared_ptr<CWallet> pwallet = GetWallet(wallet_name);
        if (!pwallet) throw JSONRPCError(RPC_WALLET_NOT_FOUND, "Requested wallet does not exist or is not loaded");
        return pwallet;
    }

    std::vector<std::shared_ptr<CWallet>> wallets = GetWallets();
    if (wallets.size() == 1) {
        return wallets[0];
    }

    if (wallets.empty()) {
        throw JSONRPCError(
            RPC_METHOD_NOT_FOUND, "Method not found (wallet method is disabled because no wallet is loaded)");
    }
    throw JSONRPCError(RPC_WALLET_NOT_SPECIFIED,
        "Wallet file not specified (must request wallet RPC through /wallet/<filename> uri-path).");
}

void EnsureWalletIsUnlocked(const CWallet* pwallet)
{
    if (pwallet->IsLocked()) {
        throw JSONRPCError(RPC_WALLET_UNLOCK_NEEDED, "Error: Please enter the wallet passphrase with walletpassphrase first.");
    }
}

WalletContext& EnsureWalletContext(const util::Ref& context)
{
    if (!context.Has<WalletContext>()) {
        throw JSONRPCError(RPC_INTERNAL_ERROR, "Wallet context not found");
    }
    return context.Get<WalletContext>();
}

// also_create should only be set to true only when the RPC is expected to add things to a blank wallet and make it no longer blank
LegacyScriptPubKeyMan& EnsureLegacyScriptPubKeyMan(CWallet& wallet, bool also_create)
{
    LegacyScriptPubKeyMan* spk_man = wallet.GetLegacyScriptPubKeyMan();
    if (!spk_man && also_create) {
        spk_man = wallet.GetOrCreateLegacyScriptPubKeyMan();
    }
    if (!spk_man) {
        throw JSONRPCError(RPC_WALLET_ERROR, "This type of wallet does not support this command");
    }
    return *spk_man;
}

static void WalletTxToJSON(interfaces::Chain& chain, const CWalletTx& wtx, UniValue& entry)
{
    int confirms = wtx.GetDepthInMainChain();
    entry.pushKV("confirmations", confirms);
    if (wtx.IsCoinBase())
        entry.pushKV("generated", true);
    if (confirms > 0)
    {
        entry.pushKV("blockhash", wtx.m_confirm.hashBlock.GetHex());
        entry.pushKV("blockheight", wtx.m_confirm.block_height);
        entry.pushKV("blockindex", wtx.m_confirm.nIndex);
        int64_t block_time;
        CHECK_NONFATAL(chain.findBlock(wtx.m_confirm.hashBlock, FoundBlock().time(block_time)));
        entry.pushKV("blocktime", block_time);
    } else {
        entry.pushKV("trusted", wtx.IsTrusted());
    }
    uint256 hash = wtx.GetHash();
    entry.pushKV("txid", hash.GetHex());
    UniValue conflicts(UniValue::VARR);
    for (const uint256& conflict : wtx.GetConflicts())
        conflicts.push_back(conflict.GetHex());
    entry.pushKV("walletconflicts", conflicts);
    entry.pushKV("time", wtx.GetTxTime());
    entry.pushKV("timereceived", (int64_t)wtx.nTimeReceived);

    // Add opt-in RBF status
    std::string rbfStatus = "no";
    if (confirms <= 0) {
        RBFTransactionState rbfState = chain.isRBFOptIn(*wtx.tx);
        if (rbfState == RBFTransactionState::UNKNOWN)
            rbfStatus = "unknown";
        else if (rbfState == RBFTransactionState::REPLACEABLE_BIP125)
            rbfStatus = "yes";
    }
    entry.pushKV("bip125-replaceable", rbfStatus);

    for (const std::pair<const std::string, std::string>& item : wtx.mapValue)
        entry.pushKV(item.first, item.second);
}

static std::string LabelFromValue(const UniValue& value)
{
    std::string label = value.get_str();
    if (label == "*")
        throw JSONRPCError(RPC_WALLET_INVALID_LABEL_NAME, "Invalid label name");
    return label;
}

static UniValue getnewaddress(const JSONRPCRequest& request)
{
            RPCHelpMan{"getnewaddress",
                "\nReturns a new address for receiving payments.\n"
                "If 'label' is specified, it is added to the address book \n"
                "so payments received with the address will be associated with 'label'.\n",
                {
                    {"label", RPCArg::Type::STR, /* default */ "\"\"", "The label name for the address to be linked to. It can also be set to the empty string \"\" to represent the default label. The label does not need to exist, it will be created if there is no label by the given name."},
                    {"address_type", RPCArg::Type::STR, /* default */ "set by -addresstype", "The address type to use. Options are \"legacy\", \"p2sh-segwit\", and \"bech32\"."},
                },
                RPCResult{
                    RPCResult::Type::STR, "address", "The new address"
                },
                RPCExamples{
                    HelpExampleCli("getnewaddress", "")
            + HelpExampleRpc("getnewaddress", "")
                },
            }.Check(request);

    std::shared_ptr<CWallet> const wallet = GetWalletForJSONRPCRequest(request);
    if (!wallet) return NullUniValue;
    CWallet* const pwallet = wallet.get();

    LOCK(pwallet->cs_wallet);

    if (!pwallet->CanGetAddresses()) {
        throw JSONRPCError(RPC_WALLET_ERROR, "Error: This wallet has no available keys");
    }

    // Parse the label first so we don't generate a key if there's an error
    std::string label;
    if (!request.params[0].isNull())
        label = LabelFromValue(request.params[0]);

    OutputType output_type = pwallet->m_default_address_type;
    if (!request.params[1].isNull()) {
        if (!ParseOutputType(request.params[1].get_str(), output_type)) {
            throw JSONRPCError(RPC_INVALID_ADDRESS_OR_KEY, strprintf("Unknown address type '%s'", request.params[1].get_str()));
        }
    }

    CTxDestination dest;
    std::string error;
    if (!pwallet->GetNewDestination(output_type, label, dest, error)) {
        throw JSONRPCError(RPC_WALLET_KEYPOOL_RAN_OUT, error);
    }

    return EncodeDestination(dest);
}

static UniValue getrawchangeaddress(const JSONRPCRequest& request)
{
            RPCHelpMan{"getrawchangeaddress",
                "\nReturns a new address, for receiving change.\n"
                "This is for use with raw transactions, NOT normal use.\n",
                {
                    {"address_type", RPCArg::Type::STR, /* default */ "set by -changetype", "The address type to use. Options are \"legacy\", \"p2sh-segwit\", and \"bech32\"."},
                },
                RPCResult{
                    RPCResult::Type::STR, "address", "The address"
                },
                RPCExamples{
                    HelpExampleCli("getrawchangeaddress", "")
            + HelpExampleRpc("getrawchangeaddress", "")
                },
            }.Check(request);

    std::shared_ptr<CWallet> const wallet = GetWalletForJSONRPCRequest(request);
    if (!wallet) return NullUniValue;
    CWallet* const pwallet = wallet.get();

    LOCK(pwallet->cs_wallet);

    if (!pwallet->CanGetAddresses(true)) {
        throw JSONRPCError(RPC_WALLET_ERROR, "Error: This wallet has no available keys");
    }

    OutputType output_type = pwallet->m_default_change_type != OutputType::CHANGE_AUTO ? pwallet->m_default_change_type : pwallet->m_default_address_type;
    if (!request.params[0].isNull()) {
        if (!ParseOutputType(request.params[0].get_str(), output_type)) {
            throw JSONRPCError(RPC_INVALID_ADDRESS_OR_KEY, strprintf("Unknown address type '%s'", request.params[0].get_str()));
        }
    }

    CTxDestination dest;
    std::string error;
    if (!pwallet->GetNewChangeDestination(output_type, dest, error)) {
        throw JSONRPCError(RPC_WALLET_KEYPOOL_RAN_OUT, error);
    }
    return EncodeDestination(dest);
}


static UniValue setlabel(const JSONRPCRequest& request)
{
            RPCHelpMan{"setlabel",
                "\nSets the label associated with the given address.\n",
                {
                    {"address", RPCArg::Type::STR, RPCArg::Optional::NO, "The address to be associated with a label."},
                    {"label", RPCArg::Type::STR, RPCArg::Optional::NO, "The label to assign to the address."},
                },
                RPCResult{RPCResult::Type::NONE, "", ""},
                RPCExamples{
                    HelpExampleCli("setlabel", "\"" + EXAMPLE_ADDRESS[0] + "\" \"tabby\"")
            + HelpExampleRpc("setlabel", "\"" + EXAMPLE_ADDRESS[0] + "\", \"tabby\"")
                },
            }.Check(request);

    std::shared_ptr<CWallet> const wallet = GetWalletForJSONRPCRequest(request);
    if (!wallet) return NullUniValue;
    CWallet* const pwallet = wallet.get();

    LOCK(pwallet->cs_wallet);

    CTxDestination dest = DecodeDestination(request.params[0].get_str());
    if (!IsValidDestination(dest)) {
        throw JSONRPCError(RPC_INVALID_ADDRESS_OR_KEY, "Invalid address");
    }

    std::string label = LabelFromValue(request.params[1]);

    if (pwallet->IsMine(dest)) {
        pwallet->SetAddressBook(dest, label, "receive");
    } else {
        pwallet->SetAddressBook(dest, label, "send");
    }

    return NullUniValue;
}


static CTransactionRef SendMoney(CWallet* const pwallet, const CTxDestination& address, CAmount nValue, bool fSubtractFeeFromAmount, const CCoinControl& coin_control, mapValue_t mapValue)
{
    // Parse Bitcoin address
    CScript scriptPubKey = GetScriptForDestination(address);

    return SendMoneyToScript(pwallet, scriptPubKey, nullptr, nValue, fSubtractFeeFromAmount, coin_control, std::move(mapValue));
}

CTransactionRef SendMoneyToScript(
    CWallet* const pwallet, const CScript &scriptPubKey,
    const CTxIn* withInput, CAmount nValue, bool fSubtractFeeFromAmount,
    const CCoinControl& coin_control, mapValue_t mapValue)
{
    CAmount curBalance = pwallet->GetBalance(0, coin_control.m_avoid_address_reuse).m_mine_trusted;

    // Check amount
    if (nValue <= 0)
        throw JSONRPCError(RPC_INVALID_PARAMETER, "Invalid amount");

    /* If we have an additional input that is a name, we have to take this
       name's value into account as well for the balance check.  Otherwise one
       sees spurious "Insufficient funds" errors when updating names when the
       wallet's balance it smaller than the amount locked in the name.  */
    bilingual_str error;
    CAmount lockedValue = 0;
    if (withInput)
      {
        const CWalletTx* dummyWalletTx;
        if (!pwallet->FindValueInNameInput (*withInput, lockedValue,
                                            dummyWalletTx, error))
          throw JSONRPCError(RPC_WALLET_ERROR, error.original);
      }

    if (nValue > curBalance + lockedValue)
        throw JSONRPCError(RPC_WALLET_INSUFFICIENT_FUNDS, "Insufficient funds");

    // Create and send the transaction
    CAmount nFeeRequired = 0;
    std::vector<CRecipient> vecSend;
    int nChangePosRet = -1;
    CRecipient recipient = {scriptPubKey, nValue, fSubtractFeeFromAmount};
    vecSend.push_back(recipient);
    CTransactionRef tx;
    if (!pwallet->CreateTransaction(vecSend, withInput, tx, nFeeRequired, nChangePosRet, error, coin_control)) {
        if (!fSubtractFeeFromAmount && nValue + nFeeRequired > curBalance)
            error = strprintf(Untranslated("Error: This transaction requires a transaction fee of at least %s"), FormatMoney(nFeeRequired));
        throw JSONRPCError(RPC_WALLET_ERROR, error.original);
    }
    pwallet->CommitTransaction(tx, std::move(mapValue), {} /* orderForm */);
    return tx;
}

static UniValue sendtoaddress(const JSONRPCRequest& request)
{
            RPCHelpMan{"sendtoaddress",
                "\nSend an amount to a given address." +
        HELP_REQUIRING_PASSPHRASE,
                {
                    {"address", RPCArg::Type::STR, RPCArg::Optional::NO, "The address to send to."},
                    {"amount", RPCArg::Type::AMOUNT, RPCArg::Optional::NO, "The amount in " + CURRENCY_UNIT + " to send. eg 0.1"},
                    {"comment", RPCArg::Type::STR, RPCArg::Optional::OMITTED_NAMED_ARG, "A comment used to store what the transaction is for.\n"
            "                             This is not part of the transaction, just kept in your wallet."},
                    {"comment_to", RPCArg::Type::STR, RPCArg::Optional::OMITTED_NAMED_ARG, "A comment to store the name of the person or organization\n"
            "                             to which you're sending the transaction. This is not part of the \n"
            "                             transaction, just kept in your wallet."},
                    {"subtractfeefromamount", RPCArg::Type::BOOL, /* default */ "false", "The fee will be deducted from the amount being sent.\n"
            "                             The recipient will receive less coins than you enter in the amount field."},
                    {"replaceable", RPCArg::Type::BOOL, /* default */ "wallet default", "Allow this transaction to be replaced by a transaction with higher fees via BIP 125"},
                    {"conf_target", RPCArg::Type::NUM, /* default */ "wallet default", "Confirmation target (in blocks)"},
                    {"estimate_mode", RPCArg::Type::STR, /* default */ "UNSET", "The fee estimate mode, must be one of:\n"
            "       \"UNSET\"\n"
            "       \"ECONOMICAL\"\n"
            "       \"CONSERVATIVE\""},
                    {"avoid_reuse", RPCArg::Type::BOOL, /* default */ "true", "(only available if avoid_reuse wallet flag is set) Avoid spending from dirty addresses; addresses are considered\n"
            "                             dirty if they have previously been used in a transaction."},
                },
                RPCResult{
                    RPCResult::Type::STR_HEX, "txid", "The transaction id."
                },
                RPCExamples{
                    HelpExampleCli("sendtoaddress", "\"" + EXAMPLE_ADDRESS[0] + "\" 0.1")
            + HelpExampleCli("sendtoaddress", "\"" + EXAMPLE_ADDRESS[0] + "\" 0.1 \"donation\" \"seans outpost\"")
            + HelpExampleCli("sendtoaddress", "\"" + EXAMPLE_ADDRESS[0] + "\" 0.1 \"\" \"\" true")
            + HelpExampleRpc("sendtoaddress", "\"" + EXAMPLE_ADDRESS[0] + "\", 0.1, \"donation\", \"seans outpost\"")
                },
            }.Check(request);

    std::shared_ptr<CWallet> const wallet = GetWalletForJSONRPCRequest(request);
    if (!wallet) return NullUniValue;
    CWallet* const pwallet = wallet.get();

    // Make sure the results are valid at least up to the most recent block
    // the user could have gotten from another RPC command prior to now
    pwallet->BlockUntilSyncedToCurrentChain();

    LOCK(pwallet->cs_wallet);

    CTxDestination dest = DecodeDestination(request.params[0].get_str());
    if (!IsValidDestination(dest)) {
        throw JSONRPCError(RPC_INVALID_ADDRESS_OR_KEY, "Invalid address");
    }

    /* Note that the code below is duplicated in sendtoname.  Make sure
       to update it accordingly with changes made here.  */

    // Amount
    CAmount nAmount = AmountFromValue(request.params[1]);
    if (nAmount <= 0)
        throw JSONRPCError(RPC_TYPE_ERROR, "Invalid amount for send");

    // Wallet comments
    mapValue_t mapValue;
    if (!request.params[2].isNull() && !request.params[2].get_str().empty())
        mapValue["comment"] = request.params[2].get_str();
    if (!request.params[3].isNull() && !request.params[3].get_str().empty())
        mapValue["to"] = request.params[3].get_str();

    bool fSubtractFeeFromAmount = false;
    if (!request.params[4].isNull()) {
        fSubtractFeeFromAmount = request.params[4].get_bool();
    }

    CCoinControl coin_control;
    if (!request.params[5].isNull()) {
        coin_control.m_signal_bip125_rbf = request.params[5].get_bool();
    }

    if (!request.params[6].isNull()) {
        coin_control.m_confirm_target = ParseConfirmTarget(request.params[6], pwallet->chain().estimateMaxBlocks());
    }

    if (!request.params[7].isNull()) {
        if (!FeeModeFromString(request.params[7].get_str(), coin_control.m_fee_mode)) {
            throw JSONRPCError(RPC_INVALID_PARAMETER, "Invalid estimate_mode parameter");
        }
    }

    coin_control.m_avoid_address_reuse = GetAvoidReuseFlag(pwallet, request.params[8]);
    // We also enable partial spend avoidance if reuse avoidance is set.
    coin_control.m_avoid_partial_spends |= coin_control.m_avoid_address_reuse;

    EnsureWalletIsUnlocked(pwallet);

    CTransactionRef tx = SendMoney(pwallet, dest, nAmount, fSubtractFeeFromAmount, coin_control, std::move(mapValue));
    return tx->GetHash().GetHex();
}

static UniValue listaddressgroupings(const JSONRPCRequest& request)
{
            RPCHelpMan{"listaddressgroupings",
                "\nLists groups of addresses which have had their common ownership\n"
                "made public by common use as inputs or as the resulting change\n"
                "in past transactions\n",
                {},
                RPCResult{
                    RPCResult::Type::ARR, "", "",
                    {
                        {RPCResult::Type::ARR, "", "",
                        {
                            {RPCResult::Type::ARR, "", "",
                            {
                                {RPCResult::Type::STR, "address", "The address"},
                                {RPCResult::Type::STR_AMOUNT, "amount", "The amount in " + CURRENCY_UNIT},
                                {RPCResult::Type::STR, "label", /* optional */ true, "The label"},
                            }},
                        }},
                    }
                },
                RPCExamples{
                    HelpExampleCli("listaddressgroupings", "")
            + HelpExampleRpc("listaddressgroupings", "")
                },
            }.Check(request);

    std::shared_ptr<CWallet> const wallet = GetWalletForJSONRPCRequest(request);
    if (!wallet) return NullUniValue;
    const CWallet* const pwallet = wallet.get();

    // Make sure the results are valid at least up to the most recent block
    // the user could have gotten from another RPC command prior to now
    pwallet->BlockUntilSyncedToCurrentChain();

    LOCK(pwallet->cs_wallet);

    UniValue jsonGroupings(UniValue::VARR);
    std::map<CTxDestination, CAmount> balances = pwallet->GetAddressBalances();
    for (const std::set<CTxDestination>& grouping : pwallet->GetAddressGroupings()) {
        UniValue jsonGrouping(UniValue::VARR);
        for (const CTxDestination& address : grouping)
        {
            UniValue addressInfo(UniValue::VARR);
            addressInfo.push_back(EncodeDestination(address));
            addressInfo.push_back(ValueFromAmount(balances[address]));
            {
                const auto* address_book_entry = pwallet->FindAddressBookEntry(address);
                if (address_book_entry) {
                    addressInfo.push_back(address_book_entry->GetLabel());
                }
            }
            jsonGrouping.push_back(addressInfo);
        }
        jsonGroupings.push_back(jsonGrouping);
    }
    return jsonGroupings;
}

static UniValue signmessage(const JSONRPCRequest& request)
{
            RPCHelpMan{"signmessage",
                "\nSign a message with the private key of an address" +
        HELP_REQUIRING_PASSPHRASE,
                {
                    {"address", RPCArg::Type::STR, RPCArg::Optional::NO, "The address to use for the private key."},
                    {"message", RPCArg::Type::STR, RPCArg::Optional::NO, "The message to create a signature of."},
                },
                RPCResult{
                    RPCResult::Type::STR, "signature", "The signature of the message encoded in base 64"
                },
                RPCExamples{
            "\nUnlock the wallet for 30 seconds\n"
            + HelpExampleCli("walletpassphrase", "\"mypassphrase\" 30") +
            "\nCreate the signature\n"
            + HelpExampleCli("signmessage", "\"N2xHFZ8NWNkGuuXfDxv8iMXdQGMd3tjZXX\" \"my message\"") +
            "\nVerify the signature\n"
            + HelpExampleCli("verifymessage", "\"N2xHFZ8NWNkGuuXfDxv8iMXdQGMd3tjZXX\" \"signature\" \"my message\"") +
            "\nAs a JSON-RPC call\n"
            + HelpExampleRpc("signmessage", "\"N2xHFZ8NWNkGuuXfDxv8iMXdQGMd3tjZXX\", \"my message\"")
                },
            }.Check(request);

    std::shared_ptr<CWallet> const wallet = GetWalletForJSONRPCRequest(request);
    if (!wallet) return NullUniValue;
    const CWallet* const pwallet = wallet.get();

    LOCK(pwallet->cs_wallet);

    EnsureWalletIsUnlocked(pwallet);

    std::string strAddress = request.params[0].get_str();
    std::string strMessage = request.params[1].get_str();

    CTxDestination dest = DecodeDestination(strAddress);
    if (!IsValidDestination(dest)) {
        throw JSONRPCError(RPC_TYPE_ERROR, "Invalid address");
    }

    const PKHash *pkhash = boost::get<PKHash>(&dest);
    if (!pkhash) {
        throw JSONRPCError(RPC_TYPE_ERROR, "Address does not refer to key");
    }

    std::string signature;
    SigningResult err = pwallet->SignMessage(strMessage, *pkhash, signature);
    if (err == SigningResult::SIGNING_FAILED) {
        throw JSONRPCError(RPC_INVALID_ADDRESS_OR_KEY, SigningResultString(err));
    } else if (err != SigningResult::OK){
        throw JSONRPCError(RPC_WALLET_ERROR, SigningResultString(err));
    }

    return signature;
}

static CAmount GetReceived(const CWallet& wallet, const UniValue& params, bool by_label) EXCLUSIVE_LOCKS_REQUIRED(wallet.cs_wallet)
{
    std::set<CTxDestination> address_set;

    if (by_label) {
        // Get the set of addresses assigned to label
        std::string label = LabelFromValue(params[0]);
        address_set = wallet.GetLabelAddresses(label);
    } else {
        // Get the address
        CTxDestination dest = DecodeDestination(params[0].get_str());
        if (!IsValidDestination(dest)) {
            throw JSONRPCError(RPC_INVALID_ADDRESS_OR_KEY, "Invalid address");
        }
        CScript script_pub_key = GetScriptForDestination(dest);
        if (!wallet.IsMine(script_pub_key)) {
            throw JSONRPCError(RPC_WALLET_ERROR, "Address not found in wallet");
        }
        address_set.insert(dest);
    }

    // Minimum confirmations
    int min_depth = 1;
    if (!params[1].isNull())
        min_depth = params[1].get_int();

    // Tally
    CAmount amount = 0;
    for (const std::pair<const uint256, CWalletTx>& wtx_pair : wallet.mapWallet) {
        const CWalletTx& wtx = wtx_pair.second;
        if (wtx.IsCoinBase() || !wallet.chain().checkFinalTx(*wtx.tx) || wtx.GetDepthInMainChain() < min_depth) {
            continue;
        }

        for (const CTxOut& txout : wtx.tx->vout) {
            CTxDestination address;
            if (ExtractDestination(txout.scriptPubKey, address) && wallet.IsMine(address) && address_set.count(address)) {
                amount += txout.nValue;
            }
        }
    }

    return amount;
}


static UniValue getreceivedbyaddress(const JSONRPCRequest& request)
{
            RPCHelpMan{"getreceivedbyaddress",
                "\nReturns the total amount received by the given address in transactions with at least minconf confirmations.\n",
                {
                    {"address", RPCArg::Type::STR, RPCArg::Optional::NO, "The address for transactions."},
                    {"minconf", RPCArg::Type::NUM, /* default */ "1", "Only include transactions confirmed at least this many times."},
                },
                RPCResult{
                    RPCResult::Type::STR_AMOUNT, "amount", "The total amount in " + CURRENCY_UNIT + " received at this address."
                },
                RPCExamples{
            "\nThe amount from transactions with at least 1 confirmation\n"
            + HelpExampleCli("getreceivedbyaddress", "\"" + EXAMPLE_ADDRESS[0] + "\"") +
            "\nThe amount including unconfirmed transactions, zero confirmations\n"
            + HelpExampleCli("getreceivedbyaddress", "\"" + EXAMPLE_ADDRESS[0] + "\" 0") +
            "\nThe amount with at least 6 confirmations\n"
            + HelpExampleCli("getreceivedbyaddress", "\"" + EXAMPLE_ADDRESS[0] + "\" 6") +
            "\nAs a JSON-RPC call\n"
            + HelpExampleRpc("getreceivedbyaddress", "\"" + EXAMPLE_ADDRESS[0] + "\", 6")
                },
            }.Check(request);

    std::shared_ptr<CWallet> const wallet = GetWalletForJSONRPCRequest(request);
    if (!wallet) return NullUniValue;
    const CWallet* const pwallet = wallet.get();

    // Make sure the results are valid at least up to the most recent block
    // the user could have gotten from another RPC command prior to now
    pwallet->BlockUntilSyncedToCurrentChain();

    LOCK(pwallet->cs_wallet);

    return ValueFromAmount(GetReceived(*pwallet, request.params, /* by_label */ false));
}


static UniValue getreceivedbylabel(const JSONRPCRequest& request)
{
            RPCHelpMan{"getreceivedbylabel",
                "\nReturns the total amount received by addresses with <label> in transactions with at least [minconf] confirmations.\n",
                {
                    {"label", RPCArg::Type::STR, RPCArg::Optional::NO, "The selected label, may be the default label using \"\"."},
                    {"minconf", RPCArg::Type::NUM, /* default */ "1", "Only include transactions confirmed at least this many times."},
                },
                RPCResult{
                    RPCResult::Type::STR_AMOUNT, "amount", "The total amount in " + CURRENCY_UNIT + " received for this label."
                },
                RPCExamples{
            "\nAmount received by the default label with at least 1 confirmation\n"
            + HelpExampleCli("getreceivedbylabel", "\"\"") +
            "\nAmount received at the tabby label including unconfirmed amounts with zero confirmations\n"
            + HelpExampleCli("getreceivedbylabel", "\"tabby\" 0") +
            "\nThe amount with at least 6 confirmations\n"
            + HelpExampleCli("getreceivedbylabel", "\"tabby\" 6") +
            "\nAs a JSON-RPC call\n"
            + HelpExampleRpc("getreceivedbylabel", "\"tabby\", 6")
                },
            }.Check(request);

    std::shared_ptr<CWallet> const wallet = GetWalletForJSONRPCRequest(request);
    if (!wallet) return NullUniValue;
    const CWallet* const pwallet = wallet.get();

    // Make sure the results are valid at least up to the most recent block
    // the user could have gotten from another RPC command prior to now
    pwallet->BlockUntilSyncedToCurrentChain();

    LOCK(pwallet->cs_wallet);

    return ValueFromAmount(GetReceived(*pwallet, request.params, /* by_label */ true));
}


static UniValue getbalance(const JSONRPCRequest& request)
{
            RPCHelpMan{"getbalance",
                "\nReturns the total available balance.\n"
                "The available balance is what the wallet considers currently spendable, and is\n"
                "thus affected by options which limit spendability such as -spendzeroconfchange.\n",
                {
                    {"dummy", RPCArg::Type::STR, RPCArg::Optional::OMITTED_NAMED_ARG, "Remains for backward compatibility. Must be excluded or set to \"*\"."},
                    {"minconf", RPCArg::Type::NUM, /* default */ "0", "Only include transactions confirmed at least this many times."},
                    {"include_watchonly", RPCArg::Type::BOOL, /* default */ "true for watch-only wallets, otherwise false", "Also include balance in watch-only addresses (see 'importaddress')"},
                    {"avoid_reuse", RPCArg::Type::BOOL, /* default */ "true", "(only available if avoid_reuse wallet flag is set) Do not include balance in dirty outputs; addresses are considered dirty if they have previously been used in a transaction."},
                },
                RPCResult{
                    RPCResult::Type::STR_AMOUNT, "amount", "The total amount in " + CURRENCY_UNIT + " received for this wallet."
                },
                RPCExamples{
            "\nThe total amount in the wallet with 0 or more confirmations\n"
            + HelpExampleCli("getbalance", "") +
            "\nThe total amount in the wallet with at least 6 confirmations\n"
            + HelpExampleCli("getbalance", "\"*\" 6") +
            "\nAs a JSON-RPC call\n"
            + HelpExampleRpc("getbalance", "\"*\", 6")
                },
            }.Check(request);

    std::shared_ptr<CWallet> const wallet = GetWalletForJSONRPCRequest(request);
    if (!wallet) return NullUniValue;
    const CWallet* const pwallet = wallet.get();

    // Make sure the results are valid at least up to the most recent block
    // the user could have gotten from another RPC command prior to now
    pwallet->BlockUntilSyncedToCurrentChain();

    LOCK(pwallet->cs_wallet);

    const UniValue& dummy_value = request.params[0];
    if (!dummy_value.isNull() && dummy_value.get_str() != "*") {
        throw JSONRPCError(RPC_METHOD_DEPRECATED, "dummy first argument must be excluded or set to \"*\".");
    }

    int min_depth = 0;
    if (!request.params[1].isNull()) {
        min_depth = request.params[1].get_int();
    }

    bool include_watchonly = ParseIncludeWatchonly(request.params[2], *pwallet);

    bool avoid_reuse = GetAvoidReuseFlag(pwallet, request.params[3]);

    const auto bal = pwallet->GetBalance(min_depth, avoid_reuse);

    return ValueFromAmount(bal.m_mine_trusted + (include_watchonly ? bal.m_watchonly_trusted : 0));
}

static UniValue getunconfirmedbalance(const JSONRPCRequest &request)
{
            RPCHelpMan{"getunconfirmedbalance",
                "DEPRECATED\nIdentical to getbalances().mine.untrusted_pending\n",
                {},
                RPCResult{RPCResult::Type::NUM, "", "The balance"},
                RPCExamples{""},
            }.Check(request);

    std::shared_ptr<CWallet> const wallet = GetWalletForJSONRPCRequest(request);
    if (!wallet) return NullUniValue;
    const CWallet* const pwallet = wallet.get();

    // Make sure the results are valid at least up to the most recent block
    // the user could have gotten from another RPC command prior to now
    pwallet->BlockUntilSyncedToCurrentChain();

    LOCK(pwallet->cs_wallet);

    return ValueFromAmount(pwallet->GetBalance().m_mine_untrusted_pending);
}


static UniValue sendmany(const JSONRPCRequest& request)
{
    RPCHelpMan{"sendmany",
                "\nSend multiple times. Amounts are double-precision floating point numbers." +
        HELP_REQUIRING_PASSPHRASE,
                {
                    {"dummy", RPCArg::Type::STR, RPCArg::Optional::NO, "Must be set to \"\" for backwards compatibility.", "\"\""},
                    {"amounts", RPCArg::Type::OBJ, RPCArg::Optional::NO, "The addresses and amounts",
                        {
                            {"address", RPCArg::Type::AMOUNT, RPCArg::Optional::NO, "The address is the key, the numeric amount (can be string) in " + CURRENCY_UNIT + " is the value"},
                        },
                    },
                    {"minconf", RPCArg::Type::NUM, RPCArg::Optional::OMITTED_NAMED_ARG, "Ignored dummy value"},
                    {"comment", RPCArg::Type::STR, RPCArg::Optional::OMITTED_NAMED_ARG, "A comment"},
                    {"subtractfeefrom", RPCArg::Type::ARR, RPCArg::Optional::OMITTED_NAMED_ARG, "The addresses.\n"
            "                           The fee will be equally deducted from the amount of each selected address.\n"
            "                           Those recipients will receive less coins than you enter in their corresponding amount field.\n"
            "                           If no addresses are specified here, the sender pays the fee.",
                        {
                            {"address", RPCArg::Type::STR, RPCArg::Optional::OMITTED, "Subtract fee from this address"},
                        },
                    },
                    {"replaceable", RPCArg::Type::BOOL, /* default */ "wallet default", "Allow this transaction to be replaced by a transaction with higher fees via BIP 125"},
                    {"conf_target", RPCArg::Type::NUM, /* default */ "wallet default", "Confirmation target (in blocks)"},
                    {"estimate_mode", RPCArg::Type::STR, /* default */ "UNSET", "The fee estimate mode, must be one of:\n"
            "       \"UNSET\"\n"
            "       \"ECONOMICAL\"\n"
            "       \"CONSERVATIVE\""},
                },
                 RPCResult{
                     RPCResult::Type::STR_HEX, "txid", "The transaction id for the send. Only 1 transaction is created regardless of\n"
            "the number of addresses."
                 },
                RPCExamples{
            "\nSend two amounts to two different addresses:\n"
            + HelpExampleCli("sendmany", "\"\" \"{\\\"" + EXAMPLE_ADDRESS[0] + "\\\":0.01,\\\"" + EXAMPLE_ADDRESS[1] + "\\\":0.02}\"") +
            "\nSend two amounts to two different addresses setting the confirmation and comment:\n"
            + HelpExampleCli("sendmany", "\"\" \"{\\\"" + EXAMPLE_ADDRESS[0] + "\\\":0.01,\\\"" + EXAMPLE_ADDRESS[1] + "\\\":0.02}\" 6 \"testing\"") +
            "\nSend two amounts to two different addresses, subtract fee from amount:\n"
            + HelpExampleCli("sendmany", "\"\" \"{\\\"" + EXAMPLE_ADDRESS[0] + "\\\":0.01,\\\"" + EXAMPLE_ADDRESS[1] + "\\\":0.02}\" 1 \"\" \"[\\\"" + EXAMPLE_ADDRESS[0] + "\\\",\\\"" + EXAMPLE_ADDRESS[1] + "\\\"]\"") +
            "\nAs a JSON-RPC call\n"
            + HelpExampleRpc("sendmany", "\"\", {\"" + EXAMPLE_ADDRESS[0] + "\":0.01,\"" + EXAMPLE_ADDRESS[1] + "\":0.02}, 6, \"testing\"")
                },
    }.Check(request);

    std::shared_ptr<CWallet> const wallet = GetWalletForJSONRPCRequest(request);
    if (!wallet) return NullUniValue;
    CWallet* const pwallet = wallet.get();

    // Make sure the results are valid at least up to the most recent block
    // the user could have gotten from another RPC command prior to now
    pwallet->BlockUntilSyncedToCurrentChain();

    LOCK(pwallet->cs_wallet);

    if (!request.params[0].isNull() && !request.params[0].get_str().empty()) {
        throw JSONRPCError(RPC_INVALID_PARAMETER, "Dummy value must be set to \"\"");
    }
    UniValue sendTo = request.params[1].get_obj();

    mapValue_t mapValue;
    if (!request.params[3].isNull() && !request.params[3].get_str().empty())
        mapValue["comment"] = request.params[3].get_str();

    UniValue subtractFeeFromAmount(UniValue::VARR);
    if (!request.params[4].isNull())
        subtractFeeFromAmount = request.params[4].get_array();

    CCoinControl coin_control;
    if (!request.params[5].isNull()) {
        coin_control.m_signal_bip125_rbf = request.params[5].get_bool();
    }

    if (!request.params[6].isNull()) {
        coin_control.m_confirm_target = ParseConfirmTarget(request.params[6], pwallet->chain().estimateMaxBlocks());
    }

    if (!request.params[7].isNull()) {
        if (!FeeModeFromString(request.params[7].get_str(), coin_control.m_fee_mode)) {
            throw JSONRPCError(RPC_INVALID_PARAMETER, "Invalid estimate_mode parameter");
        }
    }

    std::set<CTxDestination> destinations;
    std::vector<CRecipient> vecSend;

    std::vector<std::string> keys = sendTo.getKeys();
    for (const std::string& name_ : keys) {
        CTxDestination dest = DecodeDestination(name_);
        if (!IsValidDestination(dest)) {
            throw JSONRPCError(RPC_INVALID_ADDRESS_OR_KEY, std::string("Invalid address: ") + name_);
        }

        if (destinations.count(dest)) {
            throw JSONRPCError(RPC_INVALID_PARAMETER, std::string("Invalid parameter, duplicated address: ") + name_);
        }
        destinations.insert(dest);

        CScript scriptPubKey = GetScriptForDestination(dest);
        CAmount nAmount = AmountFromValue(sendTo[name_]);
        if (nAmount <= 0)
            throw JSONRPCError(RPC_TYPE_ERROR, "Invalid amount for send");

        bool fSubtractFeeFromAmount = false;
        for (unsigned int idx = 0; idx < subtractFeeFromAmount.size(); idx++) {
            const UniValue& addr = subtractFeeFromAmount[idx];
            if (addr.get_str() == name_)
                fSubtractFeeFromAmount = true;
        }

        CRecipient recipient = {scriptPubKey, nAmount, fSubtractFeeFromAmount};
        vecSend.push_back(recipient);
    }

    EnsureWalletIsUnlocked(pwallet);

    // Shuffle recipient list
    std::shuffle(vecSend.begin(), vecSend.end(), FastRandomContext());

    // Send
    CAmount nFeeRequired = 0;
    int nChangePosRet = -1;
    bilingual_str error;
    CTransactionRef tx;
    bool fCreated = pwallet->CreateTransaction(vecSend, nullptr, tx, nFeeRequired, nChangePosRet, error, coin_control);
    if (!fCreated)
        throw JSONRPCError(RPC_WALLET_INSUFFICIENT_FUNDS, error.original);
    pwallet->CommitTransaction(tx, std::move(mapValue), {} /* orderForm */);
    return tx->GetHash().GetHex();
}

static UniValue addmultisigaddress(const JSONRPCRequest& request)
{
            RPCHelpMan{"addmultisigaddress",
                "\nAdd an nrequired-to-sign multisignature address to the wallet. Requires a new wallet backup.\n"
                "Each key is an address or hex-encoded public key.\n"
                "This functionality is only intended for use with non-watchonly addresses.\n"
                "See `importaddress` for watchonly p2sh address support.\n"
                "If 'label' is specified, assign address to that label.\n",
                {
                    {"nrequired", RPCArg::Type::NUM, RPCArg::Optional::NO, "The number of required signatures out of the n keys or addresses."},
                    {"keys", RPCArg::Type::ARR, RPCArg::Optional::NO, "The addresses or hex-encoded public keys",
                        {
                            {"key", RPCArg::Type::STR, RPCArg::Optional::OMITTED, "address or hex-encoded public key"},
                        },
                        },
                    {"label", RPCArg::Type::STR, RPCArg::Optional::OMITTED_NAMED_ARG, "A label to assign the addresses to."},
                    {"address_type", RPCArg::Type::STR, /* default */ "set by -addresstype", "The address type to use. Options are \"legacy\", \"p2sh-segwit\", and \"bech32\"."},
                },
                RPCResult{
                    RPCResult::Type::OBJ, "", "",
                    {
                        {RPCResult::Type::STR, "address", "The value of the new multisig address"},
                        {RPCResult::Type::STR_HEX, "redeemScript", "The string value of the hex-encoded redemption script"},
                        {RPCResult::Type::STR, "descriptor", "The descriptor for this multisig"},
                    }
                },
                RPCExamples{
            "\nAdd a multisig address from 2 addresses\n"
            + HelpExampleCli("addmultisigaddress", "2 \"[\\\"" + EXAMPLE_ADDRESS[0] + "\\\",\\\"" + EXAMPLE_ADDRESS[1] + "\\\"]\"") +
            "\nAs a JSON-RPC call\n"
            + HelpExampleRpc("addmultisigaddress", "2, \"[\\\"" + EXAMPLE_ADDRESS[0] + "\\\",\\\"" + EXAMPLE_ADDRESS[1] + "\\\"]\"")
                },
            }.Check(request);

    std::shared_ptr<CWallet> const wallet = GetWalletForJSONRPCRequest(request);
    if (!wallet) return NullUniValue;
    CWallet* const pwallet = wallet.get();

    LegacyScriptPubKeyMan& spk_man = EnsureLegacyScriptPubKeyMan(*pwallet);

    LOCK2(pwallet->cs_wallet, spk_man.cs_KeyStore);

    std::string label;
    if (!request.params[2].isNull())
        label = LabelFromValue(request.params[2]);

    int required = request.params[0].get_int();

    // Get the public keys
    const UniValue& keys_or_addrs = request.params[1].get_array();
    std::vector<CPubKey> pubkeys;
    for (unsigned int i = 0; i < keys_or_addrs.size(); ++i) {
        if (IsHex(keys_or_addrs[i].get_str()) && (keys_or_addrs[i].get_str().length() == 66 || keys_or_addrs[i].get_str().length() == 130)) {
            pubkeys.push_back(HexToPubKey(keys_or_addrs[i].get_str()));
        } else {
            pubkeys.push_back(AddrToPubKey(spk_man, keys_or_addrs[i].get_str()));
        }
    }

    OutputType output_type = pwallet->m_default_address_type;
    if (!request.params[3].isNull()) {
        if (!ParseOutputType(request.params[3].get_str(), output_type)) {
            throw JSONRPCError(RPC_INVALID_ADDRESS_OR_KEY, strprintf("Unknown address type '%s'", request.params[3].get_str()));
        }
    }

    // Construct using pay-to-script-hash:
    CScript inner;
    CTxDestination dest = AddAndGetMultisigDestination(required, pubkeys, output_type, spk_man, inner);
    pwallet->SetAddressBook(dest, label, "send");

    // Make the descriptor
    std::unique_ptr<Descriptor> descriptor = InferDescriptor(GetScriptForDestination(dest), spk_man);

    UniValue result(UniValue::VOBJ);
    result.pushKV("address", EncodeDestination(dest));
    result.pushKV("redeemScript", HexStr(inner.begin(), inner.end()));
    result.pushKV("descriptor", descriptor->ToString());
    return result;
}

struct tallyitem
{
    CAmount nAmount{0};
    int nConf{std::numeric_limits<int>::max()};
    std::vector<uint256> txids;
    bool fIsWatchonly{false};
    tallyitem()
    {
    }
};

static UniValue ListReceived(const CWallet* const pwallet, const UniValue& params, bool by_label) EXCLUSIVE_LOCKS_REQUIRED(pwallet->cs_wallet)
{
    // Minimum confirmations
    int nMinDepth = 1;
    if (!params[0].isNull())
        nMinDepth = params[0].get_int();

    // Whether to include empty labels
    bool fIncludeEmpty = false;
    if (!params[1].isNull())
        fIncludeEmpty = params[1].get_bool();

    isminefilter filter = ISMINE_SPENDABLE;

    if (ParseIncludeWatchonly(params[2], *pwallet)) {
        filter |= ISMINE_WATCH_ONLY;
    }

    bool has_filtered_address = false;
    CTxDestination filtered_address = CNoDestination();
    if (!by_label && params.size() > 3) {
        if (!IsValidDestinationString(params[3].get_str())) {
            throw JSONRPCError(RPC_WALLET_ERROR, "address_filter parameter was invalid");
        }
        filtered_address = DecodeDestination(params[3].get_str());
        has_filtered_address = true;
    }

    // Tally
    std::map<CTxDestination, tallyitem> mapTally;
    for (const std::pair<const uint256, CWalletTx>& pairWtx : pwallet->mapWallet) {
        const CWalletTx& wtx = pairWtx.second;

        if (wtx.IsCoinBase() || !pwallet->chain().checkFinalTx(*wtx.tx)) {
            continue;
        }

        int nDepth = wtx.GetDepthInMainChain();
        if (nDepth < nMinDepth)
            continue;

        for (const CTxOut& txout : wtx.tx->vout)
        {
            CTxDestination address;
            if (!ExtractDestination(txout.scriptPubKey, address))
                continue;

            if (has_filtered_address && !(filtered_address == address)) {
                continue;
            }

            isminefilter mine = pwallet->IsMine(address);
            if(!(mine & filter))
                continue;

            tallyitem& item = mapTally[address];
            item.nAmount += txout.nValue;
            item.nConf = std::min(item.nConf, nDepth);
            item.txids.push_back(wtx.GetHash());
            if (mine & ISMINE_WATCH_ONLY)
                item.fIsWatchonly = true;
        }
    }

    // Reply
    UniValue ret(UniValue::VARR);
    std::map<std::string, tallyitem> label_tally;

    // Create m_address_book iterator
    // If we aren't filtering, go from begin() to end()
    auto start = pwallet->m_address_book.begin();
    auto end = pwallet->m_address_book.end();
    // If we are filtering, find() the applicable entry
    if (has_filtered_address) {
        start = pwallet->m_address_book.find(filtered_address);
        if (start != end) {
            end = std::next(start);
        }
    }

    for (auto item_it = start; item_it != end; ++item_it)
    {
        if (item_it->second.IsChange()) continue;
        const CTxDestination& address = item_it->first;
        const std::string& label = item_it->second.GetLabel();
        auto it = mapTally.find(address);
        if (it == mapTally.end() && !fIncludeEmpty)
            continue;

        CAmount nAmount = 0;
        int nConf = std::numeric_limits<int>::max();
        bool fIsWatchonly = false;
        if (it != mapTally.end())
        {
            nAmount = (*it).second.nAmount;
            nConf = (*it).second.nConf;
            fIsWatchonly = (*it).second.fIsWatchonly;
        }

        if (by_label)
        {
            tallyitem& _item = label_tally[label];
            _item.nAmount += nAmount;
            _item.nConf = std::min(_item.nConf, nConf);
            _item.fIsWatchonly = fIsWatchonly;
        }
        else
        {
            UniValue obj(UniValue::VOBJ);
            if(fIsWatchonly)
                obj.pushKV("involvesWatchonly", true);
            obj.pushKV("address",       EncodeDestination(address));
            obj.pushKV("amount",        ValueFromAmount(nAmount));
            obj.pushKV("confirmations", (nConf == std::numeric_limits<int>::max() ? 0 : nConf));
            obj.pushKV("label", label);
            UniValue transactions(UniValue::VARR);
            if (it != mapTally.end())
            {
                for (const uint256& _item : (*it).second.txids)
                {
                    transactions.push_back(_item.GetHex());
                }
            }
            obj.pushKV("txids", transactions);
            ret.push_back(obj);
        }
    }

    if (by_label)
    {
        for (const auto& entry : label_tally)
        {
            CAmount nAmount = entry.second.nAmount;
            int nConf = entry.second.nConf;
            UniValue obj(UniValue::VOBJ);
            if (entry.second.fIsWatchonly)
                obj.pushKV("involvesWatchonly", true);
            obj.pushKV("amount",        ValueFromAmount(nAmount));
            obj.pushKV("confirmations", (nConf == std::numeric_limits<int>::max() ? 0 : nConf));
            obj.pushKV("label",         entry.first);
            ret.push_back(obj);
        }
    }

    return ret;
}

static UniValue listreceivedbyaddress(const JSONRPCRequest& request)
{
            RPCHelpMan{"listreceivedbyaddress",
                "\nList balances by receiving address.\n",
                {
                    {"minconf", RPCArg::Type::NUM, /* default */ "1", "The minimum number of confirmations before payments are included."},
                    {"include_empty", RPCArg::Type::BOOL, /* default */ "false", "Whether to include addresses that haven't received any payments."},
                    {"include_watchonly", RPCArg::Type::BOOL, /* default */ "true for watch-only wallets, otherwise false", "Whether to include watch-only addresses (see 'importaddress')"},
                    {"address_filter", RPCArg::Type::STR, RPCArg::Optional::OMITTED_NAMED_ARG, "If present, only return information on this address."},
                },
                RPCResult{
                    RPCResult::Type::ARR, "", "",
                    {
                        {RPCResult::Type::OBJ, "", "",
                        {
                            {RPCResult::Type::BOOL, "involvesWatchonly", "Only returns true if imported addresses were involved in transaction"},
                            {RPCResult::Type::STR, "address", "The receiving address"},
                            {RPCResult::Type::STR_AMOUNT, "amount", "The total amount in " + CURRENCY_UNIT + " received by the address"},
                            {RPCResult::Type::NUM, "confirmations", "The number of confirmations of the most recent transaction included"},
                            {RPCResult::Type::STR, "label", "The label of the receiving address. The default label is \"\""},
                            {RPCResult::Type::ARR, "txids", "",
                            {
                                {RPCResult::Type::STR_HEX, "txid", "The ids of transactions received with the address"},
                            }},
                        }},
                    }
                },
                RPCExamples{
                    HelpExampleCli("listreceivedbyaddress", "")
            + HelpExampleCli("listreceivedbyaddress", "6 true")
            + HelpExampleRpc("listreceivedbyaddress", "6, true, true")
            + HelpExampleRpc("listreceivedbyaddress", "6, true, true, \"" + EXAMPLE_ADDRESS[0] + "\"")
                },
            }.Check(request);

    std::shared_ptr<CWallet> const wallet = GetWalletForJSONRPCRequest(request);
    if (!wallet) return NullUniValue;
    const CWallet* const pwallet = wallet.get();

    // Make sure the results are valid at least up to the most recent block
    // the user could have gotten from another RPC command prior to now
    pwallet->BlockUntilSyncedToCurrentChain();

    LOCK(pwallet->cs_wallet);

    return ListReceived(pwallet, request.params, false);
}

static UniValue listreceivedbylabel(const JSONRPCRequest& request)
{
            RPCHelpMan{"listreceivedbylabel",
                "\nList received transactions by label.\n",
                {
                    {"minconf", RPCArg::Type::NUM, /* default */ "1", "The minimum number of confirmations before payments are included."},
                    {"include_empty", RPCArg::Type::BOOL, /* default */ "false", "Whether to include labels that haven't received any payments."},
                    {"include_watchonly", RPCArg::Type::BOOL, /* default */ "true for watch-only wallets, otherwise false", "Whether to include watch-only addresses (see 'importaddress')"},
                },
                RPCResult{
                    RPCResult::Type::ARR, "", "",
                    {
                        {RPCResult::Type::OBJ, "", "",
                        {
                            {RPCResult::Type::BOOL, "involvesWatchonly", "Only returns true if imported addresses were involved in transaction"},
                            {RPCResult::Type::STR_AMOUNT, "amount", "The total amount received by addresses with this label"},
                            {RPCResult::Type::NUM, "confirmations", "The number of confirmations of the most recent transaction included"},
                            {RPCResult::Type::STR, "label", "The label of the receiving address. The default label is \"\""},
                        }},
                    }
                },
                RPCExamples{
                    HelpExampleCli("listreceivedbylabel", "")
            + HelpExampleCli("listreceivedbylabel", "6 true")
            + HelpExampleRpc("listreceivedbylabel", "6, true, true")
                },
            }.Check(request);

    std::shared_ptr<CWallet> const wallet = GetWalletForJSONRPCRequest(request);
    if (!wallet) return NullUniValue;
    const CWallet* const pwallet = wallet.get();

    // Make sure the results are valid at least up to the most recent block
    // the user could have gotten from another RPC command prior to now
    pwallet->BlockUntilSyncedToCurrentChain();

    LOCK(pwallet->cs_wallet);

    return ListReceived(pwallet, request.params, true);
}

static void MaybePushAddress(UniValue & entry, const CTxDestination &dest)
{
    if (IsValidDestination(dest)) {
        entry.pushKV("address", EncodeDestination(dest));
    }
}

/**
 * List transactions based on the given criteria.
 *
 * @param  pwallet        The wallet.
 * @param  wtx            The wallet transaction.
 * @param  nMinDepth      The minimum confirmation depth.
 * @param  fLong          Whether to include the JSON version of the transaction.
 * @param  ret            The UniValue into which the result is stored.
 * @param  filter_ismine  The "is mine" filter flags.
 * @param  filter_label   Optional label string to filter incoming transactions.
 */
static void ListTransactions(const CWallet* const pwallet, const CWalletTx& wtx, int nMinDepth, bool fLong, UniValue& ret, const isminefilter& filter_ismine, const std::string* filter_label) EXCLUSIVE_LOCKS_REQUIRED(pwallet->cs_wallet)
{
    CAmount nFee;
    std::list<COutputEntry> listReceived;
    std::list<COutputEntry> listSent;

    wtx.GetAmounts(listReceived, listSent, nFee, filter_ismine);

    bool involvesWatchonly = wtx.IsFromMe(ISMINE_WATCH_ONLY);

    // Sent
    if (!filter_label)
    {
        for (const COutputEntry& s : listSent)
        {
            UniValue entry(UniValue::VOBJ);
            if (involvesWatchonly || (pwallet->IsMine(s.destination) & ISMINE_WATCH_ONLY)) {
                entry.pushKV("involvesWatchonly", true);
            }
            MaybePushAddress(entry, s.destination);
            if(!s.nameOp.empty())
                entry.pushKV("name", s.nameOp);
            entry.pushKV("category", "send");
            entry.pushKV("amount", ValueFromAmount(-s.amount));
            const auto* address_book_entry = pwallet->FindAddressBookEntry(s.destination);
            if (address_book_entry) {
                entry.pushKV("label", address_book_entry->GetLabel());
            }
            entry.pushKV("vout", s.vout);
            entry.pushKV("fee", ValueFromAmount(-nFee));
            if (fLong)
                WalletTxToJSON(pwallet->chain(), wtx, entry);
            entry.pushKV("abandoned", wtx.isAbandoned());
            ret.push_back(entry);
        }
    }

    // Received
    if (listReceived.size() > 0 && wtx.GetDepthInMainChain() >= nMinDepth) {
        for (const COutputEntry& r : listReceived)
        {
            std::string label;
            const auto* address_book_entry = pwallet->FindAddressBookEntry(r.destination);
            if (address_book_entry) {
                label = address_book_entry->GetLabel();
            }
            if (filter_label && label != *filter_label) {
                continue;
            }
            UniValue entry(UniValue::VOBJ);
            if (involvesWatchonly || (pwallet->IsMine(r.destination) & ISMINE_WATCH_ONLY)) {
                entry.pushKV("involvesWatchonly", true);
            }
            if(!r.nameOp.empty())
                entry.pushKV("name", r.nameOp);
            MaybePushAddress(entry, r.destination);
            if (wtx.IsCoinBase())
            {
                if (wtx.GetDepthInMainChain() < 1)
                    entry.pushKV("category", "orphan");
                else if (wtx.IsImmatureCoinBase())
                    entry.pushKV("category", "immature");
                else
                    entry.pushKV("category", "generate");
            }
            else
            {
                entry.pushKV("category", "receive");
            }
            entry.pushKV("amount", ValueFromAmount(r.amount));
            if (address_book_entry) {
                entry.pushKV("label", label);
            }
            entry.pushKV("vout", r.vout);
            if (fLong)
                WalletTxToJSON(pwallet->chain(), wtx, entry);
            ret.push_back(entry);
        }
    }
}

static const std::vector<RPCResult> TransactionDescriptionString()
{
    return{{RPCResult::Type::NUM, "confirmations", "The number of confirmations for the transaction. Negative confirmations means the\n"
               "transaction conflicted that many blocks ago."},
           {RPCResult::Type::BOOL, "generated", "Only present if transaction only input is a coinbase one."},
           {RPCResult::Type::BOOL, "trusted", "Only present if we consider transaction to be trusted and so safe to spend from."},
           {RPCResult::Type::STR_HEX, "blockhash", "The block hash containing the transaction."},
           {RPCResult::Type::NUM, "blockheight", "The block height containing the transaction."},
           {RPCResult::Type::NUM, "blockindex", "The index of the transaction in the block that includes it."},
           {RPCResult::Type::NUM_TIME, "blocktime", "The block time expressed in " + UNIX_EPOCH_TIME + "."},
           {RPCResult::Type::STR_HEX, "txid", "The transaction id."},
           {RPCResult::Type::ARR, "walletconflicts", "Conflicting transaction ids.",
           {
               {RPCResult::Type::STR_HEX, "txid", "The transaction id."},
           }},
           {RPCResult::Type::NUM_TIME, "time", "The transaction time expressed in " + UNIX_EPOCH_TIME + "."},
           {RPCResult::Type::NUM_TIME, "timereceived", "The time received expressed in " + UNIX_EPOCH_TIME + "."},
           {RPCResult::Type::STR, "comment", "If a comment is associated with the transaction, only present if not empty."},
           {RPCResult::Type::STR, "bip125-replaceable", "(\"yes|no|unknown\") Whether this transaction could be replaced due to BIP125 (replace-by-fee);\n"
               "may be unknown for unconfirmed transactions not in the mempool"}};
}

UniValue listtransactions(const JSONRPCRequest& request)
{
            RPCHelpMan{"listtransactions",
                "\nIf a label name is provided, this will return only incoming transactions paying to addresses with the specified label.\n"
                "\nReturns up to 'count' most recent transactions skipping the first 'from' transactions.\n",
                {
                    {"label|dummy", RPCArg::Type::STR, RPCArg::Optional::OMITTED_NAMED_ARG, "If set, should be a valid label name to return only incoming transactions\n"
                          "with the specified label, or \"*\" to disable filtering and return all transactions."},
                    {"count", RPCArg::Type::NUM, /* default */ "10", "The number of transactions to return"},
                    {"skip", RPCArg::Type::NUM, /* default */ "0", "The number of transactions to skip"},
                    {"include_watchonly", RPCArg::Type::BOOL, /* default */ "true for watch-only wallets, otherwise false", "Include transactions to watch-only addresses (see 'importaddress')"},
                },
                RPCResult{
                    RPCResult::Type::ARR, "", "",
                    {
                        {RPCResult::Type::OBJ, "", "", Cat(Cat<std::vector<RPCResult>>(
                        {
                            {RPCResult::Type::BOOL, "involvesWatchonly", "Only returns true if imported addresses were involved in transaction."},
                            {RPCResult::Type::STR, "address", "The address of the transaction."},
                            {RPCResult::Type::STR, "category", "The transaction category.\n"
                                "\"send\"                  Transactions sent.\n"
                                "\"receive\"               Non-coinbase transactions received.\n"
                                "\"generate\"              Coinbase transactions received with more than 100 confirmations.\n"
                                "\"immature\"              Coinbase transactions received with 100 or fewer confirmations.\n"
                                "\"orphan\"                Orphaned coinbase transactions received."},
                            {RPCResult::Type::STR_AMOUNT, "amount", "The amount in " + CURRENCY_UNIT + ". This is negative for the 'send' category, and is positive\n"
                                "for all other categories"},
                            {RPCResult::Type::STR, "label", "A comment for the address/transaction, if any"},
                            {RPCResult::Type::NUM, "vout", "the vout value"},
                            {RPCResult::Type::STR_AMOUNT, "fee", "The amount of the fee in " + CURRENCY_UNIT + ". This is negative and only available for the\n"
                                 "'send' category of transactions."},
                        },
                        TransactionDescriptionString()),
                        {
                            {RPCResult::Type::BOOL, "abandoned", "'true' if the transaction has been abandoned (inputs are respendable). Only available for the \n"
                                 "'send' category of transactions."},
                        })},
                    }
                },
                RPCExamples{
            "\nList the most recent 10 transactions in the systems\n"
            + HelpExampleCli("listtransactions", "") +
            "\nList transactions 100 to 120\n"
            + HelpExampleCli("listtransactions", "\"*\" 20 100") +
            "\nAs a JSON-RPC call\n"
            + HelpExampleRpc("listtransactions", "\"*\", 20, 100")
                },
            }.Check(request);

    std::shared_ptr<CWallet> const wallet = GetWalletForJSONRPCRequest(request);
    if (!wallet) return NullUniValue;
    const CWallet* const pwallet = wallet.get();

    // Make sure the results are valid at least up to the most recent block
    // the user could have gotten from another RPC command prior to now
    pwallet->BlockUntilSyncedToCurrentChain();

    const std::string* filter_label = nullptr;
    if (!request.params[0].isNull() && request.params[0].get_str() != "*") {
        filter_label = &request.params[0].get_str();
        if (filter_label->empty()) {
            throw JSONRPCError(RPC_INVALID_PARAMETER, "Label argument must be a valid label name or \"*\".");
        }
    }
    int nCount = 10;
    if (!request.params[1].isNull())
        nCount = request.params[1].get_int();
    int nFrom = 0;
    if (!request.params[2].isNull())
        nFrom = request.params[2].get_int();
    isminefilter filter = ISMINE_SPENDABLE;

    if (ParseIncludeWatchonly(request.params[3], *pwallet)) {
        filter |= ISMINE_WATCH_ONLY;
    }

    if (nCount < 0)
        throw JSONRPCError(RPC_INVALID_PARAMETER, "Negative count");
    if (nFrom < 0)
        throw JSONRPCError(RPC_INVALID_PARAMETER, "Negative from");

    UniValue ret(UniValue::VARR);

    {
        LOCK(pwallet->cs_wallet);

        const CWallet::TxItems & txOrdered = pwallet->wtxOrdered;

        // iterate backwards until we have nCount items to return:
        for (CWallet::TxItems::const_reverse_iterator it = txOrdered.rbegin(); it != txOrdered.rend(); ++it)
        {
            CWalletTx *const pwtx = (*it).second;
            ListTransactions(pwallet, *pwtx, 0, true, ret, filter, filter_label);
            if ((int)ret.size() >= (nCount+nFrom)) break;
        }
    }

    // ret is newest to oldest

    if (nFrom > (int)ret.size())
        nFrom = ret.size();
    if ((nFrom + nCount) > (int)ret.size())
        nCount = ret.size() - nFrom;

    const std::vector<UniValue>& txs = ret.getValues();
    UniValue result{UniValue::VARR};
    result.push_backV({ txs.rend() - nFrom - nCount, txs.rend() - nFrom }); // Return oldest to newest
    return result;
}

static UniValue listsinceblock(const JSONRPCRequest& request)
{
            RPCHelpMan{"listsinceblock",
                "\nGet all transactions in blocks since block [blockhash], or all transactions if omitted.\n"
                "If \"blockhash\" is no longer a part of the main chain, transactions from the fork point onward are included.\n"
                "Additionally, if include_removed is set, transactions affecting the wallet which were removed are returned in the \"removed\" array.\n",
                {
                    {"blockhash", RPCArg::Type::STR, RPCArg::Optional::OMITTED_NAMED_ARG, "If set, the block hash to list transactions since, otherwise list all transactions."},
                    {"target_confirmations", RPCArg::Type::NUM, /* default */ "1", "Return the nth block hash from the main chain. e.g. 1 would mean the best block hash. Note: this is not used as a filter, but only affects [lastblock] in the return value"},
                    {"include_watchonly", RPCArg::Type::BOOL, /* default */ "true for watch-only wallets, otherwise false", "Include transactions to watch-only addresses (see 'importaddress')"},
                    {"include_removed", RPCArg::Type::BOOL, /* default */ "true", "Show transactions that were removed due to a reorg in the \"removed\" array\n"
            "                                                           (not guaranteed to work on pruned nodes)"},
                },
                RPCResult{
                    RPCResult::Type::OBJ, "", "",
                    {
                        {RPCResult::Type::ARR, "transactions", "",
                        {
                            {RPCResult::Type::OBJ, "", "", Cat(Cat<std::vector<RPCResult>>(
                            {
                                {RPCResult::Type::BOOL, "involvesWatchonly", "Only returns true if imported addresses were involved in transaction."},
                                {RPCResult::Type::STR, "address", "The address of the transaction."},
                                {RPCResult::Type::STR, "category", "The transaction category.\n"
                                    "\"send\"                  Transactions sent.\n"
                                    "\"receive\"               Non-coinbase transactions received.\n"
                                    "\"generate\"              Coinbase transactions received with more than 100 confirmations.\n"
                                    "\"immature\"              Coinbase transactions received with 100 or fewer confirmations.\n"
                                    "\"orphan\"                Orphaned coinbase transactions received."},
                                {RPCResult::Type::STR_AMOUNT, "amount", "The amount in " + CURRENCY_UNIT + ". This is negative for the 'send' category, and is positive\n"
                                    "for all other categories"},
                                {RPCResult::Type::NUM, "vout", "the vout value"},
                                {RPCResult::Type::STR_AMOUNT, "fee", "The amount of the fee in " + CURRENCY_UNIT + ". This is negative and only available for the\n"
                                     "'send' category of transactions."},
                            },
                            TransactionDescriptionString()),
                            {
                                {RPCResult::Type::BOOL, "abandoned", "'true' if the transaction has been abandoned (inputs are respendable). Only available for the \n"
                                     "'send' category of transactions."},
                                {RPCResult::Type::STR, "label", "A comment for the address/transaction, if any"},
                                {RPCResult::Type::STR, "to", "If a comment to is associated with the transaction."},
                            })},
                        }},
                        {RPCResult::Type::ARR, "removed", "<structure is the same as \"transactions\" above, only present if include_removed=true>\n"
                            "Note: transactions that were re-added in the active chain will appear as-is in this array, and may thus have a positive confirmation count."
                        , {{RPCResult::Type::ELISION, "", ""},}},
                        {RPCResult::Type::STR_HEX, "lastblock", "The hash of the block (target_confirmations-1) from the best block on the main chain. This is typically used to feed back into listsinceblock the next time you call it. So you would generally use a target_confirmations of say 6, so you will be continually re-notified of transactions until they've reached 6 confirmations plus any new ones"},
                    }
                },
                RPCExamples{
                    HelpExampleCli("listsinceblock", "")
            + HelpExampleCli("listsinceblock", "\"000000000000000bacf66f7497b7dc45ef753ee9a7d38571037cdb1a57f663ad\" 6")
            + HelpExampleRpc("listsinceblock", "\"000000000000000bacf66f7497b7dc45ef753ee9a7d38571037cdb1a57f663ad\", 6")
                },
            }.Check(request);

    std::shared_ptr<CWallet> const pwallet = GetWalletForJSONRPCRequest(request);
    if (!pwallet) return NullUniValue;

    const CWallet& wallet = *pwallet;
    // Make sure the results are valid at least up to the most recent block
    // the user could have gotten from another RPC command prior to now
    wallet.BlockUntilSyncedToCurrentChain();

    LOCK(wallet.cs_wallet);

    // The way the 'height' is initialized is just a workaround for the gcc bug #47679 since version 4.6.0.
    Optional<int> height = MakeOptional(false, int()); // Height of the specified block or the common ancestor, if the block provided was in a deactivated chain.
    Optional<int> altheight; // Height of the specified block, even if it's in a deactivated chain.
    int target_confirms = 1;
    isminefilter filter = ISMINE_SPENDABLE;

    uint256 blockId;
    if (!request.params[0].isNull() && !request.params[0].get_str().empty()) {
        blockId = ParseHashV(request.params[0], "blockhash");
        height = int{};
        altheight = int{};
        if (!wallet.chain().findCommonAncestor(blockId, wallet.GetLastBlockHash(), /* ancestor out */ FoundBlock().height(*height), /* blockId out */ FoundBlock().height(*altheight))) {
            throw JSONRPCError(RPC_INVALID_ADDRESS_OR_KEY, "Block not found");
        }
    }

    if (!request.params[1].isNull()) {
        target_confirms = request.params[1].get_int();

        if (target_confirms < 1) {
            throw JSONRPCError(RPC_INVALID_PARAMETER, "Invalid parameter");
        }
    }

    if (ParseIncludeWatchonly(request.params[2], wallet)) {
        filter |= ISMINE_WATCH_ONLY;
    }

    bool include_removed = (request.params[3].isNull() || request.params[3].get_bool());

    int depth = height ? wallet.GetLastBlockHeight() + 1 - *height : -1;

    UniValue transactions(UniValue::VARR);

    for (const std::pair<const uint256, CWalletTx>& pairWtx : wallet.mapWallet) {
        const CWalletTx& tx = pairWtx.second;

        if (depth == -1 || abs(tx.GetDepthInMainChain()) < depth) {
            ListTransactions(&wallet, tx, 0, true, transactions, filter, nullptr /* filter_label */);
        }
    }

    // when a reorg'd block is requested, we also list any relevant transactions
    // in the blocks of the chain that was detached
    UniValue removed(UniValue::VARR);
    while (include_removed && altheight && *altheight > *height) {
        CBlock block;
        if (!wallet.chain().findBlock(blockId, FoundBlock().data(block)) || block.IsNull()) {
            throw JSONRPCError(RPC_INTERNAL_ERROR, "Can't read block from disk");
        }
        for (const CTransactionRef& tx : block.vtx) {
            auto it = wallet.mapWallet.find(tx->GetHash());
            if (it != wallet.mapWallet.end()) {
                // We want all transactions regardless of confirmation count to appear here,
                // even negative confirmation ones, hence the big negative.
                ListTransactions(&wallet, it->second, -100000000, true, removed, filter, nullptr /* filter_label */);
            }
        }
        blockId = block.hashPrevBlock;
        --*altheight;
    }

    uint256 lastblock;
    CHECK_NONFATAL(wallet.chain().findAncestorByHeight(wallet.GetLastBlockHash(), wallet.GetLastBlockHeight() + 1 - target_confirms, FoundBlock().hash(lastblock)));

    UniValue ret(UniValue::VOBJ);
    ret.pushKV("transactions", transactions);
    if (include_removed) ret.pushKV("removed", removed);
    ret.pushKV("lastblock", lastblock.GetHex());

    return ret;
}

static UniValue gettransaction(const JSONRPCRequest& request)
{
            RPCHelpMan{"gettransaction",
                "\nGet detailed information about in-wallet transaction <txid>\n",
                {
                    {"txid", RPCArg::Type::STR, RPCArg::Optional::NO, "The transaction id"},
                    {"include_watchonly", RPCArg::Type::BOOL, /* default */ "true for watch-only wallets, otherwise false",
                            "Whether to include watch-only addresses in balance calculation and details[]"},
                    {"verbose", RPCArg::Type::BOOL, /* default */ "false",
                            "Whether to include a `decoded` field containing the decoded transaction (equivalent to RPC decoderawtransaction)"},
                },
                RPCResult{
                    RPCResult::Type::OBJ, "", "", Cat(Cat<std::vector<RPCResult>>(
                    {
                        {RPCResult::Type::STR_AMOUNT, "amount", "The amount in " + CURRENCY_UNIT},
                        {RPCResult::Type::STR_AMOUNT, "fee", "The amount of the fee in " + CURRENCY_UNIT + ". This is negative and only available for the\n"
                                     "'send' category of transactions."},
                    },
                    TransactionDescriptionString()),
                    {
                        {RPCResult::Type::ARR, "details", "",
                        {
                            {RPCResult::Type::OBJ, "", "",
                            {
                                {RPCResult::Type::BOOL, "involvesWatchonly", "Only returns true if imported addresses were involved in transaction."},
                                {RPCResult::Type::STR, "address", "The address involved in the transaction."},
                                {RPCResult::Type::STR, "category", "The transaction category.\n"
                                    "\"send\"                  Transactions sent.\n"
                                    "\"receive\"               Non-coinbase transactions received.\n"
                                    "\"generate\"              Coinbase transactions received with more than 100 confirmations.\n"
                                    "\"immature\"              Coinbase transactions received with 100 or fewer confirmations.\n"
                                    "\"orphan\"                Orphaned coinbase transactions received."},
                                {RPCResult::Type::STR_AMOUNT, "amount", "The amount in " + CURRENCY_UNIT},
                                {RPCResult::Type::STR, "label", "A comment for the address/transaction, if any"},
                                {RPCResult::Type::NUM, "vout", "the vout value"},
                                {RPCResult::Type::STR_AMOUNT, "fee", "The amount of the fee in " + CURRENCY_UNIT + ". This is negative and only available for the \n"
                                    "'send' category of transactions."},
                                {RPCResult::Type::BOOL, "abandoned", "'true' if the transaction has been abandoned (inputs are respendable). Only available for the \n"
                                     "'send' category of transactions."},
                            }},
                        }},
                        {RPCResult::Type::STR_HEX, "hex", "Raw data for transaction"},
                        {RPCResult::Type::OBJ, "decoded", "Optional, the decoded transaction (only present when `verbose` is passed)",
                        {
                            {RPCResult::Type::ELISION, "", "Equivalent to the RPC decoderawtransaction method, or the RPC getrawtransaction method when `verbose` is passed."},
                        }},
                    })
                },
                RPCExamples{
                    HelpExampleCli("gettransaction", "\"1075db55d416d3ca199f55b6084e2115b9345e16c5cf302fc80e9d5fbf5d48d\"")
            + HelpExampleCli("gettransaction", "\"1075db55d416d3ca199f55b6084e2115b9345e16c5cf302fc80e9d5fbf5d48d\" true")
            + HelpExampleCli("gettransaction", "\"1075db55d416d3ca199f55b6084e2115b9345e16c5cf302fc80e9d5fbf5d48d\" false true")
            + HelpExampleRpc("gettransaction", "\"1075db55d416d3ca199f55b6084e2115b9345e16c5cf302fc80e9d5fbf5d48d\"")
                },
            }.Check(request);

    std::shared_ptr<CWallet> const wallet = GetWalletForJSONRPCRequest(request);
    if (!wallet) return NullUniValue;
    const CWallet* const pwallet = wallet.get();

    // Make sure the results are valid at least up to the most recent block
    // the user could have gotten from another RPC command prior to now
    pwallet->BlockUntilSyncedToCurrentChain();

    LOCK(pwallet->cs_wallet);

    uint256 hash(ParseHashV(request.params[0], "txid"));

    isminefilter filter = ISMINE_SPENDABLE;

    if (ParseIncludeWatchonly(request.params[1], *pwallet)) {
        filter |= ISMINE_WATCH_ONLY;
    }

    bool verbose = request.params[2].isNull() ? false : request.params[2].get_bool();

    UniValue entry(UniValue::VOBJ);
    auto it = pwallet->mapWallet.find(hash);
    if (it == pwallet->mapWallet.end()) {
        throw JSONRPCError(RPC_INVALID_ADDRESS_OR_KEY, "Invalid or non-wallet transaction id");
    }
    const CWalletTx& wtx = it->second;

    CAmount nCredit = wtx.GetCredit(filter);
    CAmount nDebit = wtx.GetDebit(filter);
    CAmount nNet = nCredit - nDebit;
    CAmount nFee = (wtx.IsFromMe(filter) ? wtx.tx->GetValueOut(true) - nDebit : 0);

    entry.pushKV("amount", ValueFromAmount(nNet - nFee));
    if (wtx.IsFromMe(filter))
        entry.pushKV("fee", ValueFromAmount(nFee));

    WalletTxToJSON(pwallet->chain(), wtx, entry);

    UniValue details(UniValue::VARR);
    ListTransactions(pwallet, wtx, 0, false, details, filter, nullptr /* filter_label */);
    entry.pushKV("details", details);

    std::string strHex = EncodeHexTx(*wtx.tx, pwallet->chain().rpcSerializationFlags());
    entry.pushKV("hex", strHex);

    if (verbose) {
        UniValue decoded(UniValue::VOBJ);
        TxToUniv(*wtx.tx, uint256(), decoded, false);
        entry.pushKV("decoded", decoded);
    }

    return entry;
}

static UniValue abandontransaction(const JSONRPCRequest& request)
{
            RPCHelpMan{"abandontransaction",
                "\nMark in-wallet transaction <txid> as abandoned\n"
                "This will mark this transaction and all its in-wallet descendants as abandoned which will allow\n"
                "for their inputs to be respent.  It can be used to replace \"stuck\" or evicted transactions.\n"
                "It only works on transactions which are not included in a block and are not currently in the mempool.\n"
                "It has no effect on transactions which are already abandoned.\n",
                {
                    {"txid", RPCArg::Type::STR_HEX, RPCArg::Optional::NO, "The transaction id"},
                },
                RPCResult{RPCResult::Type::NONE, "", ""},
                RPCExamples{
                    HelpExampleCli("abandontransaction", "\"1075db55d416d3ca199f55b6084e2115b9345e16c5cf302fc80e9d5fbf5d48d\"")
            + HelpExampleRpc("abandontransaction", "\"1075db55d416d3ca199f55b6084e2115b9345e16c5cf302fc80e9d5fbf5d48d\"")
                },
            }.Check(request);

    std::shared_ptr<CWallet> const wallet = GetWalletForJSONRPCRequest(request);
    if (!wallet) return NullUniValue;
    CWallet* const pwallet = wallet.get();

    // Make sure the results are valid at least up to the most recent block
    // the user could have gotten from another RPC command prior to now
    pwallet->BlockUntilSyncedToCurrentChain();

    LOCK(pwallet->cs_wallet);

    uint256 hash(ParseHashV(request.params[0], "txid"));

    if (!pwallet->mapWallet.count(hash)) {
        throw JSONRPCError(RPC_INVALID_ADDRESS_OR_KEY, "Invalid or non-wallet transaction id");
    }
    if (!pwallet->AbandonTransaction(hash)) {
        throw JSONRPCError(RPC_INVALID_ADDRESS_OR_KEY, "Transaction not eligible for abandonment");
    }

    return NullUniValue;
}


static UniValue backupwallet(const JSONRPCRequest& request)
{
            RPCHelpMan{"backupwallet",
                "\nSafely copies current wallet file to destination, which can be a directory or a path with filename.\n",
                {
                    {"destination", RPCArg::Type::STR, RPCArg::Optional::NO, "The destination directory or file"},
                },
                RPCResult{RPCResult::Type::NONE, "", ""},
                RPCExamples{
                    HelpExampleCli("backupwallet", "\"backup.dat\"")
            + HelpExampleRpc("backupwallet", "\"backup.dat\"")
                },
            }.Check(request);

    std::shared_ptr<CWallet> const wallet = GetWalletForJSONRPCRequest(request);
    if (!wallet) return NullUniValue;
    const CWallet* const pwallet = wallet.get();

    // Make sure the results are valid at least up to the most recent block
    // the user could have gotten from another RPC command prior to now
    pwallet->BlockUntilSyncedToCurrentChain();

    LOCK(pwallet->cs_wallet);

    std::string strDest = request.params[0].get_str();
    if (!pwallet->BackupWallet(strDest)) {
        throw JSONRPCError(RPC_WALLET_ERROR, "Error: Wallet backup failed!");
    }

    return NullUniValue;
}


static UniValue keypoolrefill(const JSONRPCRequest& request)
{
            RPCHelpMan{"keypoolrefill",
                "\nFills the keypool."+
        HELP_REQUIRING_PASSPHRASE,
                {
                    {"newsize", RPCArg::Type::NUM, /* default */ "100", "The new keypool size"},
                },
                RPCResult{RPCResult::Type::NONE, "", ""},
                RPCExamples{
                    HelpExampleCli("keypoolrefill", "")
            + HelpExampleRpc("keypoolrefill", "")
                },
            }.Check(request);

    std::shared_ptr<CWallet> const wallet = GetWalletForJSONRPCRequest(request);
    if (!wallet) return NullUniValue;
    CWallet* const pwallet = wallet.get();

    if (pwallet->IsLegacy() && pwallet->IsWalletFlagSet(WALLET_FLAG_DISABLE_PRIVATE_KEYS)) {
        throw JSONRPCError(RPC_WALLET_ERROR, "Error: Private keys are disabled for this wallet");
    }

    LOCK(pwallet->cs_wallet);

    // 0 is interpreted by TopUpKeyPool() as the default keypool size given by -keypool
    unsigned int kpSize = 0;
    if (!request.params[0].isNull()) {
        if (request.params[0].get_int() < 0)
            throw JSONRPCError(RPC_INVALID_PARAMETER, "Invalid parameter, expected valid size.");
        kpSize = (unsigned int)request.params[0].get_int();
    }

    EnsureWalletIsUnlocked(pwallet);
    pwallet->TopUpKeyPool(kpSize);

    if (pwallet->GetKeyPoolSize() < kpSize) {
        throw JSONRPCError(RPC_WALLET_ERROR, "Error refreshing keypool.");
    }

    return NullUniValue;
}


static UniValue walletpassphrase(const JSONRPCRequest& request)
{
            RPCHelpMan{"walletpassphrase",
                "\nStores the wallet decryption key in memory for 'timeout' seconds.\n"
                "This is needed prior to performing transactions related to private keys such as sending coins\n"
            "\nNote:\n"
            "Issuing the walletpassphrase command while the wallet is already unlocked will set a new unlock\n"
            "time that overrides the old one.\n",
                {
                    {"passphrase", RPCArg::Type::STR, RPCArg::Optional::NO, "The wallet passphrase"},
                    {"timeout", RPCArg::Type::NUM, RPCArg::Optional::NO, "The time to keep the decryption key in seconds; capped at 100000000 (~3 years)."},
                },
                RPCResult{RPCResult::Type::NONE, "", ""},
                RPCExamples{
            "\nUnlock the wallet for 60 seconds\n"
            + HelpExampleCli("walletpassphrase", "\"my pass phrase\" 60") +
            "\nLock the wallet again (before 60 seconds)\n"
            + HelpExampleCli("walletlock", "") +
            "\nAs a JSON-RPC call\n"
            + HelpExampleRpc("walletpassphrase", "\"my pass phrase\", 60")
                },
            }.Check(request);

    std::shared_ptr<CWallet> const wallet = GetWalletForJSONRPCRequest(request);
    if (!wallet) return NullUniValue;
    CWallet* const pwallet = wallet.get();

    int64_t nSleepTime;
    int64_t relock_time;
    // Prevent concurrent calls to walletpassphrase with the same wallet.
    LOCK(pwallet->m_unlock_mutex);
    {
        LOCK(pwallet->cs_wallet);

        if (!pwallet->IsCrypted()) {
            throw JSONRPCError(RPC_WALLET_WRONG_ENC_STATE, "Error: running with an unencrypted wallet, but walletpassphrase was called.");
        }

        // Note that the walletpassphrase is stored in request.params[0] which is not mlock()ed
        SecureString strWalletPass;
        strWalletPass.reserve(100);
        // TODO: get rid of this .c_str() by implementing SecureString::operator=(std::string)
        // Alternately, find a way to make request.params[0] mlock()'d to begin with.
        strWalletPass = request.params[0].get_str().c_str();

        // Get the timeout
        nSleepTime = request.params[1].get_int64();
        // Timeout cannot be negative, otherwise it will relock immediately
        if (nSleepTime < 0) {
            throw JSONRPCError(RPC_INVALID_PARAMETER, "Timeout cannot be negative.");
        }
        // Clamp timeout
        constexpr int64_t MAX_SLEEP_TIME = 100000000; // larger values trigger a macos/libevent bug?
        if (nSleepTime > MAX_SLEEP_TIME) {
            nSleepTime = MAX_SLEEP_TIME;
        }

        if (strWalletPass.empty()) {
            throw JSONRPCError(RPC_INVALID_PARAMETER, "passphrase can not be empty");
        }

        if (!pwallet->Unlock(strWalletPass)) {
            throw JSONRPCError(RPC_WALLET_PASSPHRASE_INCORRECT, "Error: The wallet passphrase entered was incorrect.");
        }

        pwallet->TopUpKeyPool();

        pwallet->nRelockTime = GetTime() + nSleepTime;
        relock_time = pwallet->nRelockTime;
    }

    // rpcRunLater must be called without cs_wallet held otherwise a deadlock
    // can occur. The deadlock would happen when RPCRunLater removes the
    // previous timer (and waits for the callback to finish if already running)
    // and the callback locks cs_wallet.
    AssertLockNotHeld(wallet->cs_wallet);
    // Keep a weak pointer to the wallet so that it is possible to unload the
    // wallet before the following callback is called. If a valid shared pointer
    // is acquired in the callback then the wallet is still loaded.
    std::weak_ptr<CWallet> weak_wallet = wallet;
    pwallet->chain().rpcRunLater(strprintf("lockwallet(%s)", pwallet->GetName()), [weak_wallet, relock_time] {
        if (auto shared_wallet = weak_wallet.lock()) {
            LOCK(shared_wallet->cs_wallet);
            // Skip if this is not the most recent rpcRunLater callback.
            if (shared_wallet->nRelockTime != relock_time) return;
            shared_wallet->Lock();
            shared_wallet->nRelockTime = 0;
        }
    }, nSleepTime);

    return NullUniValue;
}


static UniValue walletpassphrasechange(const JSONRPCRequest& request)
{
            RPCHelpMan{"walletpassphrasechange",
                "\nChanges the wallet passphrase from 'oldpassphrase' to 'newpassphrase'.\n",
                {
                    {"oldpassphrase", RPCArg::Type::STR, RPCArg::Optional::NO, "The current passphrase"},
                    {"newpassphrase", RPCArg::Type::STR, RPCArg::Optional::NO, "The new passphrase"},
                },
                RPCResult{RPCResult::Type::NONE, "", ""},
                RPCExamples{
                    HelpExampleCli("walletpassphrasechange", "\"old one\" \"new one\"")
            + HelpExampleRpc("walletpassphrasechange", "\"old one\", \"new one\"")
                },
            }.Check(request);

    std::shared_ptr<CWallet> const wallet = GetWalletForJSONRPCRequest(request);
    if (!wallet) return NullUniValue;
    CWallet* const pwallet = wallet.get();

    LOCK(pwallet->cs_wallet);

    if (!pwallet->IsCrypted()) {
        throw JSONRPCError(RPC_WALLET_WRONG_ENC_STATE, "Error: running with an unencrypted wallet, but walletpassphrasechange was called.");
    }

    // TODO: get rid of these .c_str() calls by implementing SecureString::operator=(std::string)
    // Alternately, find a way to make request.params[0] mlock()'d to begin with.
    SecureString strOldWalletPass;
    strOldWalletPass.reserve(100);
    strOldWalletPass = request.params[0].get_str().c_str();

    SecureString strNewWalletPass;
    strNewWalletPass.reserve(100);
    strNewWalletPass = request.params[1].get_str().c_str();

    if (strOldWalletPass.empty() || strNewWalletPass.empty()) {
        throw JSONRPCError(RPC_INVALID_PARAMETER, "passphrase can not be empty");
    }

    if (!pwallet->ChangeWalletPassphrase(strOldWalletPass, strNewWalletPass)) {
        throw JSONRPCError(RPC_WALLET_PASSPHRASE_INCORRECT, "Error: The wallet passphrase entered was incorrect.");
    }

    return NullUniValue;
}


static UniValue walletlock(const JSONRPCRequest& request)
{
            RPCHelpMan{"walletlock",
                "\nRemoves the wallet encryption key from memory, locking the wallet.\n"
                "After calling this method, you will need to call walletpassphrase again\n"
                "before being able to call any methods which require the wallet to be unlocked.\n",
                {},
                RPCResult{RPCResult::Type::NONE, "", ""},
                RPCExamples{
            "\nSet the passphrase for 2 minutes to perform a transaction\n"
            + HelpExampleCli("walletpassphrase", "\"my pass phrase\" 120") +
            "\nPerform a send (requires passphrase set)\n"
            + HelpExampleCli("sendtoaddress", "\"" + EXAMPLE_ADDRESS[0] + "\" 1.0") +
            "\nClear the passphrase since we are done before 2 minutes is up\n"
            + HelpExampleCli("walletlock", "") +
            "\nAs a JSON-RPC call\n"
            + HelpExampleRpc("walletlock", "")
                },
            }.Check(request);

    std::shared_ptr<CWallet> const wallet = GetWalletForJSONRPCRequest(request);
    if (!wallet) return NullUniValue;
    CWallet* const pwallet = wallet.get();

    LOCK(pwallet->cs_wallet);

    if (!pwallet->IsCrypted()) {
        throw JSONRPCError(RPC_WALLET_WRONG_ENC_STATE, "Error: running with an unencrypted wallet, but walletlock was called.");
    }

    pwallet->Lock();
    pwallet->nRelockTime = 0;

    return NullUniValue;
}


static UniValue encryptwallet(const JSONRPCRequest& request)
{
            RPCHelpMan{"encryptwallet",
                "\nEncrypts the wallet with 'passphrase'. This is for first time encryption.\n"
                "After this, any calls that interact with private keys such as sending or signing \n"
                "will require the passphrase to be set prior the making these calls.\n"
                "Use the walletpassphrase call for this, and then walletlock call.\n"
                "If the wallet is already encrypted, use the walletpassphrasechange call.\n",
                {
                    {"passphrase", RPCArg::Type::STR, RPCArg::Optional::NO, "The pass phrase to encrypt the wallet with. It must be at least 1 character, but should be long."},
                },
                RPCResult{RPCResult::Type::STR, "", "A string with further instructions"},
                RPCExamples{
            "\nEncrypt your wallet\n"
            + HelpExampleCli("encryptwallet", "\"my pass phrase\"") +
            "\nNow set the passphrase to use the wallet, such as for signing or sending namecoin\n"
            + HelpExampleCli("walletpassphrase", "\"my pass phrase\"") +
            "\nNow we can do something like sign\n"
            + HelpExampleCli("signmessage", "\"address\" \"test message\"") +
            "\nNow lock the wallet again by removing the passphrase\n"
            + HelpExampleCli("walletlock", "") +
            "\nAs a JSON-RPC call\n"
            + HelpExampleRpc("encryptwallet", "\"my pass phrase\"")
                },
            }.Check(request);

    std::shared_ptr<CWallet> const wallet = GetWalletForJSONRPCRequest(request);
    if (!wallet) return NullUniValue;
    CWallet* const pwallet = wallet.get();

    LOCK(pwallet->cs_wallet);

    if (pwallet->IsWalletFlagSet(WALLET_FLAG_DISABLE_PRIVATE_KEYS)) {
        throw JSONRPCError(RPC_WALLET_ENCRYPTION_FAILED, "Error: wallet does not contain private keys, nothing to encrypt.");
    }

    if (pwallet->IsCrypted()) {
        throw JSONRPCError(RPC_WALLET_WRONG_ENC_STATE, "Error: running with an encrypted wallet, but encryptwallet was called.");
    }

    // TODO: get rid of this .c_str() by implementing SecureString::operator=(std::string)
    // Alternately, find a way to make request.params[0] mlock()'d to begin with.
    SecureString strWalletPass;
    strWalletPass.reserve(100);
    strWalletPass = request.params[0].get_str().c_str();

    if (strWalletPass.empty()) {
        throw JSONRPCError(RPC_INVALID_PARAMETER, "passphrase can not be empty");
    }

    if (!pwallet->EncryptWallet(strWalletPass)) {
        throw JSONRPCError(RPC_WALLET_ENCRYPTION_FAILED, "Error: Failed to encrypt the wallet.");
    }

    return "wallet encrypted; The keypool has been flushed and a new HD seed was generated (if you are using HD). You need to make a new backup.";
}

static UniValue lockunspent(const JSONRPCRequest& request)
{
            RPCHelpMan{"lockunspent",
                "\nUpdates list of temporarily unspendable outputs.\n"
                "Temporarily lock (unlock=false) or unlock (unlock=true) specified transaction outputs.\n"
                "If no transaction outputs are specified when unlocking then all current locked transaction outputs are unlocked.\n"
                "A locked transaction output will not be chosen by automatic coin selection, when spending coins.\n"
                "Locks are stored in memory only. Nodes start with zero locked outputs, and the locked output list\n"
                "is always cleared (by virtue of process exit) when a node stops or fails.\n"
                "Also see the listunspent call\n",
                {
                    {"unlock", RPCArg::Type::BOOL, RPCArg::Optional::NO, "Whether to unlock (true) or lock (false) the specified transactions"},
                    {"transactions", RPCArg::Type::ARR, /* default */ "empty array", "The transaction outputs and within each, the txid (string) vout (numeric).",
                        {
                            {"", RPCArg::Type::OBJ, RPCArg::Optional::OMITTED, "",
                                {
                                    {"txid", RPCArg::Type::STR_HEX, RPCArg::Optional::NO, "The transaction id"},
                                    {"vout", RPCArg::Type::NUM, RPCArg::Optional::NO, "The output number"},
                                },
                            },
                        },
                    },
                },
                RPCResult{
                    RPCResult::Type::BOOL, "", "Whether the command was successful or not"
                },
                RPCExamples{
            "\nList the unspent transactions\n"
            + HelpExampleCli("listunspent", "") +
            "\nLock an unspent transaction\n"
            + HelpExampleCli("lockunspent", "false \"[{\\\"txid\\\":\\\"a08e6907dbbd3d809776dbfc5d82e371b764ed838b5655e72f463568df1aadf0\\\",\\\"vout\\\":1}]\"") +
            "\nList the locked transactions\n"
            + HelpExampleCli("listlockunspent", "") +
            "\nUnlock the transaction again\n"
            + HelpExampleCli("lockunspent", "true \"[{\\\"txid\\\":\\\"a08e6907dbbd3d809776dbfc5d82e371b764ed838b5655e72f463568df1aadf0\\\",\\\"vout\\\":1}]\"") +
            "\nAs a JSON-RPC call\n"
            + HelpExampleRpc("lockunspent", "false, \"[{\\\"txid\\\":\\\"a08e6907dbbd3d809776dbfc5d82e371b764ed838b5655e72f463568df1aadf0\\\",\\\"vout\\\":1}]\"")
                },
            }.Check(request);

    std::shared_ptr<CWallet> const wallet = GetWalletForJSONRPCRequest(request);
    if (!wallet) return NullUniValue;
    CWallet* const pwallet = wallet.get();

    // Make sure the results are valid at least up to the most recent block
    // the user could have gotten from another RPC command prior to now
    pwallet->BlockUntilSyncedToCurrentChain();

    LOCK(pwallet->cs_wallet);

    RPCTypeCheckArgument(request.params[0], UniValue::VBOOL);

    bool fUnlock = request.params[0].get_bool();

    if (request.params[1].isNull()) {
        if (fUnlock)
            pwallet->UnlockAllCoins();
        return true;
    }

    RPCTypeCheckArgument(request.params[1], UniValue::VARR);

    const UniValue& output_params = request.params[1];

    // Create and validate the COutPoints first.

    std::vector<COutPoint> outputs;
    outputs.reserve(output_params.size());

    for (unsigned int idx = 0; idx < output_params.size(); idx++) {
        const UniValue& o = output_params[idx].get_obj();

        RPCTypeCheckObj(o,
            {
                {"txid", UniValueType(UniValue::VSTR)},
                {"vout", UniValueType(UniValue::VNUM)},
            });

        const uint256 txid(ParseHashO(o, "txid"));
        const int nOutput = find_value(o, "vout").get_int();
        if (nOutput < 0) {
            throw JSONRPCError(RPC_INVALID_PARAMETER, "Invalid parameter, vout must be positive");
        }

        const COutPoint outpt(txid, nOutput);

        const auto it = pwallet->mapWallet.find(outpt.hash);
        if (it == pwallet->mapWallet.end()) {
            throw JSONRPCError(RPC_INVALID_PARAMETER, "Invalid parameter, unknown transaction");
        }

        const CWalletTx& trans = it->second;

        if (outpt.n >= trans.tx->vout.size()) {
            throw JSONRPCError(RPC_INVALID_PARAMETER, "Invalid parameter, vout index out of bounds");
        }

        if (pwallet->IsSpent(outpt.hash, outpt.n)) {
            throw JSONRPCError(RPC_INVALID_PARAMETER, "Invalid parameter, expected unspent output");
        }

        const bool is_locked = pwallet->IsLockedCoin(outpt.hash, outpt.n);

        if (fUnlock && !is_locked) {
            throw JSONRPCError(RPC_INVALID_PARAMETER, "Invalid parameter, expected locked output");
        }

        if (!fUnlock && is_locked) {
            throw JSONRPCError(RPC_INVALID_PARAMETER, "Invalid parameter, output already locked");
        }

        outputs.push_back(outpt);
    }

    // Atomically set (un)locked status for the outputs.
    for (const COutPoint& outpt : outputs) {
        if (fUnlock) pwallet->UnlockCoin(outpt);
        else pwallet->LockCoin(outpt);
    }

    return true;
}

static UniValue listlockunspent(const JSONRPCRequest& request)
{
            RPCHelpMan{"listlockunspent",
                "\nReturns list of temporarily unspendable outputs.\n"
                "See the lockunspent call to lock and unlock transactions for spending.\n",
                {},
                RPCResult{
                    RPCResult::Type::ARR, "", "",
                    {
                        {RPCResult::Type::OBJ, "", "",
                        {
                            {RPCResult::Type::STR_HEX, "txid", "The transaction id locked"},
                            {RPCResult::Type::NUM, "vout", "The vout value"},
                        }},
                    }
                },
                RPCExamples{
            "\nList the unspent transactions\n"
            + HelpExampleCli("listunspent", "") +
            "\nLock an unspent transaction\n"
            + HelpExampleCli("lockunspent", "false \"[{\\\"txid\\\":\\\"a08e6907dbbd3d809776dbfc5d82e371b764ed838b5655e72f463568df1aadf0\\\",\\\"vout\\\":1}]\"") +
            "\nList the locked transactions\n"
            + HelpExampleCli("listlockunspent", "") +
            "\nUnlock the transaction again\n"
            + HelpExampleCli("lockunspent", "true \"[{\\\"txid\\\":\\\"a08e6907dbbd3d809776dbfc5d82e371b764ed838b5655e72f463568df1aadf0\\\",\\\"vout\\\":1}]\"") +
            "\nAs a JSON-RPC call\n"
            + HelpExampleRpc("listlockunspent", "")
                },
            }.Check(request);

    std::shared_ptr<CWallet> const wallet = GetWalletForJSONRPCRequest(request);
    if (!wallet) return NullUniValue;
    const CWallet* const pwallet = wallet.get();

    LOCK(pwallet->cs_wallet);

    std::vector<COutPoint> vOutpts;
    pwallet->ListLockedCoins(vOutpts);

    UniValue ret(UniValue::VARR);

    for (const COutPoint& outpt : vOutpts) {
        UniValue o(UniValue::VOBJ);

        o.pushKV("txid", outpt.hash.GetHex());
        o.pushKV("vout", (int)outpt.n);
        ret.push_back(o);
    }

    return ret;
}

static UniValue settxfee(const JSONRPCRequest& request)
{
            RPCHelpMan{"settxfee",
                "\nSet the transaction fee per kB for this wallet. Overrides the global -paytxfee command line parameter.\n"
                "Can be deactivated by passing 0 as the fee. In that case automatic fee selection will be used by default.\n",
                {
                    {"amount", RPCArg::Type::AMOUNT, RPCArg::Optional::NO, "The transaction fee in " + CURRENCY_UNIT + "/kB"},
                },
                RPCResult{
                    RPCResult::Type::BOOL, "", "Returns true if successful"
                },
                RPCExamples{
                    HelpExampleCli("settxfee", "0.00001")
            + HelpExampleRpc("settxfee", "0.00001")
                },
            }.Check(request);

    std::shared_ptr<CWallet> const wallet = GetWalletForJSONRPCRequest(request);
    if (!wallet) return NullUniValue;
    CWallet* const pwallet = wallet.get();

    LOCK(pwallet->cs_wallet);

    CAmount nAmount = AmountFromValue(request.params[0]);
    CFeeRate tx_fee_rate(nAmount, 1000);
    CFeeRate max_tx_fee_rate(pwallet->m_default_max_tx_fee, 1000);
    if (tx_fee_rate == CFeeRate(0)) {
        // automatic selection
    } else if (tx_fee_rate < pwallet->chain().relayMinFee()) {
        throw JSONRPCError(RPC_INVALID_PARAMETER, strprintf("txfee cannot be less than min relay tx fee (%s)", pwallet->chain().relayMinFee().ToString()));
    } else if (tx_fee_rate < pwallet->m_min_fee) {
        throw JSONRPCError(RPC_INVALID_PARAMETER, strprintf("txfee cannot be less than wallet min fee (%s)", pwallet->m_min_fee.ToString()));
    } else if (tx_fee_rate > max_tx_fee_rate) {
        throw JSONRPCError(RPC_INVALID_PARAMETER, strprintf("txfee cannot be more than wallet max tx fee (%s)", max_tx_fee_rate.ToString()));
    }

    pwallet->m_pay_tx_fee = tx_fee_rate;
    return true;
}

static UniValue getbalances(const JSONRPCRequest& request)
{
    RPCHelpMan{
        "getbalances",
        "Returns an object with all balances in " + CURRENCY_UNIT + ".\n",
        {},
        RPCResult{
            RPCResult::Type::OBJ, "", "",
            {
                {RPCResult::Type::OBJ, "mine", "balances from outputs that the wallet can sign",
                {
                    {RPCResult::Type::STR_AMOUNT, "trusted", "trusted balance (outputs created by the wallet or confirmed outputs)"},
                    {RPCResult::Type::STR_AMOUNT, "untrusted_pending", "untrusted pending balance (outputs created by others that are in the mempool)"},
                    {RPCResult::Type::STR_AMOUNT, "immature", "balance from immature coinbase outputs"},
                    {RPCResult::Type::STR_AMOUNT, "used", "(only present if avoid_reuse is set) balance from coins sent to addresses that were previously spent from (potentially privacy violating)"},
                }},
                {RPCResult::Type::OBJ, "watchonly", "watchonly balances (not present if wallet does not watch anything)",
                {
                    {RPCResult::Type::STR_AMOUNT, "trusted", "trusted balance (outputs created by the wallet or confirmed outputs)"},
                    {RPCResult::Type::STR_AMOUNT, "untrusted_pending", "untrusted pending balance (outputs created by others that are in the mempool)"},
                    {RPCResult::Type::STR_AMOUNT, "immature", "balance from immature coinbase outputs"},
                }},
            }
            },
        RPCExamples{
            HelpExampleCli("getbalances", "") +
            HelpExampleRpc("getbalances", "")},
    }.Check(request);

    std::shared_ptr<CWallet> const rpc_wallet = GetWalletForJSONRPCRequest(request);
    if (!rpc_wallet) return NullUniValue;
    CWallet& wallet = *rpc_wallet;

    // Make sure the results are valid at least up to the most recent block
    // the user could have gotten from another RPC command prior to now
    wallet.BlockUntilSyncedToCurrentChain();

    LOCK(wallet.cs_wallet);

    const auto bal = wallet.GetBalance();
    UniValue balances{UniValue::VOBJ};
    {
        UniValue balances_mine{UniValue::VOBJ};
        balances_mine.pushKV("trusted", ValueFromAmount(bal.m_mine_trusted));
        balances_mine.pushKV("untrusted_pending", ValueFromAmount(bal.m_mine_untrusted_pending));
        balances_mine.pushKV("immature", ValueFromAmount(bal.m_mine_immature));
        if (wallet.IsWalletFlagSet(WALLET_FLAG_AVOID_REUSE)) {
            // If the AVOID_REUSE flag is set, bal has been set to just the un-reused address balance. Get
            // the total balance, and then subtract bal to get the reused address balance.
            const auto full_bal = wallet.GetBalance(0, false);
            balances_mine.pushKV("used", ValueFromAmount(full_bal.m_mine_trusted + full_bal.m_mine_untrusted_pending - bal.m_mine_trusted - bal.m_mine_untrusted_pending));
        }
        balances.pushKV("mine", balances_mine);
    }
    auto spk_man = wallet.GetLegacyScriptPubKeyMan();
    if (spk_man && spk_man->HaveWatchOnly()) {
        UniValue balances_watchonly{UniValue::VOBJ};
        balances_watchonly.pushKV("trusted", ValueFromAmount(bal.m_watchonly_trusted));
        balances_watchonly.pushKV("untrusted_pending", ValueFromAmount(bal.m_watchonly_untrusted_pending));
        balances_watchonly.pushKV("immature", ValueFromAmount(bal.m_watchonly_immature));
        balances.pushKV("watchonly", balances_watchonly);
    }
    return balances;
}

static UniValue getwalletinfo(const JSONRPCRequest& request)
{
    RPCHelpMan{"getwalletinfo",
                "Returns an object containing various wallet state info.\n",
                {},
                RPCResult{
                    RPCResult::Type::OBJ, "", "",
                    {
                        {
                        {RPCResult::Type::STR, "walletname", "the wallet name"},
                        {RPCResult::Type::NUM, "walletversion", "the wallet version"},
                        {RPCResult::Type::STR_AMOUNT, "balance", "DEPRECATED. Identical to getbalances().mine.trusted"},
                        {RPCResult::Type::STR_AMOUNT, "unconfirmed_balance", "DEPRECATED. Identical to getbalances().mine.untrusted_pending"},
                        {RPCResult::Type::STR_AMOUNT, "immature_balance", "DEPRECATED. Identical to getbalances().mine.immature"},
                        {RPCResult::Type::NUM, "txcount", "the total number of transactions in the wallet"},
                        {RPCResult::Type::NUM_TIME, "keypoololdest", "the " + UNIX_EPOCH_TIME + " of the oldest pre-generated key in the key pool. Legacy wallets only."},
                        {RPCResult::Type::NUM, "keypoolsize", "how many new keys are pre-generated (only counts external keys)"},
                        {RPCResult::Type::NUM, "keypoolsize_hd_internal", "how many new keys are pre-generated for internal use (used for change outputs, only appears if the wallet is using this feature, otherwise external keys are used)"},
                        {RPCResult::Type::NUM_TIME, "unlocked_until", "the " + UNIX_EPOCH_TIME + " until which the wallet is unlocked for transfers, or 0 if the wallet is locked"},
                        {RPCResult::Type::STR_AMOUNT, "paytxfee", "the transaction fee configuration, set in " + CURRENCY_UNIT + "/kB"},
                        {RPCResult::Type::STR_HEX, "hdseedid", /* optional */ true, "the Hash160 of the HD seed (only present when HD is enabled)"},
                        {RPCResult::Type::BOOL, "private_keys_enabled", "false if privatekeys are disabled for this wallet (enforced watch-only wallet)"},
                        {RPCResult::Type::BOOL, "avoid_reuse", "whether this wallet tracks clean/dirty coins in terms of reuse"},
                        {RPCResult::Type::OBJ, "scanning", "current scanning details, or false if no scan is in progress",
                        {
                            {RPCResult::Type::NUM, "duration", "elapsed seconds since scan start"},
                            {RPCResult::Type::NUM, "progress", "scanning progress percentage [0.0, 1.0]"},
                        }},
                        {RPCResult::Type::BOOL, "descriptors", "whether this wallet uses descriptors for scriptPubKey management"},
                    }},
                },
                RPCExamples{
                    HelpExampleCli("getwalletinfo", "")
            + HelpExampleRpc("getwalletinfo", "")
                },
    }.Check(request);

    std::shared_ptr<CWallet> const wallet = GetWalletForJSONRPCRequest(request);
    if (!wallet) return NullUniValue;
    const CWallet* const pwallet = wallet.get();

    // Make sure the results are valid at least up to the most recent block
    // the user could have gotten from another RPC command prior to now
    pwallet->BlockUntilSyncedToCurrentChain();

    LOCK(pwallet->cs_wallet);

    UniValue obj(UniValue::VOBJ);

    size_t kpExternalSize = pwallet->KeypoolCountExternalKeys();
    const auto bal = pwallet->GetBalance();
    int64_t kp_oldest = pwallet->GetOldestKeyPoolTime();
    obj.pushKV("walletname", pwallet->GetName());
    obj.pushKV("walletversion", pwallet->GetVersion());
    obj.pushKV("balance", ValueFromAmount(bal.m_mine_trusted));
    obj.pushKV("unconfirmed_balance", ValueFromAmount(bal.m_mine_untrusted_pending));
    obj.pushKV("immature_balance", ValueFromAmount(bal.m_mine_immature));
    obj.pushKV("txcount",       (int)pwallet->mapWallet.size());
    if (kp_oldest > 0) {
        obj.pushKV("keypoololdest", kp_oldest);
    }
    obj.pushKV("keypoolsize", (int64_t)kpExternalSize);

    LegacyScriptPubKeyMan* spk_man = pwallet->GetLegacyScriptPubKeyMan();
    if (spk_man) {
        CKeyID seed_id = spk_man->GetHDChain().seed_id;
        if (!seed_id.IsNull()) {
            obj.pushKV("hdseedid", seed_id.GetHex());
        }
    }

    if (pwallet->CanSupportFeature(FEATURE_HD_SPLIT)) {
        obj.pushKV("keypoolsize_hd_internal",   (int64_t)(pwallet->GetKeyPoolSize() - kpExternalSize));
    }
    if (pwallet->IsCrypted()) {
        obj.pushKV("unlocked_until", pwallet->nRelockTime);
    }
    obj.pushKV("paytxfee", ValueFromAmount(pwallet->m_pay_tx_fee.GetFeePerK()));
    obj.pushKV("private_keys_enabled", !pwallet->IsWalletFlagSet(WALLET_FLAG_DISABLE_PRIVATE_KEYS));
    obj.pushKV("avoid_reuse", pwallet->IsWalletFlagSet(WALLET_FLAG_AVOID_REUSE));
    if (pwallet->IsScanning()) {
        UniValue scanning(UniValue::VOBJ);
        scanning.pushKV("duration", pwallet->ScanningDuration() / 1000);
        scanning.pushKV("progress", pwallet->ScanningProgress());
        obj.pushKV("scanning", scanning);
    } else {
        obj.pushKV("scanning", false);
    }
    obj.pushKV("descriptors", pwallet->IsWalletFlagSet(WALLET_FLAG_DESCRIPTORS));
    return obj;
}

static UniValue listwalletdir(const JSONRPCRequest& request)
{
            RPCHelpMan{"listwalletdir",
                "Returns a list of wallets in the wallet directory.\n",
                {},
                RPCResult{
                    RPCResult::Type::OBJ, "", "",
                    {
                        {RPCResult::Type::ARR, "wallets", "",
                        {
                            {RPCResult::Type::OBJ, "", "",
                            {
                                {RPCResult::Type::STR, "name", "The wallet name"},
                            }},
                        }},
                    }
                },
                RPCExamples{
                    HelpExampleCli("listwalletdir", "")
            + HelpExampleRpc("listwalletdir", "")
                },
            }.Check(request);

    UniValue wallets(UniValue::VARR);
    for (const auto& path : ListWalletDir()) {
        UniValue wallet(UniValue::VOBJ);
        wallet.pushKV("name", path.string());
        wallets.push_back(wallet);
    }

    UniValue result(UniValue::VOBJ);
    result.pushKV("wallets", wallets);
    return result;
}

static UniValue listwallets(const JSONRPCRequest& request)
{
            RPCHelpMan{"listwallets",
                "Returns a list of currently loaded wallets.\n"
                "For full information on the wallet, use \"getwalletinfo\"\n",
                {},
                RPCResult{
                    RPCResult::Type::ARR, "", "",
                    {
                        {RPCResult::Type::STR, "walletname", "the wallet name"},
                    }
                },
                RPCExamples{
                    HelpExampleCli("listwallets", "")
            + HelpExampleRpc("listwallets", "")
                },
            }.Check(request);

    UniValue obj(UniValue::VARR);

    for (const std::shared_ptr<CWallet>& wallet : GetWallets()) {
        LOCK(wallet->cs_wallet);
        obj.push_back(wallet->GetName());
    }

    return obj;
}

static UniValue loadwallet(const JSONRPCRequest& request)
{
            RPCHelpMan{"loadwallet",
                "\nLoads a wallet from a wallet file or directory."
                "\nNote that all wallet command-line options used when starting namecoind will be"
                "\napplied to the new wallet (eg -zapwallettxes, rescan, etc).\n",
                {
                    {"filename", RPCArg::Type::STR, RPCArg::Optional::NO, "The wallet directory or .dat file."},
                },
                RPCResult{
                    RPCResult::Type::OBJ, "", "",
                    {
                        {RPCResult::Type::STR, "name", "The wallet name if loaded successfully."},
                        {RPCResult::Type::STR, "warning", "Warning message if wallet was not loaded cleanly."},
                    }
                },
                RPCExamples{
                    HelpExampleCli("loadwallet", "\"test.dat\"")
            + HelpExampleRpc("loadwallet", "\"test.dat\"")
                },
            }.Check(request);

    WalletContext& context = EnsureWalletContext(request.context);
    WalletLocation location(request.params[0].get_str());

    if (!location.Exists()) {
        throw JSONRPCError(RPC_WALLET_NOT_FOUND, "Wallet " + location.GetName() + " not found.");
    } else if (fs::is_directory(location.GetPath())) {
        // The given filename is a directory. Check that there's a wallet.dat file.
        fs::path wallet_dat_file = location.GetPath() / "wallet.dat";
        if (fs::symlink_status(wallet_dat_file).type() == fs::file_not_found) {
            throw JSONRPCError(RPC_WALLET_NOT_FOUND, "Directory " + location.GetName() + " does not contain a wallet.dat file.");
        }
    }

    bilingual_str error;
    std::vector<bilingual_str> warnings;
    std::shared_ptr<CWallet> const wallet = LoadWallet(*context.chain, location, error, warnings);
    if (!wallet) throw JSONRPCError(RPC_WALLET_ERROR, error.original);

    UniValue obj(UniValue::VOBJ);
    obj.pushKV("name", wallet->GetName());
    obj.pushKV("warning", Join(warnings, Untranslated("\n")).original);

    return obj;
}

static UniValue setwalletflag(const JSONRPCRequest& request)
{
            std::string flags = "";
            for (auto& it : WALLET_FLAG_MAP)
                if (it.second & MUTABLE_WALLET_FLAGS)
                    flags += (flags == "" ? "" : ", ") + it.first;
            RPCHelpMan{"setwalletflag",
                "\nChange the state of the given wallet flag for a wallet.\n",
                {
                    {"flag", RPCArg::Type::STR, RPCArg::Optional::NO, "The name of the flag to change. Current available flags: " + flags},
                    {"value", RPCArg::Type::BOOL, /* default */ "true", "The new state."},
                },
                RPCResult{
                    RPCResult::Type::OBJ, "", "",
                    {
                        {RPCResult::Type::STR, "flag_name", "The name of the flag that was modified"},
                        {RPCResult::Type::BOOL, "flag_state", "The new state of the flag"},
                        {RPCResult::Type::STR, "warnings", "Any warnings associated with the change"},
                    }
                },
                RPCExamples{
                    HelpExampleCli("setwalletflag", "avoid_reuse")
                  + HelpExampleRpc("setwalletflag", "\"avoid_reuse\"")
                },
            }.Check(request);

    std::shared_ptr<CWallet> const wallet = GetWalletForJSONRPCRequest(request);
    if (!wallet) return NullUniValue;
    CWallet* const pwallet = wallet.get();

    std::string flag_str = request.params[0].get_str();
    bool value = request.params[1].isNull() || request.params[1].get_bool();

    if (!WALLET_FLAG_MAP.count(flag_str)) {
        throw JSONRPCError(RPC_INVALID_PARAMETER, strprintf("Unknown wallet flag: %s", flag_str));
    }

    auto flag = WALLET_FLAG_MAP.at(flag_str);

    if (!(flag & MUTABLE_WALLET_FLAGS)) {
        throw JSONRPCError(RPC_INVALID_PARAMETER, strprintf("Wallet flag is immutable: %s", flag_str));
    }

    UniValue res(UniValue::VOBJ);

    if (pwallet->IsWalletFlagSet(flag) == value) {
        throw JSONRPCError(RPC_INVALID_PARAMETER, strprintf("Wallet flag is already set to %s: %s", value ? "true" : "false", flag_str));
    }

    res.pushKV("flag_name", flag_str);
    res.pushKV("flag_state", value);

    if (value) {
        pwallet->SetWalletFlag(flag);
    } else {
        pwallet->UnsetWalletFlag(flag);
    }

    if (flag && value && WALLET_FLAG_CAVEATS.count(flag)) {
        res.pushKV("warnings", WALLET_FLAG_CAVEATS.at(flag));
    }

    return res;
}

static UniValue createwallet(const JSONRPCRequest& request)
{
    RPCHelpMan{
        "createwallet",
        "\nCreates and loads a new wallet.\n",
        {
            {"wallet_name", RPCArg::Type::STR, RPCArg::Optional::NO, "The name for the new wallet. If this is a path, the wallet will be created at the path location."},
            {"disable_private_keys", RPCArg::Type::BOOL, /* default */ "false", "Disable the possibility of private keys (only watchonlys are possible in this mode)."},
            {"blank", RPCArg::Type::BOOL, /* default */ "false", "Create a blank wallet. A blank wallet has no keys or HD seed. One can be set using sethdseed."},
            {"passphrase", RPCArg::Type::STR, RPCArg::Optional::OMITTED, "Encrypt the wallet with this passphrase."},
            {"avoid_reuse", RPCArg::Type::BOOL, /* default */ "false", "Keep track of coin reuse, and treat dirty and clean coins differently with privacy considerations in mind."},
            {"descriptors", RPCArg::Type::BOOL, /* default */ "false", "Create a native descriptor wallet. The wallet will use descriptors internally to handle address creation"},
        },
        RPCResult{
            RPCResult::Type::OBJ, "", "",
            {
                {RPCResult::Type::STR, "name", "The wallet name if created successfully. If the wallet was created using a full path, the wallet_name will be the full path."},
                {RPCResult::Type::STR, "warning", "Warning message if wallet was not loaded cleanly."},
            }
        },
        RPCExamples{
            HelpExampleCli("createwallet", "\"testwallet\"")
            + HelpExampleRpc("createwallet", "\"testwallet\"")
        },
    }.Check(request);

    WalletContext& context = EnsureWalletContext(request.context);
    uint64_t flags = 0;
    if (!request.params[1].isNull() && request.params[1].get_bool()) {
        flags |= WALLET_FLAG_DISABLE_PRIVATE_KEYS;
    }

    if (!request.params[2].isNull() && request.params[2].get_bool()) {
        flags |= WALLET_FLAG_BLANK_WALLET;
    }
    SecureString passphrase;
    passphrase.reserve(100);
    std::vector<bilingual_str> warnings;
    if (!request.params[3].isNull()) {
        passphrase = request.params[3].get_str().c_str();
        if (passphrase.empty()) {
            // Empty string means unencrypted
            warnings.emplace_back(Untranslated("Empty string given as passphrase, wallet will not be encrypted."));
        }
    }

    if (!request.params[4].isNull() && request.params[4].get_bool()) {
        flags |= WALLET_FLAG_AVOID_REUSE;
    }
    if (!request.params[5].isNull() && request.params[5].get_bool()) {
        flags |= WALLET_FLAG_DESCRIPTORS;
        warnings.emplace_back(Untranslated("Wallet is an experimental descriptor wallet"));
    }

    bilingual_str error;
    std::shared_ptr<CWallet> wallet;
    WalletCreationStatus status = CreateWallet(*context.chain, passphrase, flags, request.params[0].get_str(), error, warnings, wallet);
    switch (status) {
        case WalletCreationStatus::CREATION_FAILED:
            throw JSONRPCError(RPC_WALLET_ERROR, error.original);
        case WalletCreationStatus::ENCRYPTION_FAILED:
            throw JSONRPCError(RPC_WALLET_ENCRYPTION_FAILED, error.original);
        case WalletCreationStatus::SUCCESS:
            break;
        // no default case, so the compiler can warn about missing cases
    }

    UniValue obj(UniValue::VOBJ);
    obj.pushKV("name", wallet->GetName());
    obj.pushKV("warning", Join(warnings, Untranslated("\n")).original);

    return obj;
}

static UniValue unloadwallet(const JSONRPCRequest& request)
{
            RPCHelpMan{"unloadwallet",
                "Unloads the wallet referenced by the request endpoint otherwise unloads the wallet specified in the argument.\n"
                "Specifying the wallet name on a wallet endpoint is invalid.",
                {
                    {"wallet_name", RPCArg::Type::STR, /* default */ "the wallet name from the RPC request", "The name of the wallet to unload."},
                },
                RPCResult{RPCResult::Type::NONE, "", ""},
                RPCExamples{
                    HelpExampleCli("unloadwallet", "wallet_name")
            + HelpExampleRpc("unloadwallet", "wallet_name")
                },
            }.Check(request);

    std::string wallet_name;
    if (GetWalletNameFromJSONRPCRequest(request, wallet_name)) {
        if (!request.params[0].isNull()) {
            throw JSONRPCError(RPC_INVALID_PARAMETER, "Cannot unload the requested wallet");
        }
    } else {
        wallet_name = request.params[0].get_str();
    }

    std::shared_ptr<CWallet> wallet = GetWallet(wallet_name);
    if (!wallet) {
        throw JSONRPCError(RPC_WALLET_NOT_FOUND, "Requested wallet does not exist or is not loaded");
    }

    // Release the "main" shared pointer and prevent further notifications.
    // Note that any attempt to load the same wallet would fail until the wallet
    // is destroyed (see CheckUniqueFileid).
    if (!RemoveWallet(wallet)) {
        throw JSONRPCError(RPC_MISC_ERROR, "Requested wallet already unloaded");
    }

    UnloadWallet(std::move(wallet));

    return NullUniValue;
}

static UniValue listunspent(const JSONRPCRequest& request)
{
    RPCHelpMan{
                "listunspent",
                "\nReturns array of unspent transaction outputs\n"
                "with between minconf and maxconf (inclusive) confirmations.\n"
                "Optionally filter to only include txouts paid to specified addresses.\n",
                {
                    {"minconf", RPCArg::Type::NUM, /* default */ "1", "The minimum confirmations to filter"},
                    {"maxconf", RPCArg::Type::NUM, /* default */ "9999999", "The maximum confirmations to filter"},
                    {"addresses", RPCArg::Type::ARR, /* default */ "empty array", "The addresses to filter",
                        {
                            {"address", RPCArg::Type::STR, RPCArg::Optional::OMITTED, "address"},
                        },
                    },
                    {"include_unsafe", RPCArg::Type::BOOL, /* default */ "true", "Include outputs that are not safe to spend\n"
            "                  See description of \"safe\" attribute below."},
                    {"query_options", RPCArg::Type::OBJ, RPCArg::Optional::OMITTED_NAMED_ARG, "JSON with query options",
                        {
                            {"minimumAmount", RPCArg::Type::AMOUNT, /* default */ "0", "Minimum value of each UTXO in " + CURRENCY_UNIT + ""},
                            {"maximumAmount", RPCArg::Type::AMOUNT, /* default */ "unlimited", "Maximum value of each UTXO in " + CURRENCY_UNIT + ""},
                            {"maximumCount", RPCArg::Type::NUM, /* default */ "unlimited", "Maximum number of UTXOs"},
                            {"minimumSumAmount", RPCArg::Type::AMOUNT, /* default */ "unlimited", "Minimum sum value of all UTXOs in " + CURRENCY_UNIT + ""},
                        },
                        "query_options"},
                },
                RPCResult{
                    RPCResult::Type::ARR, "", "",
                    {
                        {RPCResult::Type::OBJ, "", "",
                        {
                            {RPCResult::Type::STR_HEX, "txid", "the transaction id"},
                            {RPCResult::Type::NUM, "vout", "the vout value"},
                            {RPCResult::Type::STR, "address", "the address"},
                            {RPCResult::Type::STR, "label", "The associated label, or \"\" for the default label"},
                            {RPCResult::Type::STR, "scriptPubKey", "the script key"},
                            {RPCResult::Type::STR_AMOUNT, "amount", "the transaction output amount in " + CURRENCY_UNIT},
                            {RPCResult::Type::NUM, "confirmations", "The number of confirmations"},
                            {RPCResult::Type::STR_HEX, "redeemScript", "The redeemScript if scriptPubKey is P2SH"},
                            {RPCResult::Type::STR, "witnessScript", "witnessScript if the scriptPubKey is P2WSH or P2SH-P2WSH"},
                            {RPCResult::Type::BOOL, "spendable", "Whether we have the private keys to spend this output"},
                            {RPCResult::Type::BOOL, "solvable", "Whether we know how to spend this output, ignoring the lack of keys"},
                            {RPCResult::Type::BOOL, "reused", "(only present if avoid_reuse is set) Whether this output is reused/dirty (sent to an address that was previously spent from)"},
                            {RPCResult::Type::STR, "desc", "(only when solvable) A descriptor for spending this output"},
                            {RPCResult::Type::BOOL, "safe", "Whether this output is considered safe to spend. Unconfirmed transactions\n"
                                                            "from outside keys and unconfirmed replacement transactions are considered unsafe\n"
                                                            "and are not eligible for spending by fundrawtransaction and sendtoaddress."},
                        }},
                    }
                },
                RPCExamples{
                    HelpExampleCli("listunspent", "")
            + HelpExampleCli("listunspent", "6 9999999 \"[\\\"" + EXAMPLE_ADDRESS[0] + "\\\",\\\"" + EXAMPLE_ADDRESS[1] + "\\\"]\"")
            + HelpExampleRpc("listunspent", "6, 9999999 \"[\\\"" + EXAMPLE_ADDRESS[0] + "\\\",\\\"" + EXAMPLE_ADDRESS[1] + "\\\"]\"")
            + HelpExampleCli("listunspent", "6 9999999 '[]' true '{ \"minimumAmount\": 0.005 }'")
            + HelpExampleRpc("listunspent", "6, 9999999, [] , true, { \"minimumAmount\": 0.005 } ")
                },
            }.Check(request);

    std::shared_ptr<CWallet> const wallet = GetWalletForJSONRPCRequest(request);
    if (!wallet) return NullUniValue;
    const CWallet* const pwallet = wallet.get();

    int nMinDepth = 1;
    if (!request.params[0].isNull()) {
        RPCTypeCheckArgument(request.params[0], UniValue::VNUM);
        nMinDepth = request.params[0].get_int();
    }

    int nMaxDepth = 9999999;
    if (!request.params[1].isNull()) {
        RPCTypeCheckArgument(request.params[1], UniValue::VNUM);
        nMaxDepth = request.params[1].get_int();
    }

    std::set<CTxDestination> destinations;
    if (!request.params[2].isNull()) {
        RPCTypeCheckArgument(request.params[2], UniValue::VARR);
        UniValue inputs = request.params[2].get_array();
        for (unsigned int idx = 0; idx < inputs.size(); idx++) {
            const UniValue& input = inputs[idx];
            CTxDestination dest = DecodeDestination(input.get_str());
            if (!IsValidDestination(dest)) {
                throw JSONRPCError(RPC_INVALID_ADDRESS_OR_KEY, std::string("Invalid address: ") + input.get_str());
            }
            if (!destinations.insert(dest).second) {
                throw JSONRPCError(RPC_INVALID_PARAMETER, std::string("Invalid parameter, duplicated address: ") + input.get_str());
            }
        }
    }

    bool include_unsafe = true;
    if (!request.params[3].isNull()) {
        RPCTypeCheckArgument(request.params[3], UniValue::VBOOL);
        include_unsafe = request.params[3].get_bool();
    }

    CAmount nMinimumAmount = 0;
    CAmount nMaximumAmount = MAX_MONEY;
    CAmount nMinimumSumAmount = MAX_MONEY;
    uint64_t nMaximumCount = 0;
    bool includeNames = false;

    if (!request.params[4].isNull()) {
        const UniValue& options = request.params[4].get_obj();

        if (options.exists("minimumAmount"))
            nMinimumAmount = AmountFromValue(options["minimumAmount"]);

        if (options.exists("maximumAmount"))
            nMaximumAmount = AmountFromValue(options["maximumAmount"]);

        if (options.exists("minimumSumAmount"))
            nMinimumSumAmount = AmountFromValue(options["minimumSumAmount"]);

        if (options.exists("maximumCount"))
            nMaximumCount = options["maximumCount"].get_int64();

        if (options.exists("includeNames"))
            includeNames = options["includeNames"].get_bool();
    }

    // Make sure the results are valid at least up to the most recent block
    // the user could have gotten from another RPC command prior to now
    pwallet->BlockUntilSyncedToCurrentChain();

    UniValue results(UniValue::VARR);
    std::vector<COutput> vecOutputs;
    int expireDepth;
    {
        CCoinControl cctl;
        cctl.m_avoid_address_reuse = false;
        cctl.m_min_depth = nMinDepth;
        cctl.m_max_depth = nMaxDepth;
        LOCK(pwallet->cs_wallet);

        /* Retrieve and store "current" expiration depth.  We use that later
           to determine, based on confirmations, whether or not names
           are expired.  */
        expireDepth = Params().GetConsensus()
                        .rules->NameExpirationDepth(::ChainActive().Height());
        pwallet->AvailableCoins(vecOutputs, !include_unsafe, &cctl, nMinimumAmount, nMaximumAmount, nMinimumSumAmount, nMaximumCount);
    }

    LOCK(pwallet->cs_wallet);

    const bool avoid_reuse = pwallet->IsWalletFlagSet(WALLET_FLAG_AVOID_REUSE);

    for (const COutput& out : vecOutputs) {
        CTxDestination address;
        const CScript& scriptPubKey = out.tx->tx->vout[out.i].scriptPubKey;
        bool fValidAddress = ExtractDestination(scriptPubKey, address);
        bool reused = avoid_reuse && pwallet->IsSpentKey(out.tx->GetHash(), out.i);

        if (destinations.size() && (!fValidAddress || !destinations.count(address)))
            continue;

        /* Check if this is a name output.  If it is, we have to apply
           additional rules:  If the name is already expired, then the output
           is definitely unspendable; in that case, exclude it always.
           Otherwise, we may include the output only if the user opted to
           receive also name outputs.  */
        const CNameScript nameOp(scriptPubKey);
        if (nameOp.isNameOp ())
          {
            if (!includeNames)
              continue;

            /* Name new's don't expire, so check for being an actual update.  */
            if (nameOp.isAnyUpdate () && out.nDepth > expireDepth)
              continue;
          }

        UniValue entry(UniValue::VOBJ);
        entry.pushKV("txid", out.tx->GetHash().GetHex());
        entry.pushKV("vout", out.i);

        if (nameOp.isNameOp())
            entry.pushKV("nameOp", NameOpToUniv(nameOp));

        if (fValidAddress) {
            entry.pushKV("address", EncodeDestination(address));

            const auto* address_book_entry = pwallet->FindAddressBookEntry(address);
            if (address_book_entry) {
                entry.pushKV("label", address_book_entry->GetLabel());
            }

            std::unique_ptr<SigningProvider> provider = pwallet->GetSolvingProvider(scriptPubKey);
            if (provider) {
                if (scriptPubKey.IsPayToScriptHash(true)) {
                    const CScriptID& hash = CScriptID(boost::get<ScriptHash>(address));
                    CScript redeemScript;
                    if (provider->GetCScript(hash, redeemScript)) {
                        entry.pushKV("redeemScript", HexStr(redeemScript.begin(), redeemScript.end()));
                        // Now check if the redeemScript is actually a P2WSH script
                        CTxDestination witness_destination;
                        if (redeemScript.IsPayToWitnessScriptHash(false)) {
                            bool extracted = ExtractDestination(redeemScript, witness_destination);
                            CHECK_NONFATAL(extracted);
                            // Also return the witness script
                            const WitnessV0ScriptHash& whash = boost::get<WitnessV0ScriptHash>(witness_destination);
                            CScriptID id;
                            CRIPEMD160().Write(whash.begin(), whash.size()).Finalize(id.begin());
                            CScript witnessScript;
                            if (provider->GetCScript(id, witnessScript)) {
                                entry.pushKV("witnessScript", HexStr(witnessScript.begin(), witnessScript.end()));
                            }
                        }
                    }
                } else if (scriptPubKey.IsPayToWitnessScriptHash(true)) {
                    const WitnessV0ScriptHash& whash = boost::get<WitnessV0ScriptHash>(address);
                    CScriptID id;
                    CRIPEMD160().Write(whash.begin(), whash.size()).Finalize(id.begin());
                    CScript witnessScript;
                    if (provider->GetCScript(id, witnessScript)) {
                        entry.pushKV("witnessScript", HexStr(witnessScript.begin(), witnessScript.end()));
                    }
                }
            }
        }

        entry.pushKV("scriptPubKey", HexStr(scriptPubKey.begin(), scriptPubKey.end()));
        entry.pushKV("amount", ValueFromAmount(out.tx->tx->vout[out.i].nValue));
        entry.pushKV("confirmations", out.nDepth);
        entry.pushKV("spendable", out.fSpendable);
        entry.pushKV("solvable", out.fSolvable);
        if (out.fSolvable) {
            std::unique_ptr<SigningProvider> provider = pwallet->GetSolvingProvider(scriptPubKey);
            if (provider) {
                auto descriptor = InferDescriptor(scriptPubKey, *provider);
                entry.pushKV("desc", descriptor->ToString());
            }
        }
        if (avoid_reuse) entry.pushKV("reused", reused);
        entry.pushKV("safe", out.fSafe);
        results.push_back(entry);
    }

    return results;
}

void FundTransaction(CWallet* const pwallet, CMutableTransaction& tx, CAmount& fee_out, int& change_position, UniValue options, CCoinControl& coinControl)
{
    // Make sure the results are valid at least up to the most recent block
    // the user could have gotten from another RPC command prior to now
    pwallet->BlockUntilSyncedToCurrentChain();

    change_position = -1;
    bool lockUnspents = false;
    UniValue subtractFeeFromOutputs;
    std::set<int> setSubtractFeeFromOutputs;

    if (!options.isNull()) {
      if (options.type() == UniValue::VBOOL) {
        // backward compatibility bool only fallback
        coinControl.fAllowWatchOnly = options.get_bool();
      }
      else {
        RPCTypeCheckArgument(options, UniValue::VOBJ);
        RPCTypeCheckObj(options,
            {
                {"add_inputs", UniValueType(UniValue::VBOOL)},
                {"changeAddress", UniValueType(UniValue::VSTR)},
                {"changePosition", UniValueType(UniValue::VNUM)},
                {"change_type", UniValueType(UniValue::VSTR)},
                {"includeWatching", UniValueType(UniValue::VBOOL)},
                {"lockUnspents", UniValueType(UniValue::VBOOL)},
                {"feeRate", UniValueType()}, // will be checked below
                {"subtractFeeFromOutputs", UniValueType(UniValue::VARR)},
                {"replaceable", UniValueType(UniValue::VBOOL)},
                {"conf_target", UniValueType(UniValue::VNUM)},
                {"estimate_mode", UniValueType(UniValue::VSTR)},
            },
            true, true);

        if (options.exists("add_inputs") ) {
            coinControl.m_add_inputs = options["add_inputs"].get_bool();
        }

        if (options.exists("changeAddress")) {
            CTxDestination dest = DecodeDestination(options["changeAddress"].get_str());

            if (!IsValidDestination(dest)) {
                throw JSONRPCError(RPC_INVALID_ADDRESS_OR_KEY, "changeAddress must be a valid namecoin address");
            }

            coinControl.destChange = dest;
        }

        if (options.exists("changePosition"))
            change_position = options["changePosition"].get_int();

        if (options.exists("change_type")) {
            if (options.exists("changeAddress")) {
                throw JSONRPCError(RPC_INVALID_PARAMETER, "Cannot specify both changeAddress and address_type options");
            }
            coinControl.m_change_type = pwallet->m_default_change_type;
            if (!ParseOutputType(options["change_type"].get_str(), *coinControl.m_change_type)) {
                throw JSONRPCError(RPC_INVALID_ADDRESS_OR_KEY, strprintf("Unknown change type '%s'", options["change_type"].get_str()));
            }
        }

        coinControl.fAllowWatchOnly = ParseIncludeWatchonly(options["includeWatching"], *pwallet);

        if (options.exists("lockUnspents"))
            lockUnspents = options["lockUnspents"].get_bool();

        if (options.exists("feeRate"))
        {
            coinControl.m_feerate = CFeeRate(AmountFromValue(options["feeRate"]));
            coinControl.fOverrideFeeRate = true;
        }

        if (options.exists("subtractFeeFromOutputs"))
            subtractFeeFromOutputs = options["subtractFeeFromOutputs"].get_array();

        if (options.exists("replaceable")) {
            coinControl.m_signal_bip125_rbf = options["replaceable"].get_bool();
        }
        if (options.exists("conf_target")) {
            if (options.exists("feeRate")) {
                throw JSONRPCError(RPC_INVALID_PARAMETER, "Cannot specify both conf_target and feeRate");
            }
            coinControl.m_confirm_target = ParseConfirmTarget(options["conf_target"], pwallet->chain().estimateMaxBlocks());
        }
        if (options.exists("estimate_mode")) {
            if (options.exists("feeRate")) {
                throw JSONRPCError(RPC_INVALID_PARAMETER, "Cannot specify both estimate_mode and feeRate");
            }
            if (!FeeModeFromString(options["estimate_mode"].get_str(), coinControl.m_fee_mode)) {
                throw JSONRPCError(RPC_INVALID_PARAMETER, "Invalid estimate_mode parameter");
            }
        }
      }
    } else {
        // if options is null and not a bool
        coinControl.fAllowWatchOnly = ParseIncludeWatchonly(NullUniValue, *pwallet);
    }

    if (tx.vout.size() == 0)
        throw JSONRPCError(RPC_INVALID_PARAMETER, "TX must have at least one output");

    if (change_position != -1 && (change_position < 0 || (unsigned int)change_position > tx.vout.size()))
        throw JSONRPCError(RPC_INVALID_PARAMETER, "changePosition out of bounds");

    for (unsigned int idx = 0; idx < subtractFeeFromOutputs.size(); idx++) {
        int pos = subtractFeeFromOutputs[idx].get_int();
        if (setSubtractFeeFromOutputs.count(pos))
            throw JSONRPCError(RPC_INVALID_PARAMETER, strprintf("Invalid parameter, duplicated position: %d", pos));
        if (pos < 0)
            throw JSONRPCError(RPC_INVALID_PARAMETER, strprintf("Invalid parameter, negative position: %d", pos));
        if (pos >= int(tx.vout.size()))
            throw JSONRPCError(RPC_INVALID_PARAMETER, strprintf("Invalid parameter, position too large: %d", pos));
        setSubtractFeeFromOutputs.insert(pos);
    }

    bilingual_str error;

    if (!pwallet->FundTransaction(tx, fee_out, change_position, error, lockUnspents, setSubtractFeeFromOutputs, coinControl)) {
        throw JSONRPCError(RPC_WALLET_ERROR, error.original);
    }
}

static UniValue fundrawtransaction(const JSONRPCRequest& request)
{
    RPCHelpMan{"fundrawtransaction",
                "\nIf the transaction has no inputs, they will be automatically selected to meet its out value.\n"
                "It will add at most one change output to the outputs.\n"
                "No existing outputs will be modified unless \"subtractFeeFromOutputs\" is specified.\n"
                "Note that inputs which were signed may need to be resigned after completion since in/outputs have been added.\n"
                "The inputs added will not be signed, use signrawtransactionwithkey\n"
                " or signrawtransactionwithwallet for that.\n"
                "Note that all existing inputs must have their previous output transaction be in the wallet.\n"
                "Note that all inputs selected must be of standard form and P2SH scripts must be\n"
                "in the wallet using importaddress or addmultisigaddress (to calculate fees).\n"
                "You can see whether this is the case by checking the \"solvable\" field in the listunspent output.\n"
                "Only pay-to-pubkey, multisig, and P2SH versions thereof are currently supported for watch-only\n",
                {
                    {"hexstring", RPCArg::Type::STR_HEX, RPCArg::Optional::NO, "The hex string of the raw transaction"},
                    {"options", RPCArg::Type::OBJ, RPCArg::Optional::OMITTED_NAMED_ARG, "for backward compatibility: passing in a true instead of an object will result in {\"includeWatching\":true}",
                        {
<<<<<<< HEAD
                            {"changeAddress", RPCArg::Type::STR, /* default */ "pool address", "The address to receive the change"},
=======
                            {"add_inputs", RPCArg::Type::BOOL, /* default */ "true", "For a transaction with existing inputs, automatically include more if they are not enough."},
                            {"changeAddress", RPCArg::Type::STR, /* default */ "pool address", "The bitcoin address to receive the change"},
>>>>>>> 6f348c14
                            {"changePosition", RPCArg::Type::NUM, /* default */ "random", "The index of the change output"},
                            {"change_type", RPCArg::Type::STR, /* default */ "set by -changetype", "The output type to use. Only valid if changeAddress is not specified. Options are \"legacy\", \"p2sh-segwit\", and \"bech32\"."},
                            {"includeWatching", RPCArg::Type::BOOL, /* default */ "true for watch-only wallets, otherwise false", "Also select inputs which are watch only.\n"
                                                          "Only solvable inputs can be used. Watch-only destinations are solvable if the public key and/or output script was imported,\n"
                                                          "e.g. with 'importpubkey' or 'importmulti' with the 'pubkeys' or 'desc' field."},
                            {"lockUnspents", RPCArg::Type::BOOL, /* default */ "false", "Lock selected unspent outputs"},
                            {"feeRate", RPCArg::Type::AMOUNT, /* default */ "not set: makes wallet determine the fee", "Set a specific fee rate in " + CURRENCY_UNIT + "/kB"},
                            {"subtractFeeFromOutputs", RPCArg::Type::ARR, /* default */ "empty array", "The integers.\n"
                            "                              The fee will be equally deducted from the amount of each specified output.\n"
                            "                              Those recipients will receive less coins than you enter in their corresponding amount field.\n"
                            "                              If no outputs are specified here, the sender pays the fee.",
                                {
                                    {"vout_index", RPCArg::Type::NUM, RPCArg::Optional::OMITTED, "The zero-based output index, before a change output is added."},
                                },
                            },
                            {"replaceable", RPCArg::Type::BOOL, /* default */ "wallet default", "Marks this transaction as BIP125 replaceable.\n"
                            "                              Allows this transaction to be replaced by a transaction with higher fees"},
                            {"conf_target", RPCArg::Type::NUM, /* default */ "wallet default", "Confirmation target (in blocks)"},
                            {"estimate_mode", RPCArg::Type::STR, /* default */ "UNSET", "The fee estimate mode, must be one of:\n"
                            "         \"UNSET\"\n"
                            "         \"ECONOMICAL\"\n"
                            "         \"CONSERVATIVE\""},
                        },
                        "options"},
                    {"iswitness", RPCArg::Type::BOOL, /* default */ "depends on heuristic tests", "Whether the transaction hex is a serialized witness transaction.\n"
                        "If iswitness is not present, heuristic tests will be used in decoding.\n"
                        "If true, only witness deserialization will be tried.\n"
                        "If false, only non-witness deserialization will be tried.\n"
                        "This boolean should reflect whether the transaction has inputs\n"
                        "(e.g. fully valid, or on-chain transactions), if known by the caller."
                    },
                },
                RPCResult{
                    RPCResult::Type::OBJ, "", "",
                    {
                        {RPCResult::Type::STR_HEX, "hex", "The resulting raw transaction (hex-encoded string)"},
                        {RPCResult::Type::STR_AMOUNT, "fee", "Fee in " + CURRENCY_UNIT + " the resulting transaction pays"},
                        {RPCResult::Type::NUM, "changepos", "The position of the added change output, or -1"},
                    }
                                },
                                RPCExamples{
                            "\nCreate a transaction with no inputs\n"
                            + HelpExampleCli("createrawtransaction", "\"[]\" \"{\\\"myaddress\\\":0.01}\"") +
                            "\nAdd sufficient unsigned inputs to meet the output value\n"
                            + HelpExampleCli("fundrawtransaction", "\"rawtransactionhex\"") +
                            "\nSign the transaction\n"
                            + HelpExampleCli("signrawtransactionwithwallet", "\"fundedtransactionhex\"") +
                            "\nSend the transaction\n"
                            + HelpExampleCli("sendrawtransaction", "\"signedtransactionhex\"")
                                },
    }.Check(request);

    std::shared_ptr<CWallet> const wallet = GetWalletForJSONRPCRequest(request);
    if (!wallet) return NullUniValue;
    CWallet* const pwallet = wallet.get();

    RPCTypeCheck(request.params, {UniValue::VSTR, UniValueType(), UniValue::VBOOL});

    // parse hex string from parameter
    CMutableTransaction tx;
    bool try_witness = request.params[2].isNull() ? true : request.params[2].get_bool();
    bool try_no_witness = request.params[2].isNull() ? true : !request.params[2].get_bool();
    if (!DecodeHexTx(tx, request.params[0].get_str(), try_no_witness, try_witness)) {
        throw JSONRPCError(RPC_DESERIALIZATION_ERROR, "TX decode failed");
    }

    CAmount fee;
    int change_position;
    CCoinControl coin_control;
    // Automatically select (additional) coins. Can be overriden by options.add_inputs.
    coin_control.m_add_inputs = true;
    FundTransaction(pwallet, tx, fee, change_position, request.params[1], coin_control);

    UniValue result(UniValue::VOBJ);
    result.pushKV("hex", EncodeHexTx(CTransaction(tx)));
    result.pushKV("fee", ValueFromAmount(fee));
    result.pushKV("changepos", change_position);

    return result;
}

UniValue signrawtransactionwithwallet(const JSONRPCRequest& request)
{
            RPCHelpMan{"signrawtransactionwithwallet",
                "\nSign inputs for raw transaction (serialized, hex-encoded).\n"
                "The second optional argument (may be null) is an array of previous transaction outputs that\n"
                "this transaction depends on but may not yet be in the block chain." +
        HELP_REQUIRING_PASSPHRASE,
                {
                    {"hexstring", RPCArg::Type::STR, RPCArg::Optional::NO, "The transaction hex string"},
                    {"prevtxs", RPCArg::Type::ARR, RPCArg::Optional::OMITTED_NAMED_ARG, "The previous dependent transaction outputs",
                        {
                            {"", RPCArg::Type::OBJ, RPCArg::Optional::OMITTED, "",
                                {
                                    {"txid", RPCArg::Type::STR_HEX, RPCArg::Optional::NO, "The transaction id"},
                                    {"vout", RPCArg::Type::NUM, RPCArg::Optional::NO, "The output number"},
                                    {"scriptPubKey", RPCArg::Type::STR_HEX, RPCArg::Optional::NO, "script key"},
                                    {"redeemScript", RPCArg::Type::STR_HEX, RPCArg::Optional::OMITTED, "(required for P2SH) redeem script"},
                                    {"witnessScript", RPCArg::Type::STR_HEX, RPCArg::Optional::OMITTED, "(required for P2WSH or P2SH-P2WSH) witness script"},
                                    {"amount", RPCArg::Type::AMOUNT, RPCArg::Optional::OMITTED, "(required for Segwit inputs) the amount spent"},
                                },
                            },
                        },
                    },
                    {"sighashtype", RPCArg::Type::STR, /* default */ "ALL", "The signature hash type. Must be one of\n"
            "       \"ALL\"\n"
            "       \"NONE\"\n"
            "       \"SINGLE\"\n"
            "       \"ALL|ANYONECANPAY\"\n"
            "       \"NONE|ANYONECANPAY\"\n"
            "       \"SINGLE|ANYONECANPAY\""},
                },
                RPCResult{
                    RPCResult::Type::OBJ, "", "",
                    {
                        {RPCResult::Type::STR_HEX, "hex", "The hex-encoded raw transaction with signature(s)"},
                        {RPCResult::Type::BOOL, "complete", "If the transaction has a complete set of signatures"},
                        {RPCResult::Type::ARR, "errors", "Script verification errors (if there are any)",
                        {
                            {RPCResult::Type::OBJ, "", "",
                            {
                                {RPCResult::Type::STR_HEX, "txid", "The hash of the referenced, previous transaction"},
                                {RPCResult::Type::NUM, "vout", "The index of the output to spent and used as input"},
                                {RPCResult::Type::STR_HEX, "scriptSig", "The hex-encoded signature script"},
                                {RPCResult::Type::NUM, "sequence", "Script sequence number"},
                                {RPCResult::Type::STR, "error", "Verification or signing error related to the input"},
                            }},
                        }},
                    }
                },
                RPCExamples{
                    HelpExampleCli("signrawtransactionwithwallet", "\"myhex\"")
            + HelpExampleRpc("signrawtransactionwithwallet", "\"myhex\"")
                },
            }.Check(request);

    std::shared_ptr<CWallet> const wallet = GetWalletForJSONRPCRequest(request);
    if (!wallet) return NullUniValue;
    const CWallet* const pwallet = wallet.get();

    RPCTypeCheck(request.params, {UniValue::VSTR, UniValue::VARR, UniValue::VSTR}, true);

    CMutableTransaction mtx;
    if (!DecodeHexTx(mtx, request.params[0].get_str(), true)) {
        throw JSONRPCError(RPC_DESERIALIZATION_ERROR, "TX decode failed");
    }

    // Sign the transaction
    LOCK(pwallet->cs_wallet);
    EnsureWalletIsUnlocked(pwallet);

    // Fetch previous transactions (inputs):
    std::map<COutPoint, Coin> coins;
    for (const CTxIn& txin : mtx.vin) {
        coins[txin.prevout]; // Create empty map entry keyed by prevout.
    }
    pwallet->chain().findCoins(coins);

    // Parse the prevtxs array
    ParsePrevouts(request.params[1], nullptr, coins);

    int nHashType = ParseSighashString(request.params[2]);

    // Script verification errors
    std::map<int, std::string> input_errors;

    bool complete = pwallet->SignTransaction(mtx, coins, nHashType, input_errors);
    UniValue result(UniValue::VOBJ);
    SignTransactionResultToJSON(mtx, complete, coins, input_errors, result);
    return result;
}

static UniValue bumpfee(const JSONRPCRequest& request)
{
            RPCHelpMan{"bumpfee",
                "\nBumps the fee of an opt-in-RBF transaction T, replacing it with a new transaction B.\n"
                "An opt-in RBF transaction with the given txid must be in the wallet.\n"
                "The command will pay the additional fee by reducing change outputs or adding inputs when necessary. It may add a new change output if one does not already exist.\n"
                "All inputs in the original transaction will be included in the replacement transaction.\n"
                "The command will fail if the wallet or mempool contains a transaction that spends one of T's outputs.\n"
                "By default, the new fee will be calculated automatically using estimatesmartfee.\n"
                "The user can specify a confirmation target for estimatesmartfee.\n"
                "Alternatively, the user can specify a fee_rate (" + CURRENCY_UNIT + " per kB) for the new transaction.\n"
                "At a minimum, the new fee rate must be high enough to pay an additional new relay fee (incrementalfee\n"
                "returned by getnetworkinfo) to enter the node's mempool.\n",
                {
                    {"txid", RPCArg::Type::STR_HEX, RPCArg::Optional::NO, "The txid to be bumped"},
                    {"options", RPCArg::Type::OBJ, RPCArg::Optional::OMITTED_NAMED_ARG, "",
                        {
                            {"confTarget", RPCArg::Type::NUM, /* default */ "wallet default", "Confirmation target (in blocks)"},
                            {"fee_rate", RPCArg::Type::NUM, /* default */ "fall back to 'confTarget'", "fee rate (NOT total fee) to pay, in " + CURRENCY_UNIT + " per kB\n"
            "                         Specify a fee rate instead of relying on the built-in fee estimator.\n"
                                     "Must be at least 0.0001 " + CURRENCY_UNIT + " per kB higher than the current transaction fee rate.\n"},
                            {"replaceable", RPCArg::Type::BOOL, /* default */ "true", "Whether the new transaction should still be\n"
            "                         marked bip-125 replaceable. If true, the sequence numbers in the transaction will\n"
            "                         be left unchanged from the original. If false, any input sequence numbers in the\n"
            "                         original transaction that were less than 0xfffffffe will be increased to 0xfffffffe\n"
            "                         so the new transaction will not be explicitly bip-125 replaceable (though it may\n"
            "                         still be replaceable in practice, for example if it has unconfirmed ancestors which\n"
            "                         are replaceable)."},
                            {"estimate_mode", RPCArg::Type::STR, /* default */ "UNSET", "The fee estimate mode, must be one of:\n"
            "         \"UNSET\"\n"
            "         \"ECONOMICAL\"\n"
            "         \"CONSERVATIVE\""},
                        },
                        "options"},
                },
                RPCResult{
                    RPCResult::Type::OBJ, "", "", {
                        {RPCResult::Type::STR, "psbt", "The base64-encoded unsigned PSBT of the new transaction. Only returned when wallet private keys are disabled."},
                        {RPCResult::Type::STR_HEX, "txid", "The id of the new transaction. Only returned when wallet private keys are enabled."},
                        {RPCResult::Type::STR_AMOUNT, "origfee", "The fee of the replaced transaction."},
                        {RPCResult::Type::STR_AMOUNT, "fee", "The fee of the new transaction."},
                        {RPCResult::Type::ARR, "errors", "Errors encountered during processing (may be empty).",
                        {
                            {RPCResult::Type::STR, "", ""},
                        }},
                    }
                },
                RPCExamples{
            "\nBump the fee, get the new transaction\'s txid\n" +
                    HelpExampleCli("bumpfee", "<txid>")
                },
            }.Check(request);

    std::shared_ptr<CWallet> const wallet = GetWalletForJSONRPCRequest(request);
    if (!wallet) return NullUniValue;
    CWallet* const pwallet = wallet.get();

    RPCTypeCheck(request.params, {UniValue::VSTR, UniValue::VOBJ});
    uint256 hash(ParseHashV(request.params[0], "txid"));

    CCoinControl coin_control;
    coin_control.fAllowWatchOnly = pwallet->IsWalletFlagSet(WALLET_FLAG_DISABLE_PRIVATE_KEYS);
    // optional parameters
    coin_control.m_signal_bip125_rbf = true;

    if (!request.params[1].isNull()) {
        UniValue options = request.params[1];
        RPCTypeCheckObj(options,
            {
                {"confTarget", UniValueType(UniValue::VNUM)},
                {"fee_rate", UniValueType(UniValue::VNUM)},
                {"replaceable", UniValueType(UniValue::VBOOL)},
                {"estimate_mode", UniValueType(UniValue::VSTR)},
            },
            true, true);
        if (options.exists("confTarget") && options.exists("fee_rate")) {
            throw JSONRPCError(RPC_INVALID_PARAMETER, "confTarget can't be set with fee_rate. Please provide either a confirmation target in blocks for automatic fee estimation, or an explicit fee rate.");
        } else if (options.exists("confTarget")) { // TODO: alias this to conf_target
            coin_control.m_confirm_target = ParseConfirmTarget(options["confTarget"], pwallet->chain().estimateMaxBlocks());
        } else if (options.exists("fee_rate")) {
            CFeeRate fee_rate(AmountFromValue(options["fee_rate"]));
            if (fee_rate <= CFeeRate(0)) {
                throw JSONRPCError(RPC_INVALID_PARAMETER, strprintf("Invalid fee_rate %s (must be greater than 0)", fee_rate.ToString()));
            }
            coin_control.m_feerate = fee_rate;
        }

        if (options.exists("replaceable")) {
            coin_control.m_signal_bip125_rbf = options["replaceable"].get_bool();
        }
        if (options.exists("estimate_mode")) {
            if (!FeeModeFromString(options["estimate_mode"].get_str(), coin_control.m_fee_mode)) {
                throw JSONRPCError(RPC_INVALID_PARAMETER, "Invalid estimate_mode parameter");
            }
        }
    }

    // Make sure the results are valid at least up to the most recent block
    // the user could have gotten from another RPC command prior to now
    pwallet->BlockUntilSyncedToCurrentChain();

    LOCK(pwallet->cs_wallet);
    EnsureWalletIsUnlocked(pwallet);


    std::vector<bilingual_str> errors;
    CAmount old_fee;
    CAmount new_fee;
    CMutableTransaction mtx;
    feebumper::Result res;
    // Targeting feerate bump.
    res = feebumper::CreateRateBumpTransaction(*pwallet, hash, coin_control, errors, old_fee, new_fee, mtx);
    if (res != feebumper::Result::OK) {
        switch(res) {
            case feebumper::Result::INVALID_ADDRESS_OR_KEY:
                throw JSONRPCError(RPC_INVALID_ADDRESS_OR_KEY, errors[0].original);
                break;
            case feebumper::Result::INVALID_REQUEST:
                throw JSONRPCError(RPC_INVALID_REQUEST, errors[0].original);
                break;
            case feebumper::Result::INVALID_PARAMETER:
                throw JSONRPCError(RPC_INVALID_PARAMETER, errors[0].original);
                break;
            case feebumper::Result::WALLET_ERROR:
                throw JSONRPCError(RPC_WALLET_ERROR, errors[0].original);
                break;
            default:
                throw JSONRPCError(RPC_MISC_ERROR, errors[0].original);
                break;
        }
    }

    UniValue result(UniValue::VOBJ);

    // If wallet private keys are enabled, return the new transaction id,
    // otherwise return the base64-encoded unsigned PSBT of the new transaction.
    if (!pwallet->IsWalletFlagSet(WALLET_FLAG_DISABLE_PRIVATE_KEYS)) {
        if (!feebumper::SignTransaction(*pwallet, mtx)) {
            throw JSONRPCError(RPC_WALLET_ERROR, "Can't sign transaction.");
        }

        uint256 txid;
        if (feebumper::CommitTransaction(*pwallet, hash, std::move(mtx), errors, txid) != feebumper::Result::OK) {
            throw JSONRPCError(RPC_WALLET_ERROR, errors[0].original);
        }

        result.pushKV("txid", txid.GetHex());
    } else {
        PartiallySignedTransaction psbtx(mtx);
        bool complete = false;
        const TransactionError err = pwallet->FillPSBT(psbtx, complete, SIGHASH_ALL, false /* sign */, true /* bip32derivs */);
        CHECK_NONFATAL(err == TransactionError::OK);
        CHECK_NONFATAL(!complete);
        CDataStream ssTx(SER_NETWORK, PROTOCOL_VERSION);
        ssTx << psbtx;
        result.pushKV("psbt", EncodeBase64(ssTx.str()));
    }

    result.pushKV("origfee", ValueFromAmount(old_fee));
    result.pushKV("fee", ValueFromAmount(new_fee));
    UniValue result_errors(UniValue::VARR);
    for (const bilingual_str& error : errors) {
        result_errors.push_back(error.original);
    }
    result.pushKV("errors", result_errors);

    return result;
}

UniValue rescanblockchain(const JSONRPCRequest& request)
{
            RPCHelpMan{"rescanblockchain",
                "\nRescan the local blockchain for wallet related transactions.\n"
                "Note: Use \"getwalletinfo\" to query the scanning progress.\n",
                {
                    {"start_height", RPCArg::Type::NUM, /* default */ "0", "block height where the rescan should start"},
                    {"stop_height", RPCArg::Type::NUM, RPCArg::Optional::OMITTED_NAMED_ARG, "the last block height that should be scanned. If none is provided it will rescan up to the tip at return time of this call."},
                },
                RPCResult{
                    RPCResult::Type::OBJ, "", "",
                    {
                        {RPCResult::Type::NUM, "start_height", "The block height where the rescan started (the requested height or 0)"},
                        {RPCResult::Type::NUM, "stop_height", "The height of the last rescanned block. May be null in rare cases if there was a reorg and the call didn't scan any blocks because they were already scanned in the background."},
                    }
                },
                RPCExamples{
                    HelpExampleCli("rescanblockchain", "100000 120000")
            + HelpExampleRpc("rescanblockchain", "100000, 120000")
                },
            }.Check(request);

    std::shared_ptr<CWallet> const wallet = GetWalletForJSONRPCRequest(request);
    if (!wallet) return NullUniValue;
    CWallet* const pwallet = wallet.get();

    WalletRescanReserver reserver(*pwallet);
    if (!reserver.reserve()) {
        throw JSONRPCError(RPC_WALLET_ERROR, "Wallet is currently rescanning. Abort existing rescan or wait.");
    }

    int start_height = 0;
    Optional<int> stop_height;
    uint256 start_block;
    {
        LOCK(pwallet->cs_wallet);
        int tip_height = pwallet->GetLastBlockHeight();

        if (!request.params[0].isNull()) {
            start_height = request.params[0].get_int();
            if (start_height < 0 || start_height > tip_height) {
                throw JSONRPCError(RPC_INVALID_PARAMETER, "Invalid start_height");
            }
        }

        if (!request.params[1].isNull()) {
            stop_height = request.params[1].get_int();
            if (*stop_height < 0 || *stop_height > tip_height) {
                throw JSONRPCError(RPC_INVALID_PARAMETER, "Invalid stop_height");
            } else if (*stop_height < start_height) {
                throw JSONRPCError(RPC_INVALID_PARAMETER, "stop_height must be greater than start_height");
            }
        }

        // We can't rescan beyond non-pruned blocks, stop and throw an error
        if (!pwallet->chain().hasBlocks(pwallet->GetLastBlockHash(), start_height, stop_height)) {
            throw JSONRPCError(RPC_MISC_ERROR, "Can't rescan beyond pruned data. Use RPC call getblockchaininfo to determine your pruned height.");
        }

        CHECK_NONFATAL(pwallet->chain().findAncestorByHeight(pwallet->GetLastBlockHash(), start_height, FoundBlock().hash(start_block)));
    }

    CWallet::ScanResult result =
        pwallet->ScanForWalletTransactions(start_block, start_height, stop_height, reserver, true /* fUpdate */);
    switch (result.status) {
    case CWallet::ScanResult::SUCCESS:
        break;
    case CWallet::ScanResult::FAILURE:
        throw JSONRPCError(RPC_MISC_ERROR, "Rescan failed. Potentially corrupted data files.");
    case CWallet::ScanResult::USER_ABORT:
        throw JSONRPCError(RPC_MISC_ERROR, "Rescan aborted.");
        // no default case, so the compiler can warn about missing cases
    }
    UniValue response(UniValue::VOBJ);
    response.pushKV("start_height", start_height);
    response.pushKV("stop_height", result.last_scanned_height ? *result.last_scanned_height : UniValue());
    return response;
}

class DescribeWalletAddressVisitor : public boost::static_visitor<UniValue>
{
public:
    const SigningProvider * const provider;

    void ProcessSubScript(const CScript& subscript, UniValue& obj) const
    {
        // Always present: script type and redeemscript
        std::vector<std::vector<unsigned char>> solutions_data;
        txnouttype which_type = Solver(subscript, solutions_data);
        obj.pushKV("script", GetTxnOutputType(which_type));
        obj.pushKV("hex", HexStr(subscript.begin(), subscript.end()));

        CTxDestination embedded;
        if (ExtractDestination(subscript, embedded)) {
            // Only when the script corresponds to an address.
            UniValue subobj(UniValue::VOBJ);
            UniValue detail = DescribeAddress(embedded);
            subobj.pushKVs(detail);
            UniValue wallet_detail = boost::apply_visitor(*this, embedded);
            subobj.pushKVs(wallet_detail);
            subobj.pushKV("address", EncodeDestination(embedded));
            subobj.pushKV("scriptPubKey", HexStr(subscript.begin(), subscript.end()));
            // Always report the pubkey at the top level, so that `getnewaddress()['pubkey']` always works.
            if (subobj.exists("pubkey")) obj.pushKV("pubkey", subobj["pubkey"]);
            obj.pushKV("embedded", std::move(subobj));
        } else if (which_type == TX_MULTISIG) {
            // Also report some information on multisig scripts (which do not have a corresponding address).
            // TODO: abstract out the common functionality between this logic and ExtractDestinations.
            obj.pushKV("sigsrequired", solutions_data[0][0]);
            UniValue pubkeys(UniValue::VARR);
            for (size_t i = 1; i < solutions_data.size() - 1; ++i) {
                CPubKey key(solutions_data[i].begin(), solutions_data[i].end());
                pubkeys.push_back(HexStr(key.begin(), key.end()));
            }
            obj.pushKV("pubkeys", std::move(pubkeys));
        }
    }

    explicit DescribeWalletAddressVisitor(const SigningProvider* _provider) : provider(_provider) {}

    UniValue operator()(const CNoDestination& dest) const { return UniValue(UniValue::VOBJ); }

    UniValue operator()(const PKHash& pkhash) const
    {
        CKeyID keyID{ToKeyID(pkhash)};
        UniValue obj(UniValue::VOBJ);
        CPubKey vchPubKey;
        if (provider && provider->GetPubKey(keyID, vchPubKey)) {
            obj.pushKV("pubkey", HexStr(vchPubKey));
            obj.pushKV("iscompressed", vchPubKey.IsCompressed());
        }
        return obj;
    }

    UniValue operator()(const ScriptHash& scripthash) const
    {
        CScriptID scriptID(scripthash);
        UniValue obj(UniValue::VOBJ);
        CScript subscript;
        if (provider && provider->GetCScript(scriptID, subscript)) {
            ProcessSubScript(subscript, obj);
        }
        return obj;
    }

    UniValue operator()(const WitnessV0KeyHash& id) const
    {
        UniValue obj(UniValue::VOBJ);
        CPubKey pubkey;
        if (provider && provider->GetPubKey(ToKeyID(id), pubkey)) {
            obj.pushKV("pubkey", HexStr(pubkey));
        }
        return obj;
    }

    UniValue operator()(const WitnessV0ScriptHash& id) const
    {
        UniValue obj(UniValue::VOBJ);
        CScript subscript;
        CRIPEMD160 hasher;
        uint160 hash;
        hasher.Write(id.begin(), 32).Finalize(hash.begin());
        if (provider && provider->GetCScript(CScriptID(hash), subscript)) {
            ProcessSubScript(subscript, obj);
        }
        return obj;
    }

    UniValue operator()(const WitnessUnknown& id) const { return UniValue(UniValue::VOBJ); }
};

static UniValue DescribeWalletAddress(const CWallet* const pwallet, const CTxDestination& dest)
{
    UniValue ret(UniValue::VOBJ);
    UniValue detail = DescribeAddress(dest);
    CScript script = GetScriptForDestination(dest);
    std::unique_ptr<SigningProvider> provider = nullptr;
    if (pwallet) {
        provider = pwallet->GetSolvingProvider(script);
    }
    ret.pushKVs(detail);
    ret.pushKVs(boost::apply_visitor(DescribeWalletAddressVisitor(provider.get()), dest));
    return ret;
}

/** Convert CAddressBookData to JSON record.  */
static UniValue AddressBookDataToJSON(const CAddressBookData& data, const bool verbose)
{
    UniValue ret(UniValue::VOBJ);
    if (verbose) {
        ret.pushKV("name", data.GetLabel());
    }
    ret.pushKV("purpose", data.purpose);
    return ret;
}

UniValue getaddressinfo(const JSONRPCRequest& request)
{
            RPCHelpMan{"getaddressinfo",
                "\nReturn information about the given address.\n"
                "Some of the information will only be present if the address is in the active wallet.\n",
                {
                    {"address", RPCArg::Type::STR, RPCArg::Optional::NO, "The address for which to get information."},
                },
                RPCResult{
                    RPCResult::Type::OBJ, "", "",
                    {
                        {RPCResult::Type::STR, "address", "The address validated."},
                        {RPCResult::Type::STR_HEX, "scriptPubKey", "The hex-encoded scriptPubKey generated by the address."},
                        {RPCResult::Type::BOOL, "ismine", "If the address is yours."},
                        {RPCResult::Type::BOOL, "iswatchonly", "If the address is watchonly."},
                        {RPCResult::Type::BOOL, "solvable", "If we know how to spend coins sent to this address, ignoring the possible lack of private keys."},
                        {RPCResult::Type::STR, "desc", /* optional */ true, "A descriptor for spending coins sent to this address (only when solvable)."},
                        {RPCResult::Type::BOOL, "isscript", "If the key is a script."},
                        {RPCResult::Type::BOOL, "ischange", "If the address was used for change output."},
                        {RPCResult::Type::BOOL, "iswitness", "If the address is a witness address."},
                        {RPCResult::Type::NUM, "witness_version", /* optional */ true, "The version number of the witness program."},
                        {RPCResult::Type::STR_HEX, "witness_program", /* optional */ true, "The hex value of the witness program."},
                        {RPCResult::Type::STR, "script", /* optional */ true, "The output script type. Only if isscript is true and the redeemscript is known. Possible\n"
            "                                                         types: nonstandard, pubkey, pubkeyhash, scripthash, multisig, nulldata, witness_v0_keyhash,\n"
                            "witness_v0_scripthash, witness_unknown."},
                        {RPCResult::Type::STR_HEX, "hex", /* optional */ true, "The redeemscript for the p2sh address."},
                        {RPCResult::Type::ARR, "pubkeys", /* optional */ true, "Array of pubkeys associated with the known redeemscript (only if script is multisig).",
                        {
                            {RPCResult::Type::STR, "pubkey", ""},
                        }},
                        {RPCResult::Type::NUM, "sigsrequired", /* optional */ true, "The number of signatures required to spend multisig output (only if script is multisig)."},
                        {RPCResult::Type::STR_HEX, "pubkey", /* optional */ true, "The hex value of the raw public key for single-key addresses (possibly embedded in P2SH or P2WSH)."},
                        {RPCResult::Type::OBJ, "embedded", /* optional */ true, "Information about the address embedded in P2SH or P2WSH, if relevant and known.",
                        {
                            {RPCResult::Type::ELISION, "", "Includes all getaddressinfo output fields for the embedded address, excluding metadata (timestamp, hdkeypath, hdseedid)\n"
                            "and relation to the wallet (ismine, iswatchonly)."},
                        }},
                        {RPCResult::Type::BOOL, "iscompressed", /* optional */ true, "If the pubkey is compressed."},
                        {RPCResult::Type::NUM_TIME, "timestamp", /* optional */ true, "The creation time of the key, if available, expressed in " + UNIX_EPOCH_TIME + "."},
                        {RPCResult::Type::STR, "hdkeypath", /* optional */ true, "The HD keypath, if the key is HD and available."},
                        {RPCResult::Type::STR_HEX, "hdseedid", /* optional */ true, "The Hash160 of the HD seed."},
                        {RPCResult::Type::STR_HEX, "hdmasterfingerprint", /* optional */ true, "The fingerprint of the master key."},
                        {RPCResult::Type::ARR, "labels", "Array of labels associated with the address. Currently limited to one label but returned\n"
                            "as an array to keep the API stable if multiple labels are enabled in the future.",
                        {
<<<<<<< HEAD
                            {RPCResult::Type::STR, "label name", "The label name. Defaults to \"\"."},
                            {RPCResult::Type::OBJ, "", "label data, DEPRECATED, will be removed in 0.21. To re-enable, launch namecoind with `-deprecatedrpc=labelspurpose`",
                            {
                                {RPCResult::Type::STR, "name", "The label name. Defaults to \"\"."},
                                {RPCResult::Type::STR, "purpose", "The purpose of the associated address (send or receive)."},
                            }},
=======
                            {RPCResult::Type::STR, "label name", "Label name (defaults to \"\")."},
>>>>>>> 6f348c14
                        }},
                    }
                },
                RPCExamples{
                    HelpExampleCli("getaddressinfo", "\"" + EXAMPLE_ADDRESS[0] + "\"") +
                    HelpExampleRpc("getaddressinfo", "\"" + EXAMPLE_ADDRESS[0] + "\"")
                },
            }.Check(request);

    std::shared_ptr<CWallet> const wallet = GetWalletForJSONRPCRequest(request);
    if (!wallet) return NullUniValue;
    const CWallet* const pwallet = wallet.get();

    LOCK(pwallet->cs_wallet);

    UniValue ret(UniValue::VOBJ);
    CTxDestination dest = DecodeDestination(request.params[0].get_str());
    // Make sure the destination is valid
    if (!IsValidDestination(dest)) {
        throw JSONRPCError(RPC_INVALID_ADDRESS_OR_KEY, "Invalid address");
    }

    std::string currentAddress = EncodeDestination(dest);
    ret.pushKV("address", currentAddress);

    CScript scriptPubKey = GetScriptForDestination(dest);
    ret.pushKV("scriptPubKey", HexStr(scriptPubKey.begin(), scriptPubKey.end()));

    std::unique_ptr<SigningProvider> provider = pwallet->GetSolvingProvider(scriptPubKey);

    isminetype mine = pwallet->IsMine(dest);
    ret.pushKV("ismine", bool(mine & ISMINE_SPENDABLE));

    bool solvable = provider && IsSolvable(*provider, scriptPubKey);
    ret.pushKV("solvable", solvable);

    if (solvable) {
       ret.pushKV("desc", InferDescriptor(scriptPubKey, *provider)->ToString());
    }

    ret.pushKV("iswatchonly", bool(mine & ISMINE_WATCH_ONLY));

    UniValue detail = DescribeWalletAddress(pwallet, dest);
    ret.pushKVs(detail);

    ret.pushKV("ischange", pwallet->IsChange(scriptPubKey));

    ScriptPubKeyMan* spk_man = pwallet->GetScriptPubKeyMan(scriptPubKey);
    if (spk_man) {
        if (const std::unique_ptr<CKeyMetadata> meta = spk_man->GetMetadata(dest)) {
            ret.pushKV("timestamp", meta->nCreateTime);
            if (meta->has_key_origin) {
                ret.pushKV("hdkeypath", WriteHDKeypath(meta->key_origin.path));
                ret.pushKV("hdseedid", meta->hd_seed_id.GetHex());
                ret.pushKV("hdmasterfingerprint", HexStr(meta->key_origin.fingerprint, meta->key_origin.fingerprint + 4));
            }
        }
    }

    // Return a `labels` array containing the label associated with the address,
    // equivalent to the `label` field above. Currently only one label can be
    // associated with an address, but we return an array so the API remains
    // stable if we allow multiple labels to be associated with an address in
    // the future.
    UniValue labels(UniValue::VARR);
    const auto* address_book_entry = pwallet->FindAddressBookEntry(dest);
    if (address_book_entry) {
        labels.push_back(address_book_entry->GetLabel());
    }
    ret.pushKV("labels", std::move(labels));

    return ret;
}

static UniValue getaddressesbylabel(const JSONRPCRequest& request)
{
            RPCHelpMan{"getaddressesbylabel",
                "\nReturns the list of addresses assigned the specified label.\n",
                {
                    {"label", RPCArg::Type::STR, RPCArg::Optional::NO, "The label."},
                },
                RPCResult{
                    RPCResult::Type::OBJ_DYN, "", "json object with addresses as keys",
                    {
                        {RPCResult::Type::OBJ, "address", "json object with information about address",
                        {
                            {RPCResult::Type::STR, "purpose", "Purpose of address (\"send\" for sending address, \"receive\" for receiving address)"},
                        }},
                    }
                },
                RPCExamples{
                    HelpExampleCli("getaddressesbylabel", "\"tabby\"")
            + HelpExampleRpc("getaddressesbylabel", "\"tabby\"")
                },
            }.Check(request);

    std::shared_ptr<CWallet> const wallet = GetWalletForJSONRPCRequest(request);
    if (!wallet) return NullUniValue;
    const CWallet* const pwallet = wallet.get();

    LOCK(pwallet->cs_wallet);

    std::string label = LabelFromValue(request.params[0]);

    // Find all addresses that have the given label
    UniValue ret(UniValue::VOBJ);
    std::set<std::string> addresses;
    for (const std::pair<const CTxDestination, CAddressBookData>& item : pwallet->m_address_book) {
        if (item.second.IsChange()) continue;
        if (item.second.GetLabel() == label) {
            std::string address = EncodeDestination(item.first);
            // CWallet::m_address_book is not expected to contain duplicate
            // address strings, but build a separate set as a precaution just in
            // case it does.
            bool unique = addresses.emplace(address).second;
            CHECK_NONFATAL(unique);
            // UniValue::pushKV checks if the key exists in O(N)
            // and since duplicate addresses are unexpected (checked with
            // std::set in O(log(N))), UniValue::__pushKV is used instead,
            // which currently is O(1).
            ret.__pushKV(address, AddressBookDataToJSON(item.second, false));
        }
    }

    if (ret.empty()) {
        throw JSONRPCError(RPC_WALLET_INVALID_LABEL_NAME, std::string("No addresses with label " + label));
    }

    return ret;
}

static UniValue listlabels(const JSONRPCRequest& request)
{
            RPCHelpMan{"listlabels",
                "\nReturns the list of all labels, or labels that are assigned to addresses with a specific purpose.\n",
                {
                    {"purpose", RPCArg::Type::STR, RPCArg::Optional::OMITTED_NAMED_ARG, "Address purpose to list labels for ('send','receive'). An empty string is the same as not providing this argument."},
                },
                RPCResult{
                    RPCResult::Type::ARR, "", "",
                    {
                        {RPCResult::Type::STR, "label", "Label name"},
                    }
                },
                RPCExamples{
            "\nList all labels\n"
            + HelpExampleCli("listlabels", "") +
            "\nList labels that have receiving addresses\n"
            + HelpExampleCli("listlabels", "receive") +
            "\nList labels that have sending addresses\n"
            + HelpExampleCli("listlabels", "send") +
            "\nAs a JSON-RPC call\n"
            + HelpExampleRpc("listlabels", "receive")
                },
            }.Check(request);

    std::shared_ptr<CWallet> const wallet = GetWalletForJSONRPCRequest(request);
    if (!wallet) return NullUniValue;
    const CWallet* const pwallet = wallet.get();

    LOCK(pwallet->cs_wallet);

    std::string purpose;
    if (!request.params[0].isNull()) {
        purpose = request.params[0].get_str();
    }

    // Add to a set to sort by label name, then insert into Univalue array
    std::set<std::string> label_set;
    for (const std::pair<const CTxDestination, CAddressBookData>& entry : pwallet->m_address_book) {
        if (entry.second.IsChange()) continue;
        if (purpose.empty() || entry.second.purpose == purpose) {
            label_set.insert(entry.second.GetLabel());
        }
    }

    UniValue ret(UniValue::VARR);
    for (const std::string& name : label_set) {
        ret.push_back(name);
    }

    return ret;
}

UniValue sethdseed(const JSONRPCRequest& request)
{
            RPCHelpMan{"sethdseed",
                "\nSet or generate a new HD wallet seed. Non-HD wallets will not be upgraded to being a HD wallet. Wallets that are already\n"
                "HD will have a new HD seed set so that new keys added to the keypool will be derived from this new seed.\n"
                "\nNote that you will need to MAKE A NEW BACKUP of your wallet after setting the HD wallet seed." +
        HELP_REQUIRING_PASSPHRASE,
                {
                    {"newkeypool", RPCArg::Type::BOOL, /* default */ "true", "Whether to flush old unused addresses, including change addresses, from the keypool and regenerate it.\n"
            "                             If true, the next address from getnewaddress and change address from getrawchangeaddress will be from this new seed.\n"
            "                             If false, addresses (including change addresses if the wallet already had HD Chain Split enabled) from the existing\n"
            "                             keypool will be used until it has been depleted."},
                    {"seed", RPCArg::Type::STR, /* default */ "random seed", "The WIF private key to use as the new HD seed.\n"
            "                             The seed value can be retrieved using the dumpwallet command. It is the private key marked hdseed=1"},
                },
                RPCResult{RPCResult::Type::NONE, "", ""},
                RPCExamples{
                    HelpExampleCli("sethdseed", "")
            + HelpExampleCli("sethdseed", "false")
            + HelpExampleCli("sethdseed", "true \"wifkey\"")
            + HelpExampleRpc("sethdseed", "true, \"wifkey\"")
                },
            }.Check(request);

    std::shared_ptr<CWallet> const wallet = GetWalletForJSONRPCRequest(request);
    if (!wallet) return NullUniValue;
    CWallet* const pwallet = wallet.get();

    LegacyScriptPubKeyMan& spk_man = EnsureLegacyScriptPubKeyMan(*pwallet, true);

    if (pwallet->IsWalletFlagSet(WALLET_FLAG_DISABLE_PRIVATE_KEYS)) {
        throw JSONRPCError(RPC_WALLET_ERROR, "Cannot set a HD seed to a wallet with private keys disabled");
    }

    LOCK2(pwallet->cs_wallet, spk_man.cs_KeyStore);

    // Do not do anything to non-HD wallets
    if (!pwallet->CanSupportFeature(FEATURE_HD)) {
        throw JSONRPCError(RPC_WALLET_ERROR, "Cannot set a HD seed on a non-HD wallet. Use the upgradewallet RPC in order to upgrade a non-HD wallet to HD");
    }

    EnsureWalletIsUnlocked(pwallet);

    bool flush_key_pool = true;
    if (!request.params[0].isNull()) {
        flush_key_pool = request.params[0].get_bool();
    }

    CPubKey master_pub_key;
    if (request.params[1].isNull()) {
        master_pub_key = spk_man.GenerateNewSeed();
    } else {
        CKey key = DecodeSecret(request.params[1].get_str());
        if (!key.IsValid()) {
            throw JSONRPCError(RPC_INVALID_ADDRESS_OR_KEY, "Invalid private key");
        }

        if (HaveKey(spk_man, key)) {
            throw JSONRPCError(RPC_INVALID_ADDRESS_OR_KEY, "Already have this key (either as an HD seed or as a loose private key)");
        }

        master_pub_key = spk_man.DeriveNewSeed(key);
    }

    spk_man.SetHDSeed(master_pub_key);
    if (flush_key_pool) spk_man.NewKeyPool();

    return NullUniValue;
}

UniValue walletprocesspsbt(const JSONRPCRequest& request)
{
            RPCHelpMan{"walletprocesspsbt",
                "\nUpdate a PSBT with input information from our wallet and then sign inputs\n"
                "that we can sign for." +
        HELP_REQUIRING_PASSPHRASE,
                {
                    {"psbt", RPCArg::Type::STR, RPCArg::Optional::NO, "The transaction base64 string"},
                    {"sign", RPCArg::Type::BOOL, /* default */ "true", "Also sign the transaction when updating"},
                    {"sighashtype", RPCArg::Type::STR, /* default */ "ALL", "The signature hash type to sign with if not specified by the PSBT. Must be one of\n"
            "       \"ALL\"\n"
            "       \"NONE\"\n"
            "       \"SINGLE\"\n"
            "       \"ALL|ANYONECANPAY\"\n"
            "       \"NONE|ANYONECANPAY\"\n"
            "       \"SINGLE|ANYONECANPAY\""},
                    {"bip32derivs", RPCArg::Type::BOOL, /* default */ "true", "Include BIP 32 derivation paths for public keys if we know them"},
                },
                RPCResult{
                    RPCResult::Type::OBJ, "", "",
                    {
                        {RPCResult::Type::STR, "psbt", "The base64-encoded partially signed transaction"},
                        {RPCResult::Type::BOOL, "complete", "If the transaction has a complete set of signatures"},
                    }
                },
                RPCExamples{
                    HelpExampleCli("walletprocesspsbt", "\"psbt\"")
                },
            }.Check(request);

    std::shared_ptr<CWallet> const wallet = GetWalletForJSONRPCRequest(request);
    if (!wallet) return NullUniValue;
    const CWallet* const pwallet = wallet.get();

    RPCTypeCheck(request.params, {UniValue::VSTR, UniValue::VBOOL, UniValue::VSTR});

    // Unserialize the transaction
    PartiallySignedTransaction psbtx;
    std::string error;
    if (!DecodeBase64PSBT(psbtx, request.params[0].get_str(), error)) {
        throw JSONRPCError(RPC_DESERIALIZATION_ERROR, strprintf("TX decode failed %s", error));
    }

    // Get the sighash type
    int nHashType = ParseSighashString(request.params[2]);

    // Fill transaction with our data and also sign
    bool sign = request.params[1].isNull() ? true : request.params[1].get_bool();
    bool bip32derivs = request.params[3].isNull() ? true : request.params[3].get_bool();
    bool complete = true;
    const TransactionError err = pwallet->FillPSBT(psbtx, complete, nHashType, sign, bip32derivs);
    if (err != TransactionError::OK) {
        throw JSONRPCTransactionError(err);
    }

    UniValue result(UniValue::VOBJ);
    CDataStream ssTx(SER_NETWORK, PROTOCOL_VERSION);
    ssTx << psbtx;
    result.pushKV("psbt", EncodeBase64(ssTx.str()));
    result.pushKV("complete", complete);

    return result;
}

UniValue walletcreatefundedpsbt(const JSONRPCRequest& request)
{
            RPCHelpMan{"walletcreatefundedpsbt",
                "\nCreates and funds a transaction in the Partially Signed Transaction format.\n"
                "Implements the Creator and Updater roles.\n",
                {
                    {"inputs", RPCArg::Type::ARR, RPCArg::Optional::NO, "The inputs. Leave empty to add inputs automatically. See add_inputs option.",
                        {
                            {"", RPCArg::Type::OBJ, RPCArg::Optional::OMITTED, "",
                                {
                                    {"txid", RPCArg::Type::STR_HEX, RPCArg::Optional::NO, "The transaction id"},
                                    {"vout", RPCArg::Type::NUM, RPCArg::Optional::NO, "The output number"},
                                    {"sequence", RPCArg::Type::NUM, /* default */ "depends on the value of the 'locktime' and 'options.replaceable' arguments", "The sequence number"},
                                },
                            },
                        },
                        },
                    {"outputs", RPCArg::Type::ARR, RPCArg::Optional::NO, "The outputs (key-value pairs), where none of the keys are duplicated.\n"
                            "That is, each address can only appear once and there can only be one 'data' object.\n"
                            "For compatibility reasons, a dictionary, which holds the key-value pairs directly, is also\n"
                            "                             accepted as second parameter.",
                        {
                            {"", RPCArg::Type::OBJ, RPCArg::Optional::OMITTED, "",
                                {
                                    {"address", RPCArg::Type::AMOUNT, RPCArg::Optional::NO, "A key-value pair. The key (string) is the address, the value (float or string) is the amount in " + CURRENCY_UNIT + ""},
                                },
                                },
                            {"", RPCArg::Type::OBJ, RPCArg::Optional::OMITTED, "",
                                {
                                    {"data", RPCArg::Type::STR_HEX, RPCArg::Optional::NO, "A key-value pair. The key must be \"data\", the value is hex-encoded data"},
                                },
                            },
                        },
                    },
                    {"locktime", RPCArg::Type::NUM, /* default */ "0", "Raw locktime. Non-0 value also locktime-activates inputs"},
                    {"options", RPCArg::Type::OBJ, RPCArg::Optional::OMITTED_NAMED_ARG, "",
                        {
<<<<<<< HEAD
                            {"changeAddress", RPCArg::Type::STR_HEX, /* default */ "pool address", "The address to receive the change"},
=======
                            {"add_inputs", RPCArg::Type::BOOL, /* default */ "false", "If inputs are specified, automatically include more if they are not enough."},
                            {"changeAddress", RPCArg::Type::STR_HEX, /* default */ "pool address", "The bitcoin address to receive the change"},
>>>>>>> 6f348c14
                            {"changePosition", RPCArg::Type::NUM, /* default */ "random", "The index of the change output"},
                            {"change_type", RPCArg::Type::STR, /* default */ "set by -changetype", "The output type to use. Only valid if changeAddress is not specified. Options are \"legacy\", \"p2sh-segwit\", and \"bech32\"."},
                            {"includeWatching", RPCArg::Type::BOOL, /* default */ "true for watch-only wallets, otherwise false", "Also select inputs which are watch only"},
                            {"lockUnspents", RPCArg::Type::BOOL, /* default */ "false", "Lock selected unspent outputs"},
                            {"feeRate", RPCArg::Type::AMOUNT, /* default */ "not set: makes wallet determine the fee", "Set a specific fee rate in " + CURRENCY_UNIT + "/kB"},
                            {"subtractFeeFromOutputs", RPCArg::Type::ARR, /* default */ "empty array", "The outputs to subtract the fee from.\n"
                            "                              The fee will be equally deducted from the amount of each specified output.\n"
                            "                              Those recipients will receive less coins than you enter in their corresponding amount field.\n"
                            "                              If no outputs are specified here, the sender pays the fee.",
                                {
                                    {"vout_index", RPCArg::Type::NUM, RPCArg::Optional::OMITTED, "The zero-based output index, before a change output is added."},
                                },
                            },
                            {"replaceable", RPCArg::Type::BOOL, /* default */ "wallet default", "Marks this transaction as BIP125 replaceable.\n"
                            "                              Allows this transaction to be replaced by a transaction with higher fees"},
                            {"conf_target", RPCArg::Type::NUM, /* default */ "fall back to wallet's confirmation target (txconfirmtarget)", "Confirmation target (in blocks)"},
                            {"estimate_mode", RPCArg::Type::STR, /* default */ "UNSET", "The fee estimate mode, must be one of:\n"
                            "         \"UNSET\"\n"
                            "         \"ECONOMICAL\"\n"
                            "         \"CONSERVATIVE\""},
                        },
                        "options"},
                    {"bip32derivs", RPCArg::Type::BOOL, /* default */ "true", "Include BIP 32 derivation paths for public keys if we know them"},
                },
                RPCResult{
                    RPCResult::Type::OBJ, "", "",
                    {
                        {RPCResult::Type::STR, "psbt", "The resulting raw transaction (base64-encoded string)"},
                        {RPCResult::Type::STR_AMOUNT, "fee", "Fee in " + CURRENCY_UNIT + " the resulting transaction pays"},
                        {RPCResult::Type::NUM, "changepos", "The position of the added change output, or -1"},
                    }
                                },
                                RPCExamples{
                            "\nCreate a transaction with no inputs\n"
                            + HelpExampleCli("walletcreatefundedpsbt", "\"[{\\\"txid\\\":\\\"myid\\\",\\\"vout\\\":0}]\" \"[{\\\"data\\\":\\\"00010203\\\"}]\"")
                                },
                            }.Check(request);

    std::shared_ptr<CWallet> const wallet = GetWalletForJSONRPCRequest(request);
    if (!wallet) return NullUniValue;
    CWallet* const pwallet = wallet.get();

    RPCTypeCheck(request.params, {
        UniValue::VARR,
        UniValueType(), // ARR or OBJ, checked later
        UniValue::VNUM,
        UniValue::VOBJ,
        UniValue::VBOOL
        }, true
    );

    CAmount fee;
    int change_position;
    bool rbf = pwallet->m_signal_rbf;
    const UniValue &replaceable_arg = request.params[3]["replaceable"];
    if (!replaceable_arg.isNull()) {
        RPCTypeCheckArgument(replaceable_arg, UniValue::VBOOL);
        rbf = replaceable_arg.isTrue();
    }
    CMutableTransaction rawTx = ConstructTransaction(request.params[0], request.params[1], request.params[2], rbf);
    CCoinControl coin_control;
    // Automatically select coins, unless at least one is manually selected. Can
    // be overriden by options.add_inputs.
    coin_control.m_add_inputs = rawTx.vin.size() == 0;
    FundTransaction(pwallet, rawTx, fee, change_position, request.params[3], coin_control);

    // Make a blank psbt
    PartiallySignedTransaction psbtx(rawTx);

    // Fill transaction with out data but don't sign
    bool bip32derivs = request.params[4].isNull() ? true : request.params[4].get_bool();
    bool complete = true;
    const TransactionError err = pwallet->FillPSBT(psbtx, complete, 1, false, bip32derivs);
    if (err != TransactionError::OK) {
        throw JSONRPCTransactionError(err);
    }

    // Serialize the PSBT
    CDataStream ssTx(SER_NETWORK, PROTOCOL_VERSION);
    ssTx << psbtx;

    UniValue result(UniValue::VOBJ);
    result.pushKV("psbt", EncodeBase64(ssTx.str()));
    result.pushKV("fee", ValueFromAmount(fee));
    result.pushKV("changepos", change_position);
    return result;
}

static UniValue upgradewallet(const JSONRPCRequest& request)
{
    RPCHelpMan{"upgradewallet",
        "\nUpgrade the wallet. Upgrades to the latest version if no version number is specified\n"
        "New keys may be generated and a new wallet backup will need to be made.",
        {
            {"version", RPCArg::Type::NUM, /* default */ strprintf("%d", FEATURE_LATEST), "The version number to upgrade to. Default is the latest wallet version"}
        },
        RPCResults{},
        RPCExamples{
            HelpExampleCli("upgradewallet", "169900")
            + HelpExampleRpc("upgradewallet", "169900")
        }
    }.Check(request);

    std::shared_ptr<CWallet> const wallet = GetWalletForJSONRPCRequest(request);
    if (!wallet) return NullUniValue;
    CWallet* const pwallet = wallet.get();

    RPCTypeCheck(request.params, {UniValue::VNUM}, true);

    EnsureWalletIsUnlocked(pwallet);

    int version = 0;
    if (!request.params[0].isNull()) {
        version = request.params[0].get_int();
    }

    bilingual_str error;
    std::vector<bilingual_str> warnings;
    if (!pwallet->UpgradeWallet(version, error, warnings)) {
        throw JSONRPCError(RPC_WALLET_ERROR, error.original);
    }
    return error.original;
}

namespace
{

/**
 * Helper class that keeps track of reserved keys that are used for mining
 * coinbases.  We also keep track of the block hash(es) that have been
 * constructed based on the key, so that we can mark it as keep and get a
 * fresh one when one of those blocks is submitted.
 */
class ReservedKeysForMining
{

private:

  /**
   * The per-wallet data that we store.
   */
  struct PerWallet
  {

    /**
     * The current coinbase script.  This has been taken out of the wallet
     * already (and marked as "keep"), but is reused until a block actually
     * using it is submitted successfully.
     */
    CScript coinbaseScript;

    /** All block hashes (in hex) that are based on the current script.  */
    std::set<std::string> blockHashes;

    explicit PerWallet (const CScript& scr)
      : coinbaseScript(scr)
    {}

    PerWallet (PerWallet&&) = default;

  };

  /**
   * Data for each wallet that we have.  This is keyed by CWallet::GetName,
   * which is not perfect; but it will likely work in most cases, and even
   * when two different wallets are loaded with the same name (after each
   * other), the worst that can happen is that we mine to an address from
   * the other wallet.
   */
  std::map<std::string, PerWallet> data;

  /** Lock for this instance.  */
  mutable RecursiveMutex cs;

public:

  ReservedKeysForMining () = default;

  /**
   * Retrieves the key to use for mining at the moment.
   */
  CScript
  GetCoinbaseScript (CWallet* pwallet)
  {
    LOCK2 (cs, pwallet->cs_wallet);

    const auto mit = data.find (pwallet->GetName ());
    if (mit != data.end ())
      return mit->second.coinbaseScript;

    ReserveDestination rdest(pwallet, pwallet->m_default_address_type);
    CTxDestination dest;
    if (!rdest.GetReservedDestination (dest, false))
      throw JSONRPCError (RPC_WALLET_KEYPOOL_RAN_OUT,
                          "Error: Keypool ran out,"
                          " please call keypoolrefill first");
    rdest.KeepDestination ();

    const CScript res = GetScriptForDestination (dest);
    data.emplace (pwallet->GetName (), PerWallet (res));
    return res;
  }

  /**
   * Adds the block hash (given as hex string) of a newly constructed block
   * to the set of blocks for the current key.
   */
  void
  AddBlockHash (const CWallet* pwallet, const std::string& hashHex)
  {
    LOCK (cs);

    const auto mit = data.find (pwallet->GetName ());
    assert (mit != data.end ());
    mit->second.blockHashes.insert (hashHex);
  }

  /**
   * Marks a block as submitted, releasing the key for it (if any).
   */
  void
  MarkBlockSubmitted (const CWallet* pwallet, const std::string& hashHex)
  {
    LOCK (cs);

    const auto mit = data.find (pwallet->GetName ());
    if (mit == data.end ())
      return;

    if (mit->second.blockHashes.count (hashHex) > 0)
      data.erase (mit);
  }

};

ReservedKeysForMining g_mining_keys;

} // anonymous namespace

UniValue getauxblock(const JSONRPCRequest& request)
{
    /* RPCHelpMan::Check is not applicable here since we have the
       custom check for exactly zero or two arguments.  */
    if (request.fHelp
          || (request.params.size() != 0 && request.params.size() != 2))
        throw std::runtime_error(
            RPCHelpMan{"getauxblock",
                "\nCreates or submits a merge-mined block.\n"
                "\nWithout arguments, creates a new block and returns information\n"
                "required to merge-mine it.  With arguments, submits a solved\n"
                "auxpow for a previously returned block.\n",
                {
                    {"hash", RPCArg::Type::STR_HEX, RPCArg::Optional::OMITTED_NAMED_ARG, "Hash of the block to submit"},
                    {"auxpow", RPCArg::Type::STR_HEX, RPCArg::Optional::OMITTED_NAMED_ARG, "Serialised auxpow found"},
                },
                {
                  RPCResult{"without arguments",
                      RPCResult::Type::OBJ, "", "",
                      {
                          {RPCResult::Type::STR_HEX, "hash", "hash of the created block"},
                          {RPCResult::Type::NUM, "chainid", "chain ID for this block"},
                          {RPCResult::Type::STR_HEX, "previousblockhash", "hash of the previous block"},
                          {RPCResult::Type::NUM, "coinbasevalue", "value of the block's coinbase"},
                          {RPCResult::Type::STR_HEX, "bits", "compressed target of the block"},
                          {RPCResult::Type::NUM, "height", "height of the block"},
                          {RPCResult::Type::STR_HEX, "_target", "target in reversed byte order, deprecated"},
                      },
                  },
                  {"with arguments",
                      RPCResult::Type::BOOL, "", "whether the submitted block was correct"
                  },
                },
                RPCExamples{
                    HelpExampleCli("getauxblock", "")
                    + HelpExampleCli("getauxblock", "\"hash\" \"serialised auxpow\"")
                    + HelpExampleRpc("getauxblock", "")
                },
            }.ToString());

    std::shared_ptr<CWallet> const wallet = GetWalletForJSONRPCRequest(request);
    if (!wallet) return NullUniValue;
    CWallet* const pwallet = wallet.get();

    if (pwallet->IsWalletFlagSet(WALLET_FLAG_DISABLE_PRIVATE_KEYS)) {
        throw JSONRPCError(RPC_WALLET_ERROR, "Error: Private keys are disabled for this wallet");
    }

    /* Create a new block */
    if (request.params.size() == 0)
    {
        const CScript coinbaseScript = g_mining_keys.GetCoinbaseScript(pwallet);
        const UniValue res = AuxpowMiner::get().createAuxBlock(request, coinbaseScript);
        g_mining_keys.AddBlockHash(pwallet, res["hash"].get_str ());
        return res;
    }

    /* Submit a block instead.  */
    assert(request.params.size() == 2);
    const std::string& hash = request.params[0].get_str();

    const bool fAccepted
        = AuxpowMiner::get().submitAuxBlock(request, hash, request.params[1].get_str());
    if (fAccepted)
        g_mining_keys.MarkBlockSubmitted(pwallet, hash);

    return fAccepted;
}

UniValue abortrescan(const JSONRPCRequest& request); // in rpcdump.cpp
UniValue dumpprivkey(const JSONRPCRequest& request); // in rpcdump.cpp
UniValue importprivkey(const JSONRPCRequest& request);
UniValue importaddress(const JSONRPCRequest& request);
UniValue importpubkey(const JSONRPCRequest& request);
UniValue dumpwallet(const JSONRPCRequest& request);
UniValue importwallet(const JSONRPCRequest& request);
UniValue importprunedfunds(const JSONRPCRequest& request);
UniValue removeprunedfunds(const JSONRPCRequest& request);
UniValue importmulti(const JSONRPCRequest& request);
UniValue importdescriptors(const JSONRPCRequest& request);

extern UniValue name_list(const JSONRPCRequest& request); // in rpcnames.cpp
extern UniValue name_new(const JSONRPCRequest& request);
extern UniValue name_firstupdate(const JSONRPCRequest& request);
extern UniValue name_update(const JSONRPCRequest& request);
extern UniValue sendtoname(const JSONRPCRequest& request);

Span<const CRPCCommand> GetWalletRPCCommands()
{
// clang-format off
static const CRPCCommand commands[] =
{ //  category              name                                actor (function)                argNames
    //  --------------------- ------------------------          -----------------------         ----------
    { "rawtransactions",    "fundrawtransaction",               &fundrawtransaction,            {"hexstring","options","iswitness"} },
    { "wallet",             "abandontransaction",               &abandontransaction,            {"txid"} },
    { "wallet",             "abortrescan",                      &abortrescan,                   {} },
    { "wallet",             "addmultisigaddress",               &addmultisigaddress,            {"nrequired","keys","label","address_type"} },
    { "wallet",             "backupwallet",                     &backupwallet,                  {"destination"} },
    { "wallet",             "bumpfee",                          &bumpfee,                       {"txid", "options"} },
    { "wallet",             "createwallet",                     &createwallet,                  {"wallet_name", "disable_private_keys", "blank", "passphrase", "avoid_reuse", "descriptors"} },
    { "wallet",             "dumpprivkey",                      &dumpprivkey,                   {"address"}  },
    { "wallet",             "dumpwallet",                       &dumpwallet,                    {"filename"} },
    { "wallet",             "encryptwallet",                    &encryptwallet,                 {"passphrase"} },
    { "wallet",             "getaddressesbylabel",              &getaddressesbylabel,           {"label"} },
    { "wallet",             "getaddressinfo",                   &getaddressinfo,                {"address"} },
    { "wallet",             "getbalance",                       &getbalance,                    {"dummy","minconf","include_watchonly","avoid_reuse"} },
    { "wallet",             "getnewaddress",                    &getnewaddress,                 {"label","address_type"} },
    { "wallet",             "getrawchangeaddress",              &getrawchangeaddress,           {"address_type"} },
    { "wallet",             "getreceivedbyaddress",             &getreceivedbyaddress,          {"address","minconf"} },
    { "wallet",             "getreceivedbylabel",               &getreceivedbylabel,            {"label","minconf"} },
    { "wallet",             "gettransaction",                   &gettransaction,                {"txid","include_watchonly","verbose"} },
    { "wallet",             "getunconfirmedbalance",            &getunconfirmedbalance,         {} },
    { "wallet",             "getbalances",                      &getbalances,                   {} },
    { "wallet",             "getwalletinfo",                    &getwalletinfo,                 {} },
    { "wallet",             "importaddress",                    &importaddress,                 {"address","label","rescan","p2sh"} },
    { "wallet",             "importdescriptors",                &importdescriptors,             {"requests"} },
    { "wallet",             "importmulti",                      &importmulti,                   {"requests","options"} },
    { "wallet",             "importprivkey",                    &importprivkey,                 {"privkey","label","rescan"} },
    { "wallet",             "importprunedfunds",                &importprunedfunds,             {"rawtransaction","txoutproof"} },
    { "wallet",             "importpubkey",                     &importpubkey,                  {"pubkey","label","rescan"} },
    { "wallet",             "importwallet",                     &importwallet,                  {"filename"} },
    { "wallet",             "keypoolrefill",                    &keypoolrefill,                 {"newsize"} },
    { "wallet",             "listaddressgroupings",             &listaddressgroupings,          {} },
    { "wallet",             "listlabels",                       &listlabels,                    {"purpose"} },
    { "wallet",             "listlockunspent",                  &listlockunspent,               {} },
    { "wallet",             "listreceivedbyaddress",            &listreceivedbyaddress,         {"minconf","include_empty","include_watchonly","address_filter"} },
    { "wallet",             "listreceivedbylabel",              &listreceivedbylabel,           {"minconf","include_empty","include_watchonly"} },
    { "wallet",             "listsinceblock",                   &listsinceblock,                {"blockhash","target_confirmations","include_watchonly","include_removed"} },
    { "wallet",             "listtransactions",                 &listtransactions,              {"label|dummy","count","skip","include_watchonly"} },
    { "wallet",             "listunspent",                      &listunspent,                   {"minconf","maxconf","addresses","include_unsafe","query_options"} },
    { "wallet",             "listwalletdir",                    &listwalletdir,                 {} },
    { "wallet",             "listwallets",                      &listwallets,                   {} },
    { "wallet",             "loadwallet",                       &loadwallet,                    {"filename"} },
    { "wallet",             "lockunspent",                      &lockunspent,                   {"unlock","transactions"} },
    { "wallet",             "removeprunedfunds",                &removeprunedfunds,             {"txid"} },
    { "wallet",             "rescanblockchain",                 &rescanblockchain,              {"start_height", "stop_height"} },
    { "wallet",             "sendmany",                         &sendmany,                      {"dummy","amounts","minconf","comment","subtractfeefrom","replaceable","conf_target","estimate_mode"} },
    { "wallet",             "sendtoaddress",                    &sendtoaddress,                 {"address","amount","comment","comment_to","subtractfeefromamount","replaceable","conf_target","estimate_mode","avoid_reuse"} },
    { "wallet",             "sethdseed",                        &sethdseed,                     {"newkeypool","seed"} },
    { "wallet",             "setlabel",                         &setlabel,                      {"address","label"} },
    { "wallet",             "settxfee",                         &settxfee,                      {"amount"} },
    { "wallet",             "setwalletflag",                    &setwalletflag,                 {"flag","value"} },
    { "wallet",             "signmessage",                      &signmessage,                   {"address","message"} },
    { "wallet",             "signrawtransactionwithwallet",     &signrawtransactionwithwallet,  {"hexstring","prevtxs","sighashtype"} },
    { "wallet",             "unloadwallet",                     &unloadwallet,                  {"wallet_name"} },
    { "wallet",             "upgradewallet",                    &upgradewallet,                 {"version"} },
    { "wallet",             "walletcreatefundedpsbt",           &walletcreatefundedpsbt,        {"inputs","outputs","locktime","options","bip32derivs"} },
    { "wallet",             "walletlock",                       &walletlock,                    {} },
    { "wallet",             "walletpassphrase",                 &walletpassphrase,              {"passphrase","timeout"} },
    { "wallet",             "walletpassphrasechange",           &walletpassphrasechange,        {"oldpassphrase","newpassphrase"} },
    { "wallet",             "walletprocesspsbt",                &walletprocesspsbt,             {"psbt","sign","sighashtype","bip32derivs"} },

    /** Auxpow wallet functions */
    { "mining",             "getauxblock",                      &getauxblock,                   {"hash","auxpow"} },

    // Name-related wallet calls.
    { "names",              "name_list",                        &name_list,                     {"name","options"} },
    { "names",              "name_new",                         &name_new,                      {"name","options"} },
    { "names",              "name_firstupdate",                 &name_firstupdate,              {"name","rand","tx","value","options","allow_active"} },
    { "names",              "name_update",                      &name_update,                   {"name","value","options"} },
    { "names",              "sendtoname",                       &sendtoname,                    {"name","amount","comment","comment_to","subtractfeefromamount"} },
};
// clang-format on
    return MakeSpan(commands);
}<|MERGE_RESOLUTION|>--- conflicted
+++ resolved
@@ -3118,12 +3118,8 @@
                     {"hexstring", RPCArg::Type::STR_HEX, RPCArg::Optional::NO, "The hex string of the raw transaction"},
                     {"options", RPCArg::Type::OBJ, RPCArg::Optional::OMITTED_NAMED_ARG, "for backward compatibility: passing in a true instead of an object will result in {\"includeWatching\":true}",
                         {
-<<<<<<< HEAD
+                            {"add_inputs", RPCArg::Type::BOOL, /* default */ "true", "For a transaction with existing inputs, automatically include more if they are not enough."},
                             {"changeAddress", RPCArg::Type::STR, /* default */ "pool address", "The address to receive the change"},
-=======
-                            {"add_inputs", RPCArg::Type::BOOL, /* default */ "true", "For a transaction with existing inputs, automatically include more if they are not enough."},
-                            {"changeAddress", RPCArg::Type::STR, /* default */ "pool address", "The bitcoin address to receive the change"},
->>>>>>> 6f348c14
                             {"changePosition", RPCArg::Type::NUM, /* default */ "random", "The index of the change output"},
                             {"change_type", RPCArg::Type::STR, /* default */ "set by -changetype", "The output type to use. Only valid if changeAddress is not specified. Options are \"legacy\", \"p2sh-segwit\", and \"bech32\"."},
                             {"includeWatching", RPCArg::Type::BOOL, /* default */ "true for watch-only wallets, otherwise false", "Also select inputs which are watch only.\n"
@@ -3706,16 +3702,7 @@
                         {RPCResult::Type::ARR, "labels", "Array of labels associated with the address. Currently limited to one label but returned\n"
                             "as an array to keep the API stable if multiple labels are enabled in the future.",
                         {
-<<<<<<< HEAD
-                            {RPCResult::Type::STR, "label name", "The label name. Defaults to \"\"."},
-                            {RPCResult::Type::OBJ, "", "label data, DEPRECATED, will be removed in 0.21. To re-enable, launch namecoind with `-deprecatedrpc=labelspurpose`",
-                            {
-                                {RPCResult::Type::STR, "name", "The label name. Defaults to \"\"."},
-                                {RPCResult::Type::STR, "purpose", "The purpose of the associated address (send or receive)."},
-                            }},
-=======
                             {RPCResult::Type::STR, "label name", "Label name (defaults to \"\")."},
->>>>>>> 6f348c14
                         }},
                     }
                 },
@@ -4071,12 +4058,8 @@
                     {"locktime", RPCArg::Type::NUM, /* default */ "0", "Raw locktime. Non-0 value also locktime-activates inputs"},
                     {"options", RPCArg::Type::OBJ, RPCArg::Optional::OMITTED_NAMED_ARG, "",
                         {
-<<<<<<< HEAD
+                            {"add_inputs", RPCArg::Type::BOOL, /* default */ "false", "If inputs are specified, automatically include more if they are not enough."},
                             {"changeAddress", RPCArg::Type::STR_HEX, /* default */ "pool address", "The address to receive the change"},
-=======
-                            {"add_inputs", RPCArg::Type::BOOL, /* default */ "false", "If inputs are specified, automatically include more if they are not enough."},
-                            {"changeAddress", RPCArg::Type::STR_HEX, /* default */ "pool address", "The bitcoin address to receive the change"},
->>>>>>> 6f348c14
                             {"changePosition", RPCArg::Type::NUM, /* default */ "random", "The index of the change output"},
                             {"change_type", RPCArg::Type::STR, /* default */ "set by -changetype", "The output type to use. Only valid if changeAddress is not specified. Options are \"legacy\", \"p2sh-segwit\", and \"bech32\"."},
                             {"includeWatching", RPCArg::Type::BOOL, /* default */ "true for watch-only wallets, otherwise false", "Also select inputs which are watch only"},
