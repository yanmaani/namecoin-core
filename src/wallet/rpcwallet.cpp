// Copyright (c) 2010 Satoshi Nakamoto
// Copyright (c) 2009-2020 The Bitcoin Core developers
// Distributed under the MIT software license, see the accompanying
// file COPYING or http://www.opensource.org/licenses/mit-license.php.

#include <amount.h>
#include <core_io.h>
#include <interfaces/chain.h>
#include <key_io.h>
#include <node/context.h>
#include <optional.h>
#include <outputtype.h>
#include <policy/feerate.h>
#include <policy/fees.h>
#include <policy/policy.h>
#include <policy/rbf.h>
#include <rpc/auxpow_miner.h>
#include <rpc/rawtransaction_util.h>
#include <rpc/server.h>
#include <rpc/util.h>
#include <script/descriptor.h>
#include <script/names.h>
#include <script/sign.h>
#include <util/bip32.h>
#include <util/fees.h>
#include <util/message.h> // For MessageSign()
#include <util/moneystr.h>
#include <util/ref.h>
#include <util/string.h>
#include <util/system.h>
#include <util/translation.h>
#include <util/url.h>
#include <util/vector.h>
#include <wallet/coincontrol.h>
#include <wallet/context.h>
#include <wallet/feebumper.h>
#include <wallet/load.h>
#include <wallet/rpcwallet.h>
#include <wallet/wallet.h>
#include <wallet/walletdb.h>
#include <wallet/walletutil.h>

#include <stdint.h>

#include <univalue.h>


using interfaces::FoundBlock;

static const std::string WALLET_ENDPOINT_BASE = "/wallet/";
const std::string HELP_REQUIRING_PASSPHRASE{"\nRequires wallet passphrase to be set with walletpassphrase call if wallet is encrypted.\n"};

static inline bool GetAvoidReuseFlag(const CWallet* const pwallet, const UniValue& param) {
    bool can_avoid_reuse = pwallet->IsWalletFlagSet(WALLET_FLAG_AVOID_REUSE);
    bool avoid_reuse = param.isNull() ? can_avoid_reuse : param.get_bool();

    if (avoid_reuse && !can_avoid_reuse) {
        throw JSONRPCError(RPC_WALLET_ERROR, "wallet does not have the \"avoid reuse\" feature enabled");
    }

    return avoid_reuse;
}


/** Used by RPC commands that have an include_watchonly parameter.
 *  We default to true for watchonly wallets if include_watchonly isn't
 *  explicitly set.
 */
static bool ParseIncludeWatchonly(const UniValue& include_watchonly, const CWallet& pwallet)
{
    if (include_watchonly.isNull()) {
        // if include_watchonly isn't explicitly set, then check if we have a watchonly wallet
        return pwallet.IsWalletFlagSet(WALLET_FLAG_DISABLE_PRIVATE_KEYS);
    }

    // otherwise return whatever include_watchonly was set to
    return include_watchonly.get_bool();
}


/** Checks if a CKey is in the given CWallet compressed or otherwise*/
bool HaveKey(const SigningProvider& wallet, const CKey& key)
{
    CKey key2;
    key2.Set(key.begin(), key.end(), !key.IsCompressed());
    return wallet.HaveKey(key.GetPubKey().GetID()) || wallet.HaveKey(key2.GetPubKey().GetID());
}

bool GetWalletNameFromJSONRPCRequest(const JSONRPCRequest& request, std::string& wallet_name)
{
    if (URL_DECODE && request.URI.substr(0, WALLET_ENDPOINT_BASE.size()) == WALLET_ENDPOINT_BASE) {
        // wallet endpoint was used
        wallet_name = URL_DECODE(request.URI.substr(WALLET_ENDPOINT_BASE.size()));
        return true;
    }
    return false;
}

std::shared_ptr<CWallet> GetWalletForJSONRPCRequest(const JSONRPCRequest& request)
{
    CHECK_NONFATAL(!request.fHelp);
    std::string wallet_name;
    if (GetWalletNameFromJSONRPCRequest(request, wallet_name)) {
        std::shared_ptr<CWallet> pwallet = GetWallet(wallet_name);
        if (!pwallet) throw JSONRPCError(RPC_WALLET_NOT_FOUND, "Requested wallet does not exist or is not loaded");
        return pwallet;
    }

    std::vector<std::shared_ptr<CWallet>> wallets = GetWallets();
    if (wallets.size() == 1) {
        return wallets[0];
    }

    if (wallets.empty()) {
        throw JSONRPCError(
            RPC_WALLET_NOT_FOUND, "No wallet is loaded. Load a wallet using loadwallet or create a new one with createwallet. (Note: A default wallet is no longer automatically created)");
    }
    throw JSONRPCError(RPC_WALLET_NOT_SPECIFIED,
        "Wallet file not specified (must request wallet RPC through /wallet/<filename> uri-path).");
}

void EnsureWalletIsUnlocked(const CWallet* pwallet)
{
    if (pwallet->IsLocked()) {
        throw JSONRPCError(RPC_WALLET_UNLOCK_NEEDED, "Error: Please enter the wallet passphrase with walletpassphrase first.");
    }
}

WalletContext& EnsureWalletContext(const util::Ref& context)
{
    if (!context.Has<WalletContext>()) {
        throw JSONRPCError(RPC_INTERNAL_ERROR, "Wallet context not found");
    }
    return context.Get<WalletContext>();
}

// also_create should only be set to true only when the RPC is expected to add things to a blank wallet and make it no longer blank
LegacyScriptPubKeyMan& EnsureLegacyScriptPubKeyMan(CWallet& wallet, bool also_create)
{
    LegacyScriptPubKeyMan* spk_man = wallet.GetLegacyScriptPubKeyMan();
    if (!spk_man && also_create) {
        spk_man = wallet.GetOrCreateLegacyScriptPubKeyMan();
    }
    if (!spk_man) {
        throw JSONRPCError(RPC_WALLET_ERROR, "This type of wallet does not support this command");
    }
    return *spk_man;
}

static void WalletTxToJSON(interfaces::Chain& chain, const CWalletTx& wtx, UniValue& entry)
{
    int confirms = wtx.GetDepthInMainChain();
    entry.pushKV("confirmations", confirms);
    if (wtx.IsCoinBase())
        entry.pushKV("generated", true);
    if (confirms > 0)
    {
        entry.pushKV("blockhash", wtx.m_confirm.hashBlock.GetHex());
        entry.pushKV("blockheight", wtx.m_confirm.block_height);
        entry.pushKV("blockindex", wtx.m_confirm.nIndex);
        int64_t block_time;
        CHECK_NONFATAL(chain.findBlock(wtx.m_confirm.hashBlock, FoundBlock().time(block_time)));
        entry.pushKV("blocktime", block_time);
    } else {
        entry.pushKV("trusted", wtx.IsTrusted());
    }
    uint256 hash = wtx.GetHash();
    entry.pushKV("txid", hash.GetHex());
    UniValue conflicts(UniValue::VARR);
    for (const uint256& conflict : wtx.GetConflicts())
        conflicts.push_back(conflict.GetHex());
    entry.pushKV("walletconflicts", conflicts);
    entry.pushKV("time", wtx.GetTxTime());
    entry.pushKV("timereceived", (int64_t)wtx.nTimeReceived);

    // Add opt-in RBF status
    std::string rbfStatus = "no";
    if (confirms <= 0) {
        RBFTransactionState rbfState = chain.isRBFOptIn(*wtx.tx);
        if (rbfState == RBFTransactionState::UNKNOWN)
            rbfStatus = "unknown";
        else if (rbfState == RBFTransactionState::REPLACEABLE_BIP125)
            rbfStatus = "yes";
    }
    entry.pushKV("bip125-replaceable", rbfStatus);

    for (const std::pair<const std::string, std::string>& item : wtx.mapValue)
        entry.pushKV(item.first, item.second);
}

static std::string LabelFromValue(const UniValue& value)
{
    std::string label = value.get_str();
    if (label == "*")
        throw JSONRPCError(RPC_WALLET_INVALID_LABEL_NAME, "Invalid label name");
    return label;
}

/**
 * Update coin control with fee estimation based on the given parameters
 *
 * @param[in]     wallet            Wallet reference
 * @param[in,out] cc                Coin control to be updated
 * @param[in]     conf_target       UniValue integer; confirmation target in blocks, values between 1 and 1008 are valid per policy/fees.h;
 * @param[in]     estimate_mode     UniValue string; fee estimation mode, valid values are "unset", "economical" or "conservative";
 * @param[in]     fee_rate          UniValue real; fee rate in sat/vB;
 *                                      if present, both conf_target and estimate_mode must either be null, or "unset"
 * @param[in]     override_min_fee  bool; whether to set fOverrideFeeRate to true to disable minimum fee rate checks and instead
 *                                      verify only that fee_rate is greater than 0
 * @throws a JSONRPCError if conf_target, estimate_mode, or fee_rate contain invalid values or are in conflict
 */
static void SetFeeEstimateMode(const CWallet& wallet, CCoinControl& cc, const UniValue& conf_target, const UniValue& estimate_mode, const UniValue& fee_rate, bool override_min_fee)
{
    if (!fee_rate.isNull()) {
        if (!conf_target.isNull()) {
            throw JSONRPCError(RPC_INVALID_PARAMETER, "Cannot specify both conf_target and fee_rate. Please provide either a confirmation target in blocks for automatic fee estimation, or an explicit fee rate.");
        }
        if (!estimate_mode.isNull() && estimate_mode.get_str() != "unset") {
            throw JSONRPCError(RPC_INVALID_PARAMETER, "Cannot specify both estimate_mode and fee_rate");
        }
        cc.m_feerate = CFeeRate(AmountFromValue(fee_rate), COIN);
        if (override_min_fee) cc.fOverrideFeeRate = true;
        // Default RBF to true for explicit fee_rate, if unset.
        if (cc.m_signal_bip125_rbf == nullopt) cc.m_signal_bip125_rbf = true;
        return;
    }
    if (!estimate_mode.isNull() && !FeeModeFromString(estimate_mode.get_str(), cc.m_fee_mode)) {
        throw JSONRPCError(RPC_INVALID_PARAMETER, InvalidEstimateModeErrorMessage());
    }
    if (!conf_target.isNull()) {
        cc.m_confirm_target = ParseConfirmTarget(conf_target, wallet.chain().estimateMaxBlocks());
    }
}

static RPCHelpMan getnewaddress()
{
    return RPCHelpMan{"getnewaddress",
                "\nReturns a new address for receiving payments.\n"
                "If 'label' is specified, it is added to the address book \n"
                "so payments received with the address will be associated with 'label'.\n",
                {
                    {"label", RPCArg::Type::STR, /* default */ "\"\"", "The label name for the address to be linked to. It can also be set to the empty string \"\" to represent the default label. The label does not need to exist, it will be created if there is no label by the given name."},
                    {"address_type", RPCArg::Type::STR, /* default */ "set by -addresstype", "The address type to use. Options are \"legacy\", \"p2sh-segwit\", and \"bech32\"."},
                },
                RPCResult{
                    RPCResult::Type::STR, "address", "The new address"
                },
                RPCExamples{
                    HelpExampleCli("getnewaddress", "")
            + HelpExampleRpc("getnewaddress", "")
                },
        [&](const RPCHelpMan& self, const JSONRPCRequest& request) -> UniValue
{
    std::shared_ptr<CWallet> const wallet = GetWalletForJSONRPCRequest(request);
    if (!wallet) return NullUniValue;
    CWallet* const pwallet = wallet.get();

    LOCK(pwallet->cs_wallet);

    if (!pwallet->CanGetAddresses()) {
        throw JSONRPCError(RPC_WALLET_ERROR, "Error: This wallet has no available keys");
    }

    // Parse the label first so we don't generate a key if there's an error
    std::string label;
    if (!request.params[0].isNull())
        label = LabelFromValue(request.params[0]);

    OutputType output_type = pwallet->m_default_address_type;
    if (!request.params[1].isNull()) {
        if (!ParseOutputType(request.params[1].get_str(), output_type)) {
            throw JSONRPCError(RPC_INVALID_ADDRESS_OR_KEY, strprintf("Unknown address type '%s'", request.params[1].get_str()));
        }
    }

    CTxDestination dest;
    std::string error;
    if (!pwallet->GetNewDestination(output_type, label, dest, error)) {
        throw JSONRPCError(RPC_WALLET_KEYPOOL_RAN_OUT, error);
    }

    return EncodeDestination(dest);
},
    };
}

static RPCHelpMan getrawchangeaddress()
{
    return RPCHelpMan{"getrawchangeaddress",
                "\nReturns a new address, for receiving change.\n"
                "This is for use with raw transactions, NOT normal use.\n",
                {
                    {"address_type", RPCArg::Type::STR, /* default */ "set by -changetype", "The address type to use. Options are \"legacy\", \"p2sh-segwit\", and \"bech32\"."},
                },
                RPCResult{
                    RPCResult::Type::STR, "address", "The address"
                },
                RPCExamples{
                    HelpExampleCli("getrawchangeaddress", "")
            + HelpExampleRpc("getrawchangeaddress", "")
                },
        [&](const RPCHelpMan& self, const JSONRPCRequest& request) -> UniValue
{
    std::shared_ptr<CWallet> const wallet = GetWalletForJSONRPCRequest(request);
    if (!wallet) return NullUniValue;
    CWallet* const pwallet = wallet.get();

    LOCK(pwallet->cs_wallet);

    if (!pwallet->CanGetAddresses(true)) {
        throw JSONRPCError(RPC_WALLET_ERROR, "Error: This wallet has no available keys");
    }

    OutputType output_type = pwallet->m_default_change_type.value_or(pwallet->m_default_address_type);
    if (!request.params[0].isNull()) {
        if (!ParseOutputType(request.params[0].get_str(), output_type)) {
            throw JSONRPCError(RPC_INVALID_ADDRESS_OR_KEY, strprintf("Unknown address type '%s'", request.params[0].get_str()));
        }
    }

    CTxDestination dest;
    std::string error;
    if (!pwallet->GetNewChangeDestination(output_type, dest, error)) {
        throw JSONRPCError(RPC_WALLET_KEYPOOL_RAN_OUT, error);
    }
    return EncodeDestination(dest);
},
    };
}


static RPCHelpMan setlabel()
{
    return RPCHelpMan{"setlabel",
                "\nSets the label associated with the given address.\n",
                {
                    {"address", RPCArg::Type::STR, RPCArg::Optional::NO, "The address to be associated with a label."},
                    {"label", RPCArg::Type::STR, RPCArg::Optional::NO, "The label to assign to the address."},
                },
                RPCResult{RPCResult::Type::NONE, "", ""},
                RPCExamples{
                    HelpExampleCli("setlabel", "\"" + EXAMPLE_ADDRESS[0] + "\" \"tabby\"")
            + HelpExampleRpc("setlabel", "\"" + EXAMPLE_ADDRESS[0] + "\", \"tabby\"")
                },
        [&](const RPCHelpMan& self, const JSONRPCRequest& request) -> UniValue
{
    std::shared_ptr<CWallet> const wallet = GetWalletForJSONRPCRequest(request);
    if (!wallet) return NullUniValue;
    CWallet* const pwallet = wallet.get();

    LOCK(pwallet->cs_wallet);

    CTxDestination dest = DecodeDestination(request.params[0].get_str());
    if (!IsValidDestination(dest)) {
        throw JSONRPCError(RPC_INVALID_ADDRESS_OR_KEY, "Invalid address");
    }

    std::string label = LabelFromValue(request.params[1]);

    if (pwallet->IsMine(dest)) {
        pwallet->SetAddressBook(dest, label, "receive");
    } else {
        pwallet->SetAddressBook(dest, label, "send");
    }

    return NullUniValue;
},
    };
}

void ParseRecipients(const UniValue& address_amounts, const UniValue& subtract_fee_outputs, std::vector<CRecipient> &recipients) {
    std::set<CTxDestination> destinations;
    int i = 0;
    for (const std::string& address: address_amounts.getKeys()) {
        CTxDestination dest = DecodeDestination(address);
        if (!IsValidDestination(dest)) {
            throw JSONRPCError(RPC_INVALID_ADDRESS_OR_KEY, std::string("Invalid address: ") + address);
        }

        if (destinations.count(dest)) {
            throw JSONRPCError(RPC_INVALID_PARAMETER, std::string("Invalid parameter, duplicated address: ") + address);
        }
        destinations.insert(dest);

        CScript script_pub_key = GetScriptForDestination(dest);
        CAmount amount = AmountFromValue(address_amounts[i++]);

        bool subtract_fee = false;
        for (unsigned int idx = 0; idx < subtract_fee_outputs.size(); idx++) {
            const UniValue& addr = subtract_fee_outputs[idx];
            if (addr.get_str() == address) {
                subtract_fee = true;
            }
        }

        CRecipient recipient = {script_pub_key, amount, subtract_fee};
        recipients.push_back(recipient);
    }
}

UniValue SendMoney(CWallet* const pwallet, const CCoinControl &coin_control,
                   const CTxIn* withInput,
                   std::vector<CRecipient> &recipients, mapValue_t map_value, bool verbose)
{
    EnsureWalletIsUnlocked(pwallet);

    // Shuffle recipient list
    std::shuffle(recipients.begin(), recipients.end(), FastRandomContext());

    // Send
    CAmount nFeeRequired = 0;
    int nChangePosRet = -1;
    bilingual_str error;
    CTransactionRef tx;
    FeeCalculation fee_calc_out;
    bool fCreated = pwallet->CreateTransaction(recipients, withInput, tx, nFeeRequired, nChangePosRet, error, coin_control, fee_calc_out, !pwallet->IsWalletFlagSet(WALLET_FLAG_DISABLE_PRIVATE_KEYS));
    if (!fCreated) {
        throw JSONRPCError(RPC_WALLET_INSUFFICIENT_FUNDS, error.original);
    }
    pwallet->CommitTransaction(tx, std::move(map_value), {} /* orderForm */);
    if (verbose) {
        UniValue entry(UniValue::VOBJ);
        entry.pushKV("txid", tx->GetHash().GetHex());
        entry.pushKV("fee_reason", StringForFeeReason(fee_calc_out.reason));
        return entry;
    }
    return tx->GetHash().GetHex();
}

static RPCHelpMan sendtoaddress()
{
    return RPCHelpMan{"sendtoaddress",
                "\nSend an amount to a given address." +
        HELP_REQUIRING_PASSPHRASE,
                {
                    {"address", RPCArg::Type::STR, RPCArg::Optional::NO, "The address to send to."},
                    {"amount", RPCArg::Type::AMOUNT, RPCArg::Optional::NO, "The amount in " + CURRENCY_UNIT + " to send. eg 0.1"},
                    {"comment", RPCArg::Type::STR, RPCArg::Optional::OMITTED_NAMED_ARG, "A comment used to store what the transaction is for.\n"
                                         "This is not part of the transaction, just kept in your wallet."},
                    {"comment_to", RPCArg::Type::STR, RPCArg::Optional::OMITTED_NAMED_ARG, "A comment to store the name of the person or organization\n"
                                         "to which you're sending the transaction. This is not part of the \n"
                                         "transaction, just kept in your wallet."},
                    {"subtractfeefromamount", RPCArg::Type::BOOL, /* default */ "false", "The fee will be deducted from the amount being sent.\n"
                                         "The recipient will receive less coins than you enter in the amount field."},
                    {"replaceable", RPCArg::Type::BOOL, /* default */ "wallet default", "Allow this transaction to be replaced by a transaction with higher fees via BIP 125"},
                    {"conf_target", RPCArg::Type::NUM, /* default */ "wallet -txconfirmtarget", "Confirmation target in blocks"},
                    {"estimate_mode", RPCArg::Type::STR, /* default */ "unset", std::string() + "The fee estimate mode, must be one of (case insensitive):\n"
            "       \"" + FeeModes("\"\n\"") + "\""},
                    {"avoid_reuse", RPCArg::Type::BOOL, /* default */ "true", "(only available if avoid_reuse wallet flag is set) Avoid spending from dirty addresses; addresses are considered\n"
                                         "dirty if they have previously been used in a transaction."},
                    {"fee_rate", RPCArg::Type::AMOUNT, /* default */ "not set, fall back to wallet fee estimation", "Specify a fee rate in " + CURRENCY_ATOM + "/vB."},
                    {"verbose", RPCArg::Type::BOOL, /* default */ "false", "If true, return extra information about the transaction."},
                },
                {
                    RPCResult{"if verbose is not set or set to false",
                        RPCResult::Type::STR_HEX, "txid", "The transaction id."
                    },
                    RPCResult{"if verbose is set to true",
                        RPCResult::Type::OBJ, "", "",
                        {
                            {RPCResult::Type::STR_HEX, "txid", "The transaction id."},
                            {RPCResult::Type::STR, "fee reason", "The transaction fee reason."}
                        },
                    },
                },
                RPCExamples{
                    "\nSend 0.1 BTC\n"
                    + HelpExampleCli("sendtoaddress", "\"" + EXAMPLE_ADDRESS[0] + "\" 0.1") +
                    "\nSend 0.1 BTC with a confirmation target of 6 blocks in economical fee estimate mode using positional arguments\n"
                    + HelpExampleCli("sendtoaddress", "\"" + EXAMPLE_ADDRESS[0] + "\" 0.1 \"donation\" \"sean's outpost\" false true 6 economical") +
                    "\nSend 0.1 BTC with a fee rate of 1.1 " + CURRENCY_ATOM + "/vB, subtract fee from amount, BIP125-replaceable, using positional arguments\n"
                    + HelpExampleCli("sendtoaddress", "\"" + EXAMPLE_ADDRESS[0] + "\" 0.1 \"drinks\" \"room77\" true true null \"unset\" null 1.1") +
                    "\nSend 0.2 BTC with a confirmation target of 6 blocks in economical fee estimate mode using named arguments\n"
                    + HelpExampleCli("-named sendtoaddress", "address=\"" + EXAMPLE_ADDRESS[0] + "\" amount=0.2 conf_target=6 estimate_mode=\"economical\"") +
                    "\nSend 0.5 BTC with a fee rate of 25 " + CURRENCY_ATOM + "/vB using named arguments\n"
                    + HelpExampleCli("-named sendtoaddress", "address=\"" + EXAMPLE_ADDRESS[0] + "\" amount=0.5 fee_rate=25")
                    + HelpExampleCli("-named sendtoaddress", "address=\"" + EXAMPLE_ADDRESS[0] + "\" amount=0.5 fee_rate=25 subtractfeefromamount=false replaceable=true avoid_reuse=true comment=\"2 pizzas\" comment_to=\"jeremy\" verbose=true")
                },
        [&](const RPCHelpMan& self, const JSONRPCRequest& request) -> UniValue
{
    std::shared_ptr<CWallet> const wallet = GetWalletForJSONRPCRequest(request);
    if (!wallet) return NullUniValue;
    CWallet* const pwallet = wallet.get();

    // Make sure the results are valid at least up to the most recent block
    // the user could have gotten from another RPC command prior to now
    pwallet->BlockUntilSyncedToCurrentChain();

    LOCK(pwallet->cs_wallet);

    // Wallet comments
    mapValue_t mapValue;
    if (!request.params[2].isNull() && !request.params[2].get_str().empty())
        mapValue["comment"] = request.params[2].get_str();
    if (!request.params[3].isNull() && !request.params[3].get_str().empty())
        mapValue["to"] = request.params[3].get_str();

    bool fSubtractFeeFromAmount = false;
    if (!request.params[4].isNull()) {
        fSubtractFeeFromAmount = request.params[4].get_bool();
    }

    CCoinControl coin_control;
    if (!request.params[5].isNull()) {
        coin_control.m_signal_bip125_rbf = request.params[5].get_bool();
    }

    coin_control.m_avoid_address_reuse = GetAvoidReuseFlag(pwallet, request.params[8]);
    // We also enable partial spend avoidance if reuse avoidance is set.
    coin_control.m_avoid_partial_spends |= coin_control.m_avoid_address_reuse;

    SetFeeEstimateMode(*pwallet, coin_control, /* conf_target */ request.params[6], /* estimate_mode */ request.params[7], /* fee_rate */ request.params[9], /* override_min_fee */ false);

    EnsureWalletIsUnlocked(pwallet);

    UniValue address_amounts(UniValue::VOBJ);
    const std::string address = request.params[0].get_str();
    address_amounts.pushKV(address, request.params[1]);
    UniValue subtractFeeFromAmount(UniValue::VARR);
    if (fSubtractFeeFromAmount) {
        subtractFeeFromAmount.push_back(address);
    }

    std::vector<CRecipient> recipients;
    ParseRecipients(address_amounts, subtractFeeFromAmount, recipients);
    const bool verbose{request.params[10].isNull() ? false : request.params[10].get_bool()};

    return SendMoney(pwallet, coin_control, nullptr, recipients, mapValue, verbose);
},
    };
}

static RPCHelpMan listaddressgroupings()
{
    return RPCHelpMan{"listaddressgroupings",
                "\nLists groups of addresses which have had their common ownership\n"
                "made public by common use as inputs or as the resulting change\n"
                "in past transactions\n",
                {},
                RPCResult{
                    RPCResult::Type::ARR, "", "",
                    {
                        {RPCResult::Type::ARR, "", "",
                        {
                            {RPCResult::Type::ARR, "", "",
                            {
                                {RPCResult::Type::STR, "address", "The address"},
                                {RPCResult::Type::STR_AMOUNT, "amount", "The amount in " + CURRENCY_UNIT},
                                {RPCResult::Type::STR, "label", /* optional */ true, "The label"},
                            }},
                        }},
                    }
                },
                RPCExamples{
                    HelpExampleCli("listaddressgroupings", "")
            + HelpExampleRpc("listaddressgroupings", "")
                },
        [&](const RPCHelpMan& self, const JSONRPCRequest& request) -> UniValue
{
    std::shared_ptr<CWallet> const wallet = GetWalletForJSONRPCRequest(request);
    if (!wallet) return NullUniValue;
    const CWallet* const pwallet = wallet.get();

    // Make sure the results are valid at least up to the most recent block
    // the user could have gotten from another RPC command prior to now
    pwallet->BlockUntilSyncedToCurrentChain();

    LOCK(pwallet->cs_wallet);

    UniValue jsonGroupings(UniValue::VARR);
    std::map<CTxDestination, CAmount> balances = pwallet->GetAddressBalances();
    for (const std::set<CTxDestination>& grouping : pwallet->GetAddressGroupings()) {
        UniValue jsonGrouping(UniValue::VARR);
        for (const CTxDestination& address : grouping)
        {
            UniValue addressInfo(UniValue::VARR);
            addressInfo.push_back(EncodeDestination(address));
            addressInfo.push_back(ValueFromAmount(balances[address]));
            {
                const auto* address_book_entry = pwallet->FindAddressBookEntry(address);
                if (address_book_entry) {
                    addressInfo.push_back(address_book_entry->GetLabel());
                }
            }
            jsonGrouping.push_back(addressInfo);
        }
        jsonGroupings.push_back(jsonGrouping);
    }
    return jsonGroupings;
},
    };
}

static RPCHelpMan signmessage()
{
    return RPCHelpMan{"signmessage",
                "\nSign a message with the private key of an address" +
        HELP_REQUIRING_PASSPHRASE,
                {
                    {"address", RPCArg::Type::STR, RPCArg::Optional::NO, "The address to use for the private key."},
                    {"message", RPCArg::Type::STR, RPCArg::Optional::NO, "The message to create a signature of."},
                },
                RPCResult{
                    RPCResult::Type::STR, "signature", "The signature of the message encoded in base 64"
                },
                RPCExamples{
            "\nUnlock the wallet for 30 seconds\n"
            + HelpExampleCli("walletpassphrase", "\"mypassphrase\" 30") +
            "\nCreate the signature\n"
            + HelpExampleCli("signmessage", "\"N2xHFZ8NWNkGuuXfDxv8iMXdQGMd3tjZXX\" \"my message\"") +
            "\nVerify the signature\n"
            + HelpExampleCli("verifymessage", "\"N2xHFZ8NWNkGuuXfDxv8iMXdQGMd3tjZXX\" \"signature\" \"my message\"") +
            "\nAs a JSON-RPC call\n"
            + HelpExampleRpc("signmessage", "\"N2xHFZ8NWNkGuuXfDxv8iMXdQGMd3tjZXX\", \"my message\"")
                },
        [&](const RPCHelpMan& self, const JSONRPCRequest& request) -> UniValue
{
    std::shared_ptr<CWallet> const wallet = GetWalletForJSONRPCRequest(request);
    if (!wallet) return NullUniValue;
    const CWallet* const pwallet = wallet.get();

    LOCK(pwallet->cs_wallet);

    EnsureWalletIsUnlocked(pwallet);

    std::string strAddress = request.params[0].get_str();
    std::string strMessage = request.params[1].get_str();

    CTxDestination dest = DecodeDestination(strAddress);
    if (!IsValidDestination(dest)) {
        throw JSONRPCError(RPC_TYPE_ERROR, "Invalid address");
    }

    const PKHash* pkhash = std::get_if<PKHash>(&dest);
    if (!pkhash) {
        throw JSONRPCError(RPC_TYPE_ERROR, "Address does not refer to key");
    }

    std::string signature;
    SigningResult err = pwallet->SignMessage(strMessage, *pkhash, signature);
    if (err == SigningResult::SIGNING_FAILED) {
        throw JSONRPCError(RPC_INVALID_ADDRESS_OR_KEY, SigningResultString(err));
    } else if (err != SigningResult::OK){
        throw JSONRPCError(RPC_WALLET_ERROR, SigningResultString(err));
    }

    return signature;
},
    };
}

static CAmount GetReceived(const CWallet& wallet, const UniValue& params, bool by_label) EXCLUSIVE_LOCKS_REQUIRED(wallet.cs_wallet)
{
    std::set<CTxDestination> address_set;

    if (by_label) {
        // Get the set of addresses assigned to label
        std::string label = LabelFromValue(params[0]);
        address_set = wallet.GetLabelAddresses(label);
    } else {
        // Get the address
        CTxDestination dest = DecodeDestination(params[0].get_str());
        if (!IsValidDestination(dest)) {
            throw JSONRPCError(RPC_INVALID_ADDRESS_OR_KEY, "Invalid address");
        }
        CScript script_pub_key = GetScriptForDestination(dest);
        if (!wallet.IsMine(script_pub_key)) {
            throw JSONRPCError(RPC_WALLET_ERROR, "Address not found in wallet");
        }
        address_set.insert(dest);
    }

    // Minimum confirmations
    int min_depth = 1;
    if (!params[1].isNull())
        min_depth = params[1].get_int();

    // Tally
    CAmount amount = 0;
    for (const std::pair<const uint256, CWalletTx>& wtx_pair : wallet.mapWallet) {
        const CWalletTx& wtx = wtx_pair.second;
        if (wtx.IsCoinBase() || !wallet.chain().checkFinalTx(*wtx.tx) || wtx.GetDepthInMainChain() < min_depth) {
            continue;
        }

        for (const CTxOut& txout : wtx.tx->vout) {
            CTxDestination address;
            if (ExtractDestination(txout.scriptPubKey, address) && wallet.IsMine(address) && address_set.count(address)) {
                amount += txout.nValue;
            }
        }
    }

    return amount;
}


static RPCHelpMan getreceivedbyaddress()
{
    return RPCHelpMan{"getreceivedbyaddress",
                "\nReturns the total amount received by the given address in transactions with at least minconf confirmations.\n",
                {
                    {"address", RPCArg::Type::STR, RPCArg::Optional::NO, "The address for transactions."},
                    {"minconf", RPCArg::Type::NUM, /* default */ "1", "Only include transactions confirmed at least this many times."},
                },
                RPCResult{
                    RPCResult::Type::STR_AMOUNT, "amount", "The total amount in " + CURRENCY_UNIT + " received at this address."
                },
                RPCExamples{
            "\nThe amount from transactions with at least 1 confirmation\n"
            + HelpExampleCli("getreceivedbyaddress", "\"" + EXAMPLE_ADDRESS[0] + "\"") +
            "\nThe amount including unconfirmed transactions, zero confirmations\n"
            + HelpExampleCli("getreceivedbyaddress", "\"" + EXAMPLE_ADDRESS[0] + "\" 0") +
            "\nThe amount with at least 6 confirmations\n"
            + HelpExampleCli("getreceivedbyaddress", "\"" + EXAMPLE_ADDRESS[0] + "\" 6") +
            "\nAs a JSON-RPC call\n"
            + HelpExampleRpc("getreceivedbyaddress", "\"" + EXAMPLE_ADDRESS[0] + "\", 6")
                },
        [&](const RPCHelpMan& self, const JSONRPCRequest& request) -> UniValue
{
    std::shared_ptr<CWallet> const wallet = GetWalletForJSONRPCRequest(request);
    if (!wallet) return NullUniValue;
    const CWallet* const pwallet = wallet.get();

    // Make sure the results are valid at least up to the most recent block
    // the user could have gotten from another RPC command prior to now
    pwallet->BlockUntilSyncedToCurrentChain();

    LOCK(pwallet->cs_wallet);

    return ValueFromAmount(GetReceived(*pwallet, request.params, /* by_label */ false));
},
    };
}


static RPCHelpMan getreceivedbylabel()
{
    return RPCHelpMan{"getreceivedbylabel",
                "\nReturns the total amount received by addresses with <label> in transactions with at least [minconf] confirmations.\n",
                {
                    {"label", RPCArg::Type::STR, RPCArg::Optional::NO, "The selected label, may be the default label using \"\"."},
                    {"minconf", RPCArg::Type::NUM, /* default */ "1", "Only include transactions confirmed at least this many times."},
                },
                RPCResult{
                    RPCResult::Type::STR_AMOUNT, "amount", "The total amount in " + CURRENCY_UNIT + " received for this label."
                },
                RPCExamples{
            "\nAmount received by the default label with at least 1 confirmation\n"
            + HelpExampleCli("getreceivedbylabel", "\"\"") +
            "\nAmount received at the tabby label including unconfirmed amounts with zero confirmations\n"
            + HelpExampleCli("getreceivedbylabel", "\"tabby\" 0") +
            "\nThe amount with at least 6 confirmations\n"
            + HelpExampleCli("getreceivedbylabel", "\"tabby\" 6") +
            "\nAs a JSON-RPC call\n"
            + HelpExampleRpc("getreceivedbylabel", "\"tabby\", 6")
                },
        [&](const RPCHelpMan& self, const JSONRPCRequest& request) -> UniValue
{
    std::shared_ptr<CWallet> const wallet = GetWalletForJSONRPCRequest(request);
    if (!wallet) return NullUniValue;
    const CWallet* const pwallet = wallet.get();

    // Make sure the results are valid at least up to the most recent block
    // the user could have gotten from another RPC command prior to now
    pwallet->BlockUntilSyncedToCurrentChain();

    LOCK(pwallet->cs_wallet);

    return ValueFromAmount(GetReceived(*pwallet, request.params, /* by_label */ true));
},
    };
}


static RPCHelpMan getbalance()
{
    return RPCHelpMan{"getbalance",
                "\nReturns the total available balance.\n"
                "The available balance is what the wallet considers currently spendable, and is\n"
                "thus affected by options which limit spendability such as -spendzeroconfchange.\n",
                {
                    {"dummy", RPCArg::Type::STR, RPCArg::Optional::OMITTED_NAMED_ARG, "Remains for backward compatibility. Must be excluded or set to \"*\"."},
                    {"minconf", RPCArg::Type::NUM, /* default */ "0", "Only include transactions confirmed at least this many times."},
                    {"include_watchonly", RPCArg::Type::BOOL, /* default */ "true for watch-only wallets, otherwise false", "Also include balance in watch-only addresses (see 'importaddress')"},
                    {"avoid_reuse", RPCArg::Type::BOOL, /* default */ "true", "(only available if avoid_reuse wallet flag is set) Do not include balance in dirty outputs; addresses are considered dirty if they have previously been used in a transaction."},
                },
                RPCResult{
                    RPCResult::Type::STR_AMOUNT, "amount", "The total amount in " + CURRENCY_UNIT + " received for this wallet."
                },
                RPCExamples{
            "\nThe total amount in the wallet with 0 or more confirmations\n"
            + HelpExampleCli("getbalance", "") +
            "\nThe total amount in the wallet with at least 6 confirmations\n"
            + HelpExampleCli("getbalance", "\"*\" 6") +
            "\nAs a JSON-RPC call\n"
            + HelpExampleRpc("getbalance", "\"*\", 6")
                },
        [&](const RPCHelpMan& self, const JSONRPCRequest& request) -> UniValue
{
    std::shared_ptr<CWallet> const wallet = GetWalletForJSONRPCRequest(request);
    if (!wallet) return NullUniValue;
    const CWallet* const pwallet = wallet.get();

    // Make sure the results are valid at least up to the most recent block
    // the user could have gotten from another RPC command prior to now
    pwallet->BlockUntilSyncedToCurrentChain();

    LOCK(pwallet->cs_wallet);

    const UniValue& dummy_value = request.params[0];
    if (!dummy_value.isNull() && dummy_value.get_str() != "*") {
        throw JSONRPCError(RPC_METHOD_DEPRECATED, "dummy first argument must be excluded or set to \"*\".");
    }

    int min_depth = 0;
    if (!request.params[1].isNull()) {
        min_depth = request.params[1].get_int();
    }

    bool include_watchonly = ParseIncludeWatchonly(request.params[2], *pwallet);

    bool avoid_reuse = GetAvoidReuseFlag(pwallet, request.params[3]);

    const auto bal = pwallet->GetBalance(min_depth, avoid_reuse);

    return ValueFromAmount(bal.m_mine_trusted + (include_watchonly ? bal.m_watchonly_trusted : 0));
},
    };
}

static RPCHelpMan getunconfirmedbalance()
{
    return RPCHelpMan{"getunconfirmedbalance",
                "DEPRECATED\nIdentical to getbalances().mine.untrusted_pending\n",
                {},
                RPCResult{RPCResult::Type::NUM, "", "The balance"},
                RPCExamples{""},
        [&](const RPCHelpMan& self, const JSONRPCRequest& request) -> UniValue
{
    std::shared_ptr<CWallet> const wallet = GetWalletForJSONRPCRequest(request);
    if (!wallet) return NullUniValue;
    const CWallet* const pwallet = wallet.get();

    // Make sure the results are valid at least up to the most recent block
    // the user could have gotten from another RPC command prior to now
    pwallet->BlockUntilSyncedToCurrentChain();

    LOCK(pwallet->cs_wallet);

    return ValueFromAmount(pwallet->GetBalance().m_mine_untrusted_pending);
},
    };
}


static RPCHelpMan sendmany()
{
    return RPCHelpMan{"sendmany",
                "\nSend multiple times. Amounts are double-precision floating point numbers." +
        HELP_REQUIRING_PASSPHRASE,
                {
                    {"dummy", RPCArg::Type::STR, RPCArg::Optional::NO, "Must be set to \"\" for backwards compatibility.", "\"\""},
                    {"amounts", RPCArg::Type::OBJ, RPCArg::Optional::NO, "The addresses and amounts",
                        {
                            {"address", RPCArg::Type::AMOUNT, RPCArg::Optional::NO, "The address is the key, the numeric amount (can be string) in " + CURRENCY_UNIT + " is the value"},
                        },
                    },
                    {"minconf", RPCArg::Type::NUM, RPCArg::Optional::OMITTED_NAMED_ARG, "Ignored dummy value"},
                    {"comment", RPCArg::Type::STR, RPCArg::Optional::OMITTED_NAMED_ARG, "A comment"},
                    {"subtractfeefrom", RPCArg::Type::ARR, RPCArg::Optional::OMITTED_NAMED_ARG, "The addresses.\n"
                                       "The fee will be equally deducted from the amount of each selected address.\n"
                                       "Those recipients will receive less coins than you enter in their corresponding amount field.\n"
                                       "If no addresses are specified here, the sender pays the fee.",
                        {
                            {"address", RPCArg::Type::STR, RPCArg::Optional::OMITTED, "Subtract fee from this address"},
                        },
                    },
                    {"replaceable", RPCArg::Type::BOOL, /* default */ "wallet default", "Allow this transaction to be replaced by a transaction with higher fees via BIP 125"},
                    {"conf_target", RPCArg::Type::NUM, /* default */ "wallet -txconfirmtarget", "Confirmation target in blocks"},
                    {"estimate_mode", RPCArg::Type::STR, /* default */ "unset", std::string() + "The fee estimate mode, must be one of (case insensitive):\n"
            "       \"" + FeeModes("\"\n\"") + "\""},
                    {"fee_rate", RPCArg::Type::AMOUNT, /* default */ "not set, fall back to wallet fee estimation", "Specify a fee rate in " + CURRENCY_ATOM + "/vB."},
                    {"verbose", RPCArg::Type::BOOL, /* default */ "false", "If true, return extra infomration about the transaction."},
                },
                {
                    RPCResult{"if verbose is not set or set to false",
                        RPCResult::Type::STR_HEX, "txid", "The transaction id for the send. Only 1 transaction is created regardless of\n"
                "the number of addresses."
                    },
                    RPCResult{"if verbose is set to true",
                        RPCResult::Type::OBJ, "", "",
                        {
                            {RPCResult::Type::STR_HEX, "txid", "The transaction id for the send. Only 1 transaction is created regardless of\n"
                "the number of addresses."},
                            {RPCResult::Type::STR, "fee reason", "The transaction fee reason."}
                        },
                    },
                },
                RPCExamples{
            "\nSend two amounts to two different addresses:\n"
            + HelpExampleCli("sendmany", "\"\" \"{\\\"" + EXAMPLE_ADDRESS[0] + "\\\":0.01,\\\"" + EXAMPLE_ADDRESS[1] + "\\\":0.02}\"") +
            "\nSend two amounts to two different addresses setting the confirmation and comment:\n"
            + HelpExampleCli("sendmany", "\"\" \"{\\\"" + EXAMPLE_ADDRESS[0] + "\\\":0.01,\\\"" + EXAMPLE_ADDRESS[1] + "\\\":0.02}\" 6 \"testing\"") +
            "\nSend two amounts to two different addresses, subtract fee from amount:\n"
            + HelpExampleCli("sendmany", "\"\" \"{\\\"" + EXAMPLE_ADDRESS[0] + "\\\":0.01,\\\"" + EXAMPLE_ADDRESS[1] + "\\\":0.02}\" 1 \"\" \"[\\\"" + EXAMPLE_ADDRESS[0] + "\\\",\\\"" + EXAMPLE_ADDRESS[1] + "\\\"]\"") +
            "\nAs a JSON-RPC call\n"
            + HelpExampleRpc("sendmany", "\"\", {\"" + EXAMPLE_ADDRESS[0] + "\":0.01,\"" + EXAMPLE_ADDRESS[1] + "\":0.02}, 6, \"testing\"")
                },
        [&](const RPCHelpMan& self, const JSONRPCRequest& request) -> UniValue
{
    std::shared_ptr<CWallet> const wallet = GetWalletForJSONRPCRequest(request);
    if (!wallet) return NullUniValue;
    CWallet* const pwallet = wallet.get();

    // Make sure the results are valid at least up to the most recent block
    // the user could have gotten from another RPC command prior to now
    pwallet->BlockUntilSyncedToCurrentChain();

    LOCK(pwallet->cs_wallet);

    if (!request.params[0].isNull() && !request.params[0].get_str().empty()) {
        throw JSONRPCError(RPC_INVALID_PARAMETER, "Dummy value must be set to \"\"");
    }
    UniValue sendTo = request.params[1].get_obj();

    mapValue_t mapValue;
    if (!request.params[3].isNull() && !request.params[3].get_str().empty())
        mapValue["comment"] = request.params[3].get_str();

    UniValue subtractFeeFromAmount(UniValue::VARR);
    if (!request.params[4].isNull())
        subtractFeeFromAmount = request.params[4].get_array();

    CCoinControl coin_control;
    if (!request.params[5].isNull()) {
        coin_control.m_signal_bip125_rbf = request.params[5].get_bool();
    }

    SetFeeEstimateMode(*pwallet, coin_control, /* conf_target */ request.params[6], /* estimate_mode */ request.params[7], /* fee_rate */ request.params[8], /* override_min_fee */ false);

    std::vector<CRecipient> recipients;
    ParseRecipients(sendTo, subtractFeeFromAmount, recipients);
    const bool verbose{request.params[9].isNull() ? false : request.params[9].get_bool()};

    return SendMoney(pwallet, coin_control, nullptr, recipients, std::move(mapValue), verbose);
},
    };
}


static RPCHelpMan addmultisigaddress()
{
    return RPCHelpMan{"addmultisigaddress",
                "\nAdd an nrequired-to-sign multisignature address to the wallet. Requires a new wallet backup.\n"
                "Each key is an address or hex-encoded public key.\n"
                "This functionality is only intended for use with non-watchonly addresses.\n"
                "See `importaddress` for watchonly p2sh address support.\n"
                "If 'label' is specified, assign address to that label.\n",
                {
                    {"nrequired", RPCArg::Type::NUM, RPCArg::Optional::NO, "The number of required signatures out of the n keys or addresses."},
                    {"keys", RPCArg::Type::ARR, RPCArg::Optional::NO, "The addresses or hex-encoded public keys",
                        {
                            {"key", RPCArg::Type::STR, RPCArg::Optional::OMITTED, "address or hex-encoded public key"},
                        },
                        },
                    {"label", RPCArg::Type::STR, RPCArg::Optional::OMITTED_NAMED_ARG, "A label to assign the addresses to."},
                    {"address_type", RPCArg::Type::STR, /* default */ "set by -addresstype", "The address type to use. Options are \"legacy\", \"p2sh-segwit\", and \"bech32\"."},
                },
                RPCResult{
                    RPCResult::Type::OBJ, "", "",
                    {
                        {RPCResult::Type::STR, "address", "The value of the new multisig address"},
                        {RPCResult::Type::STR_HEX, "redeemScript", "The string value of the hex-encoded redemption script"},
                        {RPCResult::Type::STR, "descriptor", "The descriptor for this multisig"},
                    }
                },
                RPCExamples{
            "\nAdd a multisig address from 2 addresses\n"
            + HelpExampleCli("addmultisigaddress", "2 \"[\\\"" + EXAMPLE_ADDRESS[0] + "\\\",\\\"" + EXAMPLE_ADDRESS[1] + "\\\"]\"") +
            "\nAs a JSON-RPC call\n"
            + HelpExampleRpc("addmultisigaddress", "2, \"[\\\"" + EXAMPLE_ADDRESS[0] + "\\\",\\\"" + EXAMPLE_ADDRESS[1] + "\\\"]\"")
                },
        [&](const RPCHelpMan& self, const JSONRPCRequest& request) -> UniValue
{
    std::shared_ptr<CWallet> const wallet = GetWalletForJSONRPCRequest(request);
    if (!wallet) return NullUniValue;
    CWallet* const pwallet = wallet.get();

    LegacyScriptPubKeyMan& spk_man = EnsureLegacyScriptPubKeyMan(*pwallet);

    LOCK2(pwallet->cs_wallet, spk_man.cs_KeyStore);

    std::string label;
    if (!request.params[2].isNull())
        label = LabelFromValue(request.params[2]);

    int required = request.params[0].get_int();

    // Get the public keys
    const UniValue& keys_or_addrs = request.params[1].get_array();
    std::vector<CPubKey> pubkeys;
    for (unsigned int i = 0; i < keys_or_addrs.size(); ++i) {
        if (IsHex(keys_or_addrs[i].get_str()) && (keys_or_addrs[i].get_str().length() == 66 || keys_or_addrs[i].get_str().length() == 130)) {
            pubkeys.push_back(HexToPubKey(keys_or_addrs[i].get_str()));
        } else {
            pubkeys.push_back(AddrToPubKey(spk_man, keys_or_addrs[i].get_str()));
        }
    }

    OutputType output_type = pwallet->m_default_address_type;
    if (!request.params[3].isNull()) {
        if (!ParseOutputType(request.params[3].get_str(), output_type)) {
            throw JSONRPCError(RPC_INVALID_ADDRESS_OR_KEY, strprintf("Unknown address type '%s'", request.params[3].get_str()));
        }
    }

    // Construct using pay-to-script-hash:
    CScript inner;
    CTxDestination dest = AddAndGetMultisigDestination(required, pubkeys, output_type, spk_man, inner);
    pwallet->SetAddressBook(dest, label, "send");

    // Make the descriptor
    std::unique_ptr<Descriptor> descriptor = InferDescriptor(GetScriptForDestination(dest), spk_man);

    UniValue result(UniValue::VOBJ);
    result.pushKV("address", EncodeDestination(dest));
    result.pushKV("redeemScript", HexStr(inner));
    result.pushKV("descriptor", descriptor->ToString());
    return result;
},
    };
}

struct tallyitem
{
    CAmount nAmount{0};
    int nConf{std::numeric_limits<int>::max()};
    std::vector<uint256> txids;
    bool fIsWatchonly{false};
    tallyitem()
    {
    }
};

static UniValue ListReceived(const CWallet* const pwallet, const UniValue& params, bool by_label) EXCLUSIVE_LOCKS_REQUIRED(pwallet->cs_wallet)
{
    // Minimum confirmations
    int nMinDepth = 1;
    if (!params[0].isNull())
        nMinDepth = params[0].get_int();

    // Whether to include empty labels
    bool fIncludeEmpty = false;
    if (!params[1].isNull())
        fIncludeEmpty = params[1].get_bool();

    isminefilter filter = ISMINE_SPENDABLE;

    if (ParseIncludeWatchonly(params[2], *pwallet)) {
        filter |= ISMINE_WATCH_ONLY;
    }

    bool has_filtered_address = false;
    CTxDestination filtered_address = CNoDestination();
    if (!by_label && params.size() > 3) {
        if (!IsValidDestinationString(params[3].get_str())) {
            throw JSONRPCError(RPC_WALLET_ERROR, "address_filter parameter was invalid");
        }
        filtered_address = DecodeDestination(params[3].get_str());
        has_filtered_address = true;
    }

    // Tally
    std::map<CTxDestination, tallyitem> mapTally;
    for (const std::pair<const uint256, CWalletTx>& pairWtx : pwallet->mapWallet) {
        const CWalletTx& wtx = pairWtx.second;

        if (wtx.IsCoinBase() || !pwallet->chain().checkFinalTx(*wtx.tx)) {
            continue;
        }

        int nDepth = wtx.GetDepthInMainChain();
        if (nDepth < nMinDepth)
            continue;

        for (const CTxOut& txout : wtx.tx->vout)
        {
            CTxDestination address;
            if (!ExtractDestination(txout.scriptPubKey, address))
                continue;

            if (has_filtered_address && !(filtered_address == address)) {
                continue;
            }

            isminefilter mine = pwallet->IsMine(address);
            if(!(mine & filter))
                continue;

            tallyitem& item = mapTally[address];
            item.nAmount += txout.nValue;
            item.nConf = std::min(item.nConf, nDepth);
            item.txids.push_back(wtx.GetHash());
            if (mine & ISMINE_WATCH_ONLY)
                item.fIsWatchonly = true;
        }
    }

    // Reply
    UniValue ret(UniValue::VARR);
    std::map<std::string, tallyitem> label_tally;

    // Create m_address_book iterator
    // If we aren't filtering, go from begin() to end()
    auto start = pwallet->m_address_book.begin();
    auto end = pwallet->m_address_book.end();
    // If we are filtering, find() the applicable entry
    if (has_filtered_address) {
        start = pwallet->m_address_book.find(filtered_address);
        if (start != end) {
            end = std::next(start);
        }
    }

    for (auto item_it = start; item_it != end; ++item_it)
    {
        if (item_it->second.IsChange()) continue;
        const CTxDestination& address = item_it->first;
        const std::string& label = item_it->second.GetLabel();
        auto it = mapTally.find(address);
        if (it == mapTally.end() && !fIncludeEmpty)
            continue;

        CAmount nAmount = 0;
        int nConf = std::numeric_limits<int>::max();
        bool fIsWatchonly = false;
        if (it != mapTally.end())
        {
            nAmount = (*it).second.nAmount;
            nConf = (*it).second.nConf;
            fIsWatchonly = (*it).second.fIsWatchonly;
        }

        if (by_label)
        {
            tallyitem& _item = label_tally[label];
            _item.nAmount += nAmount;
            _item.nConf = std::min(_item.nConf, nConf);
            _item.fIsWatchonly = fIsWatchonly;
        }
        else
        {
            UniValue obj(UniValue::VOBJ);
            if(fIsWatchonly)
                obj.pushKV("involvesWatchonly", true);
            obj.pushKV("address",       EncodeDestination(address));
            obj.pushKV("amount",        ValueFromAmount(nAmount));
            obj.pushKV("confirmations", (nConf == std::numeric_limits<int>::max() ? 0 : nConf));
            obj.pushKV("label", label);
            UniValue transactions(UniValue::VARR);
            if (it != mapTally.end())
            {
                for (const uint256& _item : (*it).second.txids)
                {
                    transactions.push_back(_item.GetHex());
                }
            }
            obj.pushKV("txids", transactions);
            ret.push_back(obj);
        }
    }

    if (by_label)
    {
        for (const auto& entry : label_tally)
        {
            CAmount nAmount = entry.second.nAmount;
            int nConf = entry.second.nConf;
            UniValue obj(UniValue::VOBJ);
            if (entry.second.fIsWatchonly)
                obj.pushKV("involvesWatchonly", true);
            obj.pushKV("amount",        ValueFromAmount(nAmount));
            obj.pushKV("confirmations", (nConf == std::numeric_limits<int>::max() ? 0 : nConf));
            obj.pushKV("label",         entry.first);
            ret.push_back(obj);
        }
    }

    return ret;
}

static RPCHelpMan listreceivedbyaddress()
{
    return RPCHelpMan{"listreceivedbyaddress",
                "\nList balances by receiving address.\n",
                {
                    {"minconf", RPCArg::Type::NUM, /* default */ "1", "The minimum number of confirmations before payments are included."},
                    {"include_empty", RPCArg::Type::BOOL, /* default */ "false", "Whether to include addresses that haven't received any payments."},
                    {"include_watchonly", RPCArg::Type::BOOL, /* default */ "true for watch-only wallets, otherwise false", "Whether to include watch-only addresses (see 'importaddress')"},
                    {"address_filter", RPCArg::Type::STR, RPCArg::Optional::OMITTED_NAMED_ARG, "If present, only return information on this address."},
                },
                RPCResult{
                    RPCResult::Type::ARR, "", "",
                    {
                        {RPCResult::Type::OBJ, "", "",
                        {
                            {RPCResult::Type::BOOL, "involvesWatchonly", "Only returns true if imported addresses were involved in transaction"},
                            {RPCResult::Type::STR, "address", "The receiving address"},
                            {RPCResult::Type::STR_AMOUNT, "amount", "The total amount in " + CURRENCY_UNIT + " received by the address"},
                            {RPCResult::Type::NUM, "confirmations", "The number of confirmations of the most recent transaction included"},
                            {RPCResult::Type::STR, "label", "The label of the receiving address. The default label is \"\""},
                            {RPCResult::Type::ARR, "txids", "",
                            {
                                {RPCResult::Type::STR_HEX, "txid", "The ids of transactions received with the address"},
                            }},
                        }},
                    }
                },
                RPCExamples{
                    HelpExampleCli("listreceivedbyaddress", "")
            + HelpExampleCli("listreceivedbyaddress", "6 true")
            + HelpExampleRpc("listreceivedbyaddress", "6, true, true")
            + HelpExampleRpc("listreceivedbyaddress", "6, true, true, \"" + EXAMPLE_ADDRESS[0] + "\"")
                },
        [&](const RPCHelpMan& self, const JSONRPCRequest& request) -> UniValue
{
    std::shared_ptr<CWallet> const wallet = GetWalletForJSONRPCRequest(request);
    if (!wallet) return NullUniValue;
    const CWallet* const pwallet = wallet.get();

    // Make sure the results are valid at least up to the most recent block
    // the user could have gotten from another RPC command prior to now
    pwallet->BlockUntilSyncedToCurrentChain();

    LOCK(pwallet->cs_wallet);

    return ListReceived(pwallet, request.params, false);
},
    };
}

static RPCHelpMan listreceivedbylabel()
{
    return RPCHelpMan{"listreceivedbylabel",
                "\nList received transactions by label.\n",
                {
                    {"minconf", RPCArg::Type::NUM, /* default */ "1", "The minimum number of confirmations before payments are included."},
                    {"include_empty", RPCArg::Type::BOOL, /* default */ "false", "Whether to include labels that haven't received any payments."},
                    {"include_watchonly", RPCArg::Type::BOOL, /* default */ "true for watch-only wallets, otherwise false", "Whether to include watch-only addresses (see 'importaddress')"},
                },
                RPCResult{
                    RPCResult::Type::ARR, "", "",
                    {
                        {RPCResult::Type::OBJ, "", "",
                        {
                            {RPCResult::Type::BOOL, "involvesWatchonly", "Only returns true if imported addresses were involved in transaction"},
                            {RPCResult::Type::STR_AMOUNT, "amount", "The total amount received by addresses with this label"},
                            {RPCResult::Type::NUM, "confirmations", "The number of confirmations of the most recent transaction included"},
                            {RPCResult::Type::STR, "label", "The label of the receiving address. The default label is \"\""},
                        }},
                    }
                },
                RPCExamples{
                    HelpExampleCli("listreceivedbylabel", "")
            + HelpExampleCli("listreceivedbylabel", "6 true")
            + HelpExampleRpc("listreceivedbylabel", "6, true, true")
                },
        [&](const RPCHelpMan& self, const JSONRPCRequest& request) -> UniValue
{
    std::shared_ptr<CWallet> const wallet = GetWalletForJSONRPCRequest(request);
    if (!wallet) return NullUniValue;
    const CWallet* const pwallet = wallet.get();

    // Make sure the results are valid at least up to the most recent block
    // the user could have gotten from another RPC command prior to now
    pwallet->BlockUntilSyncedToCurrentChain();

    LOCK(pwallet->cs_wallet);

    return ListReceived(pwallet, request.params, true);
},
    };
}

static void MaybePushAddress(UniValue & entry, const CTxDestination &dest)
{
    if (IsValidDestination(dest)) {
        entry.pushKV("address", EncodeDestination(dest));
    }
}

/**
 * List transactions based on the given criteria.
 *
 * @param  pwallet        The wallet.
 * @param  wtx            The wallet transaction.
 * @param  nMinDepth      The minimum confirmation depth.
 * @param  fLong          Whether to include the JSON version of the transaction.
 * @param  ret            The UniValue into which the result is stored.
 * @param  filter_ismine  The "is mine" filter flags.
 * @param  filter_label   Optional label string to filter incoming transactions.
 */
static void ListTransactions(const CWallet* const pwallet, const CWalletTx& wtx, int nMinDepth, bool fLong, UniValue& ret, const isminefilter& filter_ismine, const std::string* filter_label) EXCLUSIVE_LOCKS_REQUIRED(pwallet->cs_wallet)
{
    CAmount nFee;
    std::list<COutputEntry> listReceived;
    std::list<COutputEntry> listSent;

    wtx.GetAmounts(listReceived, listSent, nFee, filter_ismine);

    bool involvesWatchonly = wtx.IsFromMe(ISMINE_WATCH_ONLY);

    // Sent
    if (!filter_label)
    {
        for (const COutputEntry& s : listSent)
        {
            UniValue entry(UniValue::VOBJ);
            if (involvesWatchonly || (pwallet->IsMine(s.destination) & ISMINE_WATCH_ONLY)) {
                entry.pushKV("involvesWatchonly", true);
            }
            MaybePushAddress(entry, s.destination);
            if(!s.nameOp.empty())
                entry.pushKV("name", s.nameOp);
            entry.pushKV("category", "send");
            entry.pushKV("amount", ValueFromAmount(-s.amount));
            const auto* address_book_entry = pwallet->FindAddressBookEntry(s.destination);
            if (address_book_entry) {
                entry.pushKV("label", address_book_entry->GetLabel());
            }
            entry.pushKV("vout", s.vout);
            entry.pushKV("fee", ValueFromAmount(-nFee));
            if (fLong)
                WalletTxToJSON(pwallet->chain(), wtx, entry);
            entry.pushKV("abandoned", wtx.isAbandoned());
            ret.push_back(entry);
        }
    }

    // Received
    if (listReceived.size() > 0 && wtx.GetDepthInMainChain() >= nMinDepth) {
        for (const COutputEntry& r : listReceived)
        {
            std::string label;
            const auto* address_book_entry = pwallet->FindAddressBookEntry(r.destination);
            if (address_book_entry) {
                label = address_book_entry->GetLabel();
            }
            if (filter_label && label != *filter_label) {
                continue;
            }
            UniValue entry(UniValue::VOBJ);
            if (involvesWatchonly || (pwallet->IsMine(r.destination) & ISMINE_WATCH_ONLY)) {
                entry.pushKV("involvesWatchonly", true);
            }
            if(!r.nameOp.empty())
                entry.pushKV("name", r.nameOp);
            MaybePushAddress(entry, r.destination);
            if (wtx.IsCoinBase())
            {
                if (wtx.GetDepthInMainChain() < 1)
                    entry.pushKV("category", "orphan");
                else if (wtx.IsImmatureCoinBase())
                    entry.pushKV("category", "immature");
                else
                    entry.pushKV("category", "generate");
            }
            else
            {
                entry.pushKV("category", "receive");
            }
            entry.pushKV("amount", ValueFromAmount(r.amount));
            if (address_book_entry) {
                entry.pushKV("label", label);
            }
            entry.pushKV("vout", r.vout);
            if (fLong)
                WalletTxToJSON(pwallet->chain(), wtx, entry);
            ret.push_back(entry);
        }
    }
}

static const std::vector<RPCResult> TransactionDescriptionString()
{
    return{{RPCResult::Type::NUM, "confirmations", "The number of confirmations for the transaction. Negative confirmations means the\n"
               "transaction conflicted that many blocks ago."},
           {RPCResult::Type::BOOL, "generated", "Only present if transaction only input is a coinbase one."},
           {RPCResult::Type::BOOL, "trusted", "Only present if we consider transaction to be trusted and so safe to spend from."},
           {RPCResult::Type::STR_HEX, "blockhash", "The block hash containing the transaction."},
           {RPCResult::Type::NUM, "blockheight", "The block height containing the transaction."},
           {RPCResult::Type::NUM, "blockindex", "The index of the transaction in the block that includes it."},
           {RPCResult::Type::NUM_TIME, "blocktime", "The block time expressed in " + UNIX_EPOCH_TIME + "."},
           {RPCResult::Type::STR_HEX, "txid", "The transaction id."},
           {RPCResult::Type::ARR, "walletconflicts", "Conflicting transaction ids.",
           {
               {RPCResult::Type::STR_HEX, "txid", "The transaction id."},
           }},
           {RPCResult::Type::NUM_TIME, "time", "The transaction time expressed in " + UNIX_EPOCH_TIME + "."},
           {RPCResult::Type::NUM_TIME, "timereceived", "The time received expressed in " + UNIX_EPOCH_TIME + "."},
           {RPCResult::Type::STR, "comment", "If a comment is associated with the transaction, only present if not empty."},
           {RPCResult::Type::STR, "bip125-replaceable", "(\"yes|no|unknown\") Whether this transaction could be replaced due to BIP125 (replace-by-fee);\n"
               "may be unknown for unconfirmed transactions not in the mempool"}};
}

static RPCHelpMan listtransactions()
{
    return RPCHelpMan{"listtransactions",
                "\nIf a label name is provided, this will return only incoming transactions paying to addresses with the specified label.\n"
                "\nReturns up to 'count' most recent transactions skipping the first 'from' transactions.\n",
                {
                    {"label|dummy", RPCArg::Type::STR, RPCArg::Optional::OMITTED_NAMED_ARG, "If set, should be a valid label name to return only incoming transactions\n"
                          "with the specified label, or \"*\" to disable filtering and return all transactions."},
                    {"count", RPCArg::Type::NUM, /* default */ "10", "The number of transactions to return"},
                    {"skip", RPCArg::Type::NUM, /* default */ "0", "The number of transactions to skip"},
                    {"include_watchonly", RPCArg::Type::BOOL, /* default */ "true for watch-only wallets, otherwise false", "Include transactions to watch-only addresses (see 'importaddress')"},
                },
                RPCResult{
                    RPCResult::Type::ARR, "", "",
                    {
                        {RPCResult::Type::OBJ, "", "", Cat(Cat<std::vector<RPCResult>>(
                        {
                            {RPCResult::Type::BOOL, "involvesWatchonly", "Only returns true if imported addresses were involved in transaction."},
                            {RPCResult::Type::STR, "address", "The address of the transaction."},
                            {RPCResult::Type::STR, "category", "The transaction category.\n"
                                "\"send\"                  Transactions sent.\n"
                                "\"receive\"               Non-coinbase transactions received.\n"
                                "\"generate\"              Coinbase transactions received with more than 100 confirmations.\n"
                                "\"immature\"              Coinbase transactions received with 100 or fewer confirmations.\n"
                                "\"orphan\"                Orphaned coinbase transactions received."},
                            {RPCResult::Type::STR_AMOUNT, "amount", "The amount in " + CURRENCY_UNIT + ". This is negative for the 'send' category, and is positive\n"
                                "for all other categories"},
                            {RPCResult::Type::STR, "label", "A comment for the address/transaction, if any"},
                            {RPCResult::Type::NUM, "vout", "the vout value"},
                            {RPCResult::Type::STR_AMOUNT, "fee", "The amount of the fee in " + CURRENCY_UNIT + ". This is negative and only available for the\n"
                                 "'send' category of transactions."},
                        },
                        TransactionDescriptionString()),
                        {
                            {RPCResult::Type::BOOL, "abandoned", "'true' if the transaction has been abandoned (inputs are respendable). Only available for the \n"
                                 "'send' category of transactions."},
                        })},
                    }
                },
                RPCExamples{
            "\nList the most recent 10 transactions in the systems\n"
            + HelpExampleCli("listtransactions", "") +
            "\nList transactions 100 to 120\n"
            + HelpExampleCli("listtransactions", "\"*\" 20 100") +
            "\nAs a JSON-RPC call\n"
            + HelpExampleRpc("listtransactions", "\"*\", 20, 100")
                },
        [&](const RPCHelpMan& self, const JSONRPCRequest& request) -> UniValue
{
    std::shared_ptr<CWallet> const wallet = GetWalletForJSONRPCRequest(request);
    if (!wallet) return NullUniValue;
    const CWallet* const pwallet = wallet.get();

    // Make sure the results are valid at least up to the most recent block
    // the user could have gotten from another RPC command prior to now
    pwallet->BlockUntilSyncedToCurrentChain();

    const std::string* filter_label = nullptr;
    if (!request.params[0].isNull() && request.params[0].get_str() != "*") {
        filter_label = &request.params[0].get_str();
        if (filter_label->empty()) {
            throw JSONRPCError(RPC_INVALID_PARAMETER, "Label argument must be a valid label name or \"*\".");
        }
    }
    int nCount = 10;
    if (!request.params[1].isNull())
        nCount = request.params[1].get_int();
    int nFrom = 0;
    if (!request.params[2].isNull())
        nFrom = request.params[2].get_int();
    isminefilter filter = ISMINE_SPENDABLE;

    if (ParseIncludeWatchonly(request.params[3], *pwallet)) {
        filter |= ISMINE_WATCH_ONLY;
    }

    if (nCount < 0)
        throw JSONRPCError(RPC_INVALID_PARAMETER, "Negative count");
    if (nFrom < 0)
        throw JSONRPCError(RPC_INVALID_PARAMETER, "Negative from");

    UniValue ret(UniValue::VARR);

    {
        LOCK(pwallet->cs_wallet);

        const CWallet::TxItems & txOrdered = pwallet->wtxOrdered;

        // iterate backwards until we have nCount items to return:
        for (CWallet::TxItems::const_reverse_iterator it = txOrdered.rbegin(); it != txOrdered.rend(); ++it)
        {
            CWalletTx *const pwtx = (*it).second;
            ListTransactions(pwallet, *pwtx, 0, true, ret, filter, filter_label);
            if ((int)ret.size() >= (nCount+nFrom)) break;
        }
    }

    // ret is newest to oldest

    if (nFrom > (int)ret.size())
        nFrom = ret.size();
    if ((nFrom + nCount) > (int)ret.size())
        nCount = ret.size() - nFrom;

    const std::vector<UniValue>& txs = ret.getValues();
    UniValue result{UniValue::VARR};
    result.push_backV({ txs.rend() - nFrom - nCount, txs.rend() - nFrom }); // Return oldest to newest
    return result;
},
    };
}

static RPCHelpMan listsinceblock()
{
    return RPCHelpMan{"listsinceblock",
                "\nGet all transactions in blocks since block [blockhash], or all transactions if omitted.\n"
                "If \"blockhash\" is no longer a part of the main chain, transactions from the fork point onward are included.\n"
                "Additionally, if include_removed is set, transactions affecting the wallet which were removed are returned in the \"removed\" array.\n",
                {
                    {"blockhash", RPCArg::Type::STR, RPCArg::Optional::OMITTED_NAMED_ARG, "If set, the block hash to list transactions since, otherwise list all transactions."},
                    {"target_confirmations", RPCArg::Type::NUM, /* default */ "1", "Return the nth block hash from the main chain. e.g. 1 would mean the best block hash. Note: this is not used as a filter, but only affects [lastblock] in the return value"},
                    {"include_watchonly", RPCArg::Type::BOOL, /* default */ "true for watch-only wallets, otherwise false", "Include transactions to watch-only addresses (see 'importaddress')"},
                    {"include_removed", RPCArg::Type::BOOL, /* default */ "true", "Show transactions that were removed due to a reorg in the \"removed\" array\n"
                                                                       "(not guaranteed to work on pruned nodes)"},
                },
                RPCResult{
                    RPCResult::Type::OBJ, "", "",
                    {
                        {RPCResult::Type::ARR, "transactions", "",
                        {
                            {RPCResult::Type::OBJ, "", "", Cat(Cat<std::vector<RPCResult>>(
                            {
                                {RPCResult::Type::BOOL, "involvesWatchonly", "Only returns true if imported addresses were involved in transaction."},
                                {RPCResult::Type::STR, "address", "The address of the transaction."},
                                {RPCResult::Type::STR, "category", "The transaction category.\n"
                                    "\"send\"                  Transactions sent.\n"
                                    "\"receive\"               Non-coinbase transactions received.\n"
                                    "\"generate\"              Coinbase transactions received with more than 100 confirmations.\n"
                                    "\"immature\"              Coinbase transactions received with 100 or fewer confirmations.\n"
                                    "\"orphan\"                Orphaned coinbase transactions received."},
                                {RPCResult::Type::STR_AMOUNT, "amount", "The amount in " + CURRENCY_UNIT + ". This is negative for the 'send' category, and is positive\n"
                                    "for all other categories"},
                                {RPCResult::Type::NUM, "vout", "the vout value"},
                                {RPCResult::Type::STR_AMOUNT, "fee", "The amount of the fee in " + CURRENCY_UNIT + ". This is negative and only available for the\n"
                                     "'send' category of transactions."},
                            },
                            TransactionDescriptionString()),
                            {
                                {RPCResult::Type::BOOL, "abandoned", "'true' if the transaction has been abandoned (inputs are respendable). Only available for the \n"
                                     "'send' category of transactions."},
                                {RPCResult::Type::STR, "label", "A comment for the address/transaction, if any"},
                                {RPCResult::Type::STR, "to", "If a comment to is associated with the transaction."},
                            })},
                        }},
                        {RPCResult::Type::ARR, "removed", "<structure is the same as \"transactions\" above, only present if include_removed=true>\n"
                            "Note: transactions that were re-added in the active chain will appear as-is in this array, and may thus have a positive confirmation count."
                        , {{RPCResult::Type::ELISION, "", ""},}},
                        {RPCResult::Type::STR_HEX, "lastblock", "The hash of the block (target_confirmations-1) from the best block on the main chain, or the genesis hash if the referenced block does not exist yet. This is typically used to feed back into listsinceblock the next time you call it. So you would generally use a target_confirmations of say 6, so you will be continually re-notified of transactions until they've reached 6 confirmations plus any new ones"},
                    }
                },
                RPCExamples{
                    HelpExampleCli("listsinceblock", "")
            + HelpExampleCli("listsinceblock", "\"000000000000000bacf66f7497b7dc45ef753ee9a7d38571037cdb1a57f663ad\" 6")
            + HelpExampleRpc("listsinceblock", "\"000000000000000bacf66f7497b7dc45ef753ee9a7d38571037cdb1a57f663ad\", 6")
                },
        [&](const RPCHelpMan& self, const JSONRPCRequest& request) -> UniValue
{
    std::shared_ptr<CWallet> const pwallet = GetWalletForJSONRPCRequest(request);
    if (!pwallet) return NullUniValue;

    const CWallet& wallet = *pwallet;
    // Make sure the results are valid at least up to the most recent block
    // the user could have gotten from another RPC command prior to now
    wallet.BlockUntilSyncedToCurrentChain();

    LOCK(wallet.cs_wallet);

    Optional<int> height;    // Height of the specified block or the common ancestor, if the block provided was in a deactivated chain.
    Optional<int> altheight; // Height of the specified block, even if it's in a deactivated chain.
    int target_confirms = 1;
    isminefilter filter = ISMINE_SPENDABLE;

    uint256 blockId;
    if (!request.params[0].isNull() && !request.params[0].get_str().empty()) {
        blockId = ParseHashV(request.params[0], "blockhash");
        height = int{};
        altheight = int{};
        if (!wallet.chain().findCommonAncestor(blockId, wallet.GetLastBlockHash(), /* ancestor out */ FoundBlock().height(*height), /* blockId out */ FoundBlock().height(*altheight))) {
            throw JSONRPCError(RPC_INVALID_ADDRESS_OR_KEY, "Block not found");
        }
    }

    if (!request.params[1].isNull()) {
        target_confirms = request.params[1].get_int();

        if (target_confirms < 1) {
            throw JSONRPCError(RPC_INVALID_PARAMETER, "Invalid parameter");
        }
    }

    if (ParseIncludeWatchonly(request.params[2], wallet)) {
        filter |= ISMINE_WATCH_ONLY;
    }

    bool include_removed = (request.params[3].isNull() || request.params[3].get_bool());

    int depth = height ? wallet.GetLastBlockHeight() + 1 - *height : -1;

    UniValue transactions(UniValue::VARR);

    for (const std::pair<const uint256, CWalletTx>& pairWtx : wallet.mapWallet) {
        const CWalletTx& tx = pairWtx.second;

        if (depth == -1 || abs(tx.GetDepthInMainChain()) < depth) {
            ListTransactions(&wallet, tx, 0, true, transactions, filter, nullptr /* filter_label */);
        }
    }

    // when a reorg'd block is requested, we also list any relevant transactions
    // in the blocks of the chain that was detached
    UniValue removed(UniValue::VARR);
    while (include_removed && altheight && *altheight > *height) {
        CBlock block;
        if (!wallet.chain().findBlock(blockId, FoundBlock().data(block)) || block.IsNull()) {
            throw JSONRPCError(RPC_INTERNAL_ERROR, "Can't read block from disk");
        }
        for (const CTransactionRef& tx : block.vtx) {
            auto it = wallet.mapWallet.find(tx->GetHash());
            if (it != wallet.mapWallet.end()) {
                // We want all transactions regardless of confirmation count to appear here,
                // even negative confirmation ones, hence the big negative.
                ListTransactions(&wallet, it->second, -100000000, true, removed, filter, nullptr /* filter_label */);
            }
        }
        blockId = block.hashPrevBlock;
        --*altheight;
    }

    uint256 lastblock;
    target_confirms = std::min(target_confirms, wallet.GetLastBlockHeight() + 1);
    CHECK_NONFATAL(wallet.chain().findAncestorByHeight(wallet.GetLastBlockHash(), wallet.GetLastBlockHeight() + 1 - target_confirms, FoundBlock().hash(lastblock)));

    UniValue ret(UniValue::VOBJ);
    ret.pushKV("transactions", transactions);
    if (include_removed) ret.pushKV("removed", removed);
    ret.pushKV("lastblock", lastblock.GetHex());

    return ret;
},
    };
}

static RPCHelpMan gettransaction()
{
    return RPCHelpMan{"gettransaction",
                "\nGet detailed information about in-wallet transaction <txid>\n",
                {
                    {"txid", RPCArg::Type::STR, RPCArg::Optional::NO, "The transaction id"},
                    {"include_watchonly", RPCArg::Type::BOOL, /* default */ "true for watch-only wallets, otherwise false",
                            "Whether to include watch-only addresses in balance calculation and details[]"},
                    {"verbose", RPCArg::Type::BOOL, /* default */ "false",
                            "Whether to include a `decoded` field containing the decoded transaction (equivalent to RPC decoderawtransaction)"},
                },
                RPCResult{
                    RPCResult::Type::OBJ, "", "", Cat(Cat<std::vector<RPCResult>>(
                    {
                        {RPCResult::Type::STR_AMOUNT, "amount", "The amount in " + CURRENCY_UNIT},
                        {RPCResult::Type::STR_AMOUNT, "fee", "The amount of the fee in " + CURRENCY_UNIT + ". This is negative and only available for the\n"
                                     "'send' category of transactions."},
                    },
                    TransactionDescriptionString()),
                    {
                        {RPCResult::Type::ARR, "details", "",
                        {
                            {RPCResult::Type::OBJ, "", "",
                            {
                                {RPCResult::Type::BOOL, "involvesWatchonly", "Only returns true if imported addresses were involved in transaction."},
                                {RPCResult::Type::STR, "address", "The address involved in the transaction."},
                                {RPCResult::Type::STR, "category", "The transaction category.\n"
                                    "\"send\"                  Transactions sent.\n"
                                    "\"receive\"               Non-coinbase transactions received.\n"
                                    "\"generate\"              Coinbase transactions received with more than 100 confirmations.\n"
                                    "\"immature\"              Coinbase transactions received with 100 or fewer confirmations.\n"
                                    "\"orphan\"                Orphaned coinbase transactions received."},
                                {RPCResult::Type::STR_AMOUNT, "amount", "The amount in " + CURRENCY_UNIT},
                                {RPCResult::Type::STR, "label", "A comment for the address/transaction, if any"},
                                {RPCResult::Type::NUM, "vout", "the vout value"},
                                {RPCResult::Type::STR_AMOUNT, "fee", "The amount of the fee in " + CURRENCY_UNIT + ". This is negative and only available for the \n"
                                    "'send' category of transactions."},
                                {RPCResult::Type::BOOL, "abandoned", "'true' if the transaction has been abandoned (inputs are respendable). Only available for the \n"
                                     "'send' category of transactions."},
                            }},
                        }},
                        {RPCResult::Type::STR_HEX, "hex", "Raw data for transaction"},
                        {RPCResult::Type::OBJ, "decoded", "Optional, the decoded transaction (only present when `verbose` is passed)",
                        {
                            {RPCResult::Type::ELISION, "", "Equivalent to the RPC decoderawtransaction method, or the RPC getrawtransaction method when `verbose` is passed."},
                        }},
                    })
                },
                RPCExamples{
                    HelpExampleCli("gettransaction", "\"1075db55d416d3ca199f55b6084e2115b9345e16c5cf302fc80e9d5fbf5d48d\"")
            + HelpExampleCli("gettransaction", "\"1075db55d416d3ca199f55b6084e2115b9345e16c5cf302fc80e9d5fbf5d48d\" true")
            + HelpExampleCli("gettransaction", "\"1075db55d416d3ca199f55b6084e2115b9345e16c5cf302fc80e9d5fbf5d48d\" false true")
            + HelpExampleRpc("gettransaction", "\"1075db55d416d3ca199f55b6084e2115b9345e16c5cf302fc80e9d5fbf5d48d\"")
                },
        [&](const RPCHelpMan& self, const JSONRPCRequest& request) -> UniValue
{
    std::shared_ptr<CWallet> const wallet = GetWalletForJSONRPCRequest(request);
    if (!wallet) return NullUniValue;
    const CWallet* const pwallet = wallet.get();

    // Make sure the results are valid at least up to the most recent block
    // the user could have gotten from another RPC command prior to now
    pwallet->BlockUntilSyncedToCurrentChain();

    LOCK(pwallet->cs_wallet);

    uint256 hash(ParseHashV(request.params[0], "txid"));

    isminefilter filter = ISMINE_SPENDABLE;

    if (ParseIncludeWatchonly(request.params[1], *pwallet)) {
        filter |= ISMINE_WATCH_ONLY;
    }

    bool verbose = request.params[2].isNull() ? false : request.params[2].get_bool();

    UniValue entry(UniValue::VOBJ);
    auto it = pwallet->mapWallet.find(hash);
    if (it == pwallet->mapWallet.end()) {
        throw JSONRPCError(RPC_INVALID_ADDRESS_OR_KEY, "Invalid or non-wallet transaction id");
    }
    const CWalletTx& wtx = it->second;

    CAmount nCredit = wtx.GetCredit(filter);
    CAmount nDebit = wtx.GetDebit(filter);
    CAmount nNet = nCredit - nDebit;
    CAmount nFee = (wtx.IsFromMe(filter) ? wtx.tx->GetValueOut(true) - nDebit : 0);

    entry.pushKV("amount", ValueFromAmount(nNet - nFee));
    if (wtx.IsFromMe(filter))
        entry.pushKV("fee", ValueFromAmount(nFee));

    WalletTxToJSON(pwallet->chain(), wtx, entry);

    UniValue details(UniValue::VARR);
    ListTransactions(pwallet, wtx, 0, false, details, filter, nullptr /* filter_label */);
    entry.pushKV("details", details);

    std::string strHex = EncodeHexTx(*wtx.tx, pwallet->chain().rpcSerializationFlags());
    entry.pushKV("hex", strHex);

    if (verbose) {
        UniValue decoded(UniValue::VOBJ);
        TxToUniv(*wtx.tx, uint256(), decoded, false);
        entry.pushKV("decoded", decoded);
    }

    return entry;
},
    };
}

static RPCHelpMan abandontransaction()
{
    return RPCHelpMan{"abandontransaction",
                "\nMark in-wallet transaction <txid> as abandoned\n"
                "This will mark this transaction and all its in-wallet descendants as abandoned which will allow\n"
                "for their inputs to be respent.  It can be used to replace \"stuck\" or evicted transactions.\n"
                "It only works on transactions which are not included in a block and are not currently in the mempool.\n"
                "It has no effect on transactions which are already abandoned.\n",
                {
                    {"txid", RPCArg::Type::STR_HEX, RPCArg::Optional::NO, "The transaction id"},
                },
                RPCResult{RPCResult::Type::NONE, "", ""},
                RPCExamples{
                    HelpExampleCli("abandontransaction", "\"1075db55d416d3ca199f55b6084e2115b9345e16c5cf302fc80e9d5fbf5d48d\"")
            + HelpExampleRpc("abandontransaction", "\"1075db55d416d3ca199f55b6084e2115b9345e16c5cf302fc80e9d5fbf5d48d\"")
                },
        [&](const RPCHelpMan& self, const JSONRPCRequest& request) -> UniValue
{
    std::shared_ptr<CWallet> const wallet = GetWalletForJSONRPCRequest(request);
    if (!wallet) return NullUniValue;
    CWallet* const pwallet = wallet.get();

    // Make sure the results are valid at least up to the most recent block
    // the user could have gotten from another RPC command prior to now
    pwallet->BlockUntilSyncedToCurrentChain();

    LOCK(pwallet->cs_wallet);

    uint256 hash(ParseHashV(request.params[0], "txid"));

    if (!pwallet->mapWallet.count(hash)) {
        throw JSONRPCError(RPC_INVALID_ADDRESS_OR_KEY, "Invalid or non-wallet transaction id");
    }
    if (!pwallet->AbandonTransaction(hash)) {
        throw JSONRPCError(RPC_INVALID_ADDRESS_OR_KEY, "Transaction not eligible for abandonment");
    }

    return NullUniValue;
},
    };
}


static RPCHelpMan backupwallet()
{
    return RPCHelpMan{"backupwallet",
                "\nSafely copies current wallet file to destination, which can be a directory or a path with filename.\n",
                {
                    {"destination", RPCArg::Type::STR, RPCArg::Optional::NO, "The destination directory or file"},
                },
                RPCResult{RPCResult::Type::NONE, "", ""},
                RPCExamples{
                    HelpExampleCli("backupwallet", "\"backup.dat\"")
            + HelpExampleRpc("backupwallet", "\"backup.dat\"")
                },
        [&](const RPCHelpMan& self, const JSONRPCRequest& request) -> UniValue
{
    std::shared_ptr<CWallet> const wallet = GetWalletForJSONRPCRequest(request);
    if (!wallet) return NullUniValue;
    const CWallet* const pwallet = wallet.get();

    // Make sure the results are valid at least up to the most recent block
    // the user could have gotten from another RPC command prior to now
    pwallet->BlockUntilSyncedToCurrentChain();

    LOCK(pwallet->cs_wallet);

    std::string strDest = request.params[0].get_str();
    if (!pwallet->BackupWallet(strDest)) {
        throw JSONRPCError(RPC_WALLET_ERROR, "Error: Wallet backup failed!");
    }

    return NullUniValue;
},
    };
}


static RPCHelpMan keypoolrefill()
{
    return RPCHelpMan{"keypoolrefill",
                "\nFills the keypool."+
        HELP_REQUIRING_PASSPHRASE,
                {
                    {"newsize", RPCArg::Type::NUM, /* default */ "100", "The new keypool size"},
                },
                RPCResult{RPCResult::Type::NONE, "", ""},
                RPCExamples{
                    HelpExampleCli("keypoolrefill", "")
            + HelpExampleRpc("keypoolrefill", "")
                },
        [&](const RPCHelpMan& self, const JSONRPCRequest& request) -> UniValue
{
    std::shared_ptr<CWallet> const wallet = GetWalletForJSONRPCRequest(request);
    if (!wallet) return NullUniValue;
    CWallet* const pwallet = wallet.get();

    if (pwallet->IsLegacy() && pwallet->IsWalletFlagSet(WALLET_FLAG_DISABLE_PRIVATE_KEYS)) {
        throw JSONRPCError(RPC_WALLET_ERROR, "Error: Private keys are disabled for this wallet");
    }

    LOCK(pwallet->cs_wallet);

    // 0 is interpreted by TopUpKeyPool() as the default keypool size given by -keypool
    unsigned int kpSize = 0;
    if (!request.params[0].isNull()) {
        if (request.params[0].get_int() < 0)
            throw JSONRPCError(RPC_INVALID_PARAMETER, "Invalid parameter, expected valid size.");
        kpSize = (unsigned int)request.params[0].get_int();
    }

    EnsureWalletIsUnlocked(pwallet);
    pwallet->TopUpKeyPool(kpSize);

    if (pwallet->GetKeyPoolSize() < kpSize) {
        throw JSONRPCError(RPC_WALLET_ERROR, "Error refreshing keypool.");
    }

    return NullUniValue;
},
    };
}


static RPCHelpMan walletpassphrase()
{
    return RPCHelpMan{"walletpassphrase",
                "\nStores the wallet decryption key in memory for 'timeout' seconds.\n"
                "This is needed prior to performing transactions related to private keys such as sending coins\n"
            "\nNote:\n"
            "Issuing the walletpassphrase command while the wallet is already unlocked will set a new unlock\n"
            "time that overrides the old one.\n",
                {
                    {"passphrase", RPCArg::Type::STR, RPCArg::Optional::NO, "The wallet passphrase"},
                    {"timeout", RPCArg::Type::NUM, RPCArg::Optional::NO, "The time to keep the decryption key in seconds; capped at 100000000 (~3 years)."},
                },
                RPCResult{RPCResult::Type::NONE, "", ""},
                RPCExamples{
            "\nUnlock the wallet for 60 seconds\n"
            + HelpExampleCli("walletpassphrase", "\"my pass phrase\" 60") +
            "\nLock the wallet again (before 60 seconds)\n"
            + HelpExampleCli("walletlock", "") +
            "\nAs a JSON-RPC call\n"
            + HelpExampleRpc("walletpassphrase", "\"my pass phrase\", 60")
                },
        [&](const RPCHelpMan& self, const JSONRPCRequest& request) -> UniValue
{
    std::shared_ptr<CWallet> const wallet = GetWalletForJSONRPCRequest(request);
    if (!wallet) return NullUniValue;
    CWallet* const pwallet = wallet.get();

    int64_t nSleepTime;
    int64_t relock_time;
    // Prevent concurrent calls to walletpassphrase with the same wallet.
    LOCK(pwallet->m_unlock_mutex);
    {
        LOCK(pwallet->cs_wallet);

        if (!pwallet->IsCrypted()) {
            throw JSONRPCError(RPC_WALLET_WRONG_ENC_STATE, "Error: running with an unencrypted wallet, but walletpassphrase was called.");
        }

        // Note that the walletpassphrase is stored in request.params[0] which is not mlock()ed
        SecureString strWalletPass;
        strWalletPass.reserve(100);
        // TODO: get rid of this .c_str() by implementing SecureString::operator=(std::string)
        // Alternately, find a way to make request.params[0] mlock()'d to begin with.
        strWalletPass = request.params[0].get_str().c_str();

        // Get the timeout
        nSleepTime = request.params[1].get_int64();
        // Timeout cannot be negative, otherwise it will relock immediately
        if (nSleepTime < 0) {
            throw JSONRPCError(RPC_INVALID_PARAMETER, "Timeout cannot be negative.");
        }
        // Clamp timeout
        constexpr int64_t MAX_SLEEP_TIME = 100000000; // larger values trigger a macos/libevent bug?
        if (nSleepTime > MAX_SLEEP_TIME) {
            nSleepTime = MAX_SLEEP_TIME;
        }

        if (strWalletPass.empty()) {
            throw JSONRPCError(RPC_INVALID_PARAMETER, "passphrase can not be empty");
        }

        if (!pwallet->Unlock(strWalletPass)) {
            throw JSONRPCError(RPC_WALLET_PASSPHRASE_INCORRECT, "Error: The wallet passphrase entered was incorrect.");
        }

        pwallet->TopUpKeyPool();

        pwallet->nRelockTime = GetTime() + nSleepTime;
        relock_time = pwallet->nRelockTime;
    }

    // rpcRunLater must be called without cs_wallet held otherwise a deadlock
    // can occur. The deadlock would happen when RPCRunLater removes the
    // previous timer (and waits for the callback to finish if already running)
    // and the callback locks cs_wallet.
    AssertLockNotHeld(wallet->cs_wallet);
    // Keep a weak pointer to the wallet so that it is possible to unload the
    // wallet before the following callback is called. If a valid shared pointer
    // is acquired in the callback then the wallet is still loaded.
    std::weak_ptr<CWallet> weak_wallet = wallet;
    pwallet->chain().rpcRunLater(strprintf("lockwallet(%s)", pwallet->GetName()), [weak_wallet, relock_time] {
        if (auto shared_wallet = weak_wallet.lock()) {
            LOCK(shared_wallet->cs_wallet);
            // Skip if this is not the most recent rpcRunLater callback.
            if (shared_wallet->nRelockTime != relock_time) return;
            shared_wallet->Lock();
            shared_wallet->nRelockTime = 0;
        }
    }, nSleepTime);

    return NullUniValue;
},
    };
}


static RPCHelpMan walletpassphrasechange()
{
    return RPCHelpMan{"walletpassphrasechange",
                "\nChanges the wallet passphrase from 'oldpassphrase' to 'newpassphrase'.\n",
                {
                    {"oldpassphrase", RPCArg::Type::STR, RPCArg::Optional::NO, "The current passphrase"},
                    {"newpassphrase", RPCArg::Type::STR, RPCArg::Optional::NO, "The new passphrase"},
                },
                RPCResult{RPCResult::Type::NONE, "", ""},
                RPCExamples{
                    HelpExampleCli("walletpassphrasechange", "\"old one\" \"new one\"")
            + HelpExampleRpc("walletpassphrasechange", "\"old one\", \"new one\"")
                },
        [&](const RPCHelpMan& self, const JSONRPCRequest& request) -> UniValue
{
    std::shared_ptr<CWallet> const wallet = GetWalletForJSONRPCRequest(request);
    if (!wallet) return NullUniValue;
    CWallet* const pwallet = wallet.get();

    LOCK(pwallet->cs_wallet);

    if (!pwallet->IsCrypted()) {
        throw JSONRPCError(RPC_WALLET_WRONG_ENC_STATE, "Error: running with an unencrypted wallet, but walletpassphrasechange was called.");
    }

    // TODO: get rid of these .c_str() calls by implementing SecureString::operator=(std::string)
    // Alternately, find a way to make request.params[0] mlock()'d to begin with.
    SecureString strOldWalletPass;
    strOldWalletPass.reserve(100);
    strOldWalletPass = request.params[0].get_str().c_str();

    SecureString strNewWalletPass;
    strNewWalletPass.reserve(100);
    strNewWalletPass = request.params[1].get_str().c_str();

    if (strOldWalletPass.empty() || strNewWalletPass.empty()) {
        throw JSONRPCError(RPC_INVALID_PARAMETER, "passphrase can not be empty");
    }

    if (!pwallet->ChangeWalletPassphrase(strOldWalletPass, strNewWalletPass)) {
        throw JSONRPCError(RPC_WALLET_PASSPHRASE_INCORRECT, "Error: The wallet passphrase entered was incorrect.");
    }

    return NullUniValue;
},
    };
}


static RPCHelpMan walletlock()
{
    return RPCHelpMan{"walletlock",
                "\nRemoves the wallet encryption key from memory, locking the wallet.\n"
                "After calling this method, you will need to call walletpassphrase again\n"
                "before being able to call any methods which require the wallet to be unlocked.\n",
                {},
                RPCResult{RPCResult::Type::NONE, "", ""},
                RPCExamples{
            "\nSet the passphrase for 2 minutes to perform a transaction\n"
            + HelpExampleCli("walletpassphrase", "\"my pass phrase\" 120") +
            "\nPerform a send (requires passphrase set)\n"
            + HelpExampleCli("sendtoaddress", "\"" + EXAMPLE_ADDRESS[0] + "\" 1.0") +
            "\nClear the passphrase since we are done before 2 minutes is up\n"
            + HelpExampleCli("walletlock", "") +
            "\nAs a JSON-RPC call\n"
            + HelpExampleRpc("walletlock", "")
                },
        [&](const RPCHelpMan& self, const JSONRPCRequest& request) -> UniValue
{
    std::shared_ptr<CWallet> const wallet = GetWalletForJSONRPCRequest(request);
    if (!wallet) return NullUniValue;
    CWallet* const pwallet = wallet.get();

    LOCK(pwallet->cs_wallet);

    if (!pwallet->IsCrypted()) {
        throw JSONRPCError(RPC_WALLET_WRONG_ENC_STATE, "Error: running with an unencrypted wallet, but walletlock was called.");
    }

    pwallet->Lock();
    pwallet->nRelockTime = 0;

    return NullUniValue;
},
    };
}


static RPCHelpMan encryptwallet()
{
    return RPCHelpMan{"encryptwallet",
                "\nEncrypts the wallet with 'passphrase'. This is for first time encryption.\n"
                "After this, any calls that interact with private keys such as sending or signing \n"
                "will require the passphrase to be set prior the making these calls.\n"
                "Use the walletpassphrase call for this, and then walletlock call.\n"
                "If the wallet is already encrypted, use the walletpassphrasechange call.\n",
                {
                    {"passphrase", RPCArg::Type::STR, RPCArg::Optional::NO, "The pass phrase to encrypt the wallet with. It must be at least 1 character, but should be long."},
                },
                RPCResult{RPCResult::Type::STR, "", "A string with further instructions"},
                RPCExamples{
            "\nEncrypt your wallet\n"
            + HelpExampleCli("encryptwallet", "\"my pass phrase\"") +
            "\nNow set the passphrase to use the wallet, such as for signing or sending namecoin\n"
            + HelpExampleCli("walletpassphrase", "\"my pass phrase\"") +
            "\nNow we can do something like sign\n"
            + HelpExampleCli("signmessage", "\"address\" \"test message\"") +
            "\nNow lock the wallet again by removing the passphrase\n"
            + HelpExampleCli("walletlock", "") +
            "\nAs a JSON-RPC call\n"
            + HelpExampleRpc("encryptwallet", "\"my pass phrase\"")
                },
        [&](const RPCHelpMan& self, const JSONRPCRequest& request) -> UniValue
{
    std::shared_ptr<CWallet> const wallet = GetWalletForJSONRPCRequest(request);
    if (!wallet) return NullUniValue;
    CWallet* const pwallet = wallet.get();

    LOCK(pwallet->cs_wallet);

    if (pwallet->IsWalletFlagSet(WALLET_FLAG_DISABLE_PRIVATE_KEYS)) {
        throw JSONRPCError(RPC_WALLET_ENCRYPTION_FAILED, "Error: wallet does not contain private keys, nothing to encrypt.");
    }

    if (pwallet->IsCrypted()) {
        throw JSONRPCError(RPC_WALLET_WRONG_ENC_STATE, "Error: running with an encrypted wallet, but encryptwallet was called.");
    }

    // TODO: get rid of this .c_str() by implementing SecureString::operator=(std::string)
    // Alternately, find a way to make request.params[0] mlock()'d to begin with.
    SecureString strWalletPass;
    strWalletPass.reserve(100);
    strWalletPass = request.params[0].get_str().c_str();

    if (strWalletPass.empty()) {
        throw JSONRPCError(RPC_INVALID_PARAMETER, "passphrase can not be empty");
    }

    if (!pwallet->EncryptWallet(strWalletPass)) {
        throw JSONRPCError(RPC_WALLET_ENCRYPTION_FAILED, "Error: Failed to encrypt the wallet.");
    }

    return "wallet encrypted; The keypool has been flushed and a new HD seed was generated (if you are using HD). You need to make a new backup.";
},
    };
}

static RPCHelpMan lockunspent()
{
    return RPCHelpMan{"lockunspent",
                "\nUpdates list of temporarily unspendable outputs.\n"
                "Temporarily lock (unlock=false) or unlock (unlock=true) specified transaction outputs.\n"
                "If no transaction outputs are specified when unlocking then all current locked transaction outputs are unlocked.\n"
                "A locked transaction output will not be chosen by automatic coin selection, when spending coins.\n"
                "Manually selected coins are automatically unlocked.\n"
                "Locks are stored in memory only. Nodes start with zero locked outputs, and the locked output list\n"
                "is always cleared (by virtue of process exit) when a node stops or fails.\n"
                "Also see the listunspent call\n",
                {
                    {"unlock", RPCArg::Type::BOOL, RPCArg::Optional::NO, "Whether to unlock (true) or lock (false) the specified transactions"},
                    {"transactions", RPCArg::Type::ARR, /* default */ "empty array", "The transaction outputs and within each, the txid (string) vout (numeric).",
                        {
                            {"", RPCArg::Type::OBJ, RPCArg::Optional::OMITTED, "",
                                {
                                    {"txid", RPCArg::Type::STR_HEX, RPCArg::Optional::NO, "The transaction id"},
                                    {"vout", RPCArg::Type::NUM, RPCArg::Optional::NO, "The output number"},
                                },
                            },
                        },
                    },
                },
                RPCResult{
                    RPCResult::Type::BOOL, "", "Whether the command was successful or not"
                },
                RPCExamples{
            "\nList the unspent transactions\n"
            + HelpExampleCli("listunspent", "") +
            "\nLock an unspent transaction\n"
            + HelpExampleCli("lockunspent", "false \"[{\\\"txid\\\":\\\"a08e6907dbbd3d809776dbfc5d82e371b764ed838b5655e72f463568df1aadf0\\\",\\\"vout\\\":1}]\"") +
            "\nList the locked transactions\n"
            + HelpExampleCli("listlockunspent", "") +
            "\nUnlock the transaction again\n"
            + HelpExampleCli("lockunspent", "true \"[{\\\"txid\\\":\\\"a08e6907dbbd3d809776dbfc5d82e371b764ed838b5655e72f463568df1aadf0\\\",\\\"vout\\\":1}]\"") +
            "\nAs a JSON-RPC call\n"
            + HelpExampleRpc("lockunspent", "false, \"[{\\\"txid\\\":\\\"a08e6907dbbd3d809776dbfc5d82e371b764ed838b5655e72f463568df1aadf0\\\",\\\"vout\\\":1}]\"")
                },
        [&](const RPCHelpMan& self, const JSONRPCRequest& request) -> UniValue
{
    std::shared_ptr<CWallet> const wallet = GetWalletForJSONRPCRequest(request);
    if (!wallet) return NullUniValue;
    CWallet* const pwallet = wallet.get();

    // Make sure the results are valid at least up to the most recent block
    // the user could have gotten from another RPC command prior to now
    pwallet->BlockUntilSyncedToCurrentChain();

    LOCK(pwallet->cs_wallet);

    RPCTypeCheckArgument(request.params[0], UniValue::VBOOL);

    bool fUnlock = request.params[0].get_bool();

    if (request.params[1].isNull()) {
        if (fUnlock)
            pwallet->UnlockAllCoins();
        return true;
    }

    RPCTypeCheckArgument(request.params[1], UniValue::VARR);

    const UniValue& output_params = request.params[1];

    // Create and validate the COutPoints first.

    std::vector<COutPoint> outputs;
    outputs.reserve(output_params.size());

    for (unsigned int idx = 0; idx < output_params.size(); idx++) {
        const UniValue& o = output_params[idx].get_obj();

        RPCTypeCheckObj(o,
            {
                {"txid", UniValueType(UniValue::VSTR)},
                {"vout", UniValueType(UniValue::VNUM)},
            });

        const uint256 txid(ParseHashO(o, "txid"));
        const int nOutput = find_value(o, "vout").get_int();
        if (nOutput < 0) {
            throw JSONRPCError(RPC_INVALID_PARAMETER, "Invalid parameter, vout cannot be negative");
        }

        const COutPoint outpt(txid, nOutput);

        const auto it = pwallet->mapWallet.find(outpt.hash);
        if (it == pwallet->mapWallet.end()) {
            throw JSONRPCError(RPC_INVALID_PARAMETER, "Invalid parameter, unknown transaction");
        }

        const CWalletTx& trans = it->second;

        if (outpt.n >= trans.tx->vout.size()) {
            throw JSONRPCError(RPC_INVALID_PARAMETER, "Invalid parameter, vout index out of bounds");
        }

        if (pwallet->IsSpent(outpt.hash, outpt.n)) {
            throw JSONRPCError(RPC_INVALID_PARAMETER, "Invalid parameter, expected unspent output");
        }

        const bool is_locked = pwallet->IsLockedCoin(outpt.hash, outpt.n);

        if (fUnlock && !is_locked) {
            throw JSONRPCError(RPC_INVALID_PARAMETER, "Invalid parameter, expected locked output");
        }

        if (!fUnlock && is_locked) {
            throw JSONRPCError(RPC_INVALID_PARAMETER, "Invalid parameter, output already locked");
        }

        outputs.push_back(outpt);
    }

    // Atomically set (un)locked status for the outputs.
    for (const COutPoint& outpt : outputs) {
        if (fUnlock) pwallet->UnlockCoin(outpt);
        else pwallet->LockCoin(outpt);
    }

    return true;
},
    };
}

static RPCHelpMan listlockunspent()
{
    return RPCHelpMan{"listlockunspent",
                "\nReturns list of temporarily unspendable outputs.\n"
                "See the lockunspent call to lock and unlock transactions for spending.\n",
                {},
                RPCResult{
                    RPCResult::Type::ARR, "", "",
                    {
                        {RPCResult::Type::OBJ, "", "",
                        {
                            {RPCResult::Type::STR_HEX, "txid", "The transaction id locked"},
                            {RPCResult::Type::NUM, "vout", "The vout value"},
                        }},
                    }
                },
                RPCExamples{
            "\nList the unspent transactions\n"
            + HelpExampleCli("listunspent", "") +
            "\nLock an unspent transaction\n"
            + HelpExampleCli("lockunspent", "false \"[{\\\"txid\\\":\\\"a08e6907dbbd3d809776dbfc5d82e371b764ed838b5655e72f463568df1aadf0\\\",\\\"vout\\\":1}]\"") +
            "\nList the locked transactions\n"
            + HelpExampleCli("listlockunspent", "") +
            "\nUnlock the transaction again\n"
            + HelpExampleCli("lockunspent", "true \"[{\\\"txid\\\":\\\"a08e6907dbbd3d809776dbfc5d82e371b764ed838b5655e72f463568df1aadf0\\\",\\\"vout\\\":1}]\"") +
            "\nAs a JSON-RPC call\n"
            + HelpExampleRpc("listlockunspent", "")
                },
        [&](const RPCHelpMan& self, const JSONRPCRequest& request) -> UniValue
{
    std::shared_ptr<CWallet> const wallet = GetWalletForJSONRPCRequest(request);
    if (!wallet) return NullUniValue;
    const CWallet* const pwallet = wallet.get();

    LOCK(pwallet->cs_wallet);

    std::vector<COutPoint> vOutpts;
    pwallet->ListLockedCoins(vOutpts);

    UniValue ret(UniValue::VARR);

    for (const COutPoint& outpt : vOutpts) {
        UniValue o(UniValue::VOBJ);

        o.pushKV("txid", outpt.hash.GetHex());
        o.pushKV("vout", (int)outpt.n);
        ret.push_back(o);
    }

    return ret;
},
    };
}

static RPCHelpMan settxfee()
{
    return RPCHelpMan{"settxfee",
                "\nSet the transaction fee per kB for this wallet. Overrides the global -paytxfee command line parameter.\n"
                "Can be deactivated by passing 0 as the fee. In that case automatic fee selection will be used by default.\n",
                {
                    {"amount", RPCArg::Type::AMOUNT, RPCArg::Optional::NO, "The transaction fee in " + CURRENCY_UNIT + "/kvB"},
                },
                RPCResult{
                    RPCResult::Type::BOOL, "", "Returns true if successful"
                },
                RPCExamples{
                    HelpExampleCli("settxfee", "0.00001")
            + HelpExampleRpc("settxfee", "0.00001")
                },
        [&](const RPCHelpMan& self, const JSONRPCRequest& request) -> UniValue
{
    std::shared_ptr<CWallet> const wallet = GetWalletForJSONRPCRequest(request);
    if (!wallet) return NullUniValue;
    CWallet* const pwallet = wallet.get();

    LOCK(pwallet->cs_wallet);

    CAmount nAmount = AmountFromValue(request.params[0]);
    CFeeRate tx_fee_rate(nAmount, 1000);
    CFeeRate max_tx_fee_rate(pwallet->m_default_max_tx_fee, 1000);
    if (tx_fee_rate == CFeeRate(0)) {
        // automatic selection
    } else if (tx_fee_rate < pwallet->chain().relayMinFee()) {
        throw JSONRPCError(RPC_INVALID_PARAMETER, strprintf("txfee cannot be less than min relay tx fee (%s)", pwallet->chain().relayMinFee().ToString()));
    } else if (tx_fee_rate < pwallet->m_min_fee) {
        throw JSONRPCError(RPC_INVALID_PARAMETER, strprintf("txfee cannot be less than wallet min fee (%s)", pwallet->m_min_fee.ToString()));
    } else if (tx_fee_rate > max_tx_fee_rate) {
        throw JSONRPCError(RPC_INVALID_PARAMETER, strprintf("txfee cannot be more than wallet max tx fee (%s)", max_tx_fee_rate.ToString()));
    }

    pwallet->m_pay_tx_fee = tx_fee_rate;
    return true;
},
    };
}

static RPCHelpMan getbalances()
{
    return RPCHelpMan{
        "getbalances",
        "Returns an object with all balances in " + CURRENCY_UNIT + ".\n",
        {},
        RPCResult{
            RPCResult::Type::OBJ, "", "",
            {
                {RPCResult::Type::OBJ, "mine", "balances from outputs that the wallet can sign",
                {
                    {RPCResult::Type::STR_AMOUNT, "trusted", "trusted balance (outputs created by the wallet or confirmed outputs)"},
                    {RPCResult::Type::STR_AMOUNT, "untrusted_pending", "untrusted pending balance (outputs created by others that are in the mempool)"},
                    {RPCResult::Type::STR_AMOUNT, "immature", "balance from immature coinbase outputs"},
                    {RPCResult::Type::STR_AMOUNT, "used", "(only present if avoid_reuse is set) balance from coins sent to addresses that were previously spent from (potentially privacy violating)"},
                }},
                {RPCResult::Type::OBJ, "watchonly", "watchonly balances (not present if wallet does not watch anything)",
                {
                    {RPCResult::Type::STR_AMOUNT, "trusted", "trusted balance (outputs created by the wallet or confirmed outputs)"},
                    {RPCResult::Type::STR_AMOUNT, "untrusted_pending", "untrusted pending balance (outputs created by others that are in the mempool)"},
                    {RPCResult::Type::STR_AMOUNT, "immature", "balance from immature coinbase outputs"},
                }},
            }
            },
        RPCExamples{
            HelpExampleCli("getbalances", "") +
            HelpExampleRpc("getbalances", "")},
        [&](const RPCHelpMan& self, const JSONRPCRequest& request) -> UniValue
{
    std::shared_ptr<CWallet> const rpc_wallet = GetWalletForJSONRPCRequest(request);
    if (!rpc_wallet) return NullUniValue;
    CWallet& wallet = *rpc_wallet;

    // Make sure the results are valid at least up to the most recent block
    // the user could have gotten from another RPC command prior to now
    wallet.BlockUntilSyncedToCurrentChain();

    LOCK(wallet.cs_wallet);

    const auto bal = wallet.GetBalance();
    UniValue balances{UniValue::VOBJ};
    {
        UniValue balances_mine{UniValue::VOBJ};
        balances_mine.pushKV("trusted", ValueFromAmount(bal.m_mine_trusted));
        balances_mine.pushKV("untrusted_pending", ValueFromAmount(bal.m_mine_untrusted_pending));
        balances_mine.pushKV("immature", ValueFromAmount(bal.m_mine_immature));
        if (wallet.IsWalletFlagSet(WALLET_FLAG_AVOID_REUSE)) {
            // If the AVOID_REUSE flag is set, bal has been set to just the un-reused address balance. Get
            // the total balance, and then subtract bal to get the reused address balance.
            const auto full_bal = wallet.GetBalance(0, false);
            balances_mine.pushKV("used", ValueFromAmount(full_bal.m_mine_trusted + full_bal.m_mine_untrusted_pending - bal.m_mine_trusted - bal.m_mine_untrusted_pending));
        }
        balances.pushKV("mine", balances_mine);
    }
    auto spk_man = wallet.GetLegacyScriptPubKeyMan();
    if (spk_man && spk_man->HaveWatchOnly()) {
        UniValue balances_watchonly{UniValue::VOBJ};
        balances_watchonly.pushKV("trusted", ValueFromAmount(bal.m_watchonly_trusted));
        balances_watchonly.pushKV("untrusted_pending", ValueFromAmount(bal.m_watchonly_untrusted_pending));
        balances_watchonly.pushKV("immature", ValueFromAmount(bal.m_watchonly_immature));
        balances.pushKV("watchonly", balances_watchonly);
    }
    return balances;
},
    };
}

static RPCHelpMan getwalletinfo()
{
    return RPCHelpMan{"getwalletinfo",
                "Returns an object containing various wallet state info.\n",
                {},
                RPCResult{
                    RPCResult::Type::OBJ, "", "",
                    {
                        {
                        {RPCResult::Type::STR, "walletname", "the wallet name"},
                        {RPCResult::Type::NUM, "walletversion", "the wallet version"},
                        {RPCResult::Type::STR, "format", "the database format (bdb or sqlite)"},
                        {RPCResult::Type::STR_AMOUNT, "balance", "DEPRECATED. Identical to getbalances().mine.trusted"},
                        {RPCResult::Type::STR_AMOUNT, "unconfirmed_balance", "DEPRECATED. Identical to getbalances().mine.untrusted_pending"},
                        {RPCResult::Type::STR_AMOUNT, "immature_balance", "DEPRECATED. Identical to getbalances().mine.immature"},
                        {RPCResult::Type::NUM, "txcount", "the total number of transactions in the wallet"},
                        {RPCResult::Type::NUM_TIME, "keypoololdest", "the " + UNIX_EPOCH_TIME + " of the oldest pre-generated key in the key pool. Legacy wallets only."},
                        {RPCResult::Type::NUM, "keypoolsize", "how many new keys are pre-generated (only counts external keys)"},
                        {RPCResult::Type::NUM, "keypoolsize_hd_internal", "how many new keys are pre-generated for internal use (used for change outputs, only appears if the wallet is using this feature, otherwise external keys are used)"},
                        {RPCResult::Type::NUM_TIME, "unlocked_until", /* optional */ true, "the " + UNIX_EPOCH_TIME + " until which the wallet is unlocked for transfers, or 0 if the wallet is locked (only present for passphrase-encrypted wallets)"},
                        {RPCResult::Type::STR_AMOUNT, "paytxfee", "the transaction fee configuration, set in " + CURRENCY_UNIT + "/kvB"},
                        {RPCResult::Type::STR_HEX, "hdseedid", /* optional */ true, "the Hash160 of the HD seed (only present when HD is enabled)"},
                        {RPCResult::Type::BOOL, "private_keys_enabled", "false if privatekeys are disabled for this wallet (enforced watch-only wallet)"},
                        {RPCResult::Type::BOOL, "avoid_reuse", "whether this wallet tracks clean/dirty coins in terms of reuse"},
                        {RPCResult::Type::OBJ, "scanning", "current scanning details, or false if no scan is in progress",
                        {
                            {RPCResult::Type::NUM, "duration", "elapsed seconds since scan start"},
                            {RPCResult::Type::NUM, "progress", "scanning progress percentage [0.0, 1.0]"},
                        }},
                        {RPCResult::Type::BOOL, "descriptors", "whether this wallet uses descriptors for scriptPubKey management"},
                    }},
                },
                RPCExamples{
                    HelpExampleCli("getwalletinfo", "")
            + HelpExampleRpc("getwalletinfo", "")
                },
        [&](const RPCHelpMan& self, const JSONRPCRequest& request) -> UniValue
{
    std::shared_ptr<CWallet> const wallet = GetWalletForJSONRPCRequest(request);
    if (!wallet) return NullUniValue;
    const CWallet* const pwallet = wallet.get();

    // Make sure the results are valid at least up to the most recent block
    // the user could have gotten from another RPC command prior to now
    pwallet->BlockUntilSyncedToCurrentChain();

    LOCK(pwallet->cs_wallet);

    UniValue obj(UniValue::VOBJ);

    size_t kpExternalSize = pwallet->KeypoolCountExternalKeys();
    const auto bal = pwallet->GetBalance();
    int64_t kp_oldest = pwallet->GetOldestKeyPoolTime();
    obj.pushKV("walletname", pwallet->GetName());
    obj.pushKV("walletversion", pwallet->GetVersion());
    obj.pushKV("format", pwallet->GetDatabase().Format());
    obj.pushKV("balance", ValueFromAmount(bal.m_mine_trusted));
    obj.pushKV("unconfirmed_balance", ValueFromAmount(bal.m_mine_untrusted_pending));
    obj.pushKV("immature_balance", ValueFromAmount(bal.m_mine_immature));
    obj.pushKV("txcount",       (int)pwallet->mapWallet.size());
    if (kp_oldest > 0) {
        obj.pushKV("keypoololdest", kp_oldest);
    }
    obj.pushKV("keypoolsize", (int64_t)kpExternalSize);

    LegacyScriptPubKeyMan* spk_man = pwallet->GetLegacyScriptPubKeyMan();
    if (spk_man) {
        CKeyID seed_id = spk_man->GetHDChain().seed_id;
        if (!seed_id.IsNull()) {
            obj.pushKV("hdseedid", seed_id.GetHex());
        }
    }

    if (pwallet->CanSupportFeature(FEATURE_HD_SPLIT)) {
        obj.pushKV("keypoolsize_hd_internal",   (int64_t)(pwallet->GetKeyPoolSize() - kpExternalSize));
    }
    if (pwallet->IsCrypted()) {
        obj.pushKV("unlocked_until", pwallet->nRelockTime);
    }
    obj.pushKV("paytxfee", ValueFromAmount(pwallet->m_pay_tx_fee.GetFeePerK()));
    obj.pushKV("private_keys_enabled", !pwallet->IsWalletFlagSet(WALLET_FLAG_DISABLE_PRIVATE_KEYS));
    obj.pushKV("avoid_reuse", pwallet->IsWalletFlagSet(WALLET_FLAG_AVOID_REUSE));
    if (pwallet->IsScanning()) {
        UniValue scanning(UniValue::VOBJ);
        scanning.pushKV("duration", pwallet->ScanningDuration() / 1000);
        scanning.pushKV("progress", pwallet->ScanningProgress());
        obj.pushKV("scanning", scanning);
    } else {
        obj.pushKV("scanning", false);
    }
    obj.pushKV("descriptors", pwallet->IsWalletFlagSet(WALLET_FLAG_DESCRIPTORS));
    return obj;
},
    };
}

static RPCHelpMan listwalletdir()
{
    return RPCHelpMan{"listwalletdir",
                "Returns a list of wallets in the wallet directory.\n",
                {},
                RPCResult{
                    RPCResult::Type::OBJ, "", "",
                    {
                        {RPCResult::Type::ARR, "wallets", "",
                        {
                            {RPCResult::Type::OBJ, "", "",
                            {
                                {RPCResult::Type::STR, "name", "The wallet name"},
                            }},
                        }},
                    }
                },
                RPCExamples{
                    HelpExampleCli("listwalletdir", "")
            + HelpExampleRpc("listwalletdir", "")
                },
        [&](const RPCHelpMan& self, const JSONRPCRequest& request) -> UniValue
{
    UniValue wallets(UniValue::VARR);
    for (const auto& path : ListDatabases(GetWalletDir())) {
        UniValue wallet(UniValue::VOBJ);
        wallet.pushKV("name", path.string());
        wallets.push_back(wallet);
    }

    UniValue result(UniValue::VOBJ);
    result.pushKV("wallets", wallets);
    return result;
},
    };
}

static RPCHelpMan listwallets()
{
    return RPCHelpMan{"listwallets",
                "Returns a list of currently loaded wallets.\n"
                "For full information on the wallet, use \"getwalletinfo\"\n",
                {},
                RPCResult{
                    RPCResult::Type::ARR, "", "",
                    {
                        {RPCResult::Type::STR, "walletname", "the wallet name"},
                    }
                },
                RPCExamples{
                    HelpExampleCli("listwallets", "")
            + HelpExampleRpc("listwallets", "")
                },
        [&](const RPCHelpMan& self, const JSONRPCRequest& request) -> UniValue
{
    UniValue obj(UniValue::VARR);

    for (const std::shared_ptr<CWallet>& wallet : GetWallets()) {
        LOCK(wallet->cs_wallet);
        obj.push_back(wallet->GetName());
    }

    return obj;
},
    };
}

static RPCHelpMan loadwallet()
{
    return RPCHelpMan{"loadwallet",
                "\nLoads a wallet from a wallet file or directory."
                "\nNote that all wallet command-line options used when starting namecoind will be"
                "\napplied to the new wallet (eg -rescan, etc).\n",
                {
                    {"filename", RPCArg::Type::STR, RPCArg::Optional::NO, "The wallet directory or .dat file."},
                    {"load_on_startup", RPCArg::Type::BOOL, /* default */ "null", "Save wallet name to persistent settings and load on startup. True to add wallet to startup list, false to remove, null to leave unchanged."},
                },
                RPCResult{
                    RPCResult::Type::OBJ, "", "",
                    {
                        {RPCResult::Type::STR, "name", "The wallet name if loaded successfully."},
                        {RPCResult::Type::STR, "warning", "Warning message if wallet was not loaded cleanly."},
                    }
                },
                RPCExamples{
                    HelpExampleCli("loadwallet", "\"test.dat\"")
            + HelpExampleRpc("loadwallet", "\"test.dat\"")
                },
        [&](const RPCHelpMan& self, const JSONRPCRequest& request) -> UniValue
{
    WalletContext& context = EnsureWalletContext(request.context);
    const std::string name(request.params[0].get_str());

    DatabaseOptions options;
    DatabaseStatus status;
    options.require_existing = true;
    bilingual_str error;
    std::vector<bilingual_str> warnings;
    Optional<bool> load_on_start = request.params[1].isNull() ? nullopt : Optional<bool>(request.params[1].get_bool());
    std::shared_ptr<CWallet> const wallet = LoadWallet(*context.chain, name, load_on_start, options, status, error, warnings);
    if (!wallet) {
        // Map bad format to not found, since bad format is returned when the
        // wallet directory exists, but doesn't contain a data file.
        RPCErrorCode code = RPC_WALLET_ERROR;
        switch (status) {
            case DatabaseStatus::FAILED_NOT_FOUND:
            case DatabaseStatus::FAILED_BAD_FORMAT:
                code = RPC_WALLET_NOT_FOUND;
                break;
            case DatabaseStatus::FAILED_ALREADY_LOADED:
                code = RPC_WALLET_ALREADY_LOADED;
                break;
            default: // RPC_WALLET_ERROR is returned for all other cases.
                break;
        }
        throw JSONRPCError(code, error.original);
    }

    UniValue obj(UniValue::VOBJ);
    obj.pushKV("name", wallet->GetName());
    obj.pushKV("warning", Join(warnings, Untranslated("\n")).original);

    return obj;
},
    };
}

static RPCHelpMan setwalletflag()
{
            std::string flags = "";
            for (auto& it : WALLET_FLAG_MAP)
                if (it.second & MUTABLE_WALLET_FLAGS)
                    flags += (flags == "" ? "" : ", ") + it.first;

    return RPCHelpMan{"setwalletflag",
                "\nChange the state of the given wallet flag for a wallet.\n",
                {
                    {"flag", RPCArg::Type::STR, RPCArg::Optional::NO, "The name of the flag to change. Current available flags: " + flags},
                    {"value", RPCArg::Type::BOOL, /* default */ "true", "The new state."},
                },
                RPCResult{
                    RPCResult::Type::OBJ, "", "",
                    {
                        {RPCResult::Type::STR, "flag_name", "The name of the flag that was modified"},
                        {RPCResult::Type::BOOL, "flag_state", "The new state of the flag"},
                        {RPCResult::Type::STR, "warnings", "Any warnings associated with the change"},
                    }
                },
                RPCExamples{
                    HelpExampleCli("setwalletflag", "avoid_reuse")
                  + HelpExampleRpc("setwalletflag", "\"avoid_reuse\"")
                },
        [&](const RPCHelpMan& self, const JSONRPCRequest& request) -> UniValue
{
    std::shared_ptr<CWallet> const wallet = GetWalletForJSONRPCRequest(request);
    if (!wallet) return NullUniValue;
    CWallet* const pwallet = wallet.get();

    std::string flag_str = request.params[0].get_str();
    bool value = request.params[1].isNull() || request.params[1].get_bool();

    if (!WALLET_FLAG_MAP.count(flag_str)) {
        throw JSONRPCError(RPC_INVALID_PARAMETER, strprintf("Unknown wallet flag: %s", flag_str));
    }

    auto flag = WALLET_FLAG_MAP.at(flag_str);

    if (!(flag & MUTABLE_WALLET_FLAGS)) {
        throw JSONRPCError(RPC_INVALID_PARAMETER, strprintf("Wallet flag is immutable: %s", flag_str));
    }

    UniValue res(UniValue::VOBJ);

    if (pwallet->IsWalletFlagSet(flag) == value) {
        throw JSONRPCError(RPC_INVALID_PARAMETER, strprintf("Wallet flag is already set to %s: %s", value ? "true" : "false", flag_str));
    }

    res.pushKV("flag_name", flag_str);
    res.pushKV("flag_state", value);

    if (value) {
        pwallet->SetWalletFlag(flag);
    } else {
        pwallet->UnsetWalletFlag(flag);
    }

    if (flag && value && WALLET_FLAG_CAVEATS.count(flag)) {
        res.pushKV("warnings", WALLET_FLAG_CAVEATS.at(flag));
    }

    return res;
},
    };
}

static RPCHelpMan createwallet()
{
    return RPCHelpMan{
        "createwallet",
        "\nCreates and loads a new wallet.\n",
        {
            {"wallet_name", RPCArg::Type::STR, RPCArg::Optional::NO, "The name for the new wallet. If this is a path, the wallet will be created at the path location."},
            {"disable_private_keys", RPCArg::Type::BOOL, /* default */ "false", "Disable the possibility of private keys (only watchonlys are possible in this mode)."},
            {"blank", RPCArg::Type::BOOL, /* default */ "false", "Create a blank wallet. A blank wallet has no keys or HD seed. One can be set using sethdseed."},
            {"passphrase", RPCArg::Type::STR, RPCArg::Optional::OMITTED, "Encrypt the wallet with this passphrase."},
            {"avoid_reuse", RPCArg::Type::BOOL, /* default */ "false", "Keep track of coin reuse, and treat dirty and clean coins differently with privacy considerations in mind."},
            {"descriptors", RPCArg::Type::BOOL, /* default */ "false", "Create a native descriptor wallet. The wallet will use descriptors internally to handle address creation"},
            {"load_on_startup", RPCArg::Type::BOOL, /* default */ "null", "Save wallet name to persistent settings and load on startup. True to add wallet to startup list, false to remove, null to leave unchanged."},
        },
        RPCResult{
            RPCResult::Type::OBJ, "", "",
            {
                {RPCResult::Type::STR, "name", "The wallet name if created successfully. If the wallet was created using a full path, the wallet_name will be the full path."},
                {RPCResult::Type::STR, "warning", "Warning message if wallet was not loaded cleanly."},
            }
        },
        RPCExamples{
            HelpExampleCli("createwallet", "\"testwallet\"")
            + HelpExampleRpc("createwallet", "\"testwallet\"")
        },
        [&](const RPCHelpMan& self, const JSONRPCRequest& request) -> UniValue
{
    WalletContext& context = EnsureWalletContext(request.context);
    uint64_t flags = 0;
    if (!request.params[1].isNull() && request.params[1].get_bool()) {
        flags |= WALLET_FLAG_DISABLE_PRIVATE_KEYS;
    }

    if (!request.params[2].isNull() && request.params[2].get_bool()) {
        flags |= WALLET_FLAG_BLANK_WALLET;
    }
    SecureString passphrase;
    passphrase.reserve(100);
    std::vector<bilingual_str> warnings;
    if (!request.params[3].isNull()) {
        passphrase = request.params[3].get_str().c_str();
        if (passphrase.empty()) {
            // Empty string means unencrypted
            warnings.emplace_back(Untranslated("Empty string given as passphrase, wallet will not be encrypted."));
        }
    }

    if (!request.params[4].isNull() && request.params[4].get_bool()) {
        flags |= WALLET_FLAG_AVOID_REUSE;
    }
    if (!request.params[5].isNull() && request.params[5].get_bool()) {
#ifndef USE_SQLITE
        throw JSONRPCError(RPC_WALLET_ERROR, "Compiled without sqlite support (required for descriptor wallets)");
#endif
        flags |= WALLET_FLAG_DESCRIPTORS;
        warnings.emplace_back(Untranslated("Wallet is an experimental descriptor wallet"));
    }

#ifndef USE_BDB
    if (!(flags & WALLET_FLAG_DESCRIPTORS)) {
        throw JSONRPCError(RPC_WALLET_ERROR, "Compiled without bdb support (required for legacy wallets)");
    }
#endif

    DatabaseOptions options;
    DatabaseStatus status;
    options.require_create = true;
    options.create_flags = flags;
    options.create_passphrase = passphrase;
    bilingual_str error;
    Optional<bool> load_on_start = request.params[6].isNull() ? nullopt : Optional<bool>(request.params[6].get_bool());
    std::shared_ptr<CWallet> wallet = CreateWallet(*context.chain, request.params[0].get_str(), load_on_start, options, status, error, warnings);
    if (!wallet) {
        RPCErrorCode code = status == DatabaseStatus::FAILED_ENCRYPT ? RPC_WALLET_ENCRYPTION_FAILED : RPC_WALLET_ERROR;
        throw JSONRPCError(code, error.original);
    }

    UniValue obj(UniValue::VOBJ);
    obj.pushKV("name", wallet->GetName());
    obj.pushKV("warning", Join(warnings, Untranslated("\n")).original);

    return obj;
},
    };
}

static RPCHelpMan unloadwallet()
{
    return RPCHelpMan{"unloadwallet",
                "Unloads the wallet referenced by the request endpoint otherwise unloads the wallet specified in the argument.\n"
                "Specifying the wallet name on a wallet endpoint is invalid.",
                {
                    {"wallet_name", RPCArg::Type::STR, /* default */ "the wallet name from the RPC endpoint", "The name of the wallet to unload. If provided both here and in the RPC endpoint, the two must be identical."},
                    {"load_on_startup", RPCArg::Type::BOOL, /* default */ "null", "Save wallet name to persistent settings and load on startup. True to add wallet to startup list, false to remove, null to leave unchanged."},
                },
                RPCResult{RPCResult::Type::OBJ, "", "", {
                    {RPCResult::Type::STR, "warning", "Warning message if wallet was not unloaded cleanly."},
                }},
                RPCExamples{
                    HelpExampleCli("unloadwallet", "wallet_name")
            + HelpExampleRpc("unloadwallet", "wallet_name")
                },
        [&](const RPCHelpMan& self, const JSONRPCRequest& request) -> UniValue
{
    std::string wallet_name;
    if (GetWalletNameFromJSONRPCRequest(request, wallet_name)) {
        if (!(request.params[0].isNull() || request.params[0].get_str() == wallet_name)) {
            throw JSONRPCError(RPC_INVALID_PARAMETER, "RPC endpoint wallet and wallet_name parameter specify different wallets");
        }
    } else {
        wallet_name = request.params[0].get_str();
    }

    std::shared_ptr<CWallet> wallet = GetWallet(wallet_name);
    if (!wallet) {
        throw JSONRPCError(RPC_WALLET_NOT_FOUND, "Requested wallet does not exist or is not loaded");
    }

    // Release the "main" shared pointer and prevent further notifications.
    // Note that any attempt to load the same wallet would fail until the wallet
    // is destroyed (see CheckUniqueFileid).
    std::vector<bilingual_str> warnings;
    Optional<bool> load_on_start = request.params[1].isNull() ? nullopt : Optional<bool>(request.params[1].get_bool());
    if (!RemoveWallet(wallet, load_on_start, warnings)) {
        throw JSONRPCError(RPC_MISC_ERROR, "Requested wallet already unloaded");
    }

    UnloadWallet(std::move(wallet));

    UniValue result(UniValue::VOBJ);
    result.pushKV("warning", Join(warnings, Untranslated("\n")).original);
    return result;
},
    };
}

static RPCHelpMan listunspent()
{
    return RPCHelpMan{
                "listunspent",
                "\nReturns array of unspent transaction outputs\n"
                "with between minconf and maxconf (inclusive) confirmations.\n"
                "Optionally filter to only include txouts paid to specified addresses.\n",
                {
                    {"minconf", RPCArg::Type::NUM, /* default */ "1", "The minimum confirmations to filter"},
                    {"maxconf", RPCArg::Type::NUM, /* default */ "9999999", "The maximum confirmations to filter"},
                    {"addresses", RPCArg::Type::ARR, /* default */ "empty array", "The addresses to filter",
                        {
                            {"address", RPCArg::Type::STR, RPCArg::Optional::OMITTED, "address"},
                        },
                    },
                    {"include_unsafe", RPCArg::Type::BOOL, /* default */ "true", "Include outputs that are not safe to spend\n"
                              "See description of \"safe\" attribute below."},
                    {"query_options", RPCArg::Type::OBJ, RPCArg::Optional::OMITTED_NAMED_ARG, "JSON with query options",
                        {
                            {"minimumAmount", RPCArg::Type::AMOUNT, /* default */ "0", "Minimum value of each UTXO in " + CURRENCY_UNIT + ""},
                            {"maximumAmount", RPCArg::Type::AMOUNT, /* default */ "unlimited", "Maximum value of each UTXO in " + CURRENCY_UNIT + ""},
                            {"maximumCount", RPCArg::Type::NUM, /* default */ "unlimited", "Maximum number of UTXOs"},
                            {"minimumSumAmount", RPCArg::Type::AMOUNT, /* default */ "unlimited", "Minimum sum value of all UTXOs in " + CURRENCY_UNIT + ""},
                            {"includeNames", RPCArg::Type::BOOL, /* default */ "false", "Include name outputs"},
                        },
                        "query_options"},
                },
                RPCResult{
                    RPCResult::Type::ARR, "", "",
                    {
                        {RPCResult::Type::OBJ, "", "",
                        {
                            {RPCResult::Type::STR_HEX, "txid", "the transaction id"},
                            {RPCResult::Type::NUM, "vout", "the vout value"},
                            {RPCResult::Type::STR, "address", "the address"},
                            {RPCResult::Type::STR, "label", "The associated label, or \"\" for the default label"},
                            {RPCResult::Type::STR, "scriptPubKey", "the script key"},
                            {RPCResult::Type::STR_AMOUNT, "amount", "the transaction output amount in " + CURRENCY_UNIT},
                            {RPCResult::Type::NUM, "confirmations", "The number of confirmations"},
                            {RPCResult::Type::STR_HEX, "redeemScript", "The redeemScript if scriptPubKey is P2SH"},
                            {RPCResult::Type::STR, "witnessScript", "witnessScript if the scriptPubKey is P2WSH or P2SH-P2WSH"},
                            {RPCResult::Type::BOOL, "spendable", "Whether we have the private keys to spend this output"},
                            {RPCResult::Type::BOOL, "solvable", "Whether we know how to spend this output, ignoring the lack of keys"},
                            {RPCResult::Type::BOOL, "reused", "(only present if avoid_reuse is set) Whether this output is reused/dirty (sent to an address that was previously spent from)"},
                            {RPCResult::Type::STR, "desc", "(only when solvable) A descriptor for spending this output"},
                            {RPCResult::Type::BOOL, "safe", "Whether this output is considered safe to spend. Unconfirmed transactions\n"
                                                            "from outside keys and unconfirmed replacement transactions are considered unsafe\n"
                                                            "and are not eligible for spending by fundrawtransaction and sendtoaddress."},
                        }},
                    }
                },
                RPCExamples{
                    HelpExampleCli("listunspent", "")
            + HelpExampleCli("listunspent", "6 9999999 \"[\\\"" + EXAMPLE_ADDRESS[0] + "\\\",\\\"" + EXAMPLE_ADDRESS[1] + "\\\"]\"")
            + HelpExampleRpc("listunspent", "6, 9999999 \"[\\\"" + EXAMPLE_ADDRESS[0] + "\\\",\\\"" + EXAMPLE_ADDRESS[1] + "\\\"]\"")
            + HelpExampleCli("listunspent", "6 9999999 '[]' true '{ \"minimumAmount\": 0.005 }'")
            + HelpExampleRpc("listunspent", "6, 9999999, [] , true, { \"minimumAmount\": 0.005 } ")
                },
        [&](const RPCHelpMan& self, const JSONRPCRequest& request) -> UniValue
{
    std::shared_ptr<CWallet> const wallet = GetWalletForJSONRPCRequest(request);
    if (!wallet) return NullUniValue;
    const CWallet* const pwallet = wallet.get();

    int nMinDepth = 1;
    if (!request.params[0].isNull()) {
        RPCTypeCheckArgument(request.params[0], UniValue::VNUM);
        nMinDepth = request.params[0].get_int();
    }

    int nMaxDepth = 9999999;
    if (!request.params[1].isNull()) {
        RPCTypeCheckArgument(request.params[1], UniValue::VNUM);
        nMaxDepth = request.params[1].get_int();
    }

    std::set<CTxDestination> destinations;
    if (!request.params[2].isNull()) {
        RPCTypeCheckArgument(request.params[2], UniValue::VARR);
        UniValue inputs = request.params[2].get_array();
        for (unsigned int idx = 0; idx < inputs.size(); idx++) {
            const UniValue& input = inputs[idx];
            CTxDestination dest = DecodeDestination(input.get_str());
            if (!IsValidDestination(dest)) {
                throw JSONRPCError(RPC_INVALID_ADDRESS_OR_KEY, std::string("Invalid address: ") + input.get_str());
            }
            if (!destinations.insert(dest).second) {
                throw JSONRPCError(RPC_INVALID_PARAMETER, std::string("Invalid parameter, duplicated address: ") + input.get_str());
            }
        }
    }

    bool include_unsafe = true;
    if (!request.params[3].isNull()) {
        RPCTypeCheckArgument(request.params[3], UniValue::VBOOL);
        include_unsafe = request.params[3].get_bool();
    }

    CAmount nMinimumAmount = 0;
    CAmount nMaximumAmount = MAX_MONEY;
    CAmount nMinimumSumAmount = MAX_MONEY;
    uint64_t nMaximumCount = 0;
    bool includeNames = false;

    if (!request.params[4].isNull()) {
        const UniValue& options = request.params[4].get_obj();

        RPCTypeCheckObj(options,
            {
                {"minimumAmount", UniValueType()},
                {"maximumAmount", UniValueType()},
                {"minimumSumAmount", UniValueType()},
                {"maximumCount", UniValueType(UniValue::VNUM)},
                {"includeNames", UniValueType(UniValue::VBOOL)},
            },
            true, true);

        if (options.exists("minimumAmount"))
            nMinimumAmount = AmountFromValue(options["minimumAmount"]);

        if (options.exists("maximumAmount"))
            nMaximumAmount = AmountFromValue(options["maximumAmount"]);

        if (options.exists("minimumSumAmount"))
            nMinimumSumAmount = AmountFromValue(options["minimumSumAmount"]);

        if (options.exists("maximumCount"))
            nMaximumCount = options["maximumCount"].get_int64();

        if (options.exists("includeNames"))
            includeNames = options["includeNames"].get_bool();
    }

    // Make sure the results are valid at least up to the most recent block
    // the user could have gotten from another RPC command prior to now
    pwallet->BlockUntilSyncedToCurrentChain();

    UniValue results(UniValue::VARR);
    std::vector<COutput> vecOutputs;
    int expireDepth;
    {
        CCoinControl cctl;
        cctl.m_avoid_address_reuse = false;
        cctl.m_min_depth = nMinDepth;
        cctl.m_max_depth = nMaxDepth;
        LOCK(pwallet->cs_wallet);

        /* Retrieve and store "current" expiration depth.  We use that later
           to determine, based on confirmations, whether or not names
           are expired.  */
        expireDepth = Params().GetConsensus()
                        .rules->NameExpirationDepth(::ChainActive().Height());
        pwallet->AvailableCoins(vecOutputs, !include_unsafe, &cctl, nMinimumAmount, nMaximumAmount, nMinimumSumAmount, nMaximumCount);
    }

    LOCK(pwallet->cs_wallet);

    const bool avoid_reuse = pwallet->IsWalletFlagSet(WALLET_FLAG_AVOID_REUSE);

    for (const COutput& out : vecOutputs) {
        CTxDestination address;
        const CScript& scriptPubKey = out.tx->tx->vout[out.i].scriptPubKey;
        bool fValidAddress = ExtractDestination(scriptPubKey, address);
        bool reused = avoid_reuse && pwallet->IsSpentKey(out.tx->GetHash(), out.i);

        if (destinations.size() && (!fValidAddress || !destinations.count(address)))
            continue;

        /* Check if this is a name output.  If it is, we have to apply
           additional rules:  If the name is already expired, then the output
           is definitely unspendable; in that case, exclude it always.
           Otherwise, we may include the output only if the user opted to
           receive also name outputs.  */
        const CNameScript nameOp(scriptPubKey);
        if (nameOp.isNameOp ())
          {
            if (!includeNames)
              continue;

            /* Name new's don't expire, so check for being an actual update.  */
            if (nameOp.isAnyUpdate () && out.nDepth > expireDepth)
              continue;
          }

        UniValue entry(UniValue::VOBJ);
        entry.pushKV("txid", out.tx->GetHash().GetHex());
        entry.pushKV("vout", out.i);

        if (nameOp.isNameOp())
            entry.pushKV("nameOp", NameOpToUniv(nameOp));

        if (fValidAddress) {
            entry.pushKV("address", EncodeDestination(address));

            const auto* address_book_entry = pwallet->FindAddressBookEntry(address);
            if (address_book_entry) {
                entry.pushKV("label", address_book_entry->GetLabel());
            }

            std::unique_ptr<SigningProvider> provider = pwallet->GetSolvingProvider(scriptPubKey);
            if (provider) {
                if (scriptPubKey.IsPayToScriptHash(true)) {
                    const CScriptID& hash = CScriptID(std::get<ScriptHash>(address));
                    CScript redeemScript;
                    if (provider->GetCScript(hash, redeemScript)) {
                        entry.pushKV("redeemScript", HexStr(redeemScript));
                        // Now check if the redeemScript is actually a P2WSH script
                        CTxDestination witness_destination;
                        if (redeemScript.IsPayToWitnessScriptHash(false)) {
                            bool extracted = ExtractDestination(redeemScript, witness_destination);
                            CHECK_NONFATAL(extracted);
                            // Also return the witness script
                            const WitnessV0ScriptHash& whash = std::get<WitnessV0ScriptHash>(witness_destination);
                            CScriptID id;
                            CRIPEMD160().Write(whash.begin(), whash.size()).Finalize(id.begin());
                            CScript witnessScript;
                            if (provider->GetCScript(id, witnessScript)) {
                                entry.pushKV("witnessScript", HexStr(witnessScript));
                            }
                        }
                    }
                } else if (scriptPubKey.IsPayToWitnessScriptHash(true)) {
                    const WitnessV0ScriptHash& whash = std::get<WitnessV0ScriptHash>(address);
                    CScriptID id;
                    CRIPEMD160().Write(whash.begin(), whash.size()).Finalize(id.begin());
                    CScript witnessScript;
                    if (provider->GetCScript(id, witnessScript)) {
                        entry.pushKV("witnessScript", HexStr(witnessScript));
                    }
                }
            }
        }

        entry.pushKV("scriptPubKey", HexStr(scriptPubKey));
        entry.pushKV("amount", ValueFromAmount(out.tx->tx->vout[out.i].nValue));
        entry.pushKV("confirmations", out.nDepth);
        entry.pushKV("spendable", out.fSpendable);
        entry.pushKV("solvable", out.fSolvable);
        if (out.fSolvable) {
            std::unique_ptr<SigningProvider> provider = pwallet->GetSolvingProvider(scriptPubKey);
            if (provider) {
                auto descriptor = InferDescriptor(scriptPubKey, *provider);
                entry.pushKV("desc", descriptor->ToString());
            }
        }
        if (avoid_reuse) entry.pushKV("reused", reused);
        entry.pushKV("safe", out.fSafe);
        results.push_back(entry);
    }

    return results;
},
    };
}

void FundTransaction(CWallet* const pwallet, CMutableTransaction& tx, CAmount& fee_out, int& change_position, const UniValue& options, CCoinControl& coinControl, bool override_min_fee)
{
    // Make sure the results are valid at least up to the most recent block
    // the user could have gotten from another RPC command prior to now
    pwallet->BlockUntilSyncedToCurrentChain();

    change_position = -1;
    bool lockUnspents = false;
    UniValue subtractFeeFromOutputs;
    std::set<int> setSubtractFeeFromOutputs;

    if (!options.isNull()) {
      if (options.type() == UniValue::VBOOL) {
        // backward compatibility bool only fallback
        coinControl.fAllowWatchOnly = options.get_bool();
      }
      else {
        RPCTypeCheckArgument(options, UniValue::VOBJ);
        RPCTypeCheckObj(options,
            {
                {"add_inputs", UniValueType(UniValue::VBOOL)},
                {"add_to_wallet", UniValueType(UniValue::VBOOL)},
                {"changeAddress", UniValueType(UniValue::VSTR)},
                {"change_address", UniValueType(UniValue::VSTR)},
                {"changePosition", UniValueType(UniValue::VNUM)},
                {"change_position", UniValueType(UniValue::VNUM)},
                {"change_type", UniValueType(UniValue::VSTR)},
                {"includeWatching", UniValueType(UniValue::VBOOL)},
                {"include_watching", UniValueType(UniValue::VBOOL)},
                {"inputs", UniValueType(UniValue::VARR)},
                {"lockUnspents", UniValueType(UniValue::VBOOL)},
                {"lock_unspents", UniValueType(UniValue::VBOOL)},
                {"locktime", UniValueType(UniValue::VNUM)},
                {"fee_rate", UniValueType()}, // will be checked by AmountFromValue() in SetFeeEstimateMode()
                {"feeRate", UniValueType()}, // will be checked by AmountFromValue() below
                {"psbt", UniValueType(UniValue::VBOOL)},
                {"subtractFeeFromOutputs", UniValueType(UniValue::VARR)},
                {"subtract_fee_from_outputs", UniValueType(UniValue::VARR)},
                {"replaceable", UniValueType(UniValue::VBOOL)},
                {"conf_target", UniValueType(UniValue::VNUM)},
                {"estimate_mode", UniValueType(UniValue::VSTR)},
            },
            true, true);

        if (options.exists("add_inputs") ) {
            coinControl.m_add_inputs = options["add_inputs"].get_bool();
        }

        if (options.exists("changeAddress") || options.exists("change_address")) {
            const std::string change_address_str = (options.exists("change_address") ? options["change_address"] : options["changeAddress"]).get_str();
            CTxDestination dest = DecodeDestination(change_address_str);

            if (!IsValidDestination(dest)) {
                throw JSONRPCError(RPC_INVALID_ADDRESS_OR_KEY, "Change address must be a valid address");
            }

            coinControl.destChange = dest;
        }

        if (options.exists("changePosition") || options.exists("change_position")) {
            change_position = (options.exists("change_position") ? options["change_position"] : options["changePosition"]).get_int();
        }

        if (options.exists("change_type")) {
            if (options.exists("changeAddress") || options.exists("change_address")) {
                throw JSONRPCError(RPC_INVALID_PARAMETER, "Cannot specify both change address and address type options");
            }
            OutputType out_type;
            if (!ParseOutputType(options["change_type"].get_str(), out_type)) {
                throw JSONRPCError(RPC_INVALID_ADDRESS_OR_KEY, strprintf("Unknown change type '%s'", options["change_type"].get_str()));
            }
            coinControl.m_change_type.emplace(out_type);
        }

        const UniValue include_watching_option = options.exists("include_watching") ? options["include_watching"] : options["includeWatching"];
        coinControl.fAllowWatchOnly = ParseIncludeWatchonly(include_watching_option, *pwallet);

        if (options.exists("lockUnspents") || options.exists("lock_unspents")) {
            lockUnspents = (options.exists("lock_unspents") ? options["lock_unspents"] : options["lockUnspents"]).get_bool();
        }

        if (options.exists("feeRate")) {
            if (options.exists("fee_rate")) {
                throw JSONRPCError(RPC_INVALID_PARAMETER, "Cannot specify both fee_rate (" + CURRENCY_ATOM + "/vB) and feeRate (" + CURRENCY_UNIT + "/kvB)");
            }
            if (options.exists("conf_target")) {
                throw JSONRPCError(RPC_INVALID_PARAMETER, "Cannot specify both conf_target and feeRate. Please provide either a confirmation target in blocks for automatic fee estimation, or an explicit fee rate.");
            }
            if (options.exists("estimate_mode")) {
                throw JSONRPCError(RPC_INVALID_PARAMETER, "Cannot specify both estimate_mode and feeRate");
            }
            coinControl.m_feerate = CFeeRate(AmountFromValue(options["feeRate"]));
            coinControl.fOverrideFeeRate = true;
        }

        if (options.exists("subtractFeeFromOutputs") || options.exists("subtract_fee_from_outputs") )
            subtractFeeFromOutputs = (options.exists("subtract_fee_from_outputs") ? options["subtract_fee_from_outputs"] : options["subtractFeeFromOutputs"]).get_array();

        if (options.exists("replaceable")) {
            coinControl.m_signal_bip125_rbf = options["replaceable"].get_bool();
        }
        SetFeeEstimateMode(*pwallet, coinControl, options["conf_target"], options["estimate_mode"], options["fee_rate"], override_min_fee);
      }
    } else {
        // if options is null and not a bool
        coinControl.fAllowWatchOnly = ParseIncludeWatchonly(NullUniValue, *pwallet);
    }

    if (tx.vout.size() == 0)
        throw JSONRPCError(RPC_INVALID_PARAMETER, "TX must have at least one output");

    if (change_position != -1 && (change_position < 0 || (unsigned int)change_position > tx.vout.size()))
        throw JSONRPCError(RPC_INVALID_PARAMETER, "changePosition out of bounds");

    for (unsigned int idx = 0; idx < subtractFeeFromOutputs.size(); idx++) {
        int pos = subtractFeeFromOutputs[idx].get_int();
        if (setSubtractFeeFromOutputs.count(pos))
            throw JSONRPCError(RPC_INVALID_PARAMETER, strprintf("Invalid parameter, duplicated position: %d", pos));
        if (pos < 0)
            throw JSONRPCError(RPC_INVALID_PARAMETER, strprintf("Invalid parameter, negative position: %d", pos));
        if (pos >= int(tx.vout.size()))
            throw JSONRPCError(RPC_INVALID_PARAMETER, strprintf("Invalid parameter, position too large: %d", pos));
        setSubtractFeeFromOutputs.insert(pos);
    }

    bilingual_str error;

    if (!pwallet->FundTransaction(tx, fee_out, change_position, error, lockUnspents, setSubtractFeeFromOutputs, coinControl)) {
        throw JSONRPCError(RPC_WALLET_ERROR, error.original);
    }
}

static RPCHelpMan fundrawtransaction()
{
    return RPCHelpMan{"fundrawtransaction",
                "\nIf the transaction has no inputs, they will be automatically selected to meet its out value.\n"
                "It will add at most one change output to the outputs.\n"
                "No existing outputs will be modified unless \"subtractFeeFromOutputs\" is specified.\n"
                "Note that inputs which were signed may need to be resigned after completion since in/outputs have been added.\n"
                "The inputs added will not be signed, use signrawtransactionwithkey\n"
                " or signrawtransactionwithwallet for that.\n"
                "Note that all existing inputs must have their previous output transaction be in the wallet.\n"
                "Note that all inputs selected must be of standard form and P2SH scripts must be\n"
                "in the wallet using importaddress or addmultisigaddress (to calculate fees).\n"
                "You can see whether this is the case by checking the \"solvable\" field in the listunspent output.\n"
                "Only pay-to-pubkey, multisig, and P2SH versions thereof are currently supported for watch-only\n",
                {
                    {"hexstring", RPCArg::Type::STR_HEX, RPCArg::Optional::NO, "The hex string of the raw transaction"},
                    {"options", RPCArg::Type::OBJ, RPCArg::Optional::OMITTED_NAMED_ARG, "for backward compatibility: passing in a true instead of an object will result in {\"includeWatching\":true}",
                        {
                            {"add_inputs", RPCArg::Type::BOOL, /* default */ "true", "For a transaction with existing inputs, automatically include more if they are not enough."},
                            {"changeAddress", RPCArg::Type::STR, /* default */ "pool address", "The address to receive the change"},
                            {"changePosition", RPCArg::Type::NUM, /* default */ "random", "The index of the change output"},
                            {"change_type", RPCArg::Type::STR, /* default */ "set by -changetype", "The output type to use. Only valid if changeAddress is not specified. Options are \"legacy\", \"p2sh-segwit\", and \"bech32\"."},
                            {"includeWatching", RPCArg::Type::BOOL, /* default */ "true for watch-only wallets, otherwise false", "Also select inputs which are watch only.\n"
                                                          "Only solvable inputs can be used. Watch-only destinations are solvable if the public key and/or output script was imported,\n"
                                                          "e.g. with 'importpubkey' or 'importmulti' with the 'pubkeys' or 'desc' field."},
                            {"lockUnspents", RPCArg::Type::BOOL, /* default */ "false", "Lock selected unspent outputs"},
                            {"fee_rate", RPCArg::Type::AMOUNT, /* default */ "not set, fall back to wallet fee estimation", "Specify a fee rate in " + CURRENCY_ATOM + "/vB."},
                            {"feeRate", RPCArg::Type::AMOUNT, /* default */ "not set, fall back to wallet fee estimation", "Specify a fee rate in " + CURRENCY_UNIT + "/kvB."},
                            {"subtractFeeFromOutputs", RPCArg::Type::ARR, /* default */ "empty array", "The integers.\n"
                                                          "The fee will be equally deducted from the amount of each specified output.\n"
                                                          "Those recipients will receive less coins than you enter in their corresponding amount field.\n"
                                                          "If no outputs are specified here, the sender pays the fee.",
                                {
                                    {"vout_index", RPCArg::Type::NUM, RPCArg::Optional::OMITTED, "The zero-based output index, before a change output is added."},
                                },
                            },
                            {"replaceable", RPCArg::Type::BOOL, /* default */ "wallet default", "Marks this transaction as BIP125 replaceable.\n"
                                                          "Allows this transaction to be replaced by a transaction with higher fees"},
                            {"conf_target", RPCArg::Type::NUM, /* default */ "wallet -txconfirmtarget", "Confirmation target in blocks"},
                            {"estimate_mode", RPCArg::Type::STR, /* default */ "unset", std::string() + "The fee estimate mode, must be one of (case insensitive):\n"
                            "       \"" + FeeModes("\"\n\"") + "\""},
                        },
                        "options"},
                    {"iswitness", RPCArg::Type::BOOL, /* default */ "depends on heuristic tests", "Whether the transaction hex is a serialized witness transaction.\n"
                        "If iswitness is not present, heuristic tests will be used in decoding.\n"
                        "If true, only witness deserialization will be tried.\n"
                        "If false, only non-witness deserialization will be tried.\n"
                        "This boolean should reflect whether the transaction has inputs\n"
                        "(e.g. fully valid, or on-chain transactions), if known by the caller."
                    },
                },
                RPCResult{
                    RPCResult::Type::OBJ, "", "",
                    {
                        {RPCResult::Type::STR_HEX, "hex", "The resulting raw transaction (hex-encoded string)"},
                        {RPCResult::Type::STR_AMOUNT, "fee", "Fee in " + CURRENCY_UNIT + " the resulting transaction pays"},
                        {RPCResult::Type::NUM, "changepos", "The position of the added change output, or -1"},
                    }
                                },
                                RPCExamples{
                            "\nCreate a transaction with no inputs\n"
                            + HelpExampleCli("createrawtransaction", "\"[]\" \"{\\\"myaddress\\\":0.01}\"") +
                            "\nAdd sufficient unsigned inputs to meet the output value\n"
                            + HelpExampleCli("fundrawtransaction", "\"rawtransactionhex\"") +
                            "\nSign the transaction\n"
                            + HelpExampleCli("signrawtransactionwithwallet", "\"fundedtransactionhex\"") +
                            "\nSend the transaction\n"
                            + HelpExampleCli("sendrawtransaction", "\"signedtransactionhex\"")
                                },
        [&](const RPCHelpMan& self, const JSONRPCRequest& request) -> UniValue
{
    std::shared_ptr<CWallet> const wallet = GetWalletForJSONRPCRequest(request);
    if (!wallet) return NullUniValue;
    CWallet* const pwallet = wallet.get();

    RPCTypeCheck(request.params, {UniValue::VSTR, UniValueType(), UniValue::VBOOL});

    // parse hex string from parameter
    CMutableTransaction tx;
    bool try_witness = request.params[2].isNull() ? true : request.params[2].get_bool();
    bool try_no_witness = request.params[2].isNull() ? true : !request.params[2].get_bool();
    if (!DecodeHexTx(tx, request.params[0].get_str(), try_no_witness, try_witness)) {
        throw JSONRPCError(RPC_DESERIALIZATION_ERROR, "TX decode failed");
    }

    CAmount fee;
    int change_position;
    CCoinControl coin_control;
    // Automatically select (additional) coins. Can be overridden by options.add_inputs.
    coin_control.m_add_inputs = true;
    FundTransaction(pwallet, tx, fee, change_position, request.params[1], coin_control, /* override_min_fee */ true);

    UniValue result(UniValue::VOBJ);
    result.pushKV("hex", EncodeHexTx(CTransaction(tx)));
    result.pushKV("fee", ValueFromAmount(fee));
    result.pushKV("changepos", change_position);

    return result;
},
    };
}

RPCHelpMan signrawtransactionwithwallet()
{
    return RPCHelpMan{"signrawtransactionwithwallet",
                "\nSign inputs for raw transaction (serialized, hex-encoded).\n"
                "The second optional argument (may be null) is an array of previous transaction outputs that\n"
                "this transaction depends on but may not yet be in the block chain." +
        HELP_REQUIRING_PASSPHRASE,
                {
                    {"hexstring", RPCArg::Type::STR, RPCArg::Optional::NO, "The transaction hex string"},
                    {"prevtxs", RPCArg::Type::ARR, RPCArg::Optional::OMITTED_NAMED_ARG, "The previous dependent transaction outputs",
                        {
                            {"", RPCArg::Type::OBJ, RPCArg::Optional::OMITTED, "",
                                {
                                    {"txid", RPCArg::Type::STR_HEX, RPCArg::Optional::NO, "The transaction id"},
                                    {"vout", RPCArg::Type::NUM, RPCArg::Optional::NO, "The output number"},
                                    {"scriptPubKey", RPCArg::Type::STR_HEX, RPCArg::Optional::NO, "script key"},
                                    {"redeemScript", RPCArg::Type::STR_HEX, RPCArg::Optional::OMITTED, "(required for P2SH) redeem script"},
                                    {"witnessScript", RPCArg::Type::STR_HEX, RPCArg::Optional::OMITTED, "(required for P2WSH or P2SH-P2WSH) witness script"},
                                    {"amount", RPCArg::Type::AMOUNT, RPCArg::Optional::OMITTED, "(required for Segwit inputs) the amount spent"},
                                },
                            },
                        },
                    },
                    {"sighashtype", RPCArg::Type::STR, /* default */ "ALL", "The signature hash type. Must be one of\n"
            "       \"ALL\"\n"
            "       \"NONE\"\n"
            "       \"SINGLE\"\n"
            "       \"ALL|ANYONECANPAY\"\n"
            "       \"NONE|ANYONECANPAY\"\n"
            "       \"SINGLE|ANYONECANPAY\""},
                },
                RPCResult{
                    RPCResult::Type::OBJ, "", "",
                    {
                        {RPCResult::Type::STR_HEX, "hex", "The hex-encoded raw transaction with signature(s)"},
                        {RPCResult::Type::BOOL, "complete", "If the transaction has a complete set of signatures"},
                        {RPCResult::Type::ARR, "errors", /* optional */ true, "Script verification errors (if there are any)",
                        {
                            {RPCResult::Type::OBJ, "", "",
                            {
                                {RPCResult::Type::STR_HEX, "txid", "The hash of the referenced, previous transaction"},
                                {RPCResult::Type::NUM, "vout", "The index of the output to spent and used as input"},
                                {RPCResult::Type::STR_HEX, "scriptSig", "The hex-encoded signature script"},
                                {RPCResult::Type::NUM, "sequence", "Script sequence number"},
                                {RPCResult::Type::STR, "error", "Verification or signing error related to the input"},
                            }},
                        }},
                    }
                },
                RPCExamples{
                    HelpExampleCli("signrawtransactionwithwallet", "\"myhex\"")
            + HelpExampleRpc("signrawtransactionwithwallet", "\"myhex\"")
                },
        [&](const RPCHelpMan& self, const JSONRPCRequest& request) -> UniValue
{
    std::shared_ptr<CWallet> const wallet = GetWalletForJSONRPCRequest(request);
    if (!wallet) return NullUniValue;
    const CWallet* const pwallet = wallet.get();

    RPCTypeCheck(request.params, {UniValue::VSTR, UniValue::VARR, UniValue::VSTR}, true);

    CMutableTransaction mtx;
    if (!DecodeHexTx(mtx, request.params[0].get_str())) {
        throw JSONRPCError(RPC_DESERIALIZATION_ERROR, "TX decode failed. Make sure the tx has at least one input.");
    }

    // Sign the transaction
    LOCK(pwallet->cs_wallet);
    EnsureWalletIsUnlocked(pwallet);

    // Fetch previous transactions (inputs):
    std::map<COutPoint, Coin> coins;
    for (const CTxIn& txin : mtx.vin) {
        coins[txin.prevout]; // Create empty map entry keyed by prevout.
    }
    pwallet->chain().findCoins(coins);

    // Parse the prevtxs array
    ParsePrevouts(request.params[1], nullptr, coins);

    int nHashType = ParseSighashString(request.params[2]);

    // Script verification errors
    std::map<int, std::string> input_errors;

    bool complete = pwallet->SignTransaction(mtx, coins, nHashType, input_errors);
    UniValue result(UniValue::VOBJ);
    SignTransactionResultToJSON(mtx, complete, coins, input_errors, result);
    return result;
},
    };
}

static RPCHelpMan bumpfee_helper(std::string method_name)
{
    bool want_psbt = method_name == "psbtbumpfee";
    const std::string incremental_fee{CFeeRate(DEFAULT_INCREMENTAL_RELAY_FEE).ToString(FeeEstimateMode::SAT_VB)};

    return RPCHelpMan{method_name,
        "\nBumps the fee of an opt-in-RBF transaction T, replacing it with a new transaction B.\n"
        + std::string(want_psbt ? "Returns a PSBT instead of creating and signing a new transaction.\n" : "") +
        "An opt-in RBF transaction with the given txid must be in the wallet.\n"
        "The command will pay the additional fee by reducing change outputs or adding inputs when necessary.\n"
        "It may add a new change output if one does not already exist.\n"
        "All inputs in the original transaction will be included in the replacement transaction.\n"
        "The command will fail if the wallet or mempool contains a transaction that spends one of T's outputs.\n"
        "By default, the new fee will be calculated automatically using the estimatesmartfee RPC.\n"
        "The user can specify a confirmation target for estimatesmartfee.\n"
        "Alternatively, the user can specify a fee rate in " + CURRENCY_ATOM + "/vB for the new transaction.\n"
        "At a minimum, the new fee rate must be high enough to pay an additional new relay fee (incrementalfee\n"
        "returned by getnetworkinfo) to enter the node's mempool.\n"
        "* WARNING: before version 0.21, fee_rate was in " + CURRENCY_UNIT + "/kvB. As of 0.21, fee_rate is in " + CURRENCY_ATOM + "/vB. *\n",
        {
            {"txid", RPCArg::Type::STR_HEX, RPCArg::Optional::NO, "The txid to be bumped"},
            {"options", RPCArg::Type::OBJ, RPCArg::Optional::OMITTED_NAMED_ARG, "",
                {
                    {"conf_target", RPCArg::Type::NUM, /* default */ "wallet -txconfirmtarget", "Confirmation target in blocks\n"},
                    {"fee_rate", RPCArg::Type::AMOUNT, /* default */ "not set, fall back to wallet fee estimation",
                             "\nSpecify a fee rate in " + CURRENCY_ATOM + "/vB instead of relying on the built-in fee estimator.\n"
                             "Must be at least " + incremental_fee + " higher than the current transaction fee rate.\n"
                             "WARNING: before version 0.21, fee_rate was in " + CURRENCY_UNIT + "/kvB. As of 0.21, fee_rate is in " + CURRENCY_ATOM + "/vB.\n"},
                    {"replaceable", RPCArg::Type::BOOL, /* default */ "true", "Whether the new transaction should still be\n"
                             "marked bip-125 replaceable. If true, the sequence numbers in the transaction will\n"
                             "be left unchanged from the original. If false, any input sequence numbers in the\n"
                             "original transaction that were less than 0xfffffffe will be increased to 0xfffffffe\n"
                             "so the new transaction will not be explicitly bip-125 replaceable (though it may\n"
                             "still be replaceable in practice, for example if it has unconfirmed ancestors which\n"
                             "are replaceable).\n"},
                    {"estimate_mode", RPCArg::Type::STR, /* default */ "unset", std::string() + "The fee estimate mode, must be one of (case insensitive):\n"
    "         \"" + FeeModes("\"\n\"") + "\""},
                },
                "options"},
        },
        RPCResult{
            RPCResult::Type::OBJ, "", "", Cat(Cat<std::vector<RPCResult>>(
            {
                {RPCResult::Type::STR, "psbt", "The base64-encoded unsigned PSBT of the new transaction." + std::string(want_psbt ? "" : " Only returned when wallet private keys are disabled. (DEPRECATED)")},
            },
            want_psbt ? std::vector<RPCResult>{} : std::vector<RPCResult>{{RPCResult::Type::STR_HEX, "txid", "The id of the new transaction. Only returned when wallet private keys are enabled."}}
            ),
            {
                {RPCResult::Type::STR_AMOUNT, "origfee", "The fee of the replaced transaction."},
                {RPCResult::Type::STR_AMOUNT, "fee", "The fee of the new transaction."},
                {RPCResult::Type::ARR, "errors", "Errors encountered during processing (may be empty).",
                {
                    {RPCResult::Type::STR, "", ""},
                }},
            })
        },
        RPCExamples{
    "\nBump the fee, get the new transaction\'s" + std::string(want_psbt ? "psbt" : "txid") + "\n" +
            HelpExampleCli(method_name, "<txid>")
        },
        [want_psbt](const RPCHelpMan& self, const JSONRPCRequest& request) mutable -> UniValue
{
    std::shared_ptr<CWallet> const wallet = GetWalletForJSONRPCRequest(request);
    if (!wallet) return NullUniValue;
    CWallet* const pwallet = wallet.get();

    if (pwallet->IsWalletFlagSet(WALLET_FLAG_DISABLE_PRIVATE_KEYS) && !want_psbt) {
        throw JSONRPCError(RPC_WALLET_ERROR, "bumpfee is not available with wallets that have private keys disabled. Use psbtbumpfee instead.");
    }

    RPCTypeCheck(request.params, {UniValue::VSTR, UniValue::VOBJ});
    uint256 hash(ParseHashV(request.params[0], "txid"));

    CCoinControl coin_control;
    coin_control.fAllowWatchOnly = pwallet->IsWalletFlagSet(WALLET_FLAG_DISABLE_PRIVATE_KEYS);
    // optional parameters
    coin_control.m_signal_bip125_rbf = true;

    if (!request.params[1].isNull()) {
        UniValue options = request.params[1];
        RPCTypeCheckObj(options,
            {
                {"confTarget", UniValueType(UniValue::VNUM)},
                {"conf_target", UniValueType(UniValue::VNUM)},
                {"fee_rate", UniValueType()}, // will be checked by AmountFromValue() in SetFeeEstimateMode()
                {"replaceable", UniValueType(UniValue::VBOOL)},
                {"estimate_mode", UniValueType(UniValue::VSTR)},
            },
            true, true);

        if (options.exists("confTarget") && options.exists("conf_target")) {
            throw JSONRPCError(RPC_INVALID_PARAMETER, "confTarget and conf_target options should not both be set. Use conf_target (confTarget is deprecated).");
        }

        auto conf_target = options.exists("confTarget") ? options["confTarget"] : options["conf_target"];

        if (options.exists("replaceable")) {
            coin_control.m_signal_bip125_rbf = options["replaceable"].get_bool();
        }
        SetFeeEstimateMode(*pwallet, coin_control, conf_target, options["estimate_mode"], options["fee_rate"], /* override_min_fee */ false);
    }

    // Make sure the results are valid at least up to the most recent block
    // the user could have gotten from another RPC command prior to now
    pwallet->BlockUntilSyncedToCurrentChain();

    LOCK(pwallet->cs_wallet);
    EnsureWalletIsUnlocked(pwallet);


    std::vector<bilingual_str> errors;
    CAmount old_fee;
    CAmount new_fee;
    CMutableTransaction mtx;
    feebumper::Result res;
    // Targeting feerate bump.
    res = feebumper::CreateRateBumpTransaction(*pwallet, hash, coin_control, errors, old_fee, new_fee, mtx);
    if (res != feebumper::Result::OK) {
        switch(res) {
            case feebumper::Result::INVALID_ADDRESS_OR_KEY:
                throw JSONRPCError(RPC_INVALID_ADDRESS_OR_KEY, errors[0].original);
                break;
            case feebumper::Result::INVALID_REQUEST:
                throw JSONRPCError(RPC_INVALID_REQUEST, errors[0].original);
                break;
            case feebumper::Result::INVALID_PARAMETER:
                throw JSONRPCError(RPC_INVALID_PARAMETER, errors[0].original);
                break;
            case feebumper::Result::WALLET_ERROR:
                throw JSONRPCError(RPC_WALLET_ERROR, errors[0].original);
                break;
            default:
                throw JSONRPCError(RPC_MISC_ERROR, errors[0].original);
                break;
        }
    }

    UniValue result(UniValue::VOBJ);

    // If wallet private keys are enabled, return the new transaction id,
    // otherwise return the base64-encoded unsigned PSBT of the new transaction.
    if (!want_psbt) {
        if (!feebumper::SignTransaction(*pwallet, mtx)) {
            throw JSONRPCError(RPC_WALLET_ERROR, "Can't sign transaction.");
        }

        uint256 txid;
        if (feebumper::CommitTransaction(*pwallet, hash, std::move(mtx), errors, txid) != feebumper::Result::OK) {
            throw JSONRPCError(RPC_WALLET_ERROR, errors[0].original);
        }

        result.pushKV("txid", txid.GetHex());
    } else {
        PartiallySignedTransaction psbtx(mtx);
        bool complete = false;
        const TransactionError err = pwallet->FillPSBT(psbtx, complete, SIGHASH_ALL, false /* sign */, true /* bip32derivs */);
        CHECK_NONFATAL(err == TransactionError::OK);
        CHECK_NONFATAL(!complete);
        CDataStream ssTx(SER_NETWORK, PROTOCOL_VERSION);
        ssTx << psbtx;
        result.pushKV("psbt", EncodeBase64(ssTx.str()));
    }

    result.pushKV("origfee", ValueFromAmount(old_fee));
    result.pushKV("fee", ValueFromAmount(new_fee));
    UniValue result_errors(UniValue::VARR);
    for (const bilingual_str& error : errors) {
        result_errors.push_back(error.original);
    }
    result.pushKV("errors", result_errors);

    return result;
},
    };
}

static RPCHelpMan bumpfee() { return bumpfee_helper("bumpfee"); }
static RPCHelpMan psbtbumpfee() { return bumpfee_helper("psbtbumpfee"); }

static RPCHelpMan rescanblockchain()
{
    return RPCHelpMan{"rescanblockchain",
                "\nRescan the local blockchain for wallet related transactions.\n"
                "Note: Use \"getwalletinfo\" to query the scanning progress.\n",
                {
                    {"start_height", RPCArg::Type::NUM, /* default */ "0", "block height where the rescan should start"},
                    {"stop_height", RPCArg::Type::NUM, RPCArg::Optional::OMITTED_NAMED_ARG, "the last block height that should be scanned. If none is provided it will rescan up to the tip at return time of this call."},
                },
                RPCResult{
                    RPCResult::Type::OBJ, "", "",
                    {
                        {RPCResult::Type::NUM, "start_height", "The block height where the rescan started (the requested height or 0)"},
                        {RPCResult::Type::NUM, "stop_height", "The height of the last rescanned block. May be null in rare cases if there was a reorg and the call didn't scan any blocks because they were already scanned in the background."},
                    }
                },
                RPCExamples{
                    HelpExampleCli("rescanblockchain", "100000 120000")
            + HelpExampleRpc("rescanblockchain", "100000, 120000")
                },
        [&](const RPCHelpMan& self, const JSONRPCRequest& request) -> UniValue
{
    std::shared_ptr<CWallet> const wallet = GetWalletForJSONRPCRequest(request);
    if (!wallet) return NullUniValue;
    CWallet* const pwallet = wallet.get();

    WalletRescanReserver reserver(*pwallet);
    if (!reserver.reserve()) {
        throw JSONRPCError(RPC_WALLET_ERROR, "Wallet is currently rescanning. Abort existing rescan or wait.");
    }

    int start_height = 0;
    Optional<int> stop_height;
    uint256 start_block;
    {
        LOCK(pwallet->cs_wallet);
        int tip_height = pwallet->GetLastBlockHeight();

        if (!request.params[0].isNull()) {
            start_height = request.params[0].get_int();
            if (start_height < 0 || start_height > tip_height) {
                throw JSONRPCError(RPC_INVALID_PARAMETER, "Invalid start_height");
            }
        }

        if (!request.params[1].isNull()) {
            stop_height = request.params[1].get_int();
            if (*stop_height < 0 || *stop_height > tip_height) {
                throw JSONRPCError(RPC_INVALID_PARAMETER, "Invalid stop_height");
            } else if (*stop_height < start_height) {
                throw JSONRPCError(RPC_INVALID_PARAMETER, "stop_height must be greater than start_height");
            }
        }

        // We can't rescan beyond non-pruned blocks, stop and throw an error
        if (!pwallet->chain().hasBlocks(pwallet->GetLastBlockHash(), start_height, stop_height)) {
            throw JSONRPCError(RPC_MISC_ERROR, "Can't rescan beyond pruned data. Use RPC call getblockchaininfo to determine your pruned height.");
        }

        CHECK_NONFATAL(pwallet->chain().findAncestorByHeight(pwallet->GetLastBlockHash(), start_height, FoundBlock().hash(start_block)));
    }

    CWallet::ScanResult result =
        pwallet->ScanForWalletTransactions(start_block, start_height, stop_height, reserver, true /* fUpdate */);
    switch (result.status) {
    case CWallet::ScanResult::SUCCESS:
        break;
    case CWallet::ScanResult::FAILURE:
        throw JSONRPCError(RPC_MISC_ERROR, "Rescan failed. Potentially corrupted data files.");
    case CWallet::ScanResult::USER_ABORT:
        throw JSONRPCError(RPC_MISC_ERROR, "Rescan aborted.");
        // no default case, so the compiler can warn about missing cases
    }
    UniValue response(UniValue::VOBJ);
    response.pushKV("start_height", start_height);
    response.pushKV("stop_height", result.last_scanned_height ? *result.last_scanned_height : UniValue());
    return response;
},
    };
}

class DescribeWalletAddressVisitor
{
public:
    const SigningProvider * const provider;

    void ProcessSubScript(const CScript& subscript, UniValue& obj) const
    {
        // Always present: script type and redeemscript
        std::vector<std::vector<unsigned char>> solutions_data;
        TxoutType which_type = Solver(subscript, solutions_data);
        obj.pushKV("script", GetTxnOutputType(which_type));
        obj.pushKV("hex", HexStr(subscript));

        CTxDestination embedded;
        if (ExtractDestination(subscript, embedded)) {
            // Only when the script corresponds to an address.
            UniValue subobj(UniValue::VOBJ);
            UniValue detail = DescribeAddress(embedded);
            subobj.pushKVs(detail);
            UniValue wallet_detail = std::visit(*this, embedded);
            subobj.pushKVs(wallet_detail);
            subobj.pushKV("address", EncodeDestination(embedded));
            subobj.pushKV("scriptPubKey", HexStr(subscript));
            // Always report the pubkey at the top level, so that `getnewaddress()['pubkey']` always works.
            if (subobj.exists("pubkey")) obj.pushKV("pubkey", subobj["pubkey"]);
            obj.pushKV("embedded", std::move(subobj));
        } else if (which_type == TxoutType::MULTISIG) {
            // Also report some information on multisig scripts (which do not have a corresponding address).
            // TODO: abstract out the common functionality between this logic and ExtractDestinations.
            obj.pushKV("sigsrequired", solutions_data[0][0]);
            UniValue pubkeys(UniValue::VARR);
            for (size_t i = 1; i < solutions_data.size() - 1; ++i) {
                CPubKey key(solutions_data[i].begin(), solutions_data[i].end());
                pubkeys.push_back(HexStr(key));
            }
            obj.pushKV("pubkeys", std::move(pubkeys));
        }
    }

    explicit DescribeWalletAddressVisitor(const SigningProvider* _provider) : provider(_provider) {}

    UniValue operator()(const CNoDestination& dest) const { return UniValue(UniValue::VOBJ); }

    UniValue operator()(const PKHash& pkhash) const
    {
        CKeyID keyID{ToKeyID(pkhash)};
        UniValue obj(UniValue::VOBJ);
        CPubKey vchPubKey;
        if (provider && provider->GetPubKey(keyID, vchPubKey)) {
            obj.pushKV("pubkey", HexStr(vchPubKey));
            obj.pushKV("iscompressed", vchPubKey.IsCompressed());
        }
        return obj;
    }

    UniValue operator()(const ScriptHash& scripthash) const
    {
        CScriptID scriptID(scripthash);
        UniValue obj(UniValue::VOBJ);
        CScript subscript;
        if (provider && provider->GetCScript(scriptID, subscript)) {
            ProcessSubScript(subscript, obj);
        }
        return obj;
    }

    UniValue operator()(const WitnessV0KeyHash& id) const
    {
        UniValue obj(UniValue::VOBJ);
        CPubKey pubkey;
        if (provider && provider->GetPubKey(ToKeyID(id), pubkey)) {
            obj.pushKV("pubkey", HexStr(pubkey));
        }
        return obj;
    }

    UniValue operator()(const WitnessV0ScriptHash& id) const
    {
        UniValue obj(UniValue::VOBJ);
        CScript subscript;
        CRIPEMD160 hasher;
        uint160 hash;
        hasher.Write(id.begin(), 32).Finalize(hash.begin());
        if (provider && provider->GetCScript(CScriptID(hash), subscript)) {
            ProcessSubScript(subscript, obj);
        }
        return obj;
    }

    UniValue operator()(const WitnessUnknown& id) const { return UniValue(UniValue::VOBJ); }
};

static UniValue DescribeWalletAddress(const CWallet* const pwallet, const CTxDestination& dest)
{
    UniValue ret(UniValue::VOBJ);
    UniValue detail = DescribeAddress(dest);
    CScript script = GetScriptForDestination(dest);
    std::unique_ptr<SigningProvider> provider = nullptr;
    if (pwallet) {
        provider = pwallet->GetSolvingProvider(script);
    }
    ret.pushKVs(detail);
    ret.pushKVs(std::visit(DescribeWalletAddressVisitor(provider.get()), dest));
    return ret;
}

/** Convert CAddressBookData to JSON record.  */
static UniValue AddressBookDataToJSON(const CAddressBookData& data, const bool verbose)
{
    UniValue ret(UniValue::VOBJ);
    if (verbose) {
        ret.pushKV("name", data.GetLabel());
    }
    ret.pushKV("purpose", data.purpose);
    return ret;
}

RPCHelpMan getaddressinfo()
{
    return RPCHelpMan{"getaddressinfo",
                "\nReturn information about the given address.\n"
                "Some of the information will only be present if the address is in the active wallet.\n",
                {
                    {"address", RPCArg::Type::STR, RPCArg::Optional::NO, "The address for which to get information."},
                },
                RPCResult{
                    RPCResult::Type::OBJ, "", "",
                    {
                        {RPCResult::Type::STR, "address", "The address validated."},
                        {RPCResult::Type::STR_HEX, "scriptPubKey", "The hex-encoded scriptPubKey generated by the address."},
                        {RPCResult::Type::BOOL, "ismine", "If the address is yours."},
                        {RPCResult::Type::BOOL, "iswatchonly", "If the address is watchonly."},
                        {RPCResult::Type::BOOL, "solvable", "If we know how to spend coins sent to this address, ignoring the possible lack of private keys."},
                        {RPCResult::Type::STR, "desc", /* optional */ true, "A descriptor for spending coins sent to this address (only when solvable)."},
                        {RPCResult::Type::BOOL, "isscript", "If the key is a script."},
                        {RPCResult::Type::BOOL, "ischange", "If the address was used for change output."},
                        {RPCResult::Type::BOOL, "iswitness", "If the address is a witness address."},
                        {RPCResult::Type::NUM, "witness_version", /* optional */ true, "The version number of the witness program."},
                        {RPCResult::Type::STR_HEX, "witness_program", /* optional */ true, "The hex value of the witness program."},
                        {RPCResult::Type::STR, "script", /* optional */ true, "The output script type. Only if isscript is true and the redeemscript is known. Possible\n"
                                                                     "types: nonstandard, pubkey, pubkeyhash, scripthash, multisig, nulldata, witness_v0_keyhash,\n"
                            "witness_v0_scripthash, witness_unknown."},
                        {RPCResult::Type::STR_HEX, "hex", /* optional */ true, "The redeemscript for the p2sh address."},
                        {RPCResult::Type::ARR, "pubkeys", /* optional */ true, "Array of pubkeys associated with the known redeemscript (only if script is multisig).",
                        {
                            {RPCResult::Type::STR, "pubkey", ""},
                        }},
                        {RPCResult::Type::NUM, "sigsrequired", /* optional */ true, "The number of signatures required to spend multisig output (only if script is multisig)."},
                        {RPCResult::Type::STR_HEX, "pubkey", /* optional */ true, "The hex value of the raw public key for single-key addresses (possibly embedded in P2SH or P2WSH)."},
                        {RPCResult::Type::OBJ, "embedded", /* optional */ true, "Information about the address embedded in P2SH or P2WSH, if relevant and known.",
                        {
                            {RPCResult::Type::ELISION, "", "Includes all getaddressinfo output fields for the embedded address, excluding metadata (timestamp, hdkeypath, hdseedid)\n"
                            "and relation to the wallet (ismine, iswatchonly)."},
                        }},
                        {RPCResult::Type::BOOL, "iscompressed", /* optional */ true, "If the pubkey is compressed."},
                        {RPCResult::Type::NUM_TIME, "timestamp", /* optional */ true, "The creation time of the key, if available, expressed in " + UNIX_EPOCH_TIME + "."},
                        {RPCResult::Type::STR, "hdkeypath", /* optional */ true, "The HD keypath, if the key is HD and available."},
                        {RPCResult::Type::STR_HEX, "hdseedid", /* optional */ true, "The Hash160 of the HD seed."},
                        {RPCResult::Type::STR_HEX, "hdmasterfingerprint", /* optional */ true, "The fingerprint of the master key."},
                        {RPCResult::Type::ARR, "labels", "Array of labels associated with the address. Currently limited to one label but returned\n"
                            "as an array to keep the API stable if multiple labels are enabled in the future.",
                        {
                            {RPCResult::Type::STR, "label name", "Label name (defaults to \"\")."},
                        }},
                    }
                },
                RPCExamples{
                    HelpExampleCli("getaddressinfo", "\"" + EXAMPLE_ADDRESS[0] + "\"") +
                    HelpExampleRpc("getaddressinfo", "\"" + EXAMPLE_ADDRESS[0] + "\"")
                },
        [&](const RPCHelpMan& self, const JSONRPCRequest& request) -> UniValue
{
    std::shared_ptr<CWallet> const wallet = GetWalletForJSONRPCRequest(request);
    if (!wallet) return NullUniValue;
    const CWallet* const pwallet = wallet.get();

    LOCK(pwallet->cs_wallet);

    std::string error_msg;
    CTxDestination dest = DecodeDestination(request.params[0].get_str(), error_msg);

    // Make sure the destination is valid
    if (!IsValidDestination(dest)) {
        // Set generic error message in case 'DecodeDestination' didn't set it
        if (error_msg.empty()) error_msg = "Invalid address";

        throw JSONRPCError(RPC_INVALID_ADDRESS_OR_KEY, error_msg);
    }

    UniValue ret(UniValue::VOBJ);

    std::string currentAddress = EncodeDestination(dest);
    ret.pushKV("address", currentAddress);

    CScript scriptPubKey = GetScriptForDestination(dest);
    ret.pushKV("scriptPubKey", HexStr(scriptPubKey));

    std::unique_ptr<SigningProvider> provider = pwallet->GetSolvingProvider(scriptPubKey);

    isminetype mine = pwallet->IsMine(dest);
    ret.pushKV("ismine", bool(mine & ISMINE_SPENDABLE));

    bool solvable = provider && IsSolvable(*provider, scriptPubKey);
    ret.pushKV("solvable", solvable);

    if (solvable) {
       ret.pushKV("desc", InferDescriptor(scriptPubKey, *provider)->ToString());
    }

    ret.pushKV("iswatchonly", bool(mine & ISMINE_WATCH_ONLY));

    UniValue detail = DescribeWalletAddress(pwallet, dest);
    ret.pushKVs(detail);

    ret.pushKV("ischange", pwallet->IsChange(scriptPubKey));

    ScriptPubKeyMan* spk_man = pwallet->GetScriptPubKeyMan(scriptPubKey);
    if (spk_man) {
        if (const std::unique_ptr<CKeyMetadata> meta = spk_man->GetMetadata(dest)) {
            ret.pushKV("timestamp", meta->nCreateTime);
            if (meta->has_key_origin) {
                ret.pushKV("hdkeypath", WriteHDKeypath(meta->key_origin.path));
                ret.pushKV("hdseedid", meta->hd_seed_id.GetHex());
                ret.pushKV("hdmasterfingerprint", HexStr(meta->key_origin.fingerprint));
            }
        }
    }

    // Return a `labels` array containing the label associated with the address,
    // equivalent to the `label` field above. Currently only one label can be
    // associated with an address, but we return an array so the API remains
    // stable if we allow multiple labels to be associated with an address in
    // the future.
    UniValue labels(UniValue::VARR);
    const auto* address_book_entry = pwallet->FindAddressBookEntry(dest);
    if (address_book_entry) {
        labels.push_back(address_book_entry->GetLabel());
    }
    ret.pushKV("labels", std::move(labels));

    return ret;
},
    };
}

static RPCHelpMan getaddressesbylabel()
{
    return RPCHelpMan{"getaddressesbylabel",
                "\nReturns the list of addresses assigned the specified label.\n",
                {
                    {"label", RPCArg::Type::STR, RPCArg::Optional::NO, "The label."},
                },
                RPCResult{
                    RPCResult::Type::OBJ_DYN, "", "json object with addresses as keys",
                    {
                        {RPCResult::Type::OBJ, "address", "json object with information about address",
                        {
                            {RPCResult::Type::STR, "purpose", "Purpose of address (\"send\" for sending address, \"receive\" for receiving address)"},
                        }},
                    }
                },
                RPCExamples{
                    HelpExampleCli("getaddressesbylabel", "\"tabby\"")
            + HelpExampleRpc("getaddressesbylabel", "\"tabby\"")
                },
        [&](const RPCHelpMan& self, const JSONRPCRequest& request) -> UniValue
{
    std::shared_ptr<CWallet> const wallet = GetWalletForJSONRPCRequest(request);
    if (!wallet) return NullUniValue;
    const CWallet* const pwallet = wallet.get();

    LOCK(pwallet->cs_wallet);

    std::string label = LabelFromValue(request.params[0]);

    // Find all addresses that have the given label
    UniValue ret(UniValue::VOBJ);
    std::set<std::string> addresses;
    for (const std::pair<const CTxDestination, CAddressBookData>& item : pwallet->m_address_book) {
        if (item.second.IsChange()) continue;
        if (item.second.GetLabel() == label) {
            std::string address = EncodeDestination(item.first);
            // CWallet::m_address_book is not expected to contain duplicate
            // address strings, but build a separate set as a precaution just in
            // case it does.
            bool unique = addresses.emplace(address).second;
            CHECK_NONFATAL(unique);
            // UniValue::pushKV checks if the key exists in O(N)
            // and since duplicate addresses are unexpected (checked with
            // std::set in O(log(N))), UniValue::__pushKV is used instead,
            // which currently is O(1).
            ret.__pushKV(address, AddressBookDataToJSON(item.second, false));
        }
    }

    if (ret.empty()) {
        throw JSONRPCError(RPC_WALLET_INVALID_LABEL_NAME, std::string("No addresses with label " + label));
    }

    return ret;
},
    };
}

static RPCHelpMan listlabels()
{
    return RPCHelpMan{"listlabels",
                "\nReturns the list of all labels, or labels that are assigned to addresses with a specific purpose.\n",
                {
                    {"purpose", RPCArg::Type::STR, RPCArg::Optional::OMITTED_NAMED_ARG, "Address purpose to list labels for ('send','receive'). An empty string is the same as not providing this argument."},
                },
                RPCResult{
                    RPCResult::Type::ARR, "", "",
                    {
                        {RPCResult::Type::STR, "label", "Label name"},
                    }
                },
                RPCExamples{
            "\nList all labels\n"
            + HelpExampleCli("listlabels", "") +
            "\nList labels that have receiving addresses\n"
            + HelpExampleCli("listlabels", "receive") +
            "\nList labels that have sending addresses\n"
            + HelpExampleCli("listlabels", "send") +
            "\nAs a JSON-RPC call\n"
            + HelpExampleRpc("listlabels", "receive")
                },
        [&](const RPCHelpMan& self, const JSONRPCRequest& request) -> UniValue
{
    std::shared_ptr<CWallet> const wallet = GetWalletForJSONRPCRequest(request);
    if (!wallet) return NullUniValue;
    const CWallet* const pwallet = wallet.get();

    LOCK(pwallet->cs_wallet);

    std::string purpose;
    if (!request.params[0].isNull()) {
        purpose = request.params[0].get_str();
    }

    // Add to a set to sort by label name, then insert into Univalue array
    std::set<std::string> label_set;
    for (const std::pair<const CTxDestination, CAddressBookData>& entry : pwallet->m_address_book) {
        if (entry.second.IsChange()) continue;
        if (purpose.empty() || entry.second.purpose == purpose) {
            label_set.insert(entry.second.GetLabel());
        }
    }

    UniValue ret(UniValue::VARR);
    for (const std::string& name : label_set) {
        ret.push_back(name);
    }

    return ret;
},
    };
}

static RPCHelpMan send()
{
    return RPCHelpMan{"send",
        "\nEXPERIMENTAL warning: this call may be changed in future releases.\n"
        "\nSend a transaction.\n",
        {
            {"outputs", RPCArg::Type::ARR, RPCArg::Optional::NO, "The outputs (key-value pairs), where none of the keys are duplicated.\n"
                    "That is, each address can only appear once and there can only be one 'data' object.\n"
                    "For convenience, a dictionary, which holds the key-value pairs directly, is also accepted.",
                {
                    {"", RPCArg::Type::OBJ, RPCArg::Optional::OMITTED, "",
                        {
                            {"address", RPCArg::Type::AMOUNT, RPCArg::Optional::NO, "A key-value pair. The key (string) is the bitcoin address, the value (float or string) is the amount in " + CURRENCY_UNIT + ""},
                        },
                        },
                    {"", RPCArg::Type::OBJ, RPCArg::Optional::OMITTED, "",
                        {
                            {"data", RPCArg::Type::STR_HEX, RPCArg::Optional::NO, "A key-value pair. The key must be \"data\", the value is hex-encoded data"},
                        },
                    },
                },
            },
            {"conf_target", RPCArg::Type::NUM, /* default */ "wallet -txconfirmtarget", "Confirmation target in blocks"},
            {"estimate_mode", RPCArg::Type::STR, /* default */ "unset", std::string() + "The fee estimate mode, must be one of (case insensitive):\n"
                        "       \"" + FeeModes("\"\n\"") + "\""},
            {"fee_rate", RPCArg::Type::AMOUNT, /* default */ "not set, fall back to wallet fee estimation", "Specify a fee rate in " + CURRENCY_ATOM + "/vB."},
            {"options", RPCArg::Type::OBJ, RPCArg::Optional::OMITTED_NAMED_ARG, "",
                {
                    {"add_inputs", RPCArg::Type::BOOL, /* default */ "false", "If inputs are specified, automatically include more if they are not enough."},
                    {"add_to_wallet", RPCArg::Type::BOOL, /* default */ "true", "When false, returns a serialized transaction which will not be added to the wallet or broadcast"},
                    {"change_address", RPCArg::Type::STR_HEX, /* default */ "pool address", "The bitcoin address to receive the change"},
                    {"change_position", RPCArg::Type::NUM, /* default */ "random", "The index of the change output"},
                    {"change_type", RPCArg::Type::STR, /* default */ "set by -changetype", "The output type to use. Only valid if change_address is not specified. Options are \"legacy\", \"p2sh-segwit\", and \"bech32\"."},
                    {"conf_target", RPCArg::Type::NUM, /* default */ "wallet -txconfirmtarget", "Confirmation target in blocks"},
                    {"estimate_mode", RPCArg::Type::STR, /* default */ "unset", std::string() + "The fee estimate mode, must be one of (case insensitive):\n"
            "       \"" + FeeModes("\"\n\"") + "\""},
                    {"fee_rate", RPCArg::Type::AMOUNT, /* default */ "not set, fall back to wallet fee estimation", "Specify a fee rate in " + CURRENCY_ATOM + "/vB."},
                    {"include_watching", RPCArg::Type::BOOL, /* default */ "true for watch-only wallets, otherwise false", "Also select inputs which are watch only.\n"
                                          "Only solvable inputs can be used. Watch-only destinations are solvable if the public key and/or output script was imported,\n"
                                          "e.g. with 'importpubkey' or 'importmulti' with the 'pubkeys' or 'desc' field."},
                    {"inputs", RPCArg::Type::ARR, /* default */ "empty array", "Specify inputs instead of adding them automatically. A JSON array of JSON objects",
                        {
                            {"txid", RPCArg::Type::STR_HEX, RPCArg::Optional::NO, "The transaction id"},
                            {"vout", RPCArg::Type::NUM, RPCArg::Optional::NO, "The output number"},
                            {"sequence", RPCArg::Type::NUM, RPCArg::Optional::NO, "The sequence number"},
                        },
                    },
                    {"locktime", RPCArg::Type::NUM, /* default */ "0", "Raw locktime. Non-0 value also locktime-activates inputs"},
                    {"lock_unspents", RPCArg::Type::BOOL, /* default */ "false", "Lock selected unspent outputs"},
                    {"psbt", RPCArg::Type::BOOL,  /* default */ "automatic", "Always return a PSBT, implies add_to_wallet=false."},
                    {"subtract_fee_from_outputs", RPCArg::Type::ARR, /* default */ "empty array", "Outputs to subtract the fee from, specified as integer indices.\n"
                    "The fee will be equally deducted from the amount of each specified output.\n"
                    "Those recipients will receive less bitcoins than you enter in their corresponding amount field.\n"
                    "If no outputs are specified here, the sender pays the fee.",
                        {
                            {"vout_index", RPCArg::Type::NUM, RPCArg::Optional::OMITTED, "The zero-based output index, before a change output is added."},
                        },
                    },
                    {"replaceable", RPCArg::Type::BOOL, /* default */ "wallet default", "Marks this transaction as BIP125 replaceable.\n"
                                                  "Allows this transaction to be replaced by a transaction with higher fees"},
                },
                "options"},
        },
        RPCResult{
            RPCResult::Type::OBJ, "", "",
                {
                    {RPCResult::Type::BOOL, "complete", "If the transaction has a complete set of signatures"},
                    {RPCResult::Type::STR_HEX, "txid", "The transaction id for the send. Only 1 transaction is created regardless of the number of addresses."},
                    {RPCResult::Type::STR_HEX, "hex", "If add_to_wallet is false, the hex-encoded raw transaction with signature(s)"},
                    {RPCResult::Type::STR, "psbt", "If more signatures are needed, or if add_to_wallet is false, the base64-encoded (partially) signed transaction"}
                }
        },
        RPCExamples{""
        "\nSend 0.1 BTC with a confirmation target of 6 blocks in economical fee estimate mode\n"
        + HelpExampleCli("send", "'{\"" + EXAMPLE_ADDRESS[0] + "\": 0.1}' 6 economical\n") +
        "Send 0.2 BTC with a fee rate of 1.1 " + CURRENCY_ATOM + "/vB using positional arguments\n"
        + HelpExampleCli("send", "'{\"" + EXAMPLE_ADDRESS[0] + "\": 0.2}' null \"unset\" 1.1\n") +
        "Send 0.2 BTC with a fee rate of 1 " + CURRENCY_ATOM + "/vB using the options argument\n"
        + HelpExampleCli("send", "'{\"" + EXAMPLE_ADDRESS[0] + "\": 0.2}' null \"unset\" null '{\"fee_rate\": 1}'\n") +
        "Send 0.3 BTC with a fee rate of 25 " + CURRENCY_ATOM + "/vB using named arguments\n"
        + HelpExampleCli("-named send", "outputs='{\"" + EXAMPLE_ADDRESS[0] + "\": 0.3}' fee_rate=25\n") +
        "Create a transaction that should confirm the next block, with a specific input, and return result without adding to wallet or broadcasting to the network\n"
        + HelpExampleCli("send", "'{\"" + EXAMPLE_ADDRESS[0] + "\": 0.1}' 1 economical '{\"add_to_wallet\": false, \"inputs\": [{\"txid\":\"a08e6907dbbd3d809776dbfc5d82e371b764ed838b5655e72f463568df1aadf0\", \"vout\":1}]}'")
        },
        [&](const RPCHelpMan& self, const JSONRPCRequest& request) -> UniValue
        {
            RPCTypeCheck(request.params, {
                UniValueType(), // outputs (ARR or OBJ, checked later)
                UniValue::VNUM, // conf_target
                UniValue::VSTR, // estimate_mode
                UniValueType(), // fee_rate, will be checked by AmountFromValue() in SetFeeEstimateMode()
                UniValue::VOBJ, // options
                }, true
            );

            std::shared_ptr<CWallet> const wallet = GetWalletForJSONRPCRequest(request);
            if (!wallet) return NullUniValue;
            CWallet* const pwallet = wallet.get();

            UniValue options{request.params[4].isNull() ? UniValue::VOBJ : request.params[4]};
            if (options.exists("conf_target") || options.exists("estimate_mode")) {
                if (!request.params[1].isNull() || !request.params[2].isNull()) {
                    throw JSONRPCError(RPC_INVALID_PARAMETER, "Pass conf_target and estimate_mode either as arguments or in the options object, but not both");
                }
            } else {
                options.pushKV("conf_target", request.params[1]);
                options.pushKV("estimate_mode", request.params[2]);
            }
            if (options.exists("fee_rate")) {
                if (!request.params[3].isNull()) {
                    throw JSONRPCError(RPC_INVALID_PARAMETER, "Pass the fee_rate either as an argument, or in the options object, but not both");
                }
            } else {
                options.pushKV("fee_rate", request.params[3]);
            }
            if (!options["conf_target"].isNull() && (options["estimate_mode"].isNull() || (options["estimate_mode"].get_str() == "unset"))) {
                throw JSONRPCError(RPC_INVALID_PARAMETER, "Specify estimate_mode");
            }
            if (options.exists("feeRate")) {
                throw JSONRPCError(RPC_INVALID_PARAMETER, "Use fee_rate (" + CURRENCY_ATOM + "/vB) instead of feeRate");
            }
            if (options.exists("changeAddress")) {
                throw JSONRPCError(RPC_INVALID_PARAMETER, "Use change_address");
            }
            if (options.exists("changePosition")) {
                throw JSONRPCError(RPC_INVALID_PARAMETER, "Use change_position");
            }
            if (options.exists("includeWatching")) {
                throw JSONRPCError(RPC_INVALID_PARAMETER, "Use include_watching");
            }
            if (options.exists("lockUnspents")) {
                throw JSONRPCError(RPC_INVALID_PARAMETER, "Use lock_unspents");
            }
            if (options.exists("subtractFeeFromOutputs")) {
                throw JSONRPCError(RPC_INVALID_PARAMETER, "Use subtract_fee_from_outputs");
            }

            const bool psbt_opt_in = options.exists("psbt") && options["psbt"].get_bool();

            CAmount fee;
            int change_position;
            bool rbf = pwallet->m_signal_rbf;
            if (options.exists("replaceable")) {
                rbf = options["replaceable"].get_bool();
            }
            CMutableTransaction rawTx = ConstructTransaction(options["inputs"], request.params[0], options["locktime"], rbf);
            CCoinControl coin_control;
            // Automatically select coins, unless at least one is manually selected. Can
            // be overridden by options.add_inputs.
            coin_control.m_add_inputs = rawTx.vin.size() == 0;
            FundTransaction(pwallet, rawTx, fee, change_position, options, coin_control, /* override_min_fee */ false);

            bool add_to_wallet = true;
            if (options.exists("add_to_wallet")) {
                add_to_wallet = options["add_to_wallet"].get_bool();
            }

            // Make a blank psbt
            PartiallySignedTransaction psbtx(rawTx);

            // Fill transaction with our data and sign
            bool complete = true;
            const TransactionError err = pwallet->FillPSBT(psbtx, complete, SIGHASH_ALL, true, false);
            if (err != TransactionError::OK) {
                throw JSONRPCTransactionError(err);
            }

            CMutableTransaction mtx;
            complete = FinalizeAndExtractPSBT(psbtx, mtx);

            UniValue result(UniValue::VOBJ);

            if (psbt_opt_in || !complete || !add_to_wallet) {
                // Serialize the PSBT
                CDataStream ssTx(SER_NETWORK, PROTOCOL_VERSION);
                ssTx << psbtx;
                result.pushKV("psbt", EncodeBase64(ssTx.str()));
            }

            if (complete) {
                std::string err_string;
                std::string hex = EncodeHexTx(CTransaction(mtx));
                CTransactionRef tx(MakeTransactionRef(std::move(mtx)));
                result.pushKV("txid", tx->GetHash().GetHex());
                if (add_to_wallet && !psbt_opt_in) {
                    pwallet->CommitTransaction(tx, {}, {} /* orderForm */);
                } else {
                    result.pushKV("hex", hex);
                }
            }
            result.pushKV("complete", complete);

            return result;
        }
    };
}

static RPCHelpMan sethdseed()
{
    return RPCHelpMan{"sethdseed",
                "\nSet or generate a new HD wallet seed. Non-HD wallets will not be upgraded to being a HD wallet. Wallets that are already\n"
                "HD will have a new HD seed set so that new keys added to the keypool will be derived from this new seed.\n"
                "\nNote that you will need to MAKE A NEW BACKUP of your wallet after setting the HD wallet seed." +
        HELP_REQUIRING_PASSPHRASE,
                {
                    {"newkeypool", RPCArg::Type::BOOL, /* default */ "true", "Whether to flush old unused addresses, including change addresses, from the keypool and regenerate it.\n"
                                         "If true, the next address from getnewaddress and change address from getrawchangeaddress will be from this new seed.\n"
                                         "If false, addresses (including change addresses if the wallet already had HD Chain Split enabled) from the existing\n"
                                         "keypool will be used until it has been depleted."},
                    {"seed", RPCArg::Type::STR, /* default */ "random seed", "The WIF private key to use as the new HD seed.\n"
                                         "The seed value can be retrieved using the dumpwallet command. It is the private key marked hdseed=1"},
                },
                RPCResult{RPCResult::Type::NONE, "", ""},
                RPCExamples{
                    HelpExampleCli("sethdseed", "")
            + HelpExampleCli("sethdseed", "false")
            + HelpExampleCli("sethdseed", "true \"wifkey\"")
            + HelpExampleRpc("sethdseed", "true, \"wifkey\"")
                },
        [&](const RPCHelpMan& self, const JSONRPCRequest& request) -> UniValue
{
    std::shared_ptr<CWallet> const wallet = GetWalletForJSONRPCRequest(request);
    if (!wallet) return NullUniValue;
    CWallet* const pwallet = wallet.get();

    LegacyScriptPubKeyMan& spk_man = EnsureLegacyScriptPubKeyMan(*pwallet, true);

    if (pwallet->IsWalletFlagSet(WALLET_FLAG_DISABLE_PRIVATE_KEYS)) {
        throw JSONRPCError(RPC_WALLET_ERROR, "Cannot set a HD seed to a wallet with private keys disabled");
    }

    LOCK2(pwallet->cs_wallet, spk_man.cs_KeyStore);

    // Do not do anything to non-HD wallets
    if (!pwallet->CanSupportFeature(FEATURE_HD)) {
        throw JSONRPCError(RPC_WALLET_ERROR, "Cannot set an HD seed on a non-HD wallet. Use the upgradewallet RPC in order to upgrade a non-HD wallet to HD");
    }

    EnsureWalletIsUnlocked(pwallet);

    bool flush_key_pool = true;
    if (!request.params[0].isNull()) {
        flush_key_pool = request.params[0].get_bool();
    }

    CPubKey master_pub_key;
    if (request.params[1].isNull()) {
        master_pub_key = spk_man.GenerateNewSeed();
    } else {
        CKey key = DecodeSecret(request.params[1].get_str());
        if (!key.IsValid()) {
            throw JSONRPCError(RPC_INVALID_ADDRESS_OR_KEY, "Invalid private key");
        }

        if (HaveKey(spk_man, key)) {
            throw JSONRPCError(RPC_INVALID_ADDRESS_OR_KEY, "Already have this key (either as an HD seed or as a loose private key)");
        }

        master_pub_key = spk_man.DeriveNewSeed(key);
    }

    spk_man.SetHDSeed(master_pub_key);
    if (flush_key_pool) spk_man.NewKeyPool();

    return NullUniValue;
},
    };
}

static RPCHelpMan walletprocesspsbt()
{
    return RPCHelpMan{"walletprocesspsbt",
                "\nUpdate a PSBT with input information from our wallet and then sign inputs\n"
                "that we can sign for." +
        HELP_REQUIRING_PASSPHRASE,
                {
                    {"psbt", RPCArg::Type::STR, RPCArg::Optional::NO, "The transaction base64 string"},
                    {"sign", RPCArg::Type::BOOL, /* default */ "true", "Also sign the transaction when updating"},
                    {"sighashtype", RPCArg::Type::STR, /* default */ "ALL", "The signature hash type to sign with if not specified by the PSBT. Must be one of\n"
            "       \"ALL\"\n"
            "       \"NONE\"\n"
            "       \"SINGLE\"\n"
            "       \"ALL|ANYONECANPAY\"\n"
            "       \"NONE|ANYONECANPAY\"\n"
            "       \"SINGLE|ANYONECANPAY\""},
                    {"bip32derivs", RPCArg::Type::BOOL, /* default */ "true", "Include BIP 32 derivation paths for public keys if we know them"},
                },
                RPCResult{
                    RPCResult::Type::OBJ, "", "",
                    {
                        {RPCResult::Type::STR, "psbt", "The base64-encoded partially signed transaction"},
                        {RPCResult::Type::BOOL, "complete", "If the transaction has a complete set of signatures"},
                    }
                },
                RPCExamples{
                    HelpExampleCli("walletprocesspsbt", "\"psbt\"")
                },
        [&](const RPCHelpMan& self, const JSONRPCRequest& request) -> UniValue
{
    std::shared_ptr<CWallet> const wallet = GetWalletForJSONRPCRequest(request);
    if (!wallet) return NullUniValue;
    const CWallet* const pwallet = wallet.get();

    RPCTypeCheck(request.params, {UniValue::VSTR, UniValue::VBOOL, UniValue::VSTR});

    // Unserialize the transaction
    PartiallySignedTransaction psbtx;
    std::string error;
    if (!DecodeBase64PSBT(psbtx, request.params[0].get_str(), error)) {
        throw JSONRPCError(RPC_DESERIALIZATION_ERROR, strprintf("TX decode failed %s", error));
    }

    // Get the sighash type
    int nHashType = ParseSighashString(request.params[2]);

    // Fill transaction with our data and also sign
    bool sign = request.params[1].isNull() ? true : request.params[1].get_bool();
    bool bip32derivs = request.params[3].isNull() ? true : request.params[3].get_bool();
    bool complete = true;
    const TransactionError err = pwallet->FillPSBT(psbtx, complete, nHashType, sign, bip32derivs);
    if (err != TransactionError::OK) {
        throw JSONRPCTransactionError(err);
    }

    UniValue result(UniValue::VOBJ);
    CDataStream ssTx(SER_NETWORK, PROTOCOL_VERSION);
    ssTx << psbtx;
    result.pushKV("psbt", EncodeBase64(ssTx.str()));
    result.pushKV("complete", complete);

    return result;
},
    };
}

static RPCHelpMan walletcreatefundedpsbt()
{
    return RPCHelpMan{"walletcreatefundedpsbt",
                "\nCreates and funds a transaction in the Partially Signed Transaction format.\n"
                "Implements the Creator and Updater roles.\n",
                {
                    {"inputs", RPCArg::Type::ARR, RPCArg::Optional::OMITTED_NAMED_ARG, "Leave empty to add inputs automatically. See add_inputs option.",
                        {
                            {"", RPCArg::Type::OBJ, RPCArg::Optional::OMITTED, "",
                                {
                                    {"txid", RPCArg::Type::STR_HEX, RPCArg::Optional::NO, "The transaction id"},
                                    {"vout", RPCArg::Type::NUM, RPCArg::Optional::NO, "The output number"},
                                    {"sequence", RPCArg::Type::NUM, /* default */ "depends on the value of the 'locktime' and 'options.replaceable' arguments", "The sequence number"},
                                },
                            },
                        },
                        },
                    {"outputs", RPCArg::Type::ARR, RPCArg::Optional::NO, "The outputs (key-value pairs), where none of the keys are duplicated.\n"
                            "That is, each address can only appear once and there can only be one 'data' object.\n"
                            "For compatibility reasons, a dictionary, which holds the key-value pairs directly, is also\n"
                            "accepted as second parameter.",
                        {
                            {"", RPCArg::Type::OBJ, RPCArg::Optional::OMITTED, "",
                                {
                                    {"address", RPCArg::Type::AMOUNT, RPCArg::Optional::NO, "A key-value pair. The key (string) is the address, the value (float or string) is the amount in " + CURRENCY_UNIT + ""},
                                },
                                },
                            {"", RPCArg::Type::OBJ, RPCArg::Optional::OMITTED, "",
                                {
                                    {"data", RPCArg::Type::STR_HEX, RPCArg::Optional::NO, "A key-value pair. The key must be \"data\", the value is hex-encoded data"},
                                },
                            },
                        },
                    },
                    {"locktime", RPCArg::Type::NUM, /* default */ "0", "Raw locktime. Non-0 value also locktime-activates inputs"},
                    {"options", RPCArg::Type::OBJ, RPCArg::Optional::OMITTED_NAMED_ARG, "",
                        {
                            {"add_inputs", RPCArg::Type::BOOL, /* default */ "false", "If inputs are specified, automatically include more if they are not enough."},
                            {"changeAddress", RPCArg::Type::STR_HEX, /* default */ "pool address", "The address to receive the change"},
                            {"changePosition", RPCArg::Type::NUM, /* default */ "random", "The index of the change output"},
                            {"change_type", RPCArg::Type::STR, /* default */ "set by -changetype", "The output type to use. Only valid if changeAddress is not specified. Options are \"legacy\", \"p2sh-segwit\", and \"bech32\"."},
                            {"includeWatching", RPCArg::Type::BOOL, /* default */ "true for watch-only wallets, otherwise false", "Also select inputs which are watch only"},
                            {"lockUnspents", RPCArg::Type::BOOL, /* default */ "false", "Lock selected unspent outputs"},
                            {"fee_rate", RPCArg::Type::AMOUNT, /* default */ "not set, fall back to wallet fee estimation", "Specify a fee rate in " + CURRENCY_ATOM + "/vB."},
                            {"feeRate", RPCArg::Type::AMOUNT, /* default */ "not set, fall back to wallet fee estimation", "Specify a fee rate in " + CURRENCY_UNIT + "/kvB."},
                            {"subtractFeeFromOutputs", RPCArg::Type::ARR, /* default */ "empty array", "The outputs to subtract the fee from.\n"
                                                          "The fee will be equally deducted from the amount of each specified output.\n"
                                                          "Those recipients will receive less coins than you enter in their corresponding amount field.\n"
                                                          "If no outputs are specified here, the sender pays the fee.",
                                {
                                    {"vout_index", RPCArg::Type::NUM, RPCArg::Optional::OMITTED, "The zero-based output index, before a change output is added."},
                                },
                            },
                            {"replaceable", RPCArg::Type::BOOL, /* default */ "wallet default", "Marks this transaction as BIP125 replaceable.\n"
                                                          "Allows this transaction to be replaced by a transaction with higher fees"},
                            {"conf_target", RPCArg::Type::NUM, /* default */ "wallet -txconfirmtarget", "Confirmation target in blocks"},
                            {"estimate_mode", RPCArg::Type::STR, /* default */ "unset", std::string() + "The fee estimate mode, must be one of (case insensitive):\n"
                            "         \"" + FeeModes("\"\n\"") + "\""},
                        },
                        "options"},
                    {"bip32derivs", RPCArg::Type::BOOL, /* default */ "true", "Include BIP 32 derivation paths for public keys if we know them"},
                },
                RPCResult{
                    RPCResult::Type::OBJ, "", "",
                    {
                        {RPCResult::Type::STR, "psbt", "The resulting raw transaction (base64-encoded string)"},
                        {RPCResult::Type::STR_AMOUNT, "fee", "Fee in " + CURRENCY_UNIT + " the resulting transaction pays"},
                        {RPCResult::Type::NUM, "changepos", "The position of the added change output, or -1"},
                    }
                                },
                                RPCExamples{
                            "\nCreate a transaction with no inputs\n"
                            + HelpExampleCli("walletcreatefundedpsbt", "\"[{\\\"txid\\\":\\\"myid\\\",\\\"vout\\\":0}]\" \"[{\\\"data\\\":\\\"00010203\\\"}]\"")
                                },
        [&](const RPCHelpMan& self, const JSONRPCRequest& request) -> UniValue
{
    std::shared_ptr<CWallet> const wallet = GetWalletForJSONRPCRequest(request);
    if (!wallet) return NullUniValue;
    CWallet* const pwallet = wallet.get();

    RPCTypeCheck(request.params, {
        UniValue::VARR,
        UniValueType(), // ARR or OBJ, checked later
        UniValue::VNUM,
        UniValue::VOBJ,
        UniValue::VBOOL
        }, true
    );

    CAmount fee;
    int change_position;
    bool rbf = pwallet->m_signal_rbf;
    const UniValue &replaceable_arg = request.params[3]["replaceable"];
    if (!replaceable_arg.isNull()) {
        RPCTypeCheckArgument(replaceable_arg, UniValue::VBOOL);
        rbf = replaceable_arg.isTrue();
    }
    CMutableTransaction rawTx = ConstructTransaction(request.params[0], request.params[1], request.params[2], rbf);
    CCoinControl coin_control;
    // Automatically select coins, unless at least one is manually selected. Can
    // be overridden by options.add_inputs.
    coin_control.m_add_inputs = rawTx.vin.size() == 0;
    FundTransaction(pwallet, rawTx, fee, change_position, request.params[3], coin_control, /* override_min_fee */ true);

    // Make a blank psbt
    PartiallySignedTransaction psbtx(rawTx);

    // Fill transaction with out data but don't sign
    bool bip32derivs = request.params[4].isNull() ? true : request.params[4].get_bool();
    bool complete = true;
    const TransactionError err = pwallet->FillPSBT(psbtx, complete, 1, false, bip32derivs);
    if (err != TransactionError::OK) {
        throw JSONRPCTransactionError(err);
    }

    // Serialize the PSBT
    CDataStream ssTx(SER_NETWORK, PROTOCOL_VERSION);
    ssTx << psbtx;

    UniValue result(UniValue::VOBJ);
    result.pushKV("psbt", EncodeBase64(ssTx.str()));
    result.pushKV("fee", ValueFromAmount(fee));
    result.pushKV("changepos", change_position);
    return result;
},
    };
}

static RPCHelpMan upgradewallet()
{
    return RPCHelpMan{"upgradewallet",
        "\nUpgrade the wallet. Upgrades to the latest version if no version number is specified.\n"
        "New keys may be generated and a new wallet backup will need to be made.",
        {
            {"version", RPCArg::Type::NUM, /* default */ strprintf("%d", FEATURE_LATEST), "The version number to upgrade to. Default is the latest wallet version."}
        },
        RPCResult{
            RPCResult::Type::OBJ, "", "",
            {
                {RPCResult::Type::STR, "wallet_name", "Name of wallet this operation was performed on"},
                {RPCResult::Type::NUM, "previous_version", "Version of wallet before this operation"},
                {RPCResult::Type::NUM, "current_version", "Version of wallet after this operation"},
                {RPCResult::Type::STR, "result", /* optional */ true, "Description of result, if no error"},
                {RPCResult::Type::STR, "error", /* optional */ true, "Error message (if there is one)"}
            },
        },
        RPCExamples{
            HelpExampleCli("upgradewallet", "169900")
            + HelpExampleRpc("upgradewallet", "169900")
        },
        [&](const RPCHelpMan& self, const JSONRPCRequest& request) -> UniValue
{
    std::shared_ptr<CWallet> const wallet = GetWalletForJSONRPCRequest(request);
    if (!wallet) return NullUniValue;
    CWallet* const pwallet = wallet.get();

    RPCTypeCheck(request.params, {UniValue::VNUM}, true);

    EnsureWalletIsUnlocked(pwallet);

    int version = 0;
    if (!request.params[0].isNull()) {
        version = request.params[0].get_int();
    }
    bilingual_str error;
    const int previous_version{pwallet->GetVersion()};
    const bool wallet_upgraded{pwallet->UpgradeWallet(version, error)};
    const int current_version{pwallet->GetVersion()};
    std::string result;

    if (wallet_upgraded) {
        if (previous_version == current_version) {
            result = "Already at latest version. Wallet version unchanged.";
        } else {
            result = strprintf("Wallet upgraded successfully from version %i to version %i.", previous_version, current_version);
        }
    }

    UniValue obj(UniValue::VOBJ);
    obj.pushKV("wallet_name", pwallet->GetName());
    obj.pushKV("previous_version", previous_version);
    obj.pushKV("current_version", current_version);
    if (!result.empty()) {
        obj.pushKV("result", result);
    } else {
        CHECK_NONFATAL(!error.empty());
        obj.pushKV("error", error.original);
    }
    return obj;
},
    };
}

namespace
{

/**
 * Helper class that keeps track of reserved keys that are used for mining
 * coinbases.  We also keep track of the block hash(es) that have been
 * constructed based on the key, so that we can mark it as keep and get a
 * fresh one when one of those blocks is submitted.
 */
class ReservedKeysForMining
{

private:

  /**
   * The per-wallet data that we store.
   */
  struct PerWallet
  {

    /**
     * The current coinbase script.  This has been taken out of the wallet
     * already (and marked as "keep"), but is reused until a block actually
     * using it is submitted successfully.
     */
    CScript coinbaseScript;

    /** All block hashes (in hex) that are based on the current script.  */
    std::set<std::string> blockHashes;

    explicit PerWallet (const CScript& scr)
      : coinbaseScript(scr)
    {}

    PerWallet (PerWallet&&) = default;

  };

  /**
   * Data for each wallet that we have.  This is keyed by CWallet::GetName,
   * which is not perfect; but it will likely work in most cases, and even
   * when two different wallets are loaded with the same name (after each
   * other), the worst that can happen is that we mine to an address from
   * the other wallet.
   */
  std::map<std::string, PerWallet> data;

  /** Lock for this instance.  */
  mutable RecursiveMutex cs;

public:

  ReservedKeysForMining () = default;

  /**
   * Retrieves the key to use for mining at the moment.
   */
  CScript
  GetCoinbaseScript (CWallet* pwallet)
  {
    LOCK2 (cs, pwallet->cs_wallet);

    const auto mit = data.find (pwallet->GetName ());
    if (mit != data.end ())
      return mit->second.coinbaseScript;

    ReserveDestination rdest(pwallet, pwallet->m_default_address_type);
    CTxDestination dest;
    if (!rdest.GetReservedDestination (dest, false))
      throw JSONRPCError (RPC_WALLET_KEYPOOL_RAN_OUT,
                          "Error: Keypool ran out,"
                          " please call keypoolrefill first");
    rdest.KeepDestination ();

    const CScript res = GetScriptForDestination (dest);
    data.emplace (pwallet->GetName (), PerWallet (res));
    return res;
  }

  /**
   * Adds the block hash (given as hex string) of a newly constructed block
   * to the set of blocks for the current key.
   */
  void
  AddBlockHash (const CWallet* pwallet, const std::string& hashHex)
  {
    LOCK (cs);

    const auto mit = data.find (pwallet->GetName ());
    assert (mit != data.end ());
    mit->second.blockHashes.insert (hashHex);
  }

  /**
   * Marks a block as submitted, releasing the key for it (if any).
   */
  void
  MarkBlockSubmitted (const CWallet* pwallet, const std::string& hashHex)
  {
    LOCK (cs);

    const auto mit = data.find (pwallet->GetName ());
    if (mit == data.end ())
      return;

    if (mit->second.blockHashes.count (hashHex) > 0)
      data.erase (mit);
  }

};

ReservedKeysForMining g_mining_keys;

} // anonymous namespace

static RPCHelpMan getauxblock()
{
    return RPCHelpMan{"getauxblock",
                "\nCreates or submits a merge-mined block.\n"
                "\nWithout arguments, creates a new block and returns information\n"
                "required to merge-mine it.  With arguments, submits a solved\n"
                "auxpow for a previously returned block.\n",
                {
                    {"hash", RPCArg::Type::STR_HEX, RPCArg::Optional::OMITTED_NAMED_ARG, "Hash of the block to submit"},
                    {"auxpow", RPCArg::Type::STR_HEX, RPCArg::Optional::OMITTED_NAMED_ARG, "Serialised auxpow found"},
                },
                {
                  RPCResult{"without arguments",
                      RPCResult::Type::OBJ, "", "",
                      {
                          {RPCResult::Type::STR_HEX, "hash", "hash of the created block"},
                          {RPCResult::Type::NUM, "chainid", "chain ID for this block"},
                          {RPCResult::Type::STR_HEX, "previousblockhash", "hash of the previous block"},
                          {RPCResult::Type::NUM, "coinbasevalue", "value of the block's coinbase"},
                          {RPCResult::Type::STR_HEX, "bits", "compressed target of the block"},
                          {RPCResult::Type::NUM, "height", "height of the block"},
                          {RPCResult::Type::STR_HEX, "_target", "target in reversed byte order, deprecated"},
                      },
                  },
                  {"with arguments",
                      RPCResult::Type::BOOL, "", "whether the submitted block was correct"
                  },
                },
                RPCExamples{
                    HelpExampleCli("getauxblock", "")
                    + HelpExampleCli("getauxblock", "\"hash\" \"serialised auxpow\"")
                    + HelpExampleRpc("getauxblock", "")
                },
                [&](const RPCHelpMan& self, const JSONRPCRequest& request) -> UniValue
{
    if (request.params.size() != 0 && request.params.size() != 2)
        throw std::runtime_error(self.ToString());

    std::shared_ptr<CWallet> const wallet = GetWalletForJSONRPCRequest(request);
    if (!wallet) return NullUniValue;
    CWallet* const pwallet = wallet.get();

    if (pwallet->IsWalletFlagSet(WALLET_FLAG_DISABLE_PRIVATE_KEYS)) {
        throw JSONRPCError(RPC_WALLET_ERROR, "Error: Private keys are disabled for this wallet");
    }

    /* Create a new block */
    if (request.params.size() == 0)
    {
        const CScript coinbaseScript = g_mining_keys.GetCoinbaseScript(pwallet);
        const UniValue res = AuxpowMiner::get().createAuxBlock(request, coinbaseScript);
        g_mining_keys.AddBlockHash(pwallet, res["hash"].get_str ());
        return res;
    }

    /* Submit a block instead.  */
    assert(request.params.size() == 2);
    const std::string& hash = request.params[0].get_str();

    const bool fAccepted
        = AuxpowMiner::get().submitAuxBlock(request, hash, request.params[1].get_str());
    if (fAccepted)
        g_mining_keys.MarkBlockSubmitted(pwallet, hash);

    return fAccepted;
},
    };
}

RPCHelpMan abortrescan();
RPCHelpMan dumpprivkey();
RPCHelpMan importprivkey();
RPCHelpMan importaddress();
RPCHelpMan importpubkey();
RPCHelpMan dumpwallet();
RPCHelpMan importwallet();
RPCHelpMan importprunedfunds();
RPCHelpMan removeprunedfunds();
RPCHelpMan importmulti();
RPCHelpMan importdescriptors();
RPCHelpMan listdescriptors();

extern RPCHelpMan name_list(); // in rpcnames.cpp
extern RPCHelpMan name_new();
extern RPCHelpMan name_firstupdate();
extern RPCHelpMan name_update();
extern RPCHelpMan sendtoname();

Span<const CRPCCommand> GetWalletRPCCommands()
{
// clang-format off
static const CRPCCommand commands[] =
{ //  category              actor (function)
  //  ------------------    ------------------------
    { "rawtransactions",    &fundrawtransaction,             },
    { "wallet",             &abandontransaction,             },
    { "wallet",             &abortrescan,                    },
    { "wallet",             &addmultisigaddress,             },
    { "wallet",             &backupwallet,                   },
    { "wallet",             &bumpfee,                        },
    { "wallet",             &psbtbumpfee,                    },
    { "wallet",             &createwallet,                   },
    { "wallet",             &dumpprivkey,                    },
    { "wallet",             &dumpwallet,                     },
    { "wallet",             &encryptwallet,                  },
    { "wallet",             &getaddressesbylabel,            },
    { "wallet",             &getaddressinfo,                 },
    { "wallet",             &getbalance,                     },
    { "wallet",             &getnewaddress,                  },
    { "wallet",             &getrawchangeaddress,            },
    { "wallet",             &getreceivedbyaddress,           },
    { "wallet",             &getreceivedbylabel,             },
    { "wallet",             &gettransaction,                 },
    { "wallet",             &getunconfirmedbalance,          },
    { "wallet",             &getbalances,                    },
    { "wallet",             &getwalletinfo,                  },
    { "wallet",             &importaddress,                  },
    { "wallet",             &importdescriptors,              },
    { "wallet",             &importmulti,                    },
    { "wallet",             &importprivkey,                  },
    { "wallet",             &importprunedfunds,              },
    { "wallet",             &importpubkey,                   },
    { "wallet",             &importwallet,                   },
    { "wallet",             &keypoolrefill,                  },
    { "wallet",             &listaddressgroupings,           },
    { "wallet",             &listdescriptors,                },
    { "wallet",             &listlabels,                     },
    { "wallet",             &listlockunspent,                },
    { "wallet",             &listreceivedbyaddress,          },
    { "wallet",             &listreceivedbylabel,            },
    { "wallet",             &listsinceblock,                 },
    { "wallet",             &listtransactions,               },
    { "wallet",             &listunspent,                    },
    { "wallet",             &listwalletdir,                  },
    { "wallet",             &listwallets,                    },
    { "wallet",             &loadwallet,                     },
    { "wallet",             &lockunspent,                    },
    { "wallet",             &removeprunedfunds,              },
    { "wallet",             &rescanblockchain,               },
    { "wallet",             &send,                           },
    { "wallet",             &sendmany,                       },
    { "wallet",             &sendtoaddress,                  },
    { "wallet",             &sethdseed,                      },
    { "wallet",             &setlabel,                       },
    { "wallet",             &settxfee,                       },
    { "wallet",             &setwalletflag,                  },
    { "wallet",             &signmessage,                    },
    { "wallet",             &signrawtransactionwithwallet,   },
    { "wallet",             &unloadwallet,                   },
    { "wallet",             &upgradewallet,                  },
    { "wallet",             &walletcreatefundedpsbt,         },
    { "wallet",             &walletlock,                     },
    { "wallet",             &walletpassphrase,               },
    { "wallet",             &walletpassphrasechange,         },
    { "wallet",             &walletprocesspsbt,              },

    /** Auxpow wallet functions */
<<<<<<< HEAD
    { "mining",             "getauxblock",                      &getauxblock,                   {"hash","auxpow"} },

    // Name-related wallet calls.
    { "names",              "name_list",                        &name_list,                     {"name","options"} },
    { "names",              "name_new",                         &name_new,                      {"name","options"} },
    { "names",              "name_firstupdate",                 &name_firstupdate,              {"name","rand","tx","value","options","allow_active"} },
    { "names",              "name_update",                      &name_update,                   {"name","value","options"} },
    { "names",              "sendtoname",                       &sendtoname,                    {"name","amount","comment","comment_to","subtractfeefromamount","replaceable"} },
=======
    { "mining",             &getauxblock,                    },
>>>>>>> dd4f6f1a
};
// clang-format on
    return MakeSpan(commands);
}<|MERGE_RESOLUTION|>--- conflicted
+++ resolved
@@ -2658,7 +2658,7 @@
                 "\nChange the state of the given wallet flag for a wallet.\n",
                 {
                     {"flag", RPCArg::Type::STR, RPCArg::Optional::NO, "The name of the flag to change. Current available flags: " + flags},
-                    {"value", RPCArg::Type::BOOL, /* default */ "true", "The new state."},
+                    {"newvalue", RPCArg::Type::BOOL, /* default */ "true", "The new state."},
                 },
                 RPCResult{
                     RPCResult::Type::OBJ, "", "",
@@ -4852,18 +4852,14 @@
     { "wallet",             &walletprocesspsbt,              },
 
     /** Auxpow wallet functions */
-<<<<<<< HEAD
-    { "mining",             "getauxblock",                      &getauxblock,                   {"hash","auxpow"} },
+    { "mining",             &getauxblock,                    },
 
     // Name-related wallet calls.
-    { "names",              "name_list",                        &name_list,                     {"name","options"} },
-    { "names",              "name_new",                         &name_new,                      {"name","options"} },
-    { "names",              "name_firstupdate",                 &name_firstupdate,              {"name","rand","tx","value","options","allow_active"} },
-    { "names",              "name_update",                      &name_update,                   {"name","value","options"} },
-    { "names",              "sendtoname",                       &sendtoname,                    {"name","amount","comment","comment_to","subtractfeefromamount","replaceable"} },
-=======
-    { "mining",             &getauxblock,                    },
->>>>>>> dd4f6f1a
+    { "names",              &name_list,                      },
+    { "names",              &name_new,                       },
+    { "names",              &name_firstupdate,               },
+    { "names",              &name_update,                    },
+    { "names",              &sendtoname,                     },
 };
 // clang-format on
     return MakeSpan(commands);
