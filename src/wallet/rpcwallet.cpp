// Copyright (c) 2010 Satoshi Nakamoto
// Copyright (c) 2009-2019 The Bitcoin Core developers
// Distributed under the MIT software license, see the accompanying
// file COPYING or http://www.opensource.org/licenses/mit-license.php.

#include <amount.h>
#include <consensus/validation.h>
#include <core_io.h>
#include <init.h>
#include <interfaces/chain.h>
#include <key_io.h>
#include <node/transaction.h>
#include <outputtype.h>
#include <policy/feerate.h>
#include <policy/fees.h>
#include <policy/rbf.h>
#include <rpc/auxpow_miner.h>
#include <rpc/rawtransaction_util.h>
#include <rpc/server.h>
#include <rpc/util.h>
#include <script/descriptor.h>
#include <script/names.h>
#include <script/sign.h>
#include <util/bip32.h>
#include <util/fees.h>
#include <util/moneystr.h>
#include <util/system.h>
#include <util/url.h>
#include <util/validation.h>
#include <wallet/coincontrol.h>
#include <wallet/feebumper.h>
#include <wallet/psbtwallet.h>
#include <wallet/rpcwallet.h>
#include <wallet/walletdb.h>
#include <wallet/walletutil.h>

#include <stdint.h>

#include <univalue.h>

#include <functional>

static const std::string WALLET_ENDPOINT_BASE = "/wallet/";

static inline bool GetAvoidReuseFlag(CWallet * const pwallet, const UniValue& param) {
    bool can_avoid_reuse = pwallet->IsWalletFlagSet(WALLET_FLAG_AVOID_REUSE);
    bool avoid_reuse = param.isNull() ? can_avoid_reuse : param.get_bool();

    if (avoid_reuse && !can_avoid_reuse) {
        throw JSONRPCError(RPC_WALLET_ERROR, "wallet does not have the \"avoid reuse\" feature enabled");
    }

    return avoid_reuse;
}

/** Checks if a CKey is in the given CWallet compressed or otherwise*/
bool HaveKey(const CWallet& wallet, const CKey& key)
{
    CKey key2;
    key2.Set(key.begin(), key.end(), !key.IsCompressed());
    return wallet.HaveKey(key.GetPubKey().GetID()) || wallet.HaveKey(key2.GetPubKey().GetID());
}

bool GetWalletNameFromJSONRPCRequest(const JSONRPCRequest& request, std::string& wallet_name)
{
    if (request.URI.substr(0, WALLET_ENDPOINT_BASE.size()) == WALLET_ENDPOINT_BASE) {
        // wallet endpoint was used
        wallet_name = urlDecode(request.URI.substr(WALLET_ENDPOINT_BASE.size()));
        return true;
    }
    return false;
}

std::shared_ptr<CWallet> GetWalletForJSONRPCRequest(const JSONRPCRequest& request)
{
    std::string wallet_name;
    if (GetWalletNameFromJSONRPCRequest(request, wallet_name)) {
        std::shared_ptr<CWallet> pwallet = GetWallet(wallet_name);
        if (!pwallet) throw JSONRPCError(RPC_WALLET_NOT_FOUND, "Requested wallet does not exist or is not loaded");
        return pwallet;
    }

    std::vector<std::shared_ptr<CWallet>> wallets = GetWallets();
    return wallets.size() == 1 || (request.fHelp && wallets.size() > 0) ? wallets[0] : nullptr;
}

std::string HelpRequiringPassphrase(const CWallet* pwallet)
{
    return pwallet && pwallet->IsCrypted()
        ? "\nRequires wallet passphrase to be set with walletpassphrase call."
        : "";
}

bool EnsureWalletIsAvailable(const CWallet* pwallet, bool avoidException)
{
    if (pwallet) return true;
    if (avoidException) return false;
    if (!HasWallets()) {
        throw JSONRPCError(
            RPC_METHOD_NOT_FOUND, "Method not found (wallet method is disabled because no wallet is loaded)");
    }
    throw JSONRPCError(RPC_WALLET_NOT_SPECIFIED,
        "Wallet file not specified (must request wallet RPC through /wallet/<filename> uri-path).");
}

void EnsureWalletIsUnlocked(const CWallet* pwallet)
{
    if (pwallet->IsLocked()) {
        throw JSONRPCError(RPC_WALLET_UNLOCK_NEEDED, "Error: Please enter the wallet passphrase with walletpassphrase first.");
    }
}

static void WalletTxToJSON(interfaces::Chain& chain, interfaces::Chain::Lock& locked_chain, const CWalletTx& wtx, UniValue& entry)
{
    int confirms = wtx.GetDepthInMainChain(locked_chain);
    entry.pushKV("confirmations", confirms);
    if (wtx.IsCoinBase())
        entry.pushKV("generated", true);
    if (confirms > 0)
    {
        entry.pushKV("blockhash", wtx.hashBlock.GetHex());
        entry.pushKV("blockindex", wtx.nIndex);
        int64_t block_time;
        bool found_block = chain.findBlock(wtx.hashBlock, nullptr /* block */, &block_time);
        assert(found_block);
        entry.pushKV("blocktime", block_time);
    } else {
        entry.pushKV("trusted", wtx.IsTrusted(locked_chain));
    }
    uint256 hash = wtx.GetHash();
    entry.pushKV("txid", hash.GetHex());
    UniValue conflicts(UniValue::VARR);
    for (const uint256& conflict : wtx.GetConflicts())
        conflicts.push_back(conflict.GetHex());
    entry.pushKV("walletconflicts", conflicts);
    entry.pushKV("time", wtx.GetTxTime());
    entry.pushKV("timereceived", (int64_t)wtx.nTimeReceived);

    // Add opt-in RBF status
    std::string rbfStatus = "no";
    if (confirms <= 0) {
        RBFTransactionState rbfState = chain.isRBFOptIn(*wtx.tx);
        if (rbfState == RBFTransactionState::UNKNOWN)
            rbfStatus = "unknown";
        else if (rbfState == RBFTransactionState::REPLACEABLE_BIP125)
            rbfStatus = "yes";
    }
    entry.pushKV("bip125-replaceable", rbfStatus);

    for (const std::pair<const std::string, std::string>& item : wtx.mapValue)
        entry.pushKV(item.first, item.second);
}

static std::string LabelFromValue(const UniValue& value)
{
    std::string label = value.get_str();
    if (label == "*")
        throw JSONRPCError(RPC_WALLET_INVALID_LABEL_NAME, "Invalid label name");
    return label;
}

static UniValue getnewaddress(const JSONRPCRequest& request)
{
    std::shared_ptr<CWallet> const wallet = GetWalletForJSONRPCRequest(request);
    CWallet* const pwallet = wallet.get();

    if (!EnsureWalletIsAvailable(pwallet, request.fHelp)) {
        return NullUniValue;
    }

            RPCHelpMan{"getnewaddress",
                "\nReturns a new address for receiving payments.\n"
                "If 'label' is specified, it is added to the address book \n"
                "so payments received with the address will be associated with 'label'.\n",
                {
                    {"label", RPCArg::Type::STR, /* default */ "\"\"", "The label name for the address to be linked to. It can also be set to the empty string \"\" to represent the default label. The label does not need to exist, it will be created if there is no label by the given name."},
                    {"address_type", RPCArg::Type::STR, /* default */ "set by -addresstype", "The address type to use. Options are \"legacy\", \"p2sh-segwit\", and \"bech32\"."},
                },
                RPCResult{
            "\"address\"    (string) The new address\n"
                },
                RPCExamples{
                    HelpExampleCli("getnewaddress", "")
            + HelpExampleRpc("getnewaddress", "")
                },
            }.Check(request);

    LOCK(pwallet->cs_wallet);

    if (!pwallet->CanGetAddresses()) {
        throw JSONRPCError(RPC_WALLET_ERROR, "Error: This wallet has no available keys");
    }

    // Parse the label first so we don't generate a key if there's an error
    std::string label;
    if (!request.params[0].isNull())
        label = LabelFromValue(request.params[0]);

    OutputType output_type = pwallet->m_default_address_type;
    if (!request.params[1].isNull()) {
        if (!ParseOutputType(request.params[1].get_str(), output_type)) {
            throw JSONRPCError(RPC_INVALID_ADDRESS_OR_KEY, strprintf("Unknown address type '%s'", request.params[1].get_str()));
        }
    }

    CTxDestination dest;
    std::string error;
    if (!pwallet->GetNewDestination(output_type, label, dest, error)) {
        throw JSONRPCError(RPC_WALLET_KEYPOOL_RAN_OUT, error);
    }

    return EncodeDestination(dest);
}

static UniValue getrawchangeaddress(const JSONRPCRequest& request)
{
    std::shared_ptr<CWallet> const wallet = GetWalletForJSONRPCRequest(request);
    CWallet* const pwallet = wallet.get();

    if (!EnsureWalletIsAvailable(pwallet, request.fHelp)) {
        return NullUniValue;
    }

            RPCHelpMan{"getrawchangeaddress",
                "\nReturns a new address, for receiving change.\n"
                "This is for use with raw transactions, NOT normal use.\n",
                {
                    {"address_type", RPCArg::Type::STR, /* default */ "set by -changetype", "The address type to use. Options are \"legacy\", \"p2sh-segwit\", and \"bech32\"."},
                },
                RPCResult{
            "\"address\"    (string) The address\n"
                },
                RPCExamples{
                    HelpExampleCli("getrawchangeaddress", "")
            + HelpExampleRpc("getrawchangeaddress", "")
                },
            }.Check(request);

    LOCK(pwallet->cs_wallet);

    if (!pwallet->CanGetAddresses(true)) {
        throw JSONRPCError(RPC_WALLET_ERROR, "Error: This wallet has no available keys");
    }

    OutputType output_type = pwallet->m_default_change_type != OutputType::CHANGE_AUTO ? pwallet->m_default_change_type : pwallet->m_default_address_type;
    if (!request.params[0].isNull()) {
        if (!ParseOutputType(request.params[0].get_str(), output_type)) {
            throw JSONRPCError(RPC_INVALID_ADDRESS_OR_KEY, strprintf("Unknown address type '%s'", request.params[0].get_str()));
        }
    }

    CTxDestination dest;
    std::string error;
    if (!pwallet->GetNewChangeDestination(output_type, dest, error)) {
        throw JSONRPCError(RPC_WALLET_KEYPOOL_RAN_OUT, error);
    }
    return EncodeDestination(dest);
}


static UniValue setlabel(const JSONRPCRequest& request)
{
    std::shared_ptr<CWallet> const wallet = GetWalletForJSONRPCRequest(request);
    CWallet* const pwallet = wallet.get();

    if (!EnsureWalletIsAvailable(pwallet, request.fHelp)) {
        return NullUniValue;
    }

            RPCHelpMan{"setlabel",
                "\nSets the label associated with the given address.\n",
                {
                    {"address", RPCArg::Type::STR, RPCArg::Optional::NO, "The address to be associated with a label."},
                    {"label", RPCArg::Type::STR, RPCArg::Optional::NO, "The label to assign to the address."},
                },
                RPCResults{},
                RPCExamples{
                    HelpExampleCli("setlabel", "\"N2xHFZ8NWNkGuuXfDxv8iMXdQGMd3tjZXX\" \"tabby\"")
            + HelpExampleRpc("setlabel", "\"N2xHFZ8NWNkGuuXfDxv8iMXdQGMd3tjZXX\", \"tabby\"")
                },
            }.Check(request);

    LOCK(pwallet->cs_wallet);

    CTxDestination dest = DecodeDestination(request.params[0].get_str());
    if (!IsValidDestination(dest)) {
        throw JSONRPCError(RPC_INVALID_ADDRESS_OR_KEY, "Invalid Namecoin address");
    }

    std::string label = LabelFromValue(request.params[1]);

    if (IsMine(*pwallet, dest)) {
        pwallet->SetAddressBook(dest, label, "receive");
    } else {
        pwallet->SetAddressBook(dest, label, "send");
    }

    return NullUniValue;
}


static CTransactionRef SendMoney(interfaces::Chain::Lock& locked_chain, CWallet * const pwallet, const CTxDestination &address, CAmount nValue, bool fSubtractFeeFromAmount, const CCoinControl& coin_control, mapValue_t mapValue)
{
    // Parse Bitcoin address
    CScript scriptPubKey = GetScriptForDestination(address);

    return SendMoneyToScript(locked_chain, pwallet, scriptPubKey, nullptr, nValue, fSubtractFeeFromAmount, coin_control, std::move(mapValue));
}

CTransactionRef SendMoneyToScript(
    interfaces::Chain::Lock& locked_chain,
    CWallet* const pwallet, const CScript &scriptPubKey,
    const CTxIn* withInput, CAmount nValue, bool fSubtractFeeFromAmount,
    const CCoinControl& coin_control, mapValue_t mapValue)
{
    CAmount curBalance = pwallet->GetBalance(0, coin_control.m_avoid_address_reuse).m_mine_trusted;

    // Check amount
    if (nValue <= 0)
        throw JSONRPCError(RPC_INVALID_PARAMETER, "Invalid amount");

    /* If we have an additional input that is a name, we have to take this
       name's value into account as well for the balance check.  Otherwise one
       sees spurious "Insufficient funds" errors when updating names when the
       wallet's balance it smaller than the amount locked in the name.  */
    CAmount lockedValue = 0;
    std::string strError;
    if (withInput)
      {
        const CWalletTx* dummyWalletTx;
        if (!pwallet->FindValueInNameInput (*withInput, lockedValue,
                                            dummyWalletTx, strError))
          throw JSONRPCError(RPC_WALLET_ERROR, strError);
      }

    if (nValue > curBalance + lockedValue)
        throw JSONRPCError(RPC_WALLET_INSUFFICIENT_FUNDS, "Insufficient funds");

    if (pwallet->GetBroadcastTransactions() && !pwallet->chain().p2pEnabled()) {
        throw JSONRPCError(RPC_CLIENT_P2P_DISABLED, "Error: Peer-to-peer functionality missing or disabled");
    }

    // Create and send the transaction
    ReserveDestination reservedest(pwallet);
    CAmount nFeeRequired;
    std::vector<CRecipient> vecSend;
    int nChangePosRet = -1;
    CRecipient recipient = {scriptPubKey, nValue, fSubtractFeeFromAmount};
    vecSend.push_back(recipient);
    CTransactionRef tx;
<<<<<<< HEAD
    if (!pwallet->CreateTransaction(locked_chain, vecSend, withInput, tx, reservekey, nFeeRequired, nChangePosRet, strError, coin_control)) {
=======
    if (!pwallet->CreateTransaction(locked_chain, vecSend, tx, reservedest, nFeeRequired, nChangePosRet, strError, coin_control)) {
>>>>>>> 36607c9a
        if (!fSubtractFeeFromAmount && nValue + nFeeRequired > curBalance)
            strError = strprintf("Error: This transaction requires a transaction fee of at least %s", FormatMoney(nFeeRequired));
        throw JSONRPCError(RPC_WALLET_ERROR, strError);
    }
    CValidationState state;
    if (!pwallet->CommitTransaction(tx, std::move(mapValue), {} /* orderForm */, reservedest, state)) {
        strError = strprintf("Error: The transaction was rejected! Reason given: %s", FormatStateMessage(state));
        throw JSONRPCError(RPC_WALLET_ERROR, strError);
    }
    return tx;
}

static UniValue sendtoaddress(const JSONRPCRequest& request)
{
    std::shared_ptr<CWallet> const wallet = GetWalletForJSONRPCRequest(request);
    CWallet* const pwallet = wallet.get();

    if (!EnsureWalletIsAvailable(pwallet, request.fHelp)) {
        return NullUniValue;
    }

            RPCHelpMan{"sendtoaddress",
                "\nSend an amount to a given address." +
                    HelpRequiringPassphrase(pwallet) + "\n",
                {
                    {"address", RPCArg::Type::STR, RPCArg::Optional::NO, "The address to send to."},
                    {"amount", RPCArg::Type::AMOUNT, RPCArg::Optional::NO, "The amount in " + CURRENCY_UNIT + " to send. eg 0.1"},
                    {"comment", RPCArg::Type::STR, RPCArg::Optional::OMITTED_NAMED_ARG, "A comment used to store what the transaction is for.\n"
            "                             This is not part of the transaction, just kept in your wallet."},
                    {"comment_to", RPCArg::Type::STR, RPCArg::Optional::OMITTED_NAMED_ARG, "A comment to store the name of the person or organization\n"
            "                             to which you're sending the transaction. This is not part of the \n"
            "                             transaction, just kept in your wallet."},
                    {"subtractfeefromamount", RPCArg::Type::BOOL, /* default */ "false", "The fee will be deducted from the amount being sent.\n"
            "                             The recipient will receive less coins than you enter in the amount field."},
                    {"replaceable", RPCArg::Type::BOOL, /* default */ "fallback to wallet's default", "Allow this transaction to be replaced by a transaction with higher fees via BIP 125"},
                    {"conf_target", RPCArg::Type::NUM, /* default */ "fallback to wallet's default", "Confirmation target (in blocks)"},
                    {"estimate_mode", RPCArg::Type::STR, /* default */ "UNSET", "The fee estimate mode, must be one of:\n"
            "       \"UNSET\"\n"
            "       \"ECONOMICAL\"\n"
            "       \"CONSERVATIVE\""},
                    {"avoid_reuse", RPCArg::Type::BOOL, /* default */ "true", "(only available if avoid_reuse wallet flag is set) Avoid spending from dirty addresses; addresses are considered\n"
            "                             dirty if they have previously been used in a transaction."},
                },
                RPCResult{
            "\"txid\"                  (string) The transaction id.\n"
                },
                RPCExamples{
                    HelpExampleCli("sendtoaddress", "\"1M72Sfpbz1BPpXFHz9m3CdqATR44Jvaydd\" 0.1")
            + HelpExampleCli("sendtoaddress", "\"1M72Sfpbz1BPpXFHz9m3CdqATR44Jvaydd\" 0.1 \"donation\" \"seans outpost\"")
            + HelpExampleCli("sendtoaddress", "\"1M72Sfpbz1BPpXFHz9m3CdqATR44Jvaydd\" 0.1 \"\" \"\" true")
            + HelpExampleRpc("sendtoaddress", "\"1M72Sfpbz1BPpXFHz9m3CdqATR44Jvaydd\", 0.1, \"donation\", \"seans outpost\"")
                },
            }.Check(request);

    // Make sure the results are valid at least up to the most recent block
    // the user could have gotten from another RPC command prior to now
    pwallet->BlockUntilSyncedToCurrentChain();

    auto locked_chain = pwallet->chain().lock();
    LOCK(pwallet->cs_wallet);

    CTxDestination dest = DecodeDestination(request.params[0].get_str());
    if (!IsValidDestination(dest)) {
        throw JSONRPCError(RPC_INVALID_ADDRESS_OR_KEY, "Invalid address");
    }

    /* Note that the code below is duplicated in sendtoname.  Make sure
       to update it accordingly with changes made here.  */

    // Amount
    CAmount nAmount = AmountFromValue(request.params[1]);
    if (nAmount <= 0)
        throw JSONRPCError(RPC_TYPE_ERROR, "Invalid amount for send");

    // Wallet comments
    mapValue_t mapValue;
    if (!request.params[2].isNull() && !request.params[2].get_str().empty())
        mapValue["comment"] = request.params[2].get_str();
    if (!request.params[3].isNull() && !request.params[3].get_str().empty())
        mapValue["to"] = request.params[3].get_str();

    bool fSubtractFeeFromAmount = false;
    if (!request.params[4].isNull()) {
        fSubtractFeeFromAmount = request.params[4].get_bool();
    }

    CCoinControl coin_control;
    if (!request.params[5].isNull()) {
        coin_control.m_signal_bip125_rbf = request.params[5].get_bool();
    }

    if (!request.params[6].isNull()) {
        coin_control.m_confirm_target = ParseConfirmTarget(request.params[6], pwallet->chain().estimateMaxBlocks());
    }

    if (!request.params[7].isNull()) {
        if (!FeeModeFromString(request.params[7].get_str(), coin_control.m_fee_mode)) {
            throw JSONRPCError(RPC_INVALID_PARAMETER, "Invalid estimate_mode parameter");
        }
    }

    coin_control.m_avoid_address_reuse = GetAvoidReuseFlag(pwallet, request.params[8]);
    // We also enable partial spend avoidance if reuse avoidance is set.
    coin_control.m_avoid_partial_spends |= coin_control.m_avoid_address_reuse;

    EnsureWalletIsUnlocked(pwallet);

    CTransactionRef tx = SendMoney(*locked_chain, pwallet, dest, nAmount, fSubtractFeeFromAmount, coin_control, std::move(mapValue));
    return tx->GetHash().GetHex();
}

static UniValue listaddressgroupings(const JSONRPCRequest& request)
{
    std::shared_ptr<CWallet> const wallet = GetWalletForJSONRPCRequest(request);
    CWallet* const pwallet = wallet.get();

    if (!EnsureWalletIsAvailable(pwallet, request.fHelp)) {
        return NullUniValue;
    }

            RPCHelpMan{"listaddressgroupings",
                "\nLists groups of addresses which have had their common ownership\n"
                "made public by common use as inputs or as the resulting change\n"
                "in past transactions\n",
                {},
                RPCResult{
            "[\n"
            "  [\n"
            "    [\n"
            "      \"address\",            (string) The namecoin address\n"
            "      amount,                 (numeric) The amount in " + CURRENCY_UNIT + "\n"
            "      \"label\"               (string, optional) The label\n"
            "    ]\n"
            "    ,...\n"
            "  ]\n"
            "  ,...\n"
            "]\n"
                },
                RPCExamples{
                    HelpExampleCli("listaddressgroupings", "")
            + HelpExampleRpc("listaddressgroupings", "")
                },
            }.Check(request);

    // Make sure the results are valid at least up to the most recent block
    // the user could have gotten from another RPC command prior to now
    pwallet->BlockUntilSyncedToCurrentChain();

    auto locked_chain = pwallet->chain().lock();
    LOCK(pwallet->cs_wallet);

    UniValue jsonGroupings(UniValue::VARR);
    std::map<CTxDestination, CAmount> balances = pwallet->GetAddressBalances(*locked_chain);
    for (const std::set<CTxDestination>& grouping : pwallet->GetAddressGroupings()) {
        UniValue jsonGrouping(UniValue::VARR);
        for (const CTxDestination& address : grouping)
        {
            UniValue addressInfo(UniValue::VARR);
            addressInfo.push_back(EncodeDestination(address));
            addressInfo.push_back(ValueFromAmount(balances[address]));
            {
                if (pwallet->mapAddressBook.find(address) != pwallet->mapAddressBook.end()) {
                    addressInfo.push_back(pwallet->mapAddressBook.find(address)->second.name);
                }
            }
            jsonGrouping.push_back(addressInfo);
        }
        jsonGroupings.push_back(jsonGrouping);
    }
    return jsonGroupings;
}

static UniValue signmessage(const JSONRPCRequest& request)
{
    std::shared_ptr<CWallet> const wallet = GetWalletForJSONRPCRequest(request);
    CWallet* const pwallet = wallet.get();

    if (!EnsureWalletIsAvailable(pwallet, request.fHelp)) {
        return NullUniValue;
    }

            RPCHelpMan{"signmessage",
                "\nSign a message with the private key of an address" +
                    HelpRequiringPassphrase(pwallet) + "\n",
                {
                    {"address", RPCArg::Type::STR, RPCArg::Optional::NO, "The address to use for the private key."},
                    {"message", RPCArg::Type::STR, RPCArg::Optional::NO, "The message to create a signature of."},
                },
                RPCResult{
            "\"signature\"          (string) The signature of the message encoded in base 64\n"
                },
                RPCExamples{
            "\nUnlock the wallet for 30 seconds\n"
            + HelpExampleCli("walletpassphrase", "\"mypassphrase\" 30") +
            "\nCreate the signature\n"
            + HelpExampleCli("signmessage", "\"N2xHFZ8NWNkGuuXfDxv8iMXdQGMd3tjZXX\" \"my message\"") +
            "\nVerify the signature\n"
            + HelpExampleCli("verifymessage", "\"N2xHFZ8NWNkGuuXfDxv8iMXdQGMd3tjZXX\" \"signature\" \"my message\"") +
            "\nAs a JSON-RPC call\n"
            + HelpExampleRpc("signmessage", "\"N2xHFZ8NWNkGuuXfDxv8iMXdQGMd3tjZXX\", \"my message\"")
                },
            }.Check(request);

    auto locked_chain = pwallet->chain().lock();
    LOCK(pwallet->cs_wallet);

    EnsureWalletIsUnlocked(pwallet);

    std::string strAddress = request.params[0].get_str();
    std::string strMessage = request.params[1].get_str();

    CTxDestination dest = DecodeDestination(strAddress);
    if (!IsValidDestination(dest)) {
        throw JSONRPCError(RPC_TYPE_ERROR, "Invalid address");
    }

    const PKHash *pkhash = boost::get<PKHash>(&dest);
    if (!pkhash) {
        throw JSONRPCError(RPC_TYPE_ERROR, "Address does not refer to key");
    }

    CKey key;
    CKeyID keyID(*pkhash);
    if (!pwallet->GetKey(keyID, key)) {
        throw JSONRPCError(RPC_WALLET_ERROR, "Private key not available");
    }

    CHashWriter ss(SER_GETHASH, 0);
    ss << strMessageMagic;
    ss << strMessage;

    std::vector<unsigned char> vchSig;
    if (!key.SignCompact(ss.GetHash(), vchSig))
        throw JSONRPCError(RPC_INVALID_ADDRESS_OR_KEY, "Sign failed");

    return EncodeBase64(vchSig.data(), vchSig.size());
}

static UniValue getreceivedbyaddress(const JSONRPCRequest& request)
{
    std::shared_ptr<CWallet> const wallet = GetWalletForJSONRPCRequest(request);
    CWallet* const pwallet = wallet.get();

    if (!EnsureWalletIsAvailable(pwallet, request.fHelp)) {
        return NullUniValue;
    }

            RPCHelpMan{"getreceivedbyaddress",
                "\nReturns the total amount received by the given address in transactions with at least minconf confirmations.\n",
                {
                    {"address", RPCArg::Type::STR, RPCArg::Optional::NO, "The address for transactions."},
                    {"minconf", RPCArg::Type::NUM, /* default */ "1", "Only include transactions confirmed at least this many times."},
                },
                RPCResult{
            "amount   (numeric) The total amount in " + CURRENCY_UNIT + " received at this address.\n"
                },
                RPCExamples{
            "\nThe amount from transactions with at least 1 confirmation\n"
            + HelpExampleCli("getreceivedbyaddress", "\"N2xHFZ8NWNkGuuXfDxv8iMXdQGMd3tjZXX\"") +
            "\nThe amount including unconfirmed transactions, zero confirmations\n"
            + HelpExampleCli("getreceivedbyaddress", "\"N2xHFZ8NWNkGuuXfDxv8iMXdQGMd3tjZXX\" 0") +
            "\nThe amount with at least 6 confirmations\n"
            + HelpExampleCli("getreceivedbyaddress", "\"N2xHFZ8NWNkGuuXfDxv8iMXdQGMd3tjZXX\" 6") +
            "\nAs a JSON-RPC call\n"
            + HelpExampleRpc("getreceivedbyaddress", "\"N2xHFZ8NWNkGuuXfDxv8iMXdQGMd3tjZXX\", 6")
                },
            }.Check(request);

    // Make sure the results are valid at least up to the most recent block
    // the user could have gotten from another RPC command prior to now
    pwallet->BlockUntilSyncedToCurrentChain();

    auto locked_chain = pwallet->chain().lock();
    LOCK(pwallet->cs_wallet);

    // Bitcoin address
    CTxDestination dest = DecodeDestination(request.params[0].get_str());
    if (!IsValidDestination(dest)) {
        throw JSONRPCError(RPC_INVALID_ADDRESS_OR_KEY, "Invalid Namecoin address");
    }
    CScript scriptPubKey = GetScriptForDestination(dest);
    if (!IsMine(*pwallet, scriptPubKey)) {
        throw JSONRPCError(RPC_WALLET_ERROR, "Address not found in wallet");
    }

    // Minimum confirmations
    int nMinDepth = 1;
    if (!request.params[1].isNull())
        nMinDepth = request.params[1].get_int();

    // Tally
    CAmount nAmount = 0;
    for (const std::pair<const uint256, CWalletTx>& pairWtx : pwallet->mapWallet) {
        const CWalletTx& wtx = pairWtx.second;
        if (wtx.IsCoinBase() || !locked_chain->checkFinalTx(*wtx.tx)) {
            continue;
        }

        for (const CTxOut& txout : wtx.tx->vout)
            if (txout.scriptPubKey == scriptPubKey)
                if (wtx.GetDepthInMainChain(*locked_chain) >= nMinDepth)
                    nAmount += txout.nValue;
    }

    return  ValueFromAmount(nAmount);
}


static UniValue getreceivedbylabel(const JSONRPCRequest& request)
{
    std::shared_ptr<CWallet> const wallet = GetWalletForJSONRPCRequest(request);
    CWallet* const pwallet = wallet.get();

    if (!EnsureWalletIsAvailable(pwallet, request.fHelp)) {
        return NullUniValue;
    }

            RPCHelpMan{"getreceivedbylabel",
                "\nReturns the total amount received by addresses with <label> in transactions with at least [minconf] confirmations.\n",
                {
                    {"label", RPCArg::Type::STR, RPCArg::Optional::NO, "The selected label, may be the default label using \"\"."},
                    {"minconf", RPCArg::Type::NUM, /* default */ "1", "Only include transactions confirmed at least this many times."},
                },
                RPCResult{
            "amount              (numeric) The total amount in " + CURRENCY_UNIT + " received for this label.\n"
                },
                RPCExamples{
            "\nAmount received by the default label with at least 1 confirmation\n"
            + HelpExampleCli("getreceivedbylabel", "\"\"") +
            "\nAmount received at the tabby label including unconfirmed amounts with zero confirmations\n"
            + HelpExampleCli("getreceivedbylabel", "\"tabby\" 0") +
            "\nThe amount with at least 6 confirmations\n"
            + HelpExampleCli("getreceivedbylabel", "\"tabby\" 6") +
            "\nAs a JSON-RPC call\n"
            + HelpExampleRpc("getreceivedbylabel", "\"tabby\", 6")
                },
            }.Check(request);

    // Make sure the results are valid at least up to the most recent block
    // the user could have gotten from another RPC command prior to now
    pwallet->BlockUntilSyncedToCurrentChain();

    auto locked_chain = pwallet->chain().lock();
    LOCK(pwallet->cs_wallet);

    // Minimum confirmations
    int nMinDepth = 1;
    if (!request.params[1].isNull())
        nMinDepth = request.params[1].get_int();

    // Get the set of pub keys assigned to label
    std::string label = LabelFromValue(request.params[0]);
    std::set<CTxDestination> setAddress = pwallet->GetLabelAddresses(label);

    // Tally
    CAmount nAmount = 0;
    for (const std::pair<const uint256, CWalletTx>& pairWtx : pwallet->mapWallet) {
        const CWalletTx& wtx = pairWtx.second;
        if (wtx.IsCoinBase() || !locked_chain->checkFinalTx(*wtx.tx)) {
            continue;
        }

        for (const CTxOut& txout : wtx.tx->vout)
        {
            CTxDestination address;
            if (ExtractDestination(txout.scriptPubKey, address) && IsMine(*pwallet, address) && setAddress.count(address)) {
                if (wtx.GetDepthInMainChain(*locked_chain) >= nMinDepth)
                    nAmount += txout.nValue;
            }
        }
    }

    return ValueFromAmount(nAmount);
}


static UniValue getbalance(const JSONRPCRequest& request)
{
    std::shared_ptr<CWallet> const wallet = GetWalletForJSONRPCRequest(request);
    CWallet* const pwallet = wallet.get();

    if (!EnsureWalletIsAvailable(pwallet, request.fHelp)) {
        return NullUniValue;
    }

            RPCHelpMan{"getbalance",
                "\nReturns the total available balance.\n"
                "The available balance is what the wallet considers currently spendable, and is\n"
                "thus affected by options which limit spendability such as -spendzeroconfchange.\n",
                {
                    {"dummy", RPCArg::Type::STR, RPCArg::Optional::OMITTED_NAMED_ARG, "Remains for backward compatibility. Must be excluded or set to \"*\"."},
                    {"minconf", RPCArg::Type::NUM, /* default */ "0", "Only include transactions confirmed at least this many times."},
                    {"include_watchonly", RPCArg::Type::BOOL, /* default */ "false", "Also include balance in watch-only addresses (see 'importaddress')"},
                    {"avoid_reuse", RPCArg::Type::BOOL, /* default */ "true", "(only available if avoid_reuse wallet flag is set) Do not include balance in dirty outputs; addresses are considered dirty if they have previously been used in a transaction."},
                },
                RPCResult{
            "amount              (numeric) The total amount in " + CURRENCY_UNIT + " received for this wallet.\n"
                },
                RPCExamples{
            "\nThe total amount in the wallet with 1 or more confirmations\n"
            + HelpExampleCli("getbalance", "") +
            "\nThe total amount in the wallet at least 6 blocks confirmed\n"
            + HelpExampleCli("getbalance", "\"*\" 6") +
            "\nAs a JSON-RPC call\n"
            + HelpExampleRpc("getbalance", "\"*\", 6")
                },
            }.Check(request);

    // Make sure the results are valid at least up to the most recent block
    // the user could have gotten from another RPC command prior to now
    pwallet->BlockUntilSyncedToCurrentChain();

    auto locked_chain = pwallet->chain().lock();
    LOCK(pwallet->cs_wallet);

    const UniValue& dummy_value = request.params[0];
    if (!dummy_value.isNull() && dummy_value.get_str() != "*") {
        throw JSONRPCError(RPC_METHOD_DEPRECATED, "dummy first argument must be excluded or set to \"*\".");
    }

    int min_depth = 0;
    if (!request.params[1].isNull()) {
        min_depth = request.params[1].get_int();
    }

    bool include_watchonly = false;
    if (!request.params[2].isNull() && request.params[2].get_bool()) {
        include_watchonly = true;
    }

    bool avoid_reuse = GetAvoidReuseFlag(pwallet, request.params[3]);

    const auto bal = pwallet->GetBalance(min_depth, avoid_reuse);

    return ValueFromAmount(bal.m_mine_trusted + (include_watchonly ? bal.m_watchonly_trusted : 0));
}

static UniValue getunconfirmedbalance(const JSONRPCRequest &request)
{
    std::shared_ptr<CWallet> const wallet = GetWalletForJSONRPCRequest(request);
    CWallet* const pwallet = wallet.get();

    if (!EnsureWalletIsAvailable(pwallet, request.fHelp)) {
        return NullUniValue;
    }

            RPCHelpMan{"getunconfirmedbalance",
                "DEPRECATED\nIdentical to getbalances().mine.untrusted_pending\n",
                {},
                RPCResults{},
                RPCExamples{""},
            }.Check(request);

    // Make sure the results are valid at least up to the most recent block
    // the user could have gotten from another RPC command prior to now
    pwallet->BlockUntilSyncedToCurrentChain();

    auto locked_chain = pwallet->chain().lock();
    LOCK(pwallet->cs_wallet);

    return ValueFromAmount(pwallet->GetBalance().m_mine_untrusted_pending);
}


static UniValue sendmany(const JSONRPCRequest& request)
{
    std::shared_ptr<CWallet> const wallet = GetWalletForJSONRPCRequest(request);
    CWallet* const pwallet = wallet.get();

    if (!EnsureWalletIsAvailable(pwallet, request.fHelp)) {
        return NullUniValue;
    }

    RPCHelpMan{"sendmany",
                "\nSend multiple times. Amounts are double-precision floating point numbers." +
                    HelpRequiringPassphrase(pwallet) + "\n",
                {
                    {"dummy", RPCArg::Type::STR, RPCArg::Optional::NO, "Must be set to \"\" for backwards compatibility.", "\"\""},
                    {"amounts", RPCArg::Type::OBJ, RPCArg::Optional::NO, "A json object with addresses and amounts",
                        {
                            {"address", RPCArg::Type::AMOUNT, RPCArg::Optional::NO, "The address is the key, the numeric amount (can be string) in " + CURRENCY_UNIT + " is the value"},
                        },
                    },
                    {"minconf", RPCArg::Type::NUM, RPCArg::Optional::OMITTED_NAMED_ARG, "Ignored dummy value"},
                    {"comment", RPCArg::Type::STR, RPCArg::Optional::OMITTED_NAMED_ARG, "A comment"},
                    {"subtractfeefrom", RPCArg::Type::ARR, RPCArg::Optional::OMITTED_NAMED_ARG, "A json array with addresses.\n"
            "                           The fee will be equally deducted from the amount of each selected address.\n"
            "                           Those recipients will receive less coins than you enter in their corresponding amount field.\n"
            "                           If no addresses are specified here, the sender pays the fee.",
                        {
                            {"address", RPCArg::Type::STR, RPCArg::Optional::OMITTED, "Subtract fee from this address"},
                        },
                    },
                    {"replaceable", RPCArg::Type::BOOL, /* default */ "fallback to wallet's default", "Allow this transaction to be replaced by a transaction with higher fees via BIP 125"},
                    {"conf_target", RPCArg::Type::NUM, /* default */ "fallback to wallet's default", "Confirmation target (in blocks)"},
                    {"estimate_mode", RPCArg::Type::STR, /* default */ "UNSET", "The fee estimate mode, must be one of:\n"
            "       \"UNSET\"\n"
            "       \"ECONOMICAL\"\n"
            "       \"CONSERVATIVE\""},
                },
                 RPCResult{
            "\"txid\"                   (string) The transaction id for the send. Only 1 transaction is created regardless of \n"
            "                                    the number of addresses.\n"
                 },
                RPCExamples{
            "\nSend two amounts to two different addresses:\n"
            + HelpExampleCli("sendmany", "\"\" \"{\\\"N2xHFZ8NWNkGuuXfDxv8iMXdQGMd3tjZXX\\\":0.01,\\\"NDLTK7j8CzK5YAbpCdUxC3Gi1bXGDCdVXX\\\":0.02}\"") +
            "\nSend two amounts to two different addresses setting the confirmation and comment:\n"
            + HelpExampleCli("sendmany", "\"\" \"{\\\"N2xHFZ8NWNkGuuXfDxv8iMXdQGMd3tjZXX\\\":0.01,\\\"NDLTK7j8CzK5YAbpCdUxC3Gi1bXGDCdVXX\\\":0.02}\" 6 \"testing\"") +
            "\nSend two amounts to two different addresses, subtract fee from amount:\n"
            + HelpExampleCli("sendmany", "\"\" \"{\\\"N2xHFZ8NWNkGuuXfDxv8iMXdQGMd3tjZXX\\\":0.01,\\\"NDLTK7j8CzK5YAbpCdUxC3Gi1bXGDCdVXX\\\":0.02}\" 1 \"\" \"[\\\"N2xHFZ8NWNkGuuXfDxv8iMXdQGMd3tjZXX\\\",\\\"NDLTK7j8CzK5YAbpCdUxC3Gi1bXGDCdVXX\\\"]\"") +
            "\nAs a JSON-RPC call\n"
            + HelpExampleRpc("sendmany", "\"\", {\"N2xHFZ8NWNkGuuXfDxv8iMXdQGMd3tjZXX\":0.01,\"NDLTK7j8CzK5YAbpCdUxC3Gi1bXGDCdVXX\":0.02}, 6, \"testing\"")
                },
    }.Check(request);

    // Make sure the results are valid at least up to the most recent block
    // the user could have gotten from another RPC command prior to now
    pwallet->BlockUntilSyncedToCurrentChain();

    auto locked_chain = pwallet->chain().lock();
    LOCK(pwallet->cs_wallet);

    if (pwallet->GetBroadcastTransactions() && !pwallet->chain().p2pEnabled()) {
        throw JSONRPCError(RPC_CLIENT_P2P_DISABLED, "Error: Peer-to-peer functionality missing or disabled");
    }

    if (!request.params[0].isNull() && !request.params[0].get_str().empty()) {
        throw JSONRPCError(RPC_INVALID_PARAMETER, "Dummy value must be set to \"\"");
    }
    UniValue sendTo = request.params[1].get_obj();

    mapValue_t mapValue;
    if (!request.params[3].isNull() && !request.params[3].get_str().empty())
        mapValue["comment"] = request.params[3].get_str();

    UniValue subtractFeeFromAmount(UniValue::VARR);
    if (!request.params[4].isNull())
        subtractFeeFromAmount = request.params[4].get_array();

    CCoinControl coin_control;
    if (!request.params[5].isNull()) {
        coin_control.m_signal_bip125_rbf = request.params[5].get_bool();
    }

    if (!request.params[6].isNull()) {
        coin_control.m_confirm_target = ParseConfirmTarget(request.params[6], pwallet->chain().estimateMaxBlocks());
    }

    if (!request.params[7].isNull()) {
        if (!FeeModeFromString(request.params[7].get_str(), coin_control.m_fee_mode)) {
            throw JSONRPCError(RPC_INVALID_PARAMETER, "Invalid estimate_mode parameter");
        }
    }

    std::set<CTxDestination> destinations;
    std::vector<CRecipient> vecSend;

    std::vector<std::string> keys = sendTo.getKeys();
    for (const std::string& name_ : keys) {
        CTxDestination dest = DecodeDestination(name_);
        if (!IsValidDestination(dest)) {
            throw JSONRPCError(RPC_INVALID_ADDRESS_OR_KEY, std::string("Invalid Namecoin address: ") + name_);
        }

        if (destinations.count(dest)) {
            throw JSONRPCError(RPC_INVALID_PARAMETER, std::string("Invalid parameter, duplicated address: ") + name_);
        }
        destinations.insert(dest);

        CScript scriptPubKey = GetScriptForDestination(dest);
        CAmount nAmount = AmountFromValue(sendTo[name_]);
        if (nAmount <= 0)
            throw JSONRPCError(RPC_TYPE_ERROR, "Invalid amount for send");

        bool fSubtractFeeFromAmount = false;
        for (unsigned int idx = 0; idx < subtractFeeFromAmount.size(); idx++) {
            const UniValue& addr = subtractFeeFromAmount[idx];
            if (addr.get_str() == name_)
                fSubtractFeeFromAmount = true;
        }

        CRecipient recipient = {scriptPubKey, nAmount, fSubtractFeeFromAmount};
        vecSend.push_back(recipient);
    }

    EnsureWalletIsUnlocked(pwallet);

    // Shuffle recipient list
    std::shuffle(vecSend.begin(), vecSend.end(), FastRandomContext());

    // Send
    ReserveDestination changedest(pwallet);
    CAmount nFeeRequired = 0;
    int nChangePosRet = -1;
    std::string strFailReason;
    CTransactionRef tx;
<<<<<<< HEAD
    bool fCreated = pwallet->CreateTransaction(*locked_chain, vecSend, nullptr, tx, keyChange, nFeeRequired, nChangePosRet, strFailReason, coin_control);
=======
    bool fCreated = pwallet->CreateTransaction(*locked_chain, vecSend, tx, changedest, nFeeRequired, nChangePosRet, strFailReason, coin_control);
>>>>>>> 36607c9a
    if (!fCreated)
        throw JSONRPCError(RPC_WALLET_INSUFFICIENT_FUNDS, strFailReason);
    CValidationState state;
    if (!pwallet->CommitTransaction(tx, std::move(mapValue), {} /* orderForm */, changedest, state)) {
        strFailReason = strprintf("Transaction commit failed:: %s", FormatStateMessage(state));
        throw JSONRPCError(RPC_WALLET_ERROR, strFailReason);
    }

    return tx->GetHash().GetHex();
}

static UniValue addmultisigaddress(const JSONRPCRequest& request)
{
    std::shared_ptr<CWallet> const wallet = GetWalletForJSONRPCRequest(request);
    CWallet* const pwallet = wallet.get();

    if (!EnsureWalletIsAvailable(pwallet, request.fHelp)) {
        return NullUniValue;
    }

            RPCHelpMan{"addmultisigaddress",
                "\nAdd a nrequired-to-sign multisignature address to the wallet. Requires a new wallet backup.\n"
                "Each key is a address or hex-encoded public key.\n"
                "This functionality is only intended for use with non-watchonly addresses.\n"
                "See `importaddress` for watchonly p2sh address support.\n"
                "If 'label' is specified, assign address to that label.\n",
                {
                    {"nrequired", RPCArg::Type::NUM, RPCArg::Optional::NO, "The number of required signatures out of the n keys or addresses."},
                    {"keys", RPCArg::Type::ARR, RPCArg::Optional::NO, "A json array of addresses or hex-encoded public keys",
                        {
                            {"key", RPCArg::Type::STR, RPCArg::Optional::OMITTED, "address or hex-encoded public key"},
                        },
                        },
                    {"label", RPCArg::Type::STR, RPCArg::Optional::OMITTED_NAMED_ARG, "A label to assign the addresses to."},
                    {"address_type", RPCArg::Type::STR, /* default */ "set by -addresstype", "The address type to use. Options are \"legacy\", \"p2sh-segwit\", and \"bech32\"."},
                },
                RPCResult{
            "{\n"
            "  \"address\":\"multisigaddress\",    (string) The value of the new multisig address.\n"
            "  \"redeemScript\":\"script\"         (string) The string value of the hex-encoded redemption script.\n"
            "}\n"
                },
                RPCExamples{
            "\nAdd a multisig address from 2 addresses\n"
            + HelpExampleCli("addmultisigaddress", "2 \"[\\\"N2xHFZ8NWNkGuuXfDxv8iMXdQGMd3tjZXX\\\",\\\"NDLTK7j8CzK5YAbpCdUxC3Gi1bXGDCdVXX\\\"]\"") +
            "\nAs a JSON-RPC call\n"
            + HelpExampleRpc("addmultisigaddress", "2, \"[\\\"N2xHFZ8NWNkGuuXfDxv8iMXdQGMd3tjZXX\\\",\\\"NDLTK7j8CzK5YAbpCdUxC3Gi1bXGDCdVXX\\\"]\"")
                },
            }.Check(request);

    auto locked_chain = pwallet->chain().lock();
    LOCK(pwallet->cs_wallet);

    std::string label;
    if (!request.params[2].isNull())
        label = LabelFromValue(request.params[2]);

    int required = request.params[0].get_int();

    // Get the public keys
    const UniValue& keys_or_addrs = request.params[1].get_array();
    std::vector<CPubKey> pubkeys;
    for (unsigned int i = 0; i < keys_or_addrs.size(); ++i) {
        if (IsHex(keys_or_addrs[i].get_str()) && (keys_or_addrs[i].get_str().length() == 66 || keys_or_addrs[i].get_str().length() == 130)) {
            pubkeys.push_back(HexToPubKey(keys_or_addrs[i].get_str()));
        } else {
            pubkeys.push_back(AddrToPubKey(pwallet, keys_or_addrs[i].get_str()));
        }
    }

    OutputType output_type = pwallet->m_default_address_type;
    if (!request.params[3].isNull()) {
        if (!ParseOutputType(request.params[3].get_str(), output_type)) {
            throw JSONRPCError(RPC_INVALID_ADDRESS_OR_KEY, strprintf("Unknown address type '%s'", request.params[3].get_str()));
        }
    }

    // Construct using pay-to-script-hash:
    CScript inner;
    CTxDestination dest = AddAndGetMultisigDestination(required, pubkeys, output_type, *pwallet, inner);
    pwallet->SetAddressBook(dest, label, "send");

    UniValue result(UniValue::VOBJ);
    result.pushKV("address", EncodeDestination(dest));
    result.pushKV("redeemScript", HexStr(inner.begin(), inner.end()));
    return result;
}

struct tallyitem
{
    CAmount nAmount{0};
    int nConf{std::numeric_limits<int>::max()};
    std::vector<uint256> txids;
    bool fIsWatchonly{false};
    tallyitem()
    {
    }
};

static UniValue ListReceived(interfaces::Chain::Lock& locked_chain, CWallet * const pwallet, const UniValue& params, bool by_label) EXCLUSIVE_LOCKS_REQUIRED(pwallet->cs_wallet)
{
    // Minimum confirmations
    int nMinDepth = 1;
    if (!params[0].isNull())
        nMinDepth = params[0].get_int();

    // Whether to include empty labels
    bool fIncludeEmpty = false;
    if (!params[1].isNull())
        fIncludeEmpty = params[1].get_bool();

    isminefilter filter = ISMINE_SPENDABLE;
    if(!params[2].isNull())
        if(params[2].get_bool())
            filter = filter | ISMINE_WATCH_ONLY;

    bool has_filtered_address = false;
    CTxDestination filtered_address = CNoDestination();
    if (!by_label && params.size() > 3) {
        if (!IsValidDestinationString(params[3].get_str())) {
            throw JSONRPCError(RPC_WALLET_ERROR, "address_filter parameter was invalid");
        }
        filtered_address = DecodeDestination(params[3].get_str());
        has_filtered_address = true;
    }

    // Tally
    std::map<CTxDestination, tallyitem> mapTally;
    for (const std::pair<const uint256, CWalletTx>& pairWtx : pwallet->mapWallet) {
        const CWalletTx& wtx = pairWtx.second;

        if (wtx.IsCoinBase() || !locked_chain.checkFinalTx(*wtx.tx)) {
            continue;
        }

        int nDepth = wtx.GetDepthInMainChain(locked_chain);
        if (nDepth < nMinDepth)
            continue;

        for (const CTxOut& txout : wtx.tx->vout)
        {
            CTxDestination address;
            if (!ExtractDestination(txout.scriptPubKey, address))
                continue;

            if (has_filtered_address && !(filtered_address == address)) {
                continue;
            }

            isminefilter mine = IsMine(*pwallet, address);
            if(!(mine & filter))
                continue;

            tallyitem& item = mapTally[address];
            item.nAmount += txout.nValue;
            item.nConf = std::min(item.nConf, nDepth);
            item.txids.push_back(wtx.GetHash());
            if (mine & ISMINE_WATCH_ONLY)
                item.fIsWatchonly = true;
        }
    }

    // Reply
    UniValue ret(UniValue::VARR);
    std::map<std::string, tallyitem> label_tally;

    // Create mapAddressBook iterator
    // If we aren't filtering, go from begin() to end()
    auto start = pwallet->mapAddressBook.begin();
    auto end = pwallet->mapAddressBook.end();
    // If we are filtering, find() the applicable entry
    if (has_filtered_address) {
        start = pwallet->mapAddressBook.find(filtered_address);
        if (start != end) {
            end = std::next(start);
        }
    }

    for (auto item_it = start; item_it != end; ++item_it)
    {
        const CTxDestination& address = item_it->first;
        const std::string& label = item_it->second.name;
        auto it = mapTally.find(address);
        if (it == mapTally.end() && !fIncludeEmpty)
            continue;

        CAmount nAmount = 0;
        int nConf = std::numeric_limits<int>::max();
        bool fIsWatchonly = false;
        if (it != mapTally.end())
        {
            nAmount = (*it).second.nAmount;
            nConf = (*it).second.nConf;
            fIsWatchonly = (*it).second.fIsWatchonly;
        }

        if (by_label)
        {
            tallyitem& _item = label_tally[label];
            _item.nAmount += nAmount;
            _item.nConf = std::min(_item.nConf, nConf);
            _item.fIsWatchonly = fIsWatchonly;
        }
        else
        {
            UniValue obj(UniValue::VOBJ);
            if(fIsWatchonly)
                obj.pushKV("involvesWatchonly", true);
            obj.pushKV("address",       EncodeDestination(address));
            obj.pushKV("amount",        ValueFromAmount(nAmount));
            obj.pushKV("confirmations", (nConf == std::numeric_limits<int>::max() ? 0 : nConf));
            obj.pushKV("label", label);
            UniValue transactions(UniValue::VARR);
            if (it != mapTally.end())
            {
                for (const uint256& _item : (*it).second.txids)
                {
                    transactions.push_back(_item.GetHex());
                }
            }
            obj.pushKV("txids", transactions);
            ret.push_back(obj);
        }
    }

    if (by_label)
    {
        for (const auto& entry : label_tally)
        {
            CAmount nAmount = entry.second.nAmount;
            int nConf = entry.second.nConf;
            UniValue obj(UniValue::VOBJ);
            if (entry.second.fIsWatchonly)
                obj.pushKV("involvesWatchonly", true);
            obj.pushKV("amount",        ValueFromAmount(nAmount));
            obj.pushKV("confirmations", (nConf == std::numeric_limits<int>::max() ? 0 : nConf));
            obj.pushKV("label",         entry.first);
            ret.push_back(obj);
        }
    }

    return ret;
}

static UniValue listreceivedbyaddress(const JSONRPCRequest& request)
{
    std::shared_ptr<CWallet> const wallet = GetWalletForJSONRPCRequest(request);
    CWallet* const pwallet = wallet.get();

    if (!EnsureWalletIsAvailable(pwallet, request.fHelp)) {
        return NullUniValue;
    }

            RPCHelpMan{"listreceivedbyaddress",
                "\nList balances by receiving address.\n",
                {
                    {"minconf", RPCArg::Type::NUM, /* default */ "1", "The minimum number of confirmations before payments are included."},
                    {"include_empty", RPCArg::Type::BOOL, /* default */ "false", "Whether to include addresses that haven't received any payments."},
                    {"include_watchonly", RPCArg::Type::BOOL, /* default */ "false", "Whether to include watch-only addresses (see 'importaddress')."},
                    {"address_filter", RPCArg::Type::STR, RPCArg::Optional::OMITTED_NAMED_ARG, "If present, only return information on this address."},
                },
                RPCResult{
            "[\n"
            "  {\n"
            "    \"involvesWatchonly\" : true,        (bool) Only returned if imported addresses were involved in transaction\n"
            "    \"address\" : \"receivingaddress\",  (string) The receiving address\n"
            "    \"amount\" : x.xxx,                  (numeric) The total amount in " + CURRENCY_UNIT + " received by the address\n"
            "    \"confirmations\" : n,               (numeric) The number of confirmations of the most recent transaction included\n"
            "    \"label\" : \"label\",               (string) The label of the receiving address. The default label is \"\".\n"
            "    \"txids\": [\n"
            "       \"txid\",                         (string) The ids of transactions received with the address \n"
            "       ...\n"
            "    ]\n"
            "  }\n"
            "  ,...\n"
            "]\n"
                },
                RPCExamples{
                    HelpExampleCli("listreceivedbyaddress", "")
            + HelpExampleCli("listreceivedbyaddress", "6 true")
            + HelpExampleRpc("listreceivedbyaddress", "6, true, true")
            + HelpExampleRpc("listreceivedbyaddress", "6, true, true, \"1M72Sfpbz1BPpXFHz9m3CdqATR44Jvaydd\"")
                },
            }.Check(request);

    // Make sure the results are valid at least up to the most recent block
    // the user could have gotten from another RPC command prior to now
    pwallet->BlockUntilSyncedToCurrentChain();

    auto locked_chain = pwallet->chain().lock();
    LOCK(pwallet->cs_wallet);

    return ListReceived(*locked_chain, pwallet, request.params, false);
}

static UniValue listreceivedbylabel(const JSONRPCRequest& request)
{
    std::shared_ptr<CWallet> const wallet = GetWalletForJSONRPCRequest(request);
    CWallet* const pwallet = wallet.get();

    if (!EnsureWalletIsAvailable(pwallet, request.fHelp)) {
        return NullUniValue;
    }

            RPCHelpMan{"listreceivedbylabel",
                "\nList received transactions by label.\n",
                {
                    {"minconf", RPCArg::Type::NUM, /* default */ "1", "The minimum number of confirmations before payments are included."},
                    {"include_empty", RPCArg::Type::BOOL, /* default */ "false", "Whether to include labels that haven't received any payments."},
                    {"include_watchonly", RPCArg::Type::BOOL, /* default */ "false", "Whether to include watch-only addresses (see 'importaddress')."},
                },
                RPCResult{
            "[\n"
            "  {\n"
            "    \"involvesWatchonly\" : true,   (bool) Only returned if imported addresses were involved in transaction\n"
            "    \"amount\" : x.xxx,             (numeric) The total amount received by addresses with this label\n"
            "    \"confirmations\" : n,          (numeric) The number of confirmations of the most recent transaction included\n"
            "    \"label\" : \"label\"           (string) The label of the receiving address. The default label is \"\".\n"
            "  }\n"
            "  ,...\n"
            "]\n"
                },
                RPCExamples{
                    HelpExampleCli("listreceivedbylabel", "")
            + HelpExampleCli("listreceivedbylabel", "6 true")
            + HelpExampleRpc("listreceivedbylabel", "6, true, true")
                },
            }.Check(request);

    // Make sure the results are valid at least up to the most recent block
    // the user could have gotten from another RPC command prior to now
    pwallet->BlockUntilSyncedToCurrentChain();

    auto locked_chain = pwallet->chain().lock();
    LOCK(pwallet->cs_wallet);

    return ListReceived(*locked_chain, pwallet, request.params, true);
}

static void MaybePushAddress(UniValue & entry, const CTxDestination &dest)
{
    if (IsValidDestination(dest)) {
        entry.pushKV("address", EncodeDestination(dest));
    }
}

/**
 * List transactions based on the given criteria.
 *
 * @param  pwallet        The wallet.
 * @param  wtx            The wallet transaction.
 * @param  nMinDepth      The minimum confirmation depth.
 * @param  fLong          Whether to include the JSON version of the transaction.
 * @param  ret            The UniValue into which the result is stored.
 * @param  filter_ismine  The "is mine" filter flags.
 * @param  filter_label   Optional label string to filter incoming transactions.
 */
static void ListTransactions(interfaces::Chain::Lock& locked_chain, CWallet* const pwallet, const CWalletTx& wtx, int nMinDepth, bool fLong, UniValue& ret, const isminefilter& filter_ismine, const std::string* filter_label) EXCLUSIVE_LOCKS_REQUIRED(pwallet->cs_wallet)
{
    CAmount nFee;
    std::list<COutputEntry> listReceived;
    std::list<COutputEntry> listSent;

    wtx.GetAmounts(listReceived, listSent, nFee, filter_ismine);

    bool involvesWatchonly = wtx.IsFromMe(ISMINE_WATCH_ONLY);

    // Sent
    if (!filter_label)
    {
        for (const COutputEntry& s : listSent)
        {
            UniValue entry(UniValue::VOBJ);
            if (involvesWatchonly || (::IsMine(*pwallet, s.destination) & ISMINE_WATCH_ONLY)) {
                entry.pushKV("involvesWatchonly", true);
            }
            MaybePushAddress(entry, s.destination);
            if(!s.nameOp.empty())
                entry.pushKV("name", s.nameOp);
            entry.pushKV("category", "send");
            entry.pushKV("amount", ValueFromAmount(-s.amount));
            if (pwallet->mapAddressBook.count(s.destination)) {
                entry.pushKV("label", pwallet->mapAddressBook[s.destination].name);
            }
            entry.pushKV("vout", s.vout);
            entry.pushKV("fee", ValueFromAmount(-nFee));
            if (fLong)
                WalletTxToJSON(pwallet->chain(), locked_chain, wtx, entry);
            entry.pushKV("abandoned", wtx.isAbandoned());
            ret.push_back(entry);
        }
    }

    // Received
    if (listReceived.size() > 0 && wtx.GetDepthInMainChain(locked_chain) >= nMinDepth)
    {
        for (const COutputEntry& r : listReceived)
        {
            std::string label;
            if (pwallet->mapAddressBook.count(r.destination)) {
                label = pwallet->mapAddressBook[r.destination].name;
            }
            if (filter_label && label != *filter_label) {
                continue;
            }
            UniValue entry(UniValue::VOBJ);
            if (involvesWatchonly || (::IsMine(*pwallet, r.destination) & ISMINE_WATCH_ONLY)) {
                entry.pushKV("involvesWatchonly", true);
            }
            if(!r.nameOp.empty())
                entry.pushKV("name", r.nameOp);
            MaybePushAddress(entry, r.destination);
            if (wtx.IsCoinBase())
            {
                if (wtx.GetDepthInMainChain(locked_chain) < 1)
                    entry.pushKV("category", "orphan");
                else if (wtx.IsImmatureCoinBase(locked_chain))
                    entry.pushKV("category", "immature");
                else
                    entry.pushKV("category", "generate");
            }
            else
            {
                entry.pushKV("category", "receive");
            }
            entry.pushKV("amount", ValueFromAmount(r.amount));
            if (pwallet->mapAddressBook.count(r.destination)) {
                entry.pushKV("label", label);
            }
            entry.pushKV("vout", r.vout);
            if (fLong)
                WalletTxToJSON(pwallet->chain(), locked_chain, wtx, entry);
            ret.push_back(entry);
        }
    }
}

UniValue listtransactions(const JSONRPCRequest& request)
{
    std::shared_ptr<CWallet> const wallet = GetWalletForJSONRPCRequest(request);
    CWallet* const pwallet = wallet.get();

    if (!EnsureWalletIsAvailable(pwallet, request.fHelp)) {
        return NullUniValue;
    }

            RPCHelpMan{"listtransactions",
                "\nIf a label name is provided, this will return only incoming transactions paying to addresses with the specified label.\n"
                "\nReturns up to 'count' most recent transactions skipping the first 'from' transactions.\n",
                {
                    {"label", RPCArg::Type::STR, RPCArg::Optional::OMITTED_NAMED_ARG, "If set, should be a valid label name to return only incoming transactions\n"
            "              with the specified label, or \"*\" to disable filtering and return all transactions."},
                    {"count", RPCArg::Type::NUM, /* default */ "10", "The number of transactions to return"},
                    {"skip", RPCArg::Type::NUM, /* default */ "0", "The number of transactions to skip"},
                    {"include_watchonly", RPCArg::Type::BOOL, /* default */ "false", "Include transactions to watch-only addresses (see 'importaddress')"},
                },
                RPCResult{
            "[\n"
            "  {\n"
            "    \"address\":\"address\",    (string) The address of the transaction.\n"
            "    \"category\":               (string) The transaction category.\n"
            "                \"send\"                  Transactions sent.\n"
            "                \"receive\"               Non-coinbase transactions received.\n"
            "                \"generate\"              Coinbase transactions received with more than 100 confirmations.\n"
            "                \"immature\"              Coinbase transactions received with 100 or fewer confirmations.\n"
            "                \"orphan\"                Orphaned coinbase transactions received.\n"
            "    \"amount\": x.xxx,          (numeric) The amount in " + CURRENCY_UNIT + ". This is negative for the 'send' category, and is positive\n"
            "                                        for all other categories\n"
            "    \"label\": \"label\",       (string) A comment for the address/transaction, if any\n"
            "    \"vout\": n,                (numeric) the vout value\n"
            "    \"fee\": x.xxx,             (numeric) The amount of the fee in " + CURRENCY_UNIT + ". This is negative and only available for the \n"
            "                                         'send' category of transactions.\n"
            "    \"confirmations\": n,       (numeric) The number of confirmations for the transaction. Negative confirmations indicate the\n"
            "                                         transaction conflicts with the block chain\n"
            "    \"trusted\": xxx,           (bool) Whether we consider the outputs of this unconfirmed transaction safe to spend.\n"
            "    \"blockhash\": \"hashvalue\", (string) The block hash containing the transaction.\n"
            "    \"blockindex\": n,          (numeric) The index of the transaction in the block that includes it.\n"
            "    \"blocktime\": xxx,         (numeric) The block time in seconds since epoch (1 Jan 1970 GMT).\n"
            "    \"txid\": \"transactionid\", (string) The transaction id.\n"
            "    \"time\": xxx,              (numeric) The transaction time in seconds since epoch (midnight Jan 1 1970 GMT).\n"
            "    \"timereceived\": xxx,      (numeric) The time received in seconds since epoch (midnight Jan 1 1970 GMT).\n"
            "    \"comment\": \"...\",       (string) If a comment is associated with the transaction.\n"
            "    \"bip125-replaceable\": \"yes|no|unknown\",  (string) Whether this transaction could be replaced due to BIP125 (replace-by-fee);\n"
            "                                                     may be unknown for unconfirmed transactions not in the mempool\n"
            "    \"abandoned\": xxx          (bool) 'true' if the transaction has been abandoned (inputs are respendable). Only available for the \n"
            "                                         'send' category of transactions.\n"
            "  }\n"
            "]\n"
                },
                RPCExamples{
            "\nList the most recent 10 transactions in the systems\n"
            + HelpExampleCli("listtransactions", "") +
            "\nList transactions 100 to 120\n"
            + HelpExampleCli("listtransactions", "\"*\" 20 100") +
            "\nAs a JSON-RPC call\n"
            + HelpExampleRpc("listtransactions", "\"*\", 20, 100")
                },
            }.Check(request);

    // Make sure the results are valid at least up to the most recent block
    // the user could have gotten from another RPC command prior to now
    pwallet->BlockUntilSyncedToCurrentChain();

    const std::string* filter_label = nullptr;
    if (!request.params[0].isNull() && request.params[0].get_str() != "*") {
        filter_label = &request.params[0].get_str();
        if (filter_label->empty()) {
            throw JSONRPCError(RPC_INVALID_PARAMETER, "Label argument must be a valid label name or \"*\".");
        }
    }
    int nCount = 10;
    if (!request.params[1].isNull())
        nCount = request.params[1].get_int();
    int nFrom = 0;
    if (!request.params[2].isNull())
        nFrom = request.params[2].get_int();
    isminefilter filter = ISMINE_SPENDABLE;
    if(!request.params[3].isNull())
        if(request.params[3].get_bool())
            filter = filter | ISMINE_WATCH_ONLY;

    if (nCount < 0)
        throw JSONRPCError(RPC_INVALID_PARAMETER, "Negative count");
    if (nFrom < 0)
        throw JSONRPCError(RPC_INVALID_PARAMETER, "Negative from");

    UniValue ret(UniValue::VARR);

    {
        auto locked_chain = pwallet->chain().lock();
        LOCK(pwallet->cs_wallet);

        const CWallet::TxItems & txOrdered = pwallet->wtxOrdered;

        // iterate backwards until we have nCount items to return:
        for (CWallet::TxItems::const_reverse_iterator it = txOrdered.rbegin(); it != txOrdered.rend(); ++it)
        {
            CWalletTx *const pwtx = (*it).second;
            ListTransactions(*locked_chain, pwallet, *pwtx, 0, true, ret, filter, filter_label);
            if ((int)ret.size() >= (nCount+nFrom)) break;
        }
    }

    // ret is newest to oldest

    if (nFrom > (int)ret.size())
        nFrom = ret.size();
    if ((nFrom + nCount) > (int)ret.size())
        nCount = ret.size() - nFrom;

    std::vector<UniValue> arrTmp = ret.getValues();

    std::vector<UniValue>::iterator first = arrTmp.begin();
    std::advance(first, nFrom);
    std::vector<UniValue>::iterator last = arrTmp.begin();
    std::advance(last, nFrom+nCount);

    if (last != arrTmp.end()) arrTmp.erase(last, arrTmp.end());
    if (first != arrTmp.begin()) arrTmp.erase(arrTmp.begin(), first);

    std::reverse(arrTmp.begin(), arrTmp.end()); // Return oldest to newest

    ret.clear();
    ret.setArray();
    ret.push_backV(arrTmp);

    return ret;
}

static UniValue listsinceblock(const JSONRPCRequest& request)
{
    std::shared_ptr<CWallet> const wallet = GetWalletForJSONRPCRequest(request);
    CWallet* const pwallet = wallet.get();

    if (!EnsureWalletIsAvailable(pwallet, request.fHelp)) {
        return NullUniValue;
    }

            RPCHelpMan{"listsinceblock",
                "\nGet all transactions in blocks since block [blockhash], or all transactions if omitted.\n"
                "If \"blockhash\" is no longer a part of the main chain, transactions from the fork point onward are included.\n"
                "Additionally, if include_removed is set, transactions affecting the wallet which were removed are returned in the \"removed\" array.\n",
                {
                    {"blockhash", RPCArg::Type::STR, RPCArg::Optional::OMITTED_NAMED_ARG, "If set, the block hash to list transactions since, otherwise list all transactions."},
                    {"target_confirmations", RPCArg::Type::NUM, /* default */ "1", "Return the nth block hash from the main chain. e.g. 1 would mean the best block hash. Note: this is not used as a filter, but only affects [lastblock] in the return value"},
                    {"include_watchonly", RPCArg::Type::BOOL, /* default */ "false", "Include transactions to watch-only addresses (see 'importaddress')"},
                    {"include_removed", RPCArg::Type::BOOL, /* default */ "true", "Show transactions that were removed due to a reorg in the \"removed\" array\n"
            "                                                           (not guaranteed to work on pruned nodes)"},
                },
                RPCResult{
            "{\n"
            "  \"transactions\": [\n"
            "    \"address\":\"address\",    (string) The address of the transaction.\n"
            "    \"category\":               (string) The transaction category.\n"
            "                \"send\"                  Transactions sent.\n"
            "                \"receive\"               Non-coinbase transactions received.\n"
            "                \"generate\"              Coinbase transactions received with more than 100 confirmations.\n"
            "                \"immature\"              Coinbase transactions received with 100 or fewer confirmations.\n"
            "                \"orphan\"                Orphaned coinbase transactions received.\n"
            "    \"amount\": x.xxx,          (numeric) The amount in " + CURRENCY_UNIT + ". This is negative for the 'send' category, and is positive\n"
            "                                         for all other categories\n"
            "    \"vout\" : n,               (numeric) the vout value\n"
            "    \"fee\": x.xxx,             (numeric) The amount of the fee in " + CURRENCY_UNIT + ". This is negative and only available for the 'send' category of transactions.\n"
            "    \"confirmations\": n,       (numeric) The number of confirmations for the transaction.\n"
            "                                          When it's < 0, it means the transaction conflicted that many blocks ago.\n"
            "    \"blockhash\": \"hashvalue\",     (string) The block hash containing the transaction.\n"
            "    \"blockindex\": n,          (numeric) The index of the transaction in the block that includes it.\n"
            "    \"blocktime\": xxx,         (numeric) The block time in seconds since epoch (1 Jan 1970 GMT).\n"
            "    \"txid\": \"transactionid\",  (string) The transaction id.\n"
            "    \"time\": xxx,              (numeric) The transaction time in seconds since epoch (Jan 1 1970 GMT).\n"
            "    \"timereceived\": xxx,      (numeric) The time received in seconds since epoch (Jan 1 1970 GMT).\n"
            "    \"bip125-replaceable\": \"yes|no|unknown\",  (string) Whether this transaction could be replaced due to BIP125 (replace-by-fee);\n"
            "                                                   may be unknown for unconfirmed transactions not in the mempool\n"
            "    \"abandoned\": xxx,         (bool) 'true' if the transaction has been abandoned (inputs are respendable). Only available for the 'send' category of transactions.\n"
            "    \"comment\": \"...\",       (string) If a comment is associated with the transaction.\n"
            "    \"label\" : \"label\"       (string) A comment for the address/transaction, if any\n"
            "    \"to\": \"...\",            (string) If a comment to is associated with the transaction.\n"
            "  ],\n"
            "  \"removed\": [\n"
            "    <structure is the same as \"transactions\" above, only present if include_removed=true>\n"
            "    Note: transactions that were re-added in the active chain will appear as-is in this array, and may thus have a positive confirmation count.\n"
            "  ],\n"
            "  \"lastblock\": \"lastblockhash\"     (string) The hash of the block (target_confirmations-1) from the best block on the main chain. This is typically used to feed back into listsinceblock the next time you call it. So you would generally use a target_confirmations of say 6, so you will be continually re-notified of transactions until they've reached 6 confirmations plus any new ones\n"
            "}\n"
                },
                RPCExamples{
                    HelpExampleCli("listsinceblock", "")
            + HelpExampleCli("listsinceblock", "\"000000000000000bacf66f7497b7dc45ef753ee9a7d38571037cdb1a57f663ad\" 6")
            + HelpExampleRpc("listsinceblock", "\"000000000000000bacf66f7497b7dc45ef753ee9a7d38571037cdb1a57f663ad\", 6")
                },
            }.Check(request);

    // Make sure the results are valid at least up to the most recent block
    // the user could have gotten from another RPC command prior to now
    pwallet->BlockUntilSyncedToCurrentChain();

    auto locked_chain = pwallet->chain().lock();
    LOCK(pwallet->cs_wallet);

    // The way the 'height' is initialized is just a workaround for the gcc bug #47679 since version 4.6.0.
    Optional<int> height = MakeOptional(false, int()); // Height of the specified block or the common ancestor, if the block provided was in a deactivated chain.
    Optional<int> altheight; // Height of the specified block, even if it's in a deactivated chain.
    int target_confirms = 1;
    isminefilter filter = ISMINE_SPENDABLE;

    uint256 blockId;
    if (!request.params[0].isNull() && !request.params[0].get_str().empty()) {
        blockId = ParseHashV(request.params[0], "blockhash");
        height = locked_chain->findFork(blockId, &altheight);
        if (!height) {
            throw JSONRPCError(RPC_INVALID_ADDRESS_OR_KEY, "Block not found");
        }
    }

    if (!request.params[1].isNull()) {
        target_confirms = request.params[1].get_int();

        if (target_confirms < 1) {
            throw JSONRPCError(RPC_INVALID_PARAMETER, "Invalid parameter");
        }
    }

    if (!request.params[2].isNull() && request.params[2].get_bool()) {
        filter = filter | ISMINE_WATCH_ONLY;
    }

    bool include_removed = (request.params[3].isNull() || request.params[3].get_bool());

    const Optional<int> tip_height = locked_chain->getHeight();
    int depth = tip_height && height ? (1 + *tip_height - *height) : -1;

    UniValue transactions(UniValue::VARR);

    for (const std::pair<const uint256, CWalletTx>& pairWtx : pwallet->mapWallet) {
        CWalletTx tx = pairWtx.second;

        if (depth == -1 || tx.GetDepthInMainChain(*locked_chain) < depth) {
            ListTransactions(*locked_chain, pwallet, tx, 0, true, transactions, filter, nullptr /* filter_label */);
        }
    }

    // when a reorg'd block is requested, we also list any relevant transactions
    // in the blocks of the chain that was detached
    UniValue removed(UniValue::VARR);
    while (include_removed && altheight && *altheight > *height) {
        CBlock block;
        if (!pwallet->chain().findBlock(blockId, &block) || block.IsNull()) {
            throw JSONRPCError(RPC_INTERNAL_ERROR, "Can't read block from disk");
        }
        for (const CTransactionRef& tx : block.vtx) {
            auto it = pwallet->mapWallet.find(tx->GetHash());
            if (it != pwallet->mapWallet.end()) {
                // We want all transactions regardless of confirmation count to appear here,
                // even negative confirmation ones, hence the big negative.
                ListTransactions(*locked_chain, pwallet, it->second, -100000000, true, removed, filter, nullptr /* filter_label */);
            }
        }
        blockId = block.hashPrevBlock;
        --*altheight;
    }

    int last_height = tip_height ? *tip_height + 1 - target_confirms : -1;
    uint256 lastblock = last_height >= 0 ? locked_chain->getBlockHash(last_height) : uint256();

    UniValue ret(UniValue::VOBJ);
    ret.pushKV("transactions", transactions);
    if (include_removed) ret.pushKV("removed", removed);
    ret.pushKV("lastblock", lastblock.GetHex());

    return ret;
}

static UniValue gettransaction(const JSONRPCRequest& request)
{
    std::shared_ptr<CWallet> const wallet = GetWalletForJSONRPCRequest(request);
    CWallet* const pwallet = wallet.get();

    if (!EnsureWalletIsAvailable(pwallet, request.fHelp)) {
        return NullUniValue;
    }

            RPCHelpMan{"gettransaction",
                "\nGet detailed information about in-wallet transaction <txid>\n",
                {
                    {"txid", RPCArg::Type::STR, RPCArg::Optional::NO, "The transaction id"},
                    {"include_watchonly", RPCArg::Type::BOOL, /* default */ "false", "Whether to include watch-only addresses in balance calculation and details[]"},
                },
                RPCResult{
            "{\n"
            "  \"amount\" : x.xxx,        (numeric) The transaction amount in " + CURRENCY_UNIT + "\n"
            "  \"fee\": x.xxx,            (numeric) The amount of the fee in " + CURRENCY_UNIT + ". This is negative and only available for the \n"
            "                              'send' category of transactions.\n"
            "  \"confirmations\" : n,     (numeric) The number of confirmations\n"
            "  \"blockhash\" : \"hash\",  (string) The block hash\n"
            "  \"blockindex\" : xx,       (numeric) The index of the transaction in the block that includes it\n"
            "  \"blocktime\" : ttt,       (numeric) The time in seconds since epoch (1 Jan 1970 GMT)\n"
            "  \"txid\" : \"transactionid\",   (string) The transaction id.\n"
            "  \"time\" : ttt,            (numeric) The transaction time in seconds since epoch (1 Jan 1970 GMT)\n"
            "  \"timereceived\" : ttt,    (numeric) The time received in seconds since epoch (1 Jan 1970 GMT)\n"
            "  \"bip125-replaceable\": \"yes|no|unknown\",  (string) Whether this transaction could be replaced due to BIP125 (replace-by-fee);\n"
            "                                                   may be unknown for unconfirmed transactions not in the mempool\n"
            "  \"details\" : [\n"
            "    {\n"
            "      \"address\" : \"address\",          (string) The address involved in the transaction\n"
            "      \"category\" :                      (string) The transaction category.\n"
            "                   \"send\"                  Transactions sent.\n"
            "                   \"receive\"               Non-coinbase transactions received.\n"
            "                   \"generate\"              Coinbase transactions received with more than 100 confirmations.\n"
            "                   \"immature\"              Coinbase transactions received with 100 or fewer confirmations.\n"
            "                   \"orphan\"                Orphaned coinbase transactions received.\n"
            "      \"amount\" : x.xxx,                 (numeric) The amount in " + CURRENCY_UNIT + "\n"
            "      \"label\" : \"label\",              (string) A comment for the address/transaction, if any\n"
            "      \"vout\" : n,                       (numeric) the vout value\n"
            "      \"fee\": x.xxx,                     (numeric) The amount of the fee in " + CURRENCY_UNIT + ". This is negative and only available for the \n"
            "                                           'send' category of transactions.\n"
            "      \"abandoned\": xxx                  (bool) 'true' if the transaction has been abandoned (inputs are respendable). Only available for the \n"
            "                                           'send' category of transactions.\n"
            "    }\n"
            "    ,...\n"
            "  ],\n"
            "  \"hex\" : \"data\"         (string) Raw data for transaction\n"
            "}\n"
                },
                RPCExamples{
                    HelpExampleCli("gettransaction", "\"1075db55d416d3ca199f55b6084e2115b9345e16c5cf302fc80e9d5fbf5d48d\"")
            + HelpExampleCli("gettransaction", "\"1075db55d416d3ca199f55b6084e2115b9345e16c5cf302fc80e9d5fbf5d48d\" true")
            + HelpExampleRpc("gettransaction", "\"1075db55d416d3ca199f55b6084e2115b9345e16c5cf302fc80e9d5fbf5d48d\"")
                },
            }.Check(request);

    // Make sure the results are valid at least up to the most recent block
    // the user could have gotten from another RPC command prior to now
    pwallet->BlockUntilSyncedToCurrentChain();

    auto locked_chain = pwallet->chain().lock();
    LOCK(pwallet->cs_wallet);

    uint256 hash(ParseHashV(request.params[0], "txid"));

    isminefilter filter = ISMINE_SPENDABLE;
    if(!request.params[1].isNull())
        if(request.params[1].get_bool())
            filter = filter | ISMINE_WATCH_ONLY;

    UniValue entry(UniValue::VOBJ);
    auto it = pwallet->mapWallet.find(hash);
    if (it == pwallet->mapWallet.end()) {
        throw JSONRPCError(RPC_INVALID_ADDRESS_OR_KEY, "Invalid or non-wallet transaction id");
    }
    const CWalletTx& wtx = it->second;

    CAmount nCredit = wtx.GetCredit(*locked_chain, filter);
    CAmount nDebit = wtx.GetDebit(filter);
    CAmount nNet = nCredit - nDebit;
    CAmount nFee = (wtx.IsFromMe(filter) ? wtx.tx->GetValueOut(true) - nDebit : 0);

    entry.pushKV("amount", ValueFromAmount(nNet - nFee));
    if (wtx.IsFromMe(filter))
        entry.pushKV("fee", ValueFromAmount(nFee));

    WalletTxToJSON(pwallet->chain(), *locked_chain, wtx, entry);

    UniValue details(UniValue::VARR);
    ListTransactions(*locked_chain, pwallet, wtx, 0, false, details, filter, nullptr /* filter_label */);
    entry.pushKV("details", details);

    std::string strHex = EncodeHexTx(*wtx.tx, pwallet->chain().rpcSerializationFlags());
    entry.pushKV("hex", strHex);

    return entry;
}

static UniValue abandontransaction(const JSONRPCRequest& request)
{
    std::shared_ptr<CWallet> const wallet = GetWalletForJSONRPCRequest(request);
    CWallet* const pwallet = wallet.get();

    if (!EnsureWalletIsAvailable(pwallet, request.fHelp)) {
        return NullUniValue;
    }

            RPCHelpMan{"abandontransaction",
                "\nMark in-wallet transaction <txid> as abandoned\n"
                "This will mark this transaction and all its in-wallet descendants as abandoned which will allow\n"
                "for their inputs to be respent.  It can be used to replace \"stuck\" or evicted transactions.\n"
                "It only works on transactions which are not included in a block and are not currently in the mempool.\n"
                "It has no effect on transactions which are already abandoned.\n",
                {
                    {"txid", RPCArg::Type::STR_HEX, RPCArg::Optional::NO, "The transaction id"},
                },
                RPCResults{},
                RPCExamples{
                    HelpExampleCli("abandontransaction", "\"1075db55d416d3ca199f55b6084e2115b9345e16c5cf302fc80e9d5fbf5d48d\"")
            + HelpExampleRpc("abandontransaction", "\"1075db55d416d3ca199f55b6084e2115b9345e16c5cf302fc80e9d5fbf5d48d\"")
                },
            }.Check(request);

    // Make sure the results are valid at least up to the most recent block
    // the user could have gotten from another RPC command prior to now
    pwallet->BlockUntilSyncedToCurrentChain();

    auto locked_chain = pwallet->chain().lock();
    LOCK(pwallet->cs_wallet);

    uint256 hash(ParseHashV(request.params[0], "txid"));

    if (!pwallet->mapWallet.count(hash)) {
        throw JSONRPCError(RPC_INVALID_ADDRESS_OR_KEY, "Invalid or non-wallet transaction id");
    }
    if (!pwallet->AbandonTransaction(*locked_chain, hash)) {
        throw JSONRPCError(RPC_INVALID_ADDRESS_OR_KEY, "Transaction not eligible for abandonment");
    }

    return NullUniValue;
}


static UniValue backupwallet(const JSONRPCRequest& request)
{
    std::shared_ptr<CWallet> const wallet = GetWalletForJSONRPCRequest(request);
    CWallet* const pwallet = wallet.get();

    if (!EnsureWalletIsAvailable(pwallet, request.fHelp)) {
        return NullUniValue;
    }

            RPCHelpMan{"backupwallet",
                "\nSafely copies current wallet file to destination, which can be a directory or a path with filename.\n",
                {
                    {"destination", RPCArg::Type::STR, RPCArg::Optional::NO, "The destination directory or file"},
                },
                RPCResults{},
                RPCExamples{
                    HelpExampleCli("backupwallet", "\"backup.dat\"")
            + HelpExampleRpc("backupwallet", "\"backup.dat\"")
                },
            }.Check(request);

    // Make sure the results are valid at least up to the most recent block
    // the user could have gotten from another RPC command prior to now
    pwallet->BlockUntilSyncedToCurrentChain();

    auto locked_chain = pwallet->chain().lock();
    LOCK(pwallet->cs_wallet);

    std::string strDest = request.params[0].get_str();
    if (!pwallet->BackupWallet(strDest)) {
        throw JSONRPCError(RPC_WALLET_ERROR, "Error: Wallet backup failed!");
    }

    return NullUniValue;
}


static UniValue keypoolrefill(const JSONRPCRequest& request)
{
    std::shared_ptr<CWallet> const wallet = GetWalletForJSONRPCRequest(request);
    CWallet* const pwallet = wallet.get();

    if (!EnsureWalletIsAvailable(pwallet, request.fHelp)) {
        return NullUniValue;
    }

            RPCHelpMan{"keypoolrefill",
                "\nFills the keypool."+
                    HelpRequiringPassphrase(pwallet) + "\n",
                {
                    {"newsize", RPCArg::Type::NUM, /* default */ "100", "The new keypool size"},
                },
                RPCResults{},
                RPCExamples{
                    HelpExampleCli("keypoolrefill", "")
            + HelpExampleRpc("keypoolrefill", "")
                },
            }.Check(request);

    if (pwallet->IsWalletFlagSet(WALLET_FLAG_DISABLE_PRIVATE_KEYS)) {
        throw JSONRPCError(RPC_WALLET_ERROR, "Error: Private keys are disabled for this wallet");
    }

    auto locked_chain = pwallet->chain().lock();
    LOCK(pwallet->cs_wallet);

    // 0 is interpreted by TopUpKeyPool() as the default keypool size given by -keypool
    unsigned int kpSize = 0;
    if (!request.params[0].isNull()) {
        if (request.params[0].get_int() < 0)
            throw JSONRPCError(RPC_INVALID_PARAMETER, "Invalid parameter, expected valid size.");
        kpSize = (unsigned int)request.params[0].get_int();
    }

    EnsureWalletIsUnlocked(pwallet);
    pwallet->TopUpKeyPool(kpSize);

    if (pwallet->GetKeyPoolSize() < kpSize) {
        throw JSONRPCError(RPC_WALLET_ERROR, "Error refreshing keypool.");
    }

    return NullUniValue;
}


static UniValue walletpassphrase(const JSONRPCRequest& request)
{
    std::shared_ptr<CWallet> const wallet = GetWalletForJSONRPCRequest(request);
    CWallet* const pwallet = wallet.get();

    if (!EnsureWalletIsAvailable(pwallet, request.fHelp)) {
        return NullUniValue;
    }

            RPCHelpMan{"walletpassphrase",
                "\nStores the wallet decryption key in memory for 'timeout' seconds.\n"
                "This is needed prior to performing transactions related to private keys such as sending coins\n"
            "\nNote:\n"
            "Issuing the walletpassphrase command while the wallet is already unlocked will set a new unlock\n"
            "time that overrides the old one.\n",
                {
                    {"passphrase", RPCArg::Type::STR, RPCArg::Optional::NO, "The wallet passphrase"},
                    {"timeout", RPCArg::Type::NUM, RPCArg::Optional::NO, "The time to keep the decryption key in seconds; capped at 100000000 (~3 years)."},
                },
                RPCResults{},
                RPCExamples{
            "\nUnlock the wallet for 60 seconds\n"
            + HelpExampleCli("walletpassphrase", "\"my pass phrase\" 60") +
            "\nLock the wallet again (before 60 seconds)\n"
            + HelpExampleCli("walletlock", "") +
            "\nAs a JSON-RPC call\n"
            + HelpExampleRpc("walletpassphrase", "\"my pass phrase\", 60")
                },
            }.Check(request);

    auto locked_chain = pwallet->chain().lock();
    LOCK(pwallet->cs_wallet);

    if (!pwallet->IsCrypted()) {
        throw JSONRPCError(RPC_WALLET_WRONG_ENC_STATE, "Error: running with an unencrypted wallet, but walletpassphrase was called.");
    }

    // Note that the walletpassphrase is stored in request.params[0] which is not mlock()ed
    SecureString strWalletPass;
    strWalletPass.reserve(100);
    // TODO: get rid of this .c_str() by implementing SecureString::operator=(std::string)
    // Alternately, find a way to make request.params[0] mlock()'d to begin with.
    strWalletPass = request.params[0].get_str().c_str();

    // Get the timeout
    int64_t nSleepTime = request.params[1].get_int64();
    // Timeout cannot be negative, otherwise it will relock immediately
    if (nSleepTime < 0) {
        throw JSONRPCError(RPC_INVALID_PARAMETER, "Timeout cannot be negative.");
    }
    // Clamp timeout
    constexpr int64_t MAX_SLEEP_TIME = 100000000; // larger values trigger a macos/libevent bug?
    if (nSleepTime > MAX_SLEEP_TIME) {
        nSleepTime = MAX_SLEEP_TIME;
    }

    if (strWalletPass.empty()) {
        throw JSONRPCError(RPC_INVALID_PARAMETER, "passphrase can not be empty");
    }

    if (!pwallet->Unlock(strWalletPass)) {
        throw JSONRPCError(RPC_WALLET_PASSPHRASE_INCORRECT, "Error: The wallet passphrase entered was incorrect.");
    }

    pwallet->TopUpKeyPool();

    pwallet->nRelockTime = GetTime() + nSleepTime;

    // Keep a weak pointer to the wallet so that it is possible to unload the
    // wallet before the following callback is called. If a valid shared pointer
    // is acquired in the callback then the wallet is still loaded.
    std::weak_ptr<CWallet> weak_wallet = wallet;
    pwallet->chain().rpcRunLater(strprintf("lockwallet(%s)", pwallet->GetName()), [weak_wallet] {
        if (auto shared_wallet = weak_wallet.lock()) {
            LOCK(shared_wallet->cs_wallet);
            shared_wallet->Lock();
            shared_wallet->nRelockTime = 0;
        }
    }, nSleepTime);

    return NullUniValue;
}


static UniValue walletpassphrasechange(const JSONRPCRequest& request)
{
    std::shared_ptr<CWallet> const wallet = GetWalletForJSONRPCRequest(request);
    CWallet* const pwallet = wallet.get();

    if (!EnsureWalletIsAvailable(pwallet, request.fHelp)) {
        return NullUniValue;
    }

            RPCHelpMan{"walletpassphrasechange",
                "\nChanges the wallet passphrase from 'oldpassphrase' to 'newpassphrase'.\n",
                {
                    {"oldpassphrase", RPCArg::Type::STR, RPCArg::Optional::NO, "The current passphrase"},
                    {"newpassphrase", RPCArg::Type::STR, RPCArg::Optional::NO, "The new passphrase"},
                },
                RPCResults{},
                RPCExamples{
                    HelpExampleCli("walletpassphrasechange", "\"old one\" \"new one\"")
            + HelpExampleRpc("walletpassphrasechange", "\"old one\", \"new one\"")
                },
            }.Check(request);

    auto locked_chain = pwallet->chain().lock();
    LOCK(pwallet->cs_wallet);

    if (!pwallet->IsCrypted()) {
        throw JSONRPCError(RPC_WALLET_WRONG_ENC_STATE, "Error: running with an unencrypted wallet, but walletpassphrasechange was called.");
    }

    // TODO: get rid of these .c_str() calls by implementing SecureString::operator=(std::string)
    // Alternately, find a way to make request.params[0] mlock()'d to begin with.
    SecureString strOldWalletPass;
    strOldWalletPass.reserve(100);
    strOldWalletPass = request.params[0].get_str().c_str();

    SecureString strNewWalletPass;
    strNewWalletPass.reserve(100);
    strNewWalletPass = request.params[1].get_str().c_str();

    if (strOldWalletPass.empty() || strNewWalletPass.empty()) {
        throw JSONRPCError(RPC_INVALID_PARAMETER, "passphrase can not be empty");
    }

    if (!pwallet->ChangeWalletPassphrase(strOldWalletPass, strNewWalletPass)) {
        throw JSONRPCError(RPC_WALLET_PASSPHRASE_INCORRECT, "Error: The wallet passphrase entered was incorrect.");
    }

    return NullUniValue;
}


static UniValue walletlock(const JSONRPCRequest& request)
{
    std::shared_ptr<CWallet> const wallet = GetWalletForJSONRPCRequest(request);
    CWallet* const pwallet = wallet.get();

    if (!EnsureWalletIsAvailable(pwallet, request.fHelp)) {
        return NullUniValue;
    }

            RPCHelpMan{"walletlock",
                "\nRemoves the wallet encryption key from memory, locking the wallet.\n"
                "After calling this method, you will need to call walletpassphrase again\n"
                "before being able to call any methods which require the wallet to be unlocked.\n",
                {},
                RPCResults{},
                RPCExamples{
            "\nSet the passphrase for 2 minutes to perform a transaction\n"
            + HelpExampleCli("walletpassphrase", "\"my pass phrase\" 120") +
            "\nPerform a send (requires passphrase set)\n"
            + HelpExampleCli("sendtoaddress", "\"1M72Sfpbz1BPpXFHz9m3CdqATR44Jvaydd\" 1.0") +
            "\nClear the passphrase since we are done before 2 minutes is up\n"
            + HelpExampleCli("walletlock", "") +
            "\nAs a JSON-RPC call\n"
            + HelpExampleRpc("walletlock", "")
                },
            }.Check(request);

    auto locked_chain = pwallet->chain().lock();
    LOCK(pwallet->cs_wallet);

    if (!pwallet->IsCrypted()) {
        throw JSONRPCError(RPC_WALLET_WRONG_ENC_STATE, "Error: running with an unencrypted wallet, but walletlock was called.");
    }

    pwallet->Lock();
    pwallet->nRelockTime = 0;

    return NullUniValue;
}


static UniValue encryptwallet(const JSONRPCRequest& request)
{
    std::shared_ptr<CWallet> const wallet = GetWalletForJSONRPCRequest(request);
    CWallet* const pwallet = wallet.get();

    if (!EnsureWalletIsAvailable(pwallet, request.fHelp)) {
        return NullUniValue;
    }

            RPCHelpMan{"encryptwallet",
                "\nEncrypts the wallet with 'passphrase'. This is for first time encryption.\n"
                "After this, any calls that interact with private keys such as sending or signing \n"
                "will require the passphrase to be set prior the making these calls.\n"
                "Use the walletpassphrase call for this, and then walletlock call.\n"
                "If the wallet is already encrypted, use the walletpassphrasechange call.\n",
                {
                    {"passphrase", RPCArg::Type::STR, RPCArg::Optional::NO, "The pass phrase to encrypt the wallet with. It must be at least 1 character, but should be long."},
                },
                RPCResults{},
                RPCExamples{
            "\nEncrypt your wallet\n"
            + HelpExampleCli("encryptwallet", "\"my pass phrase\"") +
            "\nNow set the passphrase to use the wallet, such as for signing or sending namecoin\n"
            + HelpExampleCli("walletpassphrase", "\"my pass phrase\"") +
            "\nNow we can do something like sign\n"
            + HelpExampleCli("signmessage", "\"address\" \"test message\"") +
            "\nNow lock the wallet again by removing the passphrase\n"
            + HelpExampleCli("walletlock", "") +
            "\nAs a JSON-RPC call\n"
            + HelpExampleRpc("encryptwallet", "\"my pass phrase\"")
                },
            }.Check(request);

    auto locked_chain = pwallet->chain().lock();
    LOCK(pwallet->cs_wallet);

    if (pwallet->IsWalletFlagSet(WALLET_FLAG_DISABLE_PRIVATE_KEYS)) {
        throw JSONRPCError(RPC_WALLET_ENCRYPTION_FAILED, "Error: wallet does not contain private keys, nothing to encrypt.");
    }

    if (pwallet->IsCrypted()) {
        throw JSONRPCError(RPC_WALLET_WRONG_ENC_STATE, "Error: running with an encrypted wallet, but encryptwallet was called.");
    }

    // TODO: get rid of this .c_str() by implementing SecureString::operator=(std::string)
    // Alternately, find a way to make request.params[0] mlock()'d to begin with.
    SecureString strWalletPass;
    strWalletPass.reserve(100);
    strWalletPass = request.params[0].get_str().c_str();

    if (strWalletPass.empty()) {
        throw JSONRPCError(RPC_INVALID_PARAMETER, "passphrase can not be empty");
    }

    if (!pwallet->EncryptWallet(strWalletPass)) {
        throw JSONRPCError(RPC_WALLET_ENCRYPTION_FAILED, "Error: Failed to encrypt the wallet.");
    }

    return "wallet encrypted; The keypool has been flushed and a new HD seed was generated (if you are using HD). You need to make a new backup.";
}

static UniValue lockunspent(const JSONRPCRequest& request)
{
    std::shared_ptr<CWallet> const wallet = GetWalletForJSONRPCRequest(request);
    CWallet* const pwallet = wallet.get();

    if (!EnsureWalletIsAvailable(pwallet, request.fHelp)) {
        return NullUniValue;
    }

            RPCHelpMan{"lockunspent",
                "\nUpdates list of temporarily unspendable outputs.\n"
                "Temporarily lock (unlock=false) or unlock (unlock=true) specified transaction outputs.\n"
                "If no transaction outputs are specified when unlocking then all current locked transaction outputs are unlocked.\n"
                "A locked transaction output will not be chosen by automatic coin selection, when spending coins.\n"
                "Locks are stored in memory only. Nodes start with zero locked outputs, and the locked output list\n"
                "is always cleared (by virtue of process exit) when a node stops or fails.\n"
                "Also see the listunspent call\n",
                {
                    {"unlock", RPCArg::Type::BOOL, RPCArg::Optional::NO, "Whether to unlock (true) or lock (false) the specified transactions"},
                    {"transactions", RPCArg::Type::ARR, /* default */ "empty array", "A json array of objects. Each object the txid (string) vout (numeric).",
                        {
                            {"", RPCArg::Type::OBJ, RPCArg::Optional::OMITTED, "",
                                {
                                    {"txid", RPCArg::Type::STR_HEX, RPCArg::Optional::NO, "The transaction id"},
                                    {"vout", RPCArg::Type::NUM, RPCArg::Optional::NO, "The output number"},
                                },
                            },
                        },
                    },
                },
                RPCResult{
            "true|false    (boolean) Whether the command was successful or not\n"
                },
                RPCExamples{
            "\nList the unspent transactions\n"
            + HelpExampleCli("listunspent", "") +
            "\nLock an unspent transaction\n"
            + HelpExampleCli("lockunspent", "false \"[{\\\"txid\\\":\\\"a08e6907dbbd3d809776dbfc5d82e371b764ed838b5655e72f463568df1aadf0\\\",\\\"vout\\\":1}]\"") +
            "\nList the locked transactions\n"
            + HelpExampleCli("listlockunspent", "") +
            "\nUnlock the transaction again\n"
            + HelpExampleCli("lockunspent", "true \"[{\\\"txid\\\":\\\"a08e6907dbbd3d809776dbfc5d82e371b764ed838b5655e72f463568df1aadf0\\\",\\\"vout\\\":1}]\"") +
            "\nAs a JSON-RPC call\n"
            + HelpExampleRpc("lockunspent", "false, \"[{\\\"txid\\\":\\\"a08e6907dbbd3d809776dbfc5d82e371b764ed838b5655e72f463568df1aadf0\\\",\\\"vout\\\":1}]\"")
                },
            }.Check(request);

    // Make sure the results are valid at least up to the most recent block
    // the user could have gotten from another RPC command prior to now
    pwallet->BlockUntilSyncedToCurrentChain();

    auto locked_chain = pwallet->chain().lock();
    LOCK(pwallet->cs_wallet);

    RPCTypeCheckArgument(request.params[0], UniValue::VBOOL);

    bool fUnlock = request.params[0].get_bool();

    if (request.params[1].isNull()) {
        if (fUnlock)
            pwallet->UnlockAllCoins();
        return true;
    }

    RPCTypeCheckArgument(request.params[1], UniValue::VARR);

    const UniValue& output_params = request.params[1];

    // Create and validate the COutPoints first.

    std::vector<COutPoint> outputs;
    outputs.reserve(output_params.size());

    for (unsigned int idx = 0; idx < output_params.size(); idx++) {
        const UniValue& o = output_params[idx].get_obj();

        RPCTypeCheckObj(o,
            {
                {"txid", UniValueType(UniValue::VSTR)},
                {"vout", UniValueType(UniValue::VNUM)},
            });

        const uint256 txid(ParseHashO(o, "txid"));
        const int nOutput = find_value(o, "vout").get_int();
        if (nOutput < 0) {
            throw JSONRPCError(RPC_INVALID_PARAMETER, "Invalid parameter, vout must be positive");
        }

        const COutPoint outpt(txid, nOutput);

        const auto it = pwallet->mapWallet.find(outpt.hash);
        if (it == pwallet->mapWallet.end()) {
            throw JSONRPCError(RPC_INVALID_PARAMETER, "Invalid parameter, unknown transaction");
        }

        const CWalletTx& trans = it->second;

        if (outpt.n >= trans.tx->vout.size()) {
            throw JSONRPCError(RPC_INVALID_PARAMETER, "Invalid parameter, vout index out of bounds");
        }

        if (pwallet->IsSpent(*locked_chain, outpt.hash, outpt.n)) {
            throw JSONRPCError(RPC_INVALID_PARAMETER, "Invalid parameter, expected unspent output");
        }

        const bool is_locked = pwallet->IsLockedCoin(outpt.hash, outpt.n);

        if (fUnlock && !is_locked) {
            throw JSONRPCError(RPC_INVALID_PARAMETER, "Invalid parameter, expected locked output");
        }

        if (!fUnlock && is_locked) {
            throw JSONRPCError(RPC_INVALID_PARAMETER, "Invalid parameter, output already locked");
        }

        outputs.push_back(outpt);
    }

    // Atomically set (un)locked status for the outputs.
    for (const COutPoint& outpt : outputs) {
        if (fUnlock) pwallet->UnlockCoin(outpt);
        else pwallet->LockCoin(outpt);
    }

    return true;
}

static UniValue listlockunspent(const JSONRPCRequest& request)
{
    std::shared_ptr<CWallet> const wallet = GetWalletForJSONRPCRequest(request);
    CWallet* const pwallet = wallet.get();

    if (!EnsureWalletIsAvailable(pwallet, request.fHelp)) {
        return NullUniValue;
    }

            RPCHelpMan{"listlockunspent",
                "\nReturns list of temporarily unspendable outputs.\n"
                "See the lockunspent call to lock and unlock transactions for spending.\n",
                {},
                RPCResult{
            "[\n"
            "  {\n"
            "    \"txid\" : \"transactionid\",     (string) The transaction id locked\n"
            "    \"vout\" : n                      (numeric) The vout value\n"
            "  }\n"
            "  ,...\n"
            "]\n"
                },
                RPCExamples{
            "\nList the unspent transactions\n"
            + HelpExampleCli("listunspent", "") +
            "\nLock an unspent transaction\n"
            + HelpExampleCli("lockunspent", "false \"[{\\\"txid\\\":\\\"a08e6907dbbd3d809776dbfc5d82e371b764ed838b5655e72f463568df1aadf0\\\",\\\"vout\\\":1}]\"") +
            "\nList the locked transactions\n"
            + HelpExampleCli("listlockunspent", "") +
            "\nUnlock the transaction again\n"
            + HelpExampleCli("lockunspent", "true \"[{\\\"txid\\\":\\\"a08e6907dbbd3d809776dbfc5d82e371b764ed838b5655e72f463568df1aadf0\\\",\\\"vout\\\":1}]\"") +
            "\nAs a JSON-RPC call\n"
            + HelpExampleRpc("listlockunspent", "")
                },
            }.Check(request);

    auto locked_chain = pwallet->chain().lock();
    LOCK(pwallet->cs_wallet);

    std::vector<COutPoint> vOutpts;
    pwallet->ListLockedCoins(vOutpts);

    UniValue ret(UniValue::VARR);

    for (const COutPoint& outpt : vOutpts) {
        UniValue o(UniValue::VOBJ);

        o.pushKV("txid", outpt.hash.GetHex());
        o.pushKV("vout", (int)outpt.n);
        ret.push_back(o);
    }

    return ret;
}

static UniValue settxfee(const JSONRPCRequest& request)
{
    std::shared_ptr<CWallet> const wallet = GetWalletForJSONRPCRequest(request);
    CWallet* const pwallet = wallet.get();

    if (!EnsureWalletIsAvailable(pwallet, request.fHelp)) {
        return NullUniValue;
    }

            RPCHelpMan{"settxfee",
                "\nSet the transaction fee per kB for this wallet. Overrides the global -paytxfee command line parameter.\n",
                {
                    {"amount", RPCArg::Type::AMOUNT, RPCArg::Optional::NO, "The transaction fee in " + CURRENCY_UNIT + "/kB"},
                },
                RPCResult{
            "true|false        (boolean) Returns true if successful\n"
                },
                RPCExamples{
                    HelpExampleCli("settxfee", "0.00001")
            + HelpExampleRpc("settxfee", "0.00001")
                },
            }.Check(request);

    auto locked_chain = pwallet->chain().lock();
    LOCK(pwallet->cs_wallet);

    CAmount nAmount = AmountFromValue(request.params[0]);
    CFeeRate tx_fee_rate(nAmount, 1000);
    if (tx_fee_rate == 0) {
        // automatic selection
    } else if (tx_fee_rate < pwallet->chain().relayMinFee()) {
        throw JSONRPCError(RPC_INVALID_PARAMETER, strprintf("txfee cannot be less than min relay tx fee (%s)", pwallet->chain().relayMinFee().ToString()));
    } else if (tx_fee_rate < pwallet->m_min_fee) {
        throw JSONRPCError(RPC_INVALID_PARAMETER, strprintf("txfee cannot be less than wallet min fee (%s)", pwallet->m_min_fee.ToString()));
    }

    pwallet->m_pay_tx_fee = tx_fee_rate;
    return true;
}

static UniValue getbalances(const JSONRPCRequest& request)
{
    std::shared_ptr<CWallet> const rpc_wallet = GetWalletForJSONRPCRequest(request);
    if (!EnsureWalletIsAvailable(rpc_wallet.get(), request.fHelp)) {
        return NullUniValue;
    }
    CWallet& wallet = *rpc_wallet;

    RPCHelpMan{
        "getbalances",
        "Returns an object with all balances in " + CURRENCY_UNIT + ".\n",
        {},
        RPCResult{
            "{\n"
            "    \"mine\": {                        (object) balances from outputs that the wallet can sign\n"
            "      \"trusted\": xxx                 (numeric) trusted balance (outputs created by the wallet or confirmed outputs)\n"
            "      \"untrusted_pending\": xxx       (numeric) untrusted pending balance (outputs created by others that are in the mempool)\n"
            "      \"immature\": xxx                (numeric) balance from immature coinbase outputs\n"
            "      \"used\": xxx                    (numeric) (only present if avoid_reuse is set) balance from coins sent to addresses that were previously spent from (potentially privacy violating)\n"
            "    },\n"
            "    \"watchonly\": {                   (object) watchonly balances (not present if wallet does not watch anything)\n"
            "      \"trusted\": xxx                 (numeric) trusted balance (outputs created by the wallet or confirmed outputs)\n"
            "      \"untrusted_pending\": xxx       (numeric) untrusted pending balance (outputs created by others that are in the mempool)\n"
            "      \"immature\": xxx                (numeric) balance from immature coinbase outputs\n"
            "    },\n"
            "}\n"},
        RPCExamples{
            HelpExampleCli("getbalances", "") +
            HelpExampleRpc("getbalances", "")},
    }.Check(request);

    // Make sure the results are valid at least up to the most recent block
    // the user could have gotten from another RPC command prior to now
    wallet.BlockUntilSyncedToCurrentChain();

    auto locked_chain = wallet.chain().lock();
    LOCK(wallet.cs_wallet);

    UniValue obj(UniValue::VOBJ);

    const auto bal = wallet.GetBalance();
    UniValue balances{UniValue::VOBJ};
    {
        UniValue balances_mine{UniValue::VOBJ};
        balances_mine.pushKV("trusted", ValueFromAmount(bal.m_mine_trusted));
        balances_mine.pushKV("untrusted_pending", ValueFromAmount(bal.m_mine_untrusted_pending));
        balances_mine.pushKV("immature", ValueFromAmount(bal.m_mine_immature));
        if (wallet.IsWalletFlagSet(WALLET_FLAG_AVOID_REUSE)) {
            // If the AVOID_REUSE flag is set, bal has been set to just the un-reused address balance. Get
            // the total balance, and then subtract bal to get the reused address balance.
            const auto full_bal = wallet.GetBalance(0, false);
            balances_mine.pushKV("used", ValueFromAmount(full_bal.m_mine_trusted + full_bal.m_mine_untrusted_pending - bal.m_mine_trusted - bal.m_mine_untrusted_pending));
        }
        balances.pushKV("mine", balances_mine);
    }
    if (wallet.HaveWatchOnly()) {
        UniValue balances_watchonly{UniValue::VOBJ};
        balances_watchonly.pushKV("trusted", ValueFromAmount(bal.m_watchonly_trusted));
        balances_watchonly.pushKV("untrusted_pending", ValueFromAmount(bal.m_watchonly_untrusted_pending));
        balances_watchonly.pushKV("immature", ValueFromAmount(bal.m_watchonly_immature));
        balances.pushKV("watchonly", balances_watchonly);
    }
    return balances;
}

static UniValue getwalletinfo(const JSONRPCRequest& request)
{
    std::shared_ptr<CWallet> const wallet = GetWalletForJSONRPCRequest(request);
    CWallet* const pwallet = wallet.get();

    if (!EnsureWalletIsAvailable(pwallet, request.fHelp)) {
        return NullUniValue;
    }

    RPCHelpMan{"getwalletinfo",
                "Returns an object containing various wallet state info.\n",
                {},
                RPCResult{
            "{\n"
            "  \"walletname\": xxxxx,               (string) the wallet name\n"
            "  \"walletversion\": xxxxx,            (numeric) the wallet version\n"
            "  \"balance\": xxxxxxx,                (numeric) DEPRECATED. Identical to getbalances().mine.trusted\n"
            "  \"unconfirmed_balance\": xxx,        (numeric) DEPRECATED. Identical to getbalances().mine.untrusted_pending\n"
            "  \"immature_balance\": xxxxxx,        (numeric) DEPRECATED. Identical to getbalances().mine.immature\n"
            "  \"txcount\": xxxxxxx,                (numeric) the total number of transactions in the wallet\n"
            "  \"keypoololdest\": xxxxxx,           (numeric) the timestamp (seconds since Unix epoch) of the oldest pre-generated key in the key pool\n"
            "  \"keypoolsize\": xxxx,               (numeric) how many new keys are pre-generated (only counts external keys)\n"
            "  \"keypoolsize_hd_internal\": xxxx,   (numeric) how many new keys are pre-generated for internal use (used for change outputs, only appears if the wallet is using this feature, otherwise external keys are used)\n"
            "  \"unlocked_until\": ttt,             (numeric) the timestamp in seconds since epoch (midnight Jan 1 1970 GMT) that the wallet is unlocked for transfers, or 0 if the wallet is locked\n"
            "  \"paytxfee\": x.xxxx,                (numeric) the transaction fee configuration, set in " + CURRENCY_UNIT + "/kB\n"
            "  \"hdseedid\": \"<hash160>\"            (string, optional) the Hash160 of the HD seed (only present when HD is enabled)\n"
            "  \"private_keys_enabled\": true|false (boolean) false if privatekeys are disabled for this wallet (enforced watch-only wallet)\n"
            "  \"avoid_reuse\": true|false          (boolean) whether this wallet tracks clean/dirty coins in terms of reuse\n"
            "  \"scanning\":                        (json object) current scanning details, or false if no scan is in progress\n"
            "    {\n"
            "      \"duration\" : xxxx              (numeric) elapsed seconds since scan start\n"
            "      \"progress\" : x.xxxx,           (numeric) scanning progress percentage [0.0, 1.0]\n"
            "    }\n"
            "}\n"
                },
                RPCExamples{
                    HelpExampleCli("getwalletinfo", "")
            + HelpExampleRpc("getwalletinfo", "")
                },
    }.Check(request);

    // Make sure the results are valid at least up to the most recent block
    // the user could have gotten from another RPC command prior to now
    pwallet->BlockUntilSyncedToCurrentChain();

    auto locked_chain = pwallet->chain().lock();
    LOCK(pwallet->cs_wallet);

    UniValue obj(UniValue::VOBJ);

    size_t kpExternalSize = pwallet->KeypoolCountExternalKeys();
    const auto bal = pwallet->GetBalance();
    obj.pushKV("walletname", pwallet->GetName());
    obj.pushKV("walletversion", pwallet->GetVersion());
    obj.pushKV("balance", ValueFromAmount(bal.m_mine_trusted));
    obj.pushKV("unconfirmed_balance", ValueFromAmount(bal.m_mine_untrusted_pending));
    obj.pushKV("immature_balance", ValueFromAmount(bal.m_mine_immature));
    obj.pushKV("txcount",       (int)pwallet->mapWallet.size());
    obj.pushKV("keypoololdest", pwallet->GetOldestKeyPoolTime());
    obj.pushKV("keypoolsize", (int64_t)kpExternalSize);
    CKeyID seed_id = pwallet->GetHDChain().seed_id;
    if (pwallet->CanSupportFeature(FEATURE_HD_SPLIT)) {
        obj.pushKV("keypoolsize_hd_internal",   (int64_t)(pwallet->GetKeyPoolSize() - kpExternalSize));
    }
    if (pwallet->IsCrypted()) {
        obj.pushKV("unlocked_until", pwallet->nRelockTime);
    }
    obj.pushKV("paytxfee", ValueFromAmount(pwallet->m_pay_tx_fee.GetFeePerK()));
    if (!seed_id.IsNull()) {
        obj.pushKV("hdseedid", seed_id.GetHex());
    }
    obj.pushKV("private_keys_enabled", !pwallet->IsWalletFlagSet(WALLET_FLAG_DISABLE_PRIVATE_KEYS));
    obj.pushKV("avoid_reuse", pwallet->IsWalletFlagSet(WALLET_FLAG_AVOID_REUSE));
    if (pwallet->IsScanning()) {
        UniValue scanning(UniValue::VOBJ);
        scanning.pushKV("duration", pwallet->ScanningDuration() / 1000);
        scanning.pushKV("progress", pwallet->ScanningProgress());
        obj.pushKV("scanning", scanning);
    } else {
        obj.pushKV("scanning", false);
    }
    return obj;
}

static UniValue listwalletdir(const JSONRPCRequest& request)
{
            RPCHelpMan{"listwalletdir",
                "Returns a list of wallets in the wallet directory.\n",
                {},
                RPCResult{
            "{\n"
            "  \"wallets\" : [                (json array of objects)\n"
            "    {\n"
            "      \"name\" : \"name\"          (string) The wallet name\n"
            "    }\n"
            "    ,...\n"
            "  ]\n"
            "}\n"
                },
                RPCExamples{
                    HelpExampleCli("listwalletdir", "")
            + HelpExampleRpc("listwalletdir", "")
                },
            }.Check(request);

    UniValue wallets(UniValue::VARR);
    for (const auto& path : ListWalletDir()) {
        UniValue wallet(UniValue::VOBJ);
        wallet.pushKV("name", path.string());
        wallets.push_back(wallet);
    }

    UniValue result(UniValue::VOBJ);
    result.pushKV("wallets", wallets);
    return result;
}

static UniValue listwallets(const JSONRPCRequest& request)
{
            RPCHelpMan{"listwallets",
                "Returns a list of currently loaded wallets.\n"
                "For full information on the wallet, use \"getwalletinfo\"\n",
                {},
                RPCResult{
            "[                         (json array of strings)\n"
            "  \"walletname\"            (string) the wallet name\n"
            "   ...\n"
            "]\n"
                },
                RPCExamples{
                    HelpExampleCli("listwallets", "")
            + HelpExampleRpc("listwallets", "")
                },
            }.Check(request);

    UniValue obj(UniValue::VARR);

    for (const std::shared_ptr<CWallet>& wallet : GetWallets()) {
        if (!EnsureWalletIsAvailable(wallet.get(), request.fHelp)) {
            return NullUniValue;
        }

        LOCK(wallet->cs_wallet);

        obj.push_back(wallet->GetName());
    }

    return obj;
}

static UniValue loadwallet(const JSONRPCRequest& request)
{
            RPCHelpMan{"loadwallet",
                "\nLoads a wallet from a wallet file or directory."
                "\nNote that all wallet command-line options used when starting namecoind will be"
                "\napplied to the new wallet (eg -zapwallettxes, upgradewallet, rescan, etc).\n",
                {
                    {"filename", RPCArg::Type::STR, RPCArg::Optional::NO, "The wallet directory or .dat file."},
                },
                RPCResult{
            "{\n"
            "  \"name\" :    <wallet_name>,        (string) The wallet name if loaded successfully.\n"
            "  \"warning\" : <warning>,            (string) Warning message if wallet was not loaded cleanly.\n"
            "}\n"
                },
                RPCExamples{
                    HelpExampleCli("loadwallet", "\"test.dat\"")
            + HelpExampleRpc("loadwallet", "\"test.dat\"")
                },
            }.Check(request);

    WalletLocation location(request.params[0].get_str());

    if (!location.Exists()) {
        throw JSONRPCError(RPC_WALLET_NOT_FOUND, "Wallet " + location.GetName() + " not found.");
    } else if (fs::is_directory(location.GetPath())) {
        // The given filename is a directory. Check that there's a wallet.dat file.
        fs::path wallet_dat_file = location.GetPath() / "wallet.dat";
        if (fs::symlink_status(wallet_dat_file).type() == fs::file_not_found) {
            throw JSONRPCError(RPC_WALLET_NOT_FOUND, "Directory " + location.GetName() + " does not contain a wallet.dat file.");
        }
    }

    std::string error, warning;
    std::shared_ptr<CWallet> const wallet = LoadWallet(*g_rpc_interfaces->chain, location, error, warning);
    if (!wallet) throw JSONRPCError(RPC_WALLET_ERROR, error);

    UniValue obj(UniValue::VOBJ);
    obj.pushKV("name", wallet->GetName());
    obj.pushKV("warning", warning);

    return obj;
}

static UniValue setwalletflag(const JSONRPCRequest& request)
{
    std::shared_ptr<CWallet> const wallet = GetWalletForJSONRPCRequest(request);
    CWallet* const pwallet = wallet.get();

    if (!EnsureWalletIsAvailable(pwallet, request.fHelp)) {
        return NullUniValue;
    }

            std::string flags = "";
            for (auto& it : WALLET_FLAG_MAP)
                if (it.second & MUTABLE_WALLET_FLAGS)
                    flags += (flags == "" ? "" : ", ") + it.first;
            RPCHelpMan{"setwalletflag",
                "\nChange the state of the given wallet flag for a wallet.\n",
                {
                    {"flag", RPCArg::Type::STR, RPCArg::Optional::NO, "The name of the flag to change. Current available flags: " + flags},
                    {"value", RPCArg::Type::BOOL, /* default */ "true", "The new state."},
                },
                RPCResult{
            "{\n"
            "    \"flag_name\": string   (string) The name of the flag that was modified\n"
            "    \"flag_state\": bool    (bool) The new state of the flag\n"
            "    \"warnings\": string    (string) Any warnings associated with the change\n"
            "}\n"
                },
                RPCExamples{
                    HelpExampleCli("setwalletflag", "avoid_reuse")
                  + HelpExampleRpc("setwalletflag", "\"avoid_reuse\"")
                },
            }.Check(request);

    std::string flag_str = request.params[0].get_str();
    bool value = request.params[1].isNull() || request.params[1].get_bool();

    if (!WALLET_FLAG_MAP.count(flag_str)) {
        throw JSONRPCError(RPC_INVALID_PARAMETER, strprintf("Unknown wallet flag: %s", flag_str));
    }

    auto flag = WALLET_FLAG_MAP.at(flag_str);

    if (!(flag & MUTABLE_WALLET_FLAGS)) {
        throw JSONRPCError(RPC_INVALID_PARAMETER, strprintf("Wallet flag is immutable: %s", flag_str));
    }

    UniValue res(UniValue::VOBJ);

    if (pwallet->IsWalletFlagSet(flag) == value) {
        throw JSONRPCError(RPC_INVALID_PARAMETER, strprintf("Wallet flag is already set to %s: %s", value ? "true" : "false", flag_str));
    }

    res.pushKV("flag_name", flag_str);
    res.pushKV("flag_state", value);

    if (value) {
        pwallet->SetWalletFlag(flag);
    } else {
        pwallet->UnsetWalletFlag(flag);
    }

    if (flag && value && WALLET_FLAG_CAVEATS.count(flag)) {
        res.pushKV("warnings", WALLET_FLAG_CAVEATS.at(flag));
    }

    return res;
}

static UniValue createwallet(const JSONRPCRequest& request)
{
    RPCHelpMan{
        "createwallet",
        "\nCreates and loads a new wallet.\n",
        {
            {"wallet_name", RPCArg::Type::STR, RPCArg::Optional::NO, "The name for the new wallet. If this is a path, the wallet will be created at the path location."},
            {"disable_private_keys", RPCArg::Type::BOOL, /* default */ "false", "Disable the possibility of private keys (only watchonlys are possible in this mode)."},
            {"blank", RPCArg::Type::BOOL, /* default */ "false", "Create a blank wallet. A blank wallet has no keys or HD seed. One can be set using sethdseed."},
            {"passphrase", RPCArg::Type::STR, RPCArg::Optional::OMITTED, "Encrypt the wallet with this passphrase."},
            {"avoid_reuse", RPCArg::Type::BOOL, /* default */ "false", "Keep track of coin reuse, and treat dirty and clean coins differently with privacy considerations in mind."},
        },
        RPCResult{
            "{\n"
            "  \"name\" :    <wallet_name>,        (string) The wallet name if created successfully. If the wallet was created using a full path, the wallet_name will be the full path.\n"
            "  \"warning\" : <warning>,            (string) Warning message if wallet was not loaded cleanly.\n"
            "}\n"
        },
        RPCExamples{
            HelpExampleCli("createwallet", "\"testwallet\"")
            + HelpExampleRpc("createwallet", "\"testwallet\"")
        },
    }.Check(request);

    uint64_t flags = 0;
    if (!request.params[1].isNull() && request.params[1].get_bool()) {
        flags |= WALLET_FLAG_DISABLE_PRIVATE_KEYS;
    }

    if (!request.params[2].isNull() && request.params[2].get_bool()) {
        flags |= WALLET_FLAG_BLANK_WALLET;
    }
    SecureString passphrase;
    passphrase.reserve(100);
    if (!request.params[3].isNull()) {
        passphrase = request.params[3].get_str().c_str();
        if (passphrase.empty()) {
            // Empty string is invalid
            throw JSONRPCError(RPC_WALLET_ENCRYPTION_FAILED, "Cannot encrypt a wallet with a blank password");
        }
    }

    if (!request.params[4].isNull() && request.params[4].get_bool()) {
        flags |= WALLET_FLAG_AVOID_REUSE;
    }

    std::string error;
    std::string warning;
    WalletCreationStatus status;
    std::shared_ptr<CWallet> wallet = CreateWallet(*g_rpc_interfaces->chain, request.params[0].get_str(), error, warning, status, passphrase, flags);
    if (status == WalletCreationStatus::CREATION_FAILED) {
        throw JSONRPCError(RPC_WALLET_ERROR, error);
    } else if (status == WalletCreationStatus::ENCRYPTION_FAILED) {
        throw JSONRPCError(RPC_WALLET_ENCRYPTION_FAILED, error);
    } else if (status != WalletCreationStatus::SUCCESS) {
        throw JSONRPCError(RPC_WALLET_ERROR, "Wallet creation failed");
    }

    UniValue obj(UniValue::VOBJ);
    obj.pushKV("name", wallet->GetName());
    obj.pushKV("warning", warning);

    return obj;
}

static UniValue unloadwallet(const JSONRPCRequest& request)
{
            RPCHelpMan{"unloadwallet",
                "Unloads the wallet referenced by the request endpoint otherwise unloads the wallet specified in the argument.\n"
                "Specifying the wallet name on a wallet endpoint is invalid.",
                {
                    {"wallet_name", RPCArg::Type::STR, /* default */ "the wallet name from the RPC request", "The name of the wallet to unload."},
                },
                RPCResults{},
                RPCExamples{
                    HelpExampleCli("unloadwallet", "wallet_name")
            + HelpExampleRpc("unloadwallet", "wallet_name")
                },
            }.Check(request);

    std::string wallet_name;
    if (GetWalletNameFromJSONRPCRequest(request, wallet_name)) {
        if (!request.params[0].isNull()) {
            throw JSONRPCError(RPC_INVALID_PARAMETER, "Cannot unload the requested wallet");
        }
    } else {
        wallet_name = request.params[0].get_str();
    }

    std::shared_ptr<CWallet> wallet = GetWallet(wallet_name);
    if (!wallet) {
        throw JSONRPCError(RPC_WALLET_NOT_FOUND, "Requested wallet does not exist or is not loaded");
    }

    // Release the "main" shared pointer and prevent further notifications.
    // Note that any attempt to load the same wallet would fail until the wallet
    // is destroyed (see CheckUniqueFileid).
    if (!RemoveWallet(wallet)) {
        throw JSONRPCError(RPC_MISC_ERROR, "Requested wallet already unloaded");
    }

    UnloadWallet(std::move(wallet));

    return NullUniValue;
}

static UniValue listunspent(const JSONRPCRequest& request)
{
    std::shared_ptr<CWallet> const wallet = GetWalletForJSONRPCRequest(request);
    CWallet* const pwallet = wallet.get();

    if (!EnsureWalletIsAvailable(pwallet, request.fHelp)) {
        return NullUniValue;
    }

    RPCHelpMan{
                "listunspent",
                "\nReturns array of unspent transaction outputs\n"
                "with between minconf and maxconf (inclusive) confirmations.\n"
                "Optionally filter to only include txouts paid to specified addresses.\n",
                {
                    {"minconf", RPCArg::Type::NUM, /* default */ "1", "The minimum confirmations to filter"},
                    {"maxconf", RPCArg::Type::NUM, /* default */ "9999999", "The maximum confirmations to filter"},
                    {"addresses", RPCArg::Type::ARR, /* default */ "empty array", "A json array of addresses to filter",
                        {
                            {"address", RPCArg::Type::STR, RPCArg::Optional::OMITTED, "address"},
                        },
                    },
                    {"include_unsafe", RPCArg::Type::BOOL, /* default */ "true", "Include outputs that are not safe to spend\n"
            "                  See description of \"safe\" attribute below."},
                    {"query_options", RPCArg::Type::OBJ, RPCArg::Optional::OMITTED_NAMED_ARG, "JSON with query options",
                        {
                            {"minimumAmount", RPCArg::Type::AMOUNT, /* default */ "0", "Minimum value of each UTXO in " + CURRENCY_UNIT + ""},
                            {"maximumAmount", RPCArg::Type::AMOUNT, /* default */ "unlimited", "Maximum value of each UTXO in " + CURRENCY_UNIT + ""},
                            {"maximumCount", RPCArg::Type::NUM, /* default */ "unlimited", "Maximum number of UTXOs"},
                            {"minimumSumAmount", RPCArg::Type::AMOUNT, /* default */ "unlimited", "Minimum sum value of all UTXOs in " + CURRENCY_UNIT + ""},
                        },
                        "query_options"},
                },
                RPCResult{
            "[                   (array of json object)\n"
            "  {\n"
            "    \"txid\" : \"txid\",          (string) the transaction id \n"
            "    \"vout\" : n,               (numeric) the vout value\n"
            "    \"address\" : \"address\",    (string) the namecoin address\n"
            "    \"label\" : \"label\",        (string) The associated label, or \"\" for the default label\n"
            "    \"scriptPubKey\" : \"key\",   (string) the script key\n"
            "    \"amount\" : x.xxx,         (numeric) the transaction output amount in " + CURRENCY_UNIT + "\n"
            "    \"confirmations\" : n,      (numeric) The number of confirmations\n"
            "    \"redeemScript\" : \"script\" (string) The redeemScript if scriptPubKey is P2SH\n"
            "    \"witnessScript\" : \"script\" (string) witnessScript if the scriptPubKey is P2WSH or P2SH-P2WSH\n"
            "    \"spendable\" : xxx,        (bool) Whether we have the private keys to spend this output\n"
            "    \"solvable\" : xxx,         (bool) Whether we know how to spend this output, ignoring the lack of keys\n"
            "    \"reused\" : xxx,           (bool) (only present if avoid_reuse is set) Whether this output is reused/dirty (sent to an address that was previously spent from)\n"
            "    \"desc\" : xxx,             (string, only when solvable) A descriptor for spending this output\n"
            "    \"safe\" : xxx              (bool) Whether this output is considered safe to spend. Unconfirmed transactions\n"
            "                              from outside keys and unconfirmed replacement transactions are considered unsafe\n"
            "                              and are not eligible for spending by fundrawtransaction and sendtoaddress.\n"
            "  }\n"
            "  ,...\n"
            "]\n"
                },
                RPCExamples{
                    HelpExampleCli("listunspent", "")
            + HelpExampleCli("listunspent", "6 9999999 \"[\\\"NDLTK7j8CzK5YAbpCdUxC3Gi1bXGDCdV5h\\\",\\\"N2xHFZ8NWNkGuuXfDxv8iMXdQGMd3tjZfx\\\"]\"")
            + HelpExampleRpc("listunspent", "6, 9999999 \"[\\\"NDLTK7j8CzK5YAbpCdUxC3Gi1bXGDCdV5h\\\",\\\"N2xHFZ8NWNkGuuXfDxv8iMXdQGMd3tjZfx\\\"]\"")
            + HelpExampleCli("listunspent", "6 9999999 '[]' true '{ \"minimumAmount\": 0.005 }'")
            + HelpExampleRpc("listunspent", "6, 9999999, [] , true, { \"minimumAmount\": 0.005 } ")
                },
            }.Check(request);

    int nMinDepth = 1;
    if (!request.params[0].isNull()) {
        RPCTypeCheckArgument(request.params[0], UniValue::VNUM);
        nMinDepth = request.params[0].get_int();
    }

    int nMaxDepth = 9999999;
    if (!request.params[1].isNull()) {
        RPCTypeCheckArgument(request.params[1], UniValue::VNUM);
        nMaxDepth = request.params[1].get_int();
    }

    std::set<CTxDestination> destinations;
    if (!request.params[2].isNull()) {
        RPCTypeCheckArgument(request.params[2], UniValue::VARR);
        UniValue inputs = request.params[2].get_array();
        for (unsigned int idx = 0; idx < inputs.size(); idx++) {
            const UniValue& input = inputs[idx];
            CTxDestination dest = DecodeDestination(input.get_str());
            if (!IsValidDestination(dest)) {
                throw JSONRPCError(RPC_INVALID_ADDRESS_OR_KEY, std::string("Invalid Namecoin address: ") + input.get_str());
            }
            if (!destinations.insert(dest).second) {
                throw JSONRPCError(RPC_INVALID_PARAMETER, std::string("Invalid parameter, duplicated address: ") + input.get_str());
            }
        }
    }

    bool include_unsafe = true;
    if (!request.params[3].isNull()) {
        RPCTypeCheckArgument(request.params[3], UniValue::VBOOL);
        include_unsafe = request.params[3].get_bool();
    }

    CAmount nMinimumAmount = 0;
    CAmount nMaximumAmount = MAX_MONEY;
    CAmount nMinimumSumAmount = MAX_MONEY;
    uint64_t nMaximumCount = 0;
    bool includeNames = false;

    if (!request.params[4].isNull()) {
        const UniValue& options = request.params[4].get_obj();

        if (options.exists("minimumAmount"))
            nMinimumAmount = AmountFromValue(options["minimumAmount"]);

        if (options.exists("maximumAmount"))
            nMaximumAmount = AmountFromValue(options["maximumAmount"]);

        if (options.exists("minimumSumAmount"))
            nMinimumSumAmount = AmountFromValue(options["minimumSumAmount"]);

        if (options.exists("maximumCount"))
            nMaximumCount = options["maximumCount"].get_int64();

        if (options.exists("includeNames"))
            includeNames = options["includeNames"].get_bool();
    }

    // Make sure the results are valid at least up to the most recent block
    // the user could have gotten from another RPC command prior to now
    pwallet->BlockUntilSyncedToCurrentChain();

    UniValue results(UniValue::VARR);
    std::vector<COutput> vecOutputs;
    int expireDepth;
    {
        CCoinControl cctl;
        cctl.m_avoid_address_reuse = false;
        auto locked_chain = pwallet->chain().lock();
        LOCK(pwallet->cs_wallet);
        pwallet->AvailableCoins(*locked_chain, vecOutputs, !include_unsafe, &cctl, nMinimumAmount, nMaximumAmount, nMinimumSumAmount, nMaximumCount, nMinDepth, nMaxDepth);

        /* Retrieve and store "current" expiration depth.  We use that later
           to determine, based on confirmations, whether or not names
           are expired.  */
        expireDepth = Params().GetConsensus()
                        .rules->NameExpirationDepth(::ChainActive().Height());
    }

    LOCK(pwallet->cs_wallet);

    const bool avoid_reuse = pwallet->IsWalletFlagSet(WALLET_FLAG_AVOID_REUSE);

    for (const COutput& out : vecOutputs) {
        CTxDestination address;
        const CScript& scriptPubKey = out.tx->tx->vout[out.i].scriptPubKey;
        bool fValidAddress = ExtractDestination(scriptPubKey, address);
        bool reused = avoid_reuse && pwallet->IsUsedDestination(address);

        if (destinations.size() && (!fValidAddress || !destinations.count(address)))
            continue;

        /* Check if this is a name output.  If it is, we have to apply
           additional rules:  If the name is already expired, then the output
           is definitely unspendable; in that case, exclude it always.
           Otherwise, we may include the output only if the user opted to
           receive also name outputs.  */
        const CNameScript nameOp(scriptPubKey);
        if (nameOp.isNameOp ())
          {
            if (!includeNames)
              continue;

            /* Name new's don't expire, so check for being an actual update.  */
            if (nameOp.isAnyUpdate () && out.nDepth > expireDepth)
              continue;
          }

        UniValue entry(UniValue::VOBJ);
        entry.pushKV("txid", out.tx->GetHash().GetHex());
        entry.pushKV("vout", out.i);

        if (nameOp.isNameOp())
            entry.pushKV("nameOp", NameOpToUniv(nameOp));

        if (fValidAddress) {
            entry.pushKV("address", EncodeDestination(address));

            auto i = pwallet->mapAddressBook.find(address);
            if (i != pwallet->mapAddressBook.end()) {
                entry.pushKV("label", i->second.name);
            }

            if (scriptPubKey.IsPayToScriptHash(true)) {
                const CScriptID& hash = CScriptID(boost::get<ScriptHash>(address));
                CScript redeemScript;
                if (pwallet->GetCScript(hash, redeemScript)) {
                    entry.pushKV("redeemScript", HexStr(redeemScript.begin(), redeemScript.end()));
                    // Now check if the redeemScript is actually a P2WSH script
                    CTxDestination witness_destination;
                    if (redeemScript.IsPayToWitnessScriptHash(false)) {
                        bool extracted = ExtractDestination(redeemScript, witness_destination);
                        assert(extracted);
                        // Also return the witness script
                        const WitnessV0ScriptHash& whash = boost::get<WitnessV0ScriptHash>(witness_destination);
                        CScriptID id;
                        CRIPEMD160().Write(whash.begin(), whash.size()).Finalize(id.begin());
                        CScript witnessScript;
                        if (pwallet->GetCScript(id, witnessScript)) {
                            entry.pushKV("witnessScript", HexStr(witnessScript.begin(), witnessScript.end()));
                        }
                    }
                }
            } else if (scriptPubKey.IsPayToWitnessScriptHash(true)) {
                const WitnessV0ScriptHash& whash = boost::get<WitnessV0ScriptHash>(address);
                CScriptID id;
                CRIPEMD160().Write(whash.begin(), whash.size()).Finalize(id.begin());
                CScript witnessScript;
                if (pwallet->GetCScript(id, witnessScript)) {
                    entry.pushKV("witnessScript", HexStr(witnessScript.begin(), witnessScript.end()));
                }
            }
        }

        entry.pushKV("scriptPubKey", HexStr(scriptPubKey.begin(), scriptPubKey.end()));
        entry.pushKV("amount", ValueFromAmount(out.tx->tx->vout[out.i].nValue));
        entry.pushKV("confirmations", out.nDepth);
        entry.pushKV("spendable", out.fSpendable);
        entry.pushKV("solvable", out.fSolvable);
        if (out.fSolvable) {
            auto descriptor = InferDescriptor(scriptPubKey, *pwallet);
            entry.pushKV("desc", descriptor->ToString());
        }
        if (avoid_reuse) entry.pushKV("reused", reused);
        entry.pushKV("safe", out.fSafe);
        results.push_back(entry);
    }

    return results;
}

void FundTransaction(CWallet* const pwallet, CMutableTransaction& tx, CAmount& fee_out, int& change_position, UniValue options)
{
    // Make sure the results are valid at least up to the most recent block
    // the user could have gotten from another RPC command prior to now
    pwallet->BlockUntilSyncedToCurrentChain();

    CCoinControl coinControl;
    change_position = -1;
    bool lockUnspents = false;
    UniValue subtractFeeFromOutputs;
    std::set<int> setSubtractFeeFromOutputs;

    if (!options.isNull()) {
      if (options.type() == UniValue::VBOOL) {
        // backward compatibility bool only fallback
        coinControl.fAllowWatchOnly = options.get_bool();
      }
      else {
        RPCTypeCheckArgument(options, UniValue::VOBJ);
        RPCTypeCheckObj(options,
            {
                {"changeAddress", UniValueType(UniValue::VSTR)},
                {"changePosition", UniValueType(UniValue::VNUM)},
                {"change_type", UniValueType(UniValue::VSTR)},
                {"includeWatching", UniValueType(UniValue::VBOOL)},
                {"lockUnspents", UniValueType(UniValue::VBOOL)},
                {"feeRate", UniValueType()}, // will be checked below
                {"subtractFeeFromOutputs", UniValueType(UniValue::VARR)},
                {"replaceable", UniValueType(UniValue::VBOOL)},
                {"conf_target", UniValueType(UniValue::VNUM)},
                {"estimate_mode", UniValueType(UniValue::VSTR)},
            },
            true, true);

        if (options.exists("changeAddress")) {
            CTxDestination dest = DecodeDestination(options["changeAddress"].get_str());

            if (!IsValidDestination(dest)) {
                throw JSONRPCError(RPC_INVALID_ADDRESS_OR_KEY, "changeAddress must be a valid namecoin address");
            }

            coinControl.destChange = dest;
        }

        if (options.exists("changePosition"))
            change_position = options["changePosition"].get_int();

        if (options.exists("change_type")) {
            if (options.exists("changeAddress")) {
                throw JSONRPCError(RPC_INVALID_PARAMETER, "Cannot specify both changeAddress and address_type options");
            }
            coinControl.m_change_type = pwallet->m_default_change_type;
            if (!ParseOutputType(options["change_type"].get_str(), *coinControl.m_change_type)) {
                throw JSONRPCError(RPC_INVALID_ADDRESS_OR_KEY, strprintf("Unknown change type '%s'", options["change_type"].get_str()));
            }
        }

        if (options.exists("includeWatching"))
            coinControl.fAllowWatchOnly = options["includeWatching"].get_bool();

        if (options.exists("lockUnspents"))
            lockUnspents = options["lockUnspents"].get_bool();

        if (options.exists("feeRate"))
        {
            coinControl.m_feerate = CFeeRate(AmountFromValue(options["feeRate"]));
            coinControl.fOverrideFeeRate = true;
        }

        if (options.exists("subtractFeeFromOutputs"))
            subtractFeeFromOutputs = options["subtractFeeFromOutputs"].get_array();

        if (options.exists("replaceable")) {
            coinControl.m_signal_bip125_rbf = options["replaceable"].get_bool();
        }
        if (options.exists("conf_target")) {
            if (options.exists("feeRate")) {
                throw JSONRPCError(RPC_INVALID_PARAMETER, "Cannot specify both conf_target and feeRate");
            }
            coinControl.m_confirm_target = ParseConfirmTarget(options["conf_target"], pwallet->chain().estimateMaxBlocks());
        }
        if (options.exists("estimate_mode")) {
            if (options.exists("feeRate")) {
                throw JSONRPCError(RPC_INVALID_PARAMETER, "Cannot specify both estimate_mode and feeRate");
            }
            if (!FeeModeFromString(options["estimate_mode"].get_str(), coinControl.m_fee_mode)) {
                throw JSONRPCError(RPC_INVALID_PARAMETER, "Invalid estimate_mode parameter");
            }
        }
      }
    }

    if (tx.vout.size() == 0)
        throw JSONRPCError(RPC_INVALID_PARAMETER, "TX must have at least one output");

    if (change_position != -1 && (change_position < 0 || (unsigned int)change_position > tx.vout.size()))
        throw JSONRPCError(RPC_INVALID_PARAMETER, "changePosition out of bounds");

    for (unsigned int idx = 0; idx < subtractFeeFromOutputs.size(); idx++) {
        int pos = subtractFeeFromOutputs[idx].get_int();
        if (setSubtractFeeFromOutputs.count(pos))
            throw JSONRPCError(RPC_INVALID_PARAMETER, strprintf("Invalid parameter, duplicated position: %d", pos));
        if (pos < 0)
            throw JSONRPCError(RPC_INVALID_PARAMETER, strprintf("Invalid parameter, negative position: %d", pos));
        if (pos >= int(tx.vout.size()))
            throw JSONRPCError(RPC_INVALID_PARAMETER, strprintf("Invalid parameter, position too large: %d", pos));
        setSubtractFeeFromOutputs.insert(pos);
    }

    std::string strFailReason;

    if (!pwallet->FundTransaction(tx, fee_out, change_position, strFailReason, lockUnspents, setSubtractFeeFromOutputs, coinControl)) {
        throw JSONRPCError(RPC_WALLET_ERROR, strFailReason);
    }
}

static UniValue fundrawtransaction(const JSONRPCRequest& request)
{
    std::shared_ptr<CWallet> const wallet = GetWalletForJSONRPCRequest(request);
    CWallet* const pwallet = wallet.get();

    if (!EnsureWalletIsAvailable(pwallet, request.fHelp)) {
        return NullUniValue;
    }

    RPCHelpMan{"fundrawtransaction",
                "\nAdd inputs to a transaction until it has enough in value to meet its out value.\n"
                "This will not modify existing inputs, and will add at most one change output to the outputs.\n"
                "No existing outputs will be modified unless \"subtractFeeFromOutputs\" is specified.\n"
                "Note that inputs which were signed may need to be resigned after completion since in/outputs have been added.\n"
                "The inputs added will not be signed, use signrawtransactionwithkey\n"
                " or signrawtransactionwithwallet for that.\n"
                "Note that all existing inputs must have their previous output transaction be in the wallet.\n"
                "Note that all inputs selected must be of standard form and P2SH scripts must be\n"
                "in the wallet using importaddress or addmultisigaddress (to calculate fees).\n"
                "You can see whether this is the case by checking the \"solvable\" field in the listunspent output.\n"
                "Only pay-to-pubkey, multisig, and P2SH versions thereof are currently supported for watch-only\n",
                {
                    {"hexstring", RPCArg::Type::STR_HEX, RPCArg::Optional::NO, "The hex string of the raw transaction"},
                    {"options", RPCArg::Type::OBJ, RPCArg::Optional::OMITTED_NAMED_ARG, "for backward compatibility: passing in a true instead of an object will result in {\"includeWatching\":true}",
                        {
                            {"changeAddress", RPCArg::Type::STR, /* default */ "pool address", "The address to receive the change"},
                            {"changePosition", RPCArg::Type::NUM, /* default */ "random", "The index of the change output"},
                            {"change_type", RPCArg::Type::STR, /* default */ "set by -changetype", "The output type to use. Only valid if changeAddress is not specified. Options are \"legacy\", \"p2sh-segwit\", and \"bech32\"."},
                            {"includeWatching", RPCArg::Type::BOOL, /* default */ "false", "Also select inputs which are watch only"},
                            {"lockUnspents", RPCArg::Type::BOOL, /* default */ "false", "Lock selected unspent outputs"},
                            {"feeRate", RPCArg::Type::AMOUNT, /* default */ "not set: makes wallet determine the fee", "Set a specific fee rate in " + CURRENCY_UNIT + "/kB"},
                            {"subtractFeeFromOutputs", RPCArg::Type::ARR, /* default */ "empty array", "A json array of integers.\n"
                            "                              The fee will be equally deducted from the amount of each specified output.\n"
                            "                              Those recipients will receive less coins than you enter in their corresponding amount field.\n"
                            "                              If no outputs are specified here, the sender pays the fee.",
                                {
                                    {"vout_index", RPCArg::Type::NUM, RPCArg::Optional::OMITTED, "The zero-based output index, before a change output is added."},
                                },
                            },
                            {"replaceable", RPCArg::Type::BOOL, /* default */ "fallback to wallet's default", "Marks this transaction as BIP125 replaceable.\n"
                            "                              Allows this transaction to be replaced by a transaction with higher fees"},
                            {"conf_target", RPCArg::Type::NUM, /* default */ "fallback to wallet's default", "Confirmation target (in blocks)"},
                            {"estimate_mode", RPCArg::Type::STR, /* default */ "UNSET", "The fee estimate mode, must be one of:\n"
                            "         \"UNSET\"\n"
                            "         \"ECONOMICAL\"\n"
                            "         \"CONSERVATIVE\""},
                        },
                        "options"},
                    {"iswitness", RPCArg::Type::BOOL, /* default */ "depends on heuristic tests", "Whether the transaction hex is a serialized witness transaction.\n"
                        "If iswitness is not present, heuristic tests will be used in decoding.\n"
                        "If true, only witness deserialization will be tried.\n"
                        "If false, only non-witness deserialization will be tried.\n"
                        "This boolean should reflect whether the transaction has inputs\n"
                        "(e.g. fully valid, or on-chain transactions), if known by the caller."
                    },
                },
                RPCResult{
                            "{\n"
                            "  \"hex\":       \"value\", (string)  The resulting raw transaction (hex-encoded string)\n"
                            "  \"fee\":       n,         (numeric) Fee in " + CURRENCY_UNIT + " the resulting transaction pays\n"
                            "  \"changepos\": n          (numeric) The position of the added change output, or -1\n"
                            "}\n"
                                },
                                RPCExamples{
                            "\nCreate a transaction with no inputs\n"
                            + HelpExampleCli("createrawtransaction", "\"[]\" \"{\\\"myaddress\\\":0.01}\"") +
                            "\nAdd sufficient unsigned inputs to meet the output value\n"
                            + HelpExampleCli("fundrawtransaction", "\"rawtransactionhex\"") +
                            "\nSign the transaction\n"
                            + HelpExampleCli("signrawtransactionwithwallet", "\"fundedtransactionhex\"") +
                            "\nSend the transaction\n"
                            + HelpExampleCli("sendrawtransaction", "\"signedtransactionhex\"")
                                },
    }.Check(request);

    RPCTypeCheck(request.params, {UniValue::VSTR, UniValueType(), UniValue::VBOOL});

    // parse hex string from parameter
    CMutableTransaction tx;
    bool try_witness = request.params[2].isNull() ? true : request.params[2].get_bool();
    bool try_no_witness = request.params[2].isNull() ? true : !request.params[2].get_bool();
    if (!DecodeHexTx(tx, request.params[0].get_str(), try_no_witness, try_witness)) {
        throw JSONRPCError(RPC_DESERIALIZATION_ERROR, "TX decode failed");
    }

    CAmount fee;
    int change_position;
    FundTransaction(pwallet, tx, fee, change_position, request.params[1]);

    UniValue result(UniValue::VOBJ);
    result.pushKV("hex", EncodeHexTx(CTransaction(tx)));
    result.pushKV("fee", ValueFromAmount(fee));
    result.pushKV("changepos", change_position);

    return result;
}

UniValue signrawtransactionwithwallet(const JSONRPCRequest& request)
{
    std::shared_ptr<CWallet> const wallet = GetWalletForJSONRPCRequest(request);
    CWallet* const pwallet = wallet.get();

    if (!EnsureWalletIsAvailable(pwallet, request.fHelp)) {
        return NullUniValue;
    }

            RPCHelpMan{"signrawtransactionwithwallet",
                "\nSign inputs for raw transaction (serialized, hex-encoded).\n"
                "The second optional argument (may be null) is an array of previous transaction outputs that\n"
                "this transaction depends on but may not yet be in the block chain." +
                    HelpRequiringPassphrase(pwallet) + "\n",
                {
                    {"hexstring", RPCArg::Type::STR, RPCArg::Optional::NO, "The transaction hex string"},
                    {"prevtxs", RPCArg::Type::ARR, RPCArg::Optional::OMITTED_NAMED_ARG, "A json array of previous dependent transaction outputs",
                        {
                            {"", RPCArg::Type::OBJ, RPCArg::Optional::OMITTED, "",
                                {
                                    {"txid", RPCArg::Type::STR_HEX, RPCArg::Optional::NO, "The transaction id"},
                                    {"vout", RPCArg::Type::NUM, RPCArg::Optional::NO, "The output number"},
                                    {"scriptPubKey", RPCArg::Type::STR_HEX, RPCArg::Optional::NO, "script key"},
                                    {"redeemScript", RPCArg::Type::STR_HEX, RPCArg::Optional::OMITTED, "(required for P2SH) redeem script"},
                                    {"witnessScript", RPCArg::Type::STR_HEX, RPCArg::Optional::OMITTED, "(required for P2WSH or P2SH-P2WSH) witness script"},
                                    {"amount", RPCArg::Type::AMOUNT, RPCArg::Optional::OMITTED, "(required for Segwit inputs) the amount spent"},
                                },
                            },
                        },
                    },
                    {"sighashtype", RPCArg::Type::STR, /* default */ "ALL", "The signature hash type. Must be one of\n"
            "       \"ALL\"\n"
            "       \"NONE\"\n"
            "       \"SINGLE\"\n"
            "       \"ALL|ANYONECANPAY\"\n"
            "       \"NONE|ANYONECANPAY\"\n"
            "       \"SINGLE|ANYONECANPAY\""},
                },
                RPCResult{
            "{\n"
            "  \"hex\" : \"value\",                  (string) The hex-encoded raw transaction with signature(s)\n"
            "  \"complete\" : true|false,          (boolean) If the transaction has a complete set of signatures\n"
            "  \"errors\" : [                      (json array of objects) Script verification errors (if there are any)\n"
            "    {\n"
            "      \"txid\" : \"hash\",              (string) The hash of the referenced, previous transaction\n"
            "      \"vout\" : n,                   (numeric) The index of the output to spent and used as input\n"
            "      \"scriptSig\" : \"hex\",          (string) The hex-encoded signature script\n"
            "      \"sequence\" : n,               (numeric) Script sequence number\n"
            "      \"error\" : \"text\"              (string) Verification or signing error related to the input\n"
            "    }\n"
            "    ,...\n"
            "  ]\n"
            "}\n"
                },
                RPCExamples{
                    HelpExampleCli("signrawtransactionwithwallet", "\"myhex\"")
            + HelpExampleRpc("signrawtransactionwithwallet", "\"myhex\"")
                },
            }.Check(request);

    RPCTypeCheck(request.params, {UniValue::VSTR, UniValue::VARR, UniValue::VSTR}, true);

    CMutableTransaction mtx;
    if (!DecodeHexTx(mtx, request.params[0].get_str(), true)) {
        throw JSONRPCError(RPC_DESERIALIZATION_ERROR, "TX decode failed");
    }

    // Sign the transaction
    auto locked_chain = pwallet->chain().lock();
    LOCK(pwallet->cs_wallet);
    EnsureWalletIsUnlocked(pwallet);

    // Fetch previous transactions (inputs):
    std::map<COutPoint, Coin> coins;
    for (const CTxIn& txin : mtx.vin) {
        coins[txin.prevout]; // Create empty map entry keyed by prevout.
    }
    pwallet->chain().findCoins(coins);

    return SignTransaction(mtx, request.params[1], pwallet, coins, false, request.params[2]);
}

static UniValue bumpfee(const JSONRPCRequest& request)
{
    std::shared_ptr<CWallet> const wallet = GetWalletForJSONRPCRequest(request);
    CWallet* const pwallet = wallet.get();


    if (!EnsureWalletIsAvailable(pwallet, request.fHelp))
        return NullUniValue;

            RPCHelpMan{"bumpfee",
                "\nBumps the fee of an opt-in-RBF transaction T, replacing it with a new transaction B.\n"
                "An opt-in RBF transaction with the given txid must be in the wallet.\n"
                "The command will pay the additional fee by reducing change outputs or adding inputs when necessary. It may add a new change output if one does not already exist.\n"
                "If `totalFee` is given, adding inputs is not supported, so there must be a single change output that is big enough or it will fail.\n"
                "All inputs in the original transaction will be included in the replacement transaction.\n"
                "The command will fail if the wallet or mempool contains a transaction that spends one of T's outputs.\n"
                "By default, the new fee will be calculated automatically using estimatesmartfee.\n"
                "The user can specify a confirmation target for estimatesmartfee.\n"
                "Alternatively, the user can specify totalFee, or use RPC settxfee to set a higher fee rate.\n"
                "At a minimum, the new fee rate must be high enough to pay an additional new relay fee (incrementalfee\n"
                "returned by getnetworkinfo) to enter the node's mempool.\n",
                {
                    {"txid", RPCArg::Type::STR_HEX, RPCArg::Optional::NO, "The txid to be bumped"},
                    {"options", RPCArg::Type::OBJ, RPCArg::Optional::OMITTED_NAMED_ARG, "",
                        {
                            {"confTarget", RPCArg::Type::NUM, /* default */ "fallback to wallet's default", "Confirmation target (in blocks)"},
                            {"totalFee", RPCArg::Type::NUM, /* default */ "fallback to 'confTarget'", "Total fee (NOT feerate) to pay, in satoshis.\n"
            "                         In rare cases, the actual fee paid might be slightly higher than the specified\n"
            "                         totalFee if the tx change output has to be removed because it is too close to\n"
            "                         the dust threshold."},
                            {"replaceable", RPCArg::Type::BOOL, /* default */ "true", "Whether the new transaction should still be\n"
            "                         marked bip-125 replaceable. If true, the sequence numbers in the transaction will\n"
            "                         be left unchanged from the original. If false, any input sequence numbers in the\n"
            "                         original transaction that were less than 0xfffffffe will be increased to 0xfffffffe\n"
            "                         so the new transaction will not be explicitly bip-125 replaceable (though it may\n"
            "                         still be replaceable in practice, for example if it has unconfirmed ancestors which\n"
            "                         are replaceable)."},
                            {"estimate_mode", RPCArg::Type::STR, /* default */ "UNSET", "The fee estimate mode, must be one of:\n"
            "         \"UNSET\"\n"
            "         \"ECONOMICAL\"\n"
            "         \"CONSERVATIVE\""},
                        },
                        "options"},
                },
                RPCResult{
            "{\n"
            "  \"txid\":    \"value\",   (string)  The id of the new transaction\n"
            "  \"origfee\":  n,         (numeric) Fee of the replaced transaction\n"
            "  \"fee\":      n,         (numeric) Fee of the new transaction\n"
            "  \"errors\":  [ str... ] (json array of strings) Errors encountered during processing (may be empty)\n"
            "}\n"
                },
                RPCExamples{
            "\nBump the fee, get the new transaction\'s txid\n" +
                    HelpExampleCli("bumpfee", "<txid>")
                },
            }.Check(request);

    RPCTypeCheck(request.params, {UniValue::VSTR, UniValue::VOBJ});
    uint256 hash(ParseHashV(request.params[0], "txid"));

    // optional parameters
    CAmount totalFee = 0;
    CCoinControl coin_control;
    coin_control.m_signal_bip125_rbf = true;
    if (!request.params[1].isNull()) {
        UniValue options = request.params[1];
        RPCTypeCheckObj(options,
            {
                {"confTarget", UniValueType(UniValue::VNUM)},
                {"totalFee", UniValueType(UniValue::VNUM)},
                {"replaceable", UniValueType(UniValue::VBOOL)},
                {"estimate_mode", UniValueType(UniValue::VSTR)},
            },
            true, true);

        if (options.exists("confTarget") && options.exists("totalFee")) {
            throw JSONRPCError(RPC_INVALID_PARAMETER, "confTarget and totalFee options should not both be set. Please provide either a confirmation target for fee estimation or an explicit total fee for the transaction.");
        } else if (options.exists("confTarget")) { // TODO: alias this to conf_target
            coin_control.m_confirm_target = ParseConfirmTarget(options["confTarget"], pwallet->chain().estimateMaxBlocks());
        } else if (options.exists("totalFee")) {
            totalFee = options["totalFee"].get_int64();
            if (totalFee <= 0) {
                throw JSONRPCError(RPC_INVALID_PARAMETER, strprintf("Invalid totalFee %s (must be greater than 0)", FormatMoney(totalFee)));
            }
        }

        if (options.exists("replaceable")) {
            coin_control.m_signal_bip125_rbf = options["replaceable"].get_bool();
        }
        if (options.exists("estimate_mode")) {
            if (!FeeModeFromString(options["estimate_mode"].get_str(), coin_control.m_fee_mode)) {
                throw JSONRPCError(RPC_INVALID_PARAMETER, "Invalid estimate_mode parameter");
            }
        }
    }

    // Make sure the results are valid at least up to the most recent block
    // the user could have gotten from another RPC command prior to now
    pwallet->BlockUntilSyncedToCurrentChain();

    auto locked_chain = pwallet->chain().lock();
    LOCK(pwallet->cs_wallet);
    EnsureWalletIsUnlocked(pwallet);


    std::vector<std::string> errors;
    CAmount old_fee;
    CAmount new_fee;
    CMutableTransaction mtx;
    feebumper::Result res;
    if (totalFee > 0) {
        // Targeting total fee bump. Requires a change output of sufficient size.
        res = feebumper::CreateTotalBumpTransaction(pwallet, hash, coin_control, totalFee, errors, old_fee, new_fee, mtx);
    } else {
        // Targeting feerate bump.
        res = feebumper::CreateRateBumpTransaction(pwallet, hash, coin_control, errors, old_fee, new_fee, mtx);
    }
    if (res != feebumper::Result::OK) {
        switch(res) {
            case feebumper::Result::INVALID_ADDRESS_OR_KEY:
                throw JSONRPCError(RPC_INVALID_ADDRESS_OR_KEY, errors[0]);
                break;
            case feebumper::Result::INVALID_REQUEST:
                throw JSONRPCError(RPC_INVALID_REQUEST, errors[0]);
                break;
            case feebumper::Result::INVALID_PARAMETER:
                throw JSONRPCError(RPC_INVALID_PARAMETER, errors[0]);
                break;
            case feebumper::Result::WALLET_ERROR:
                throw JSONRPCError(RPC_WALLET_ERROR, errors[0]);
                break;
            default:
                throw JSONRPCError(RPC_MISC_ERROR, errors[0]);
                break;
        }
    }

    // sign bumped transaction
    if (!feebumper::SignTransaction(pwallet, mtx)) {
        throw JSONRPCError(RPC_WALLET_ERROR, "Can't sign transaction.");
    }
    // commit the bumped transaction
    uint256 txid;
    if (feebumper::CommitTransaction(pwallet, hash, std::move(mtx), errors, txid) != feebumper::Result::OK) {
        throw JSONRPCError(RPC_WALLET_ERROR, errors[0]);
    }
    UniValue result(UniValue::VOBJ);
    result.pushKV("txid", txid.GetHex());
    result.pushKV("origfee", ValueFromAmount(old_fee));
    result.pushKV("fee", ValueFromAmount(new_fee));
    UniValue result_errors(UniValue::VARR);
    for (const std::string& error : errors) {
        result_errors.push_back(error);
    }
    result.pushKV("errors", result_errors);

    return result;
}

UniValue rescanblockchain(const JSONRPCRequest& request)
{
    std::shared_ptr<CWallet> const wallet = GetWalletForJSONRPCRequest(request);
    CWallet* const pwallet = wallet.get();

    if (!EnsureWalletIsAvailable(pwallet, request.fHelp)) {
        return NullUniValue;
    }

            RPCHelpMan{"rescanblockchain",
                "\nRescan the local blockchain for wallet related transactions.\n"
                "Note: Use \"getwalletinfo\" to query the scanning progress.\n",
                {
                    {"start_height", RPCArg::Type::NUM, /* default */ "0", "block height where the rescan should start"},
                    {"stop_height", RPCArg::Type::NUM, RPCArg::Optional::OMITTED_NAMED_ARG, "the last block height that should be scanned. If none is provided it will rescan up to the tip at return time of this call."},
                },
                RPCResult{
            "{\n"
            "  \"start_height\"     (numeric) The block height where the rescan started (the requested height or 0)\n"
            "  \"stop_height\"      (numeric) The height of the last rescanned block. May be null in rare cases if there was a reorg and the call didn't scan any blocks because they were already scanned in the background.\n"
            "}\n"
                },
                RPCExamples{
                    HelpExampleCli("rescanblockchain", "100000 120000")
            + HelpExampleRpc("rescanblockchain", "100000, 120000")
                },
            }.Check(request);

    WalletRescanReserver reserver(pwallet);
    if (!reserver.reserve()) {
        throw JSONRPCError(RPC_WALLET_ERROR, "Wallet is currently rescanning. Abort existing rescan or wait.");
    }

    int start_height = 0;
    uint256 start_block, stop_block;
    {
        auto locked_chain = pwallet->chain().lock();
        Optional<int> tip_height = locked_chain->getHeight();

        if (!request.params[0].isNull()) {
            start_height = request.params[0].get_int();
            if (start_height < 0 || !tip_height || start_height > *tip_height) {
                throw JSONRPCError(RPC_INVALID_PARAMETER, "Invalid start_height");
            }
        }

        Optional<int> stop_height;
        if (!request.params[1].isNull()) {
            stop_height = request.params[1].get_int();
            if (*stop_height < 0 || !tip_height || *stop_height > *tip_height) {
                throw JSONRPCError(RPC_INVALID_PARAMETER, "Invalid stop_height");
            }
            else if (*stop_height < start_height) {
                throw JSONRPCError(RPC_INVALID_PARAMETER, "stop_height must be greater than start_height");
            }
        }

        // We can't rescan beyond non-pruned blocks, stop and throw an error
        if (locked_chain->findPruned(start_height, stop_height)) {
            throw JSONRPCError(RPC_MISC_ERROR, "Can't rescan beyond pruned data. Use RPC call getblockchaininfo to determine your pruned height.");
        }

        if (tip_height) {
            start_block = locked_chain->getBlockHash(start_height);
            // If called with a stop_height, set the stop_height here to
            // trigger a rescan to that height.
            // If called without a stop height, leave stop_height as null here
            // so rescan continues to the tip (even if the tip advances during
            // rescan).
            if (stop_height) {
                stop_block = locked_chain->getBlockHash(*stop_height);
            }
        }
    }

    CWallet::ScanResult result =
        pwallet->ScanForWalletTransactions(start_block, stop_block, reserver, true /* fUpdate */);
    switch (result.status) {
    case CWallet::ScanResult::SUCCESS:
        break;
    case CWallet::ScanResult::FAILURE:
        throw JSONRPCError(RPC_MISC_ERROR, "Rescan failed. Potentially corrupted data files.");
    case CWallet::ScanResult::USER_ABORT:
        throw JSONRPCError(RPC_MISC_ERROR, "Rescan aborted.");
        // no default case, so the compiler can warn about missing cases
    }
    UniValue response(UniValue::VOBJ);
    response.pushKV("start_height", start_height);
    response.pushKV("stop_height", result.last_scanned_height ? *result.last_scanned_height : UniValue());
    return response;
}

class DescribeWalletAddressVisitor : public boost::static_visitor<UniValue>
{
public:
    CWallet * const pwallet;

    void ProcessSubScript(const CScript& subscript, UniValue& obj) const
    {
        // Always present: script type and redeemscript
        std::vector<std::vector<unsigned char>> solutions_data;
        txnouttype which_type = Solver(subscript, solutions_data);
        obj.pushKV("script", GetTxnOutputType(which_type));
        obj.pushKV("hex", HexStr(subscript.begin(), subscript.end()));

        CTxDestination embedded;
        if (ExtractDestination(subscript, embedded)) {
            // Only when the script corresponds to an address.
            UniValue subobj(UniValue::VOBJ);
            UniValue detail = DescribeAddress(embedded);
            subobj.pushKVs(detail);
            UniValue wallet_detail = boost::apply_visitor(*this, embedded);
            subobj.pushKVs(wallet_detail);
            subobj.pushKV("address", EncodeDestination(embedded));
            subobj.pushKV("scriptPubKey", HexStr(subscript.begin(), subscript.end()));
            // Always report the pubkey at the top level, so that `getnewaddress()['pubkey']` always works.
            if (subobj.exists("pubkey")) obj.pushKV("pubkey", subobj["pubkey"]);
            obj.pushKV("embedded", std::move(subobj));
        } else if (which_type == TX_MULTISIG) {
            // Also report some information on multisig scripts (which do not have a corresponding address).
            // TODO: abstract out the common functionality between this logic and ExtractDestinations.
            obj.pushKV("sigsrequired", solutions_data[0][0]);
            UniValue pubkeys(UniValue::VARR);
            for (size_t i = 1; i < solutions_data.size() - 1; ++i) {
                CPubKey key(solutions_data[i].begin(), solutions_data[i].end());
                pubkeys.push_back(HexStr(key.begin(), key.end()));
            }
            obj.pushKV("pubkeys", std::move(pubkeys));
        }
    }

    explicit DescribeWalletAddressVisitor(CWallet* _pwallet) : pwallet(_pwallet) {}

    UniValue operator()(const CNoDestination& dest) const { return UniValue(UniValue::VOBJ); }

    UniValue operator()(const PKHash& pkhash) const
    {
        CKeyID keyID(pkhash);
        UniValue obj(UniValue::VOBJ);
        CPubKey vchPubKey;
        if (pwallet && pwallet->GetPubKey(keyID, vchPubKey)) {
            obj.pushKV("pubkey", HexStr(vchPubKey));
            obj.pushKV("iscompressed", vchPubKey.IsCompressed());
        }
        return obj;
    }

    UniValue operator()(const ScriptHash& scripthash) const
    {
        CScriptID scriptID(scripthash);
        UniValue obj(UniValue::VOBJ);
        CScript subscript;
        if (pwallet && pwallet->GetCScript(scriptID, subscript)) {
            ProcessSubScript(subscript, obj);
        }
        return obj;
    }

    UniValue operator()(const WitnessV0KeyHash& id) const
    {
        UniValue obj(UniValue::VOBJ);
        CPubKey pubkey;
        if (pwallet && pwallet->GetPubKey(CKeyID(id), pubkey)) {
            obj.pushKV("pubkey", HexStr(pubkey));
        }
        return obj;
    }

    UniValue operator()(const WitnessV0ScriptHash& id) const
    {
        UniValue obj(UniValue::VOBJ);
        CScript subscript;
        CRIPEMD160 hasher;
        uint160 hash;
        hasher.Write(id.begin(), 32).Finalize(hash.begin());
        if (pwallet && pwallet->GetCScript(CScriptID(hash), subscript)) {
            ProcessSubScript(subscript, obj);
        }
        return obj;
    }

    UniValue operator()(const WitnessUnknown& id) const { return UniValue(UniValue::VOBJ); }
};

static UniValue DescribeWalletAddress(CWallet* pwallet, const CTxDestination& dest)
{
    UniValue ret(UniValue::VOBJ);
    UniValue detail = DescribeAddress(dest);
    ret.pushKVs(detail);
    ret.pushKVs(boost::apply_visitor(DescribeWalletAddressVisitor(pwallet), dest));
    return ret;
}

/** Convert CAddressBookData to JSON record.  */
static UniValue AddressBookDataToJSON(const CAddressBookData& data, const bool verbose)
{
    UniValue ret(UniValue::VOBJ);
    if (verbose) {
        ret.pushKV("name", data.name);
    }
    ret.pushKV("purpose", data.purpose);
    return ret;
}

UniValue getaddressinfo(const JSONRPCRequest& request)
{
    std::shared_ptr<CWallet> const wallet = GetWalletForJSONRPCRequest(request);
    CWallet* const pwallet = wallet.get();

    if (!EnsureWalletIsAvailable(pwallet, request.fHelp)) {
        return NullUniValue;
    }

            RPCHelpMan{"getaddressinfo",
                "\nReturn information about the given address. Some information requires the address\n"
                "to be in the wallet.\n",
                {
                    {"address", RPCArg::Type::STR, RPCArg::Optional::NO, "The address to get the information of."},
                },
                RPCResult{
            "{\n"
            "  \"address\" : \"address\",        (string) The address validated\n"
            "  \"scriptPubKey\" : \"hex\",       (string) The hex-encoded scriptPubKey generated by the address\n"
            "  \"ismine\" : true|false,        (boolean) If the address is yours or not\n"
            "  \"iswatchonly\" : true|false,   (boolean) If the address is watchonly\n"
            "  \"solvable\" : true|false,      (boolean) Whether we know how to spend coins sent to this address, ignoring the possible lack of private keys\n"
            "  \"desc\" : \"desc\",            (string, optional) A descriptor for spending coins sent to this address (only when solvable)\n"
            "  \"isscript\" : true|false,      (boolean) If the key is a script\n"
            "  \"ischange\" : true|false,      (boolean) If the address was used for change output\n"
            "  \"iswitness\" : true|false,     (boolean) If the address is a witness address\n"
            "  \"witness_version\" : version   (numeric, optional) The version number of the witness program\n"
            "  \"witness_program\" : \"hex\"     (string, optional) The hex value of the witness program\n"
            "  \"script\" : \"type\"             (string, optional) The output script type. Only if \"isscript\" is true and the redeemscript is known. Possible types: nonstandard, pubkey, pubkeyhash, scripthash, multisig, nulldata, witness_v0_keyhash, witness_v0_scripthash, witness_unknown\n"
            "  \"hex\" : \"hex\",                (string, optional) The redeemscript for the p2sh address\n"
            "  \"pubkeys\"                     (string, optional) Array of pubkeys associated with the known redeemscript (only if \"script\" is \"multisig\")\n"
            "    [\n"
            "      \"pubkey\"\n"
            "      ,...\n"
            "    ]\n"
            "  \"sigsrequired\" : xxxxx        (numeric, optional) Number of signatures required to spend multisig output (only if \"script\" is \"multisig\")\n"
            "  \"pubkey\" : \"publickeyhex\",    (string, optional) The hex value of the raw public key, for single-key addresses (possibly embedded in P2SH or P2WSH)\n"
            "  \"embedded\" : {...},           (object, optional) Information about the address embedded in P2SH or P2WSH, if relevant and known. It includes all getaddressinfo output fields for the embedded address, excluding metadata (\"timestamp\", \"hdkeypath\", \"hdseedid\") and relation to the wallet (\"ismine\", \"iswatchonly\").\n"
            "  \"iscompressed\" : true|false,  (boolean, optional) If the pubkey is compressed\n"
            "  \"label\" :  \"label\"         (string) The label associated with the address, \"\" is the default label\n"
            "  \"timestamp\" : timestamp,      (number, optional) The creation time of the key if available in seconds since epoch (Jan 1 1970 GMT)\n"
            "  \"hdkeypath\" : \"keypath\"       (string, optional) The HD keypath if the key is HD and available\n"
            "  \"hdseedid\" : \"<hash160>\"      (string, optional) The Hash160 of the HD seed\n"
            "  \"hdmasterfingerprint\" : \"<hash160>\" (string, optional) The fingperint of the master key.\n"
            "  \"labels\"                      (object) Array of labels associated with the address.\n"
            "    [\n"
            "      { (json object of label data)\n"
            "        \"name\": \"labelname\" (string) The label\n"
            "        \"purpose\": \"string\" (string) Purpose of address (\"send\" for sending address, \"receive\" for receiving address)\n"
            "      },...\n"
            "    ]\n"
            "}\n"
                },
                RPCExamples{
                    HelpExampleCli("getaddressinfo", "\"1PSSGeFHDnKNxiEyFrD1wcEaHr9hrQDDWc\"")
            + HelpExampleRpc("getaddressinfo", "\"1PSSGeFHDnKNxiEyFrD1wcEaHr9hrQDDWc\"")
                },
            }.Check(request);

    LOCK(pwallet->cs_wallet);

    UniValue ret(UniValue::VOBJ);
    CTxDestination dest = DecodeDestination(request.params[0].get_str());

    // Make sure the destination is valid
    if (!IsValidDestination(dest)) {
        throw JSONRPCError(RPC_INVALID_ADDRESS_OR_KEY, "Invalid address");
    }

    std::string currentAddress = EncodeDestination(dest);
    ret.pushKV("address", currentAddress);

    CScript scriptPubKey = GetScriptForDestination(dest);
    ret.pushKV("scriptPubKey", HexStr(scriptPubKey.begin(), scriptPubKey.end()));

    isminetype mine = IsMine(*pwallet, dest);
    ret.pushKV("ismine", bool(mine & ISMINE_SPENDABLE));
    bool solvable = IsSolvable(*pwallet, scriptPubKey);
    ret.pushKV("solvable", solvable);
    if (solvable) {
       ret.pushKV("desc", InferDescriptor(scriptPubKey, *pwallet)->ToString());
    }
    ret.pushKV("iswatchonly", bool(mine & ISMINE_WATCH_ONLY));
    UniValue detail = DescribeWalletAddress(pwallet, dest);
    ret.pushKVs(detail);
    if (pwallet->mapAddressBook.count(dest)) {
        ret.pushKV("label", pwallet->mapAddressBook[dest].name);
    }
    ret.pushKV("ischange", pwallet->IsChange(scriptPubKey));
    const CKeyMetadata* meta = nullptr;
    CKeyID key_id = GetKeyForDestination(*pwallet, dest);
    if (!key_id.IsNull()) {
        auto it = pwallet->mapKeyMetadata.find(key_id);
        if (it != pwallet->mapKeyMetadata.end()) {
            meta = &it->second;
        }
    }
    if (!meta) {
        auto it = pwallet->m_script_metadata.find(CScriptID(scriptPubKey));
        if (it != pwallet->m_script_metadata.end()) {
            meta = &it->second;
        }
    }
    if (meta) {
        ret.pushKV("timestamp", meta->nCreateTime);
        if (meta->has_key_origin) {
            ret.pushKV("hdkeypath", WriteHDKeypath(meta->key_origin.path));
            ret.pushKV("hdseedid", meta->hd_seed_id.GetHex());
            ret.pushKV("hdmasterfingerprint", HexStr(meta->key_origin.fingerprint, meta->key_origin.fingerprint + 4));
        }
    }

    // Currently only one label can be associated with an address, return an array
    // so the API remains stable if we allow multiple labels to be associated with
    // an address.
    UniValue labels(UniValue::VARR);
    std::map<CTxDestination, CAddressBookData>::iterator mi = pwallet->mapAddressBook.find(dest);
    if (mi != pwallet->mapAddressBook.end()) {
        labels.push_back(AddressBookDataToJSON(mi->second, true));
    }
    ret.pushKV("labels", std::move(labels));

    return ret;
}

static UniValue getaddressesbylabel(const JSONRPCRequest& request)
{
    std::shared_ptr<CWallet> const wallet = GetWalletForJSONRPCRequest(request);
    CWallet* const pwallet = wallet.get();

    if (!EnsureWalletIsAvailable(pwallet, request.fHelp)) {
        return NullUniValue;
    }

            RPCHelpMan{"getaddressesbylabel",
                "\nReturns the list of addresses assigned the specified label.\n",
                {
                    {"label", RPCArg::Type::STR, RPCArg::Optional::NO, "The label."},
                },
                RPCResult{
            "{ (json object with addresses as keys)\n"
            "  \"address\": { (json object with information about address)\n"
            "    \"purpose\": \"string\" (string)  Purpose of address (\"send\" for sending address, \"receive\" for receiving address)\n"
            "  },...\n"
            "}\n"
                },
                RPCExamples{
                    HelpExampleCli("getaddressesbylabel", "\"tabby\"")
            + HelpExampleRpc("getaddressesbylabel", "\"tabby\"")
                },
            }.Check(request);

    LOCK(pwallet->cs_wallet);

    std::string label = LabelFromValue(request.params[0]);

    // Find all addresses that have the given label
    UniValue ret(UniValue::VOBJ);
    std::set<std::string> addresses;
    for (const std::pair<const CTxDestination, CAddressBookData>& item : pwallet->mapAddressBook) {
        if (item.second.name == label) {
            std::string address = EncodeDestination(item.first);
            // CWallet::mapAddressBook is not expected to contain duplicate
            // address strings, but build a separate set as a precaution just in
            // case it does.
            bool unique = addresses.emplace(address).second;
            assert(unique);
            // UniValue::pushKV checks if the key exists in O(N)
            // and since duplicate addresses are unexpected (checked with
            // std::set in O(log(N))), UniValue::__pushKV is used instead,
            // which currently is O(1).
            ret.__pushKV(address, AddressBookDataToJSON(item.second, false));
        }
    }

    if (ret.empty()) {
        throw JSONRPCError(RPC_WALLET_INVALID_LABEL_NAME, std::string("No addresses with label " + label));
    }

    return ret;
}

static UniValue listlabels(const JSONRPCRequest& request)
{
    std::shared_ptr<CWallet> const wallet = GetWalletForJSONRPCRequest(request);
    CWallet* const pwallet = wallet.get();

    if (!EnsureWalletIsAvailable(pwallet, request.fHelp)) {
        return NullUniValue;
    }

            RPCHelpMan{"listlabels",
                "\nReturns the list of all labels, or labels that are assigned to addresses with a specific purpose.\n",
                {
                    {"purpose", RPCArg::Type::STR, RPCArg::Optional::OMITTED_NAMED_ARG, "Address purpose to list labels for ('send','receive'). An empty string is the same as not providing this argument."},
                },
                RPCResult{
            "[               (json array of string)\n"
            "  \"label\",      (string) Label name\n"
            "  ...\n"
            "]\n"
                },
                RPCExamples{
            "\nList all labels\n"
            + HelpExampleCli("listlabels", "") +
            "\nList labels that have receiving addresses\n"
            + HelpExampleCli("listlabels", "receive") +
            "\nList labels that have sending addresses\n"
            + HelpExampleCli("listlabels", "send") +
            "\nAs a JSON-RPC call\n"
            + HelpExampleRpc("listlabels", "receive")
                },
            }.Check(request);

    LOCK(pwallet->cs_wallet);

    std::string purpose;
    if (!request.params[0].isNull()) {
        purpose = request.params[0].get_str();
    }

    // Add to a set to sort by label name, then insert into Univalue array
    std::set<std::string> label_set;
    for (const std::pair<const CTxDestination, CAddressBookData>& entry : pwallet->mapAddressBook) {
        if (purpose.empty() || entry.second.purpose == purpose) {
            label_set.insert(entry.second.name);
        }
    }

    UniValue ret(UniValue::VARR);
    for (const std::string& name : label_set) {
        ret.push_back(name);
    }

    return ret;
}

UniValue sethdseed(const JSONRPCRequest& request)
{
    std::shared_ptr<CWallet> const wallet = GetWalletForJSONRPCRequest(request);
    CWallet* const pwallet = wallet.get();

    if (!EnsureWalletIsAvailable(pwallet, request.fHelp)) {
        return NullUniValue;
    }

            RPCHelpMan{"sethdseed",
                "\nSet or generate a new HD wallet seed. Non-HD wallets will not be upgraded to being a HD wallet. Wallets that are already\n"
                "HD will have a new HD seed set so that new keys added to the keypool will be derived from this new seed.\n"
                "\nNote that you will need to MAKE A NEW BACKUP of your wallet after setting the HD wallet seed." +
                    HelpRequiringPassphrase(pwallet) + "\n",
                {
                    {"newkeypool", RPCArg::Type::BOOL, /* default */ "true", "Whether to flush old unused addresses, including change addresses, from the keypool and regenerate it.\n"
            "                             If true, the next address from getnewaddress and change address from getrawchangeaddress will be from this new seed.\n"
            "                             If false, addresses (including change addresses if the wallet already had HD Chain Split enabled) from the existing\n"
            "                             keypool will be used until it has been depleted."},
                    {"seed", RPCArg::Type::STR, /* default */ "random seed", "The WIF private key to use as the new HD seed.\n"
            "                             The seed value can be retrieved using the dumpwallet command. It is the private key marked hdseed=1"},
                },
                RPCResults{},
                RPCExamples{
                    HelpExampleCli("sethdseed", "")
            + HelpExampleCli("sethdseed", "false")
            + HelpExampleCli("sethdseed", "true \"wifkey\"")
            + HelpExampleRpc("sethdseed", "true, \"wifkey\"")
                },
            }.Check(request);

    if (pwallet->chain().isInitialBlockDownload()) {
        throw JSONRPCError(RPC_CLIENT_IN_INITIAL_DOWNLOAD, "Cannot set a new HD seed while still in Initial Block Download");
    }

    if (pwallet->IsWalletFlagSet(WALLET_FLAG_DISABLE_PRIVATE_KEYS)) {
        throw JSONRPCError(RPC_WALLET_ERROR, "Cannot set a HD seed to a wallet with private keys disabled");
    }

    auto locked_chain = pwallet->chain().lock();
    LOCK(pwallet->cs_wallet);

    // Do not do anything to non-HD wallets
    if (!pwallet->CanSupportFeature(FEATURE_HD)) {
        throw JSONRPCError(RPC_WALLET_ERROR, "Cannot set a HD seed on a non-HD wallet. Start with -upgradewallet in order to upgrade a non-HD wallet to HD");
    }

    EnsureWalletIsUnlocked(pwallet);

    bool flush_key_pool = true;
    if (!request.params[0].isNull()) {
        flush_key_pool = request.params[0].get_bool();
    }

    CPubKey master_pub_key;
    if (request.params[1].isNull()) {
        master_pub_key = pwallet->GenerateNewSeed();
    } else {
        CKey key = DecodeSecret(request.params[1].get_str());
        if (!key.IsValid()) {
            throw JSONRPCError(RPC_INVALID_ADDRESS_OR_KEY, "Invalid private key");
        }

        if (HaveKey(*pwallet, key)) {
            throw JSONRPCError(RPC_INVALID_ADDRESS_OR_KEY, "Already have this key (either as an HD seed or as a loose private key)");
        }

        master_pub_key = pwallet->DeriveNewSeed(key);
    }

    pwallet->SetHDSeed(master_pub_key);
    if (flush_key_pool) pwallet->NewKeyPool();

    return NullUniValue;
}

UniValue walletprocesspsbt(const JSONRPCRequest& request)
{
    std::shared_ptr<CWallet> const wallet = GetWalletForJSONRPCRequest(request);
    CWallet* const pwallet = wallet.get();

    if (!EnsureWalletIsAvailable(pwallet, request.fHelp)) {
        return NullUniValue;
    }

            RPCHelpMan{"walletprocesspsbt",
                "\nUpdate a PSBT with input information from our wallet and then sign inputs\n"
                "that we can sign for." +
                    HelpRequiringPassphrase(pwallet) + "\n",
                {
                    {"psbt", RPCArg::Type::STR, RPCArg::Optional::NO, "The transaction base64 string"},
                    {"sign", RPCArg::Type::BOOL, /* default */ "true", "Also sign the transaction when updating"},
                    {"sighashtype", RPCArg::Type::STR, /* default */ "ALL", "The signature hash type to sign with if not specified by the PSBT. Must be one of\n"
            "       \"ALL\"\n"
            "       \"NONE\"\n"
            "       \"SINGLE\"\n"
            "       \"ALL|ANYONECANPAY\"\n"
            "       \"NONE|ANYONECANPAY\"\n"
            "       \"SINGLE|ANYONECANPAY\""},
                    {"bip32derivs", RPCArg::Type::BOOL, /* default */ "false", "If true, includes the BIP 32 derivation paths for public keys if we know them"},
                },
                RPCResult{
            "{\n"
            "  \"psbt\" : \"value\",          (string) The base64-encoded partially signed transaction\n"
            "  \"complete\" : true|false,   (boolean) If the transaction has a complete set of signatures\n"
            "  ]\n"
            "}\n"
                },
                RPCExamples{
                    HelpExampleCli("walletprocesspsbt", "\"psbt\"")
                },
            }.Check(request);

    RPCTypeCheck(request.params, {UniValue::VSTR, UniValue::VBOOL, UniValue::VSTR});

    // Unserialize the transaction
    PartiallySignedTransaction psbtx;
    std::string error;
    if (!DecodeBase64PSBT(psbtx, request.params[0].get_str(), error)) {
        throw JSONRPCError(RPC_DESERIALIZATION_ERROR, strprintf("TX decode failed %s", error));
    }

    // Get the sighash type
    int nHashType = ParseSighashString(request.params[2]);

    // Fill transaction with our data and also sign
    bool sign = request.params[1].isNull() ? true : request.params[1].get_bool();
    bool bip32derivs = request.params[3].isNull() ? false : request.params[3].get_bool();
    bool complete = true;
    const TransactionError err = FillPSBT(pwallet, psbtx, complete, nHashType, sign, bip32derivs);
    if (err != TransactionError::OK) {
        throw JSONRPCTransactionError(err);
    }

    UniValue result(UniValue::VOBJ);
    CDataStream ssTx(SER_NETWORK, PROTOCOL_VERSION);
    ssTx << psbtx;
    result.pushKV("psbt", EncodeBase64(ssTx.str()));
    result.pushKV("complete", complete);

    return result;
}

UniValue walletcreatefundedpsbt(const JSONRPCRequest& request)
{
    std::shared_ptr<CWallet> const wallet = GetWalletForJSONRPCRequest(request);
    CWallet* const pwallet = wallet.get();

    if (!EnsureWalletIsAvailable(pwallet, request.fHelp)) {
        return NullUniValue;
    }

            RPCHelpMan{"walletcreatefundedpsbt",
                "\nCreates and funds a transaction in the Partially Signed Transaction format. Inputs will be added if supplied inputs are not enough\n"
                "Implements the Creator and Updater roles.\n",
                {
                    {"inputs", RPCArg::Type::ARR, RPCArg::Optional::NO, "A json array of json objects",
                        {
                            {"", RPCArg::Type::OBJ, RPCArg::Optional::OMITTED, "",
                                {
                                    {"txid", RPCArg::Type::STR_HEX, RPCArg::Optional::NO, "The transaction id"},
                                    {"vout", RPCArg::Type::NUM, RPCArg::Optional::NO, "The output number"},
                                    {"sequence", RPCArg::Type::NUM, RPCArg::Optional::NO, "The sequence number"},
                                },
                            },
                        },
                        },
                    {"outputs", RPCArg::Type::ARR, RPCArg::Optional::NO, "a json array with outputs (key-value pairs), where none of the keys are duplicated.\n"
                            "That is, each address can only appear once and there can only be one 'data' object.\n"
                            "For compatibility reasons, a dictionary, which holds the key-value pairs directly, is also\n"
                            "                             accepted as second parameter.",
                        {
                            {"", RPCArg::Type::OBJ, RPCArg::Optional::OMITTED, "",
                                {
                                    {"address", RPCArg::Type::AMOUNT, RPCArg::Optional::NO, "A key-value pair. The key (string) is the address, the value (float or string) is the amount in " + CURRENCY_UNIT + ""},
                                },
                                },
                            {"", RPCArg::Type::OBJ, RPCArg::Optional::OMITTED, "",
                                {
                                    {"data", RPCArg::Type::STR_HEX, RPCArg::Optional::NO, "A key-value pair. The key must be \"data\", the value is hex-encoded data"},
                                },
                            },
                        },
                    },
                    {"locktime", RPCArg::Type::NUM, /* default */ "0", "Raw locktime. Non-0 value also locktime-activates inputs"},
                    {"options", RPCArg::Type::OBJ, RPCArg::Optional::OMITTED_NAMED_ARG, "",
                        {
                            {"changeAddress", RPCArg::Type::STR_HEX, /* default */ "pool address", "The address to receive the change"},
                            {"changePosition", RPCArg::Type::NUM, /* default */ "random", "The index of the change output"},
                            {"change_type", RPCArg::Type::STR, /* default */ "set by -changetype", "The output type to use. Only valid if changeAddress is not specified. Options are \"legacy\", \"p2sh-segwit\", and \"bech32\"."},
                            {"includeWatching", RPCArg::Type::BOOL, /* default */ "false", "Also select inputs which are watch only"},
                            {"lockUnspents", RPCArg::Type::BOOL, /* default */ "false", "Lock selected unspent outputs"},
                            {"feeRate", RPCArg::Type::AMOUNT, /* default */ "not set: makes wallet determine the fee", "Set a specific fee rate in " + CURRENCY_UNIT + "/kB"},
                            {"subtractFeeFromOutputs", RPCArg::Type::ARR, /* default */ "empty array", "A json array of integers.\n"
                            "                              The fee will be equally deducted from the amount of each specified output.\n"
                            "                              Those recipients will receive less coins than you enter in their corresponding amount field.\n"
                            "                              If no outputs are specified here, the sender pays the fee.",
                                {
                                    {"vout_index", RPCArg::Type::NUM, RPCArg::Optional::OMITTED, "The zero-based output index, before a change output is added."},
                                },
                            },
                            {"replaceable", RPCArg::Type::BOOL, /* default */ "false", "Marks this transaction as BIP125 replaceable.\n"
                            "                              Allows this transaction to be replaced by a transaction with higher fees"},
                            {"conf_target", RPCArg::Type::NUM, /* default */ "Fallback to wallet's confirmation target", "Confirmation target (in blocks)"},
                            {"estimate_mode", RPCArg::Type::STR, /* default */ "UNSET", "The fee estimate mode, must be one of:\n"
                            "         \"UNSET\"\n"
                            "         \"ECONOMICAL\"\n"
                            "         \"CONSERVATIVE\""},
                        },
                        "options"},
                    {"bip32derivs", RPCArg::Type::BOOL, /* default */ "false", "If true, includes the BIP 32 derivation paths for public keys if we know them"},
                },
                RPCResult{
                            "{\n"
                            "  \"psbt\": \"value\",        (string)  The resulting raw transaction (base64-encoded string)\n"
                            "  \"fee\":       n,         (numeric) Fee in " + CURRENCY_UNIT + " the resulting transaction pays\n"
                            "  \"changepos\": n          (numeric) The position of the added change output, or -1\n"
                            "}\n"
                                },
                                RPCExamples{
                            "\nCreate a transaction with no inputs\n"
                            + HelpExampleCli("walletcreatefundedpsbt", "\"[{\\\"txid\\\":\\\"myid\\\",\\\"vout\\\":0}]\" \"[{\\\"data\\\":\\\"00010203\\\"}]\"")
                                },
                            }.Check(request);

    RPCTypeCheck(request.params, {
        UniValue::VARR,
        UniValueType(), // ARR or OBJ, checked later
        UniValue::VNUM,
        UniValue::VOBJ,
        UniValue::VBOOL
        }, true
    );

    CAmount fee;
    int change_position;
    CMutableTransaction rawTx = ConstructTransaction(request.params[0], request.params[1], request.params[2], request.params[3]["replaceable"]);
    FundTransaction(pwallet, rawTx, fee, change_position, request.params[3]);

    // Make a blank psbt
    PartiallySignedTransaction psbtx(rawTx);

    // Fill transaction with out data but don't sign
    bool bip32derivs = request.params[4].isNull() ? false : request.params[4].get_bool();
    bool complete = true;
    const TransactionError err = FillPSBT(pwallet, psbtx, complete, 1, false, bip32derivs);
    if (err != TransactionError::OK) {
        throw JSONRPCTransactionError(err);
    }

    // Serialize the PSBT
    CDataStream ssTx(SER_NETWORK, PROTOCOL_VERSION);
    ssTx << psbtx;

    UniValue result(UniValue::VOBJ);
    result.pushKV("psbt", EncodeBase64(ssTx.str()));
    result.pushKV("fee", ValueFromAmount(fee));
    result.pushKV("changepos", change_position);
    return result;
}

namespace
{

/**
 * Helper class that keeps track of reserved keys that are used for mining
 * coinbases.  We also keep track of the block hash(es) that have been
 * constructed based on the key, so that we can mark it as keep and get a
 * fresh one when one of those blocks is submitted.
 */
class ReservedKeysForMining
{

private:

  /**
   * The per-wallet data that we store.
   */
  struct PerWallet
  {

    /**
     * The current coinbase script.  This has been taken out of the wallet
     * already (and marked as "keep"), but is reused until a block actually
     * using it is submitted successfully.
     */
    CScript coinbaseScript;

    /** All block hashes (in hex) that are based on the current script.  */
    std::set<std::string> blockHashes;

    explicit PerWallet (const CScript& scr)
      : coinbaseScript(scr)
    {}

    PerWallet (PerWallet&&) = default;

  };

  /**
   * Data for each wallet that we have.  This is keyed by CWallet::GetName,
   * which is not perfect; but it will likely work in most cases, and even
   * when two different wallets are loaded with the same name (after each
   * other), the worst that can happen is that we mine to an address from
   * the other wallet.
   */
  std::map<std::string, PerWallet> data;

  /** Lock for this instance.  */
  mutable CCriticalSection cs;

public:

  ReservedKeysForMining () = default;

  /**
   * Retrieves the key to use for mining at the moment.
   */
  CScript
  GetCoinbaseScript (CWallet* pwallet)
  {
    LOCK (cs);

    const auto mit = data.find (pwallet->GetName ());
    if (mit != data.end ())
      return mit->second.coinbaseScript;

    ReserveDestination rdest(pwallet);
    CTxDestination dest;
    if (!rdest.GetReservedDestination (pwallet->m_default_address_type,
                                       dest, false))
      throw JSONRPCError (RPC_WALLET_KEYPOOL_RAN_OUT,
                          "Error: Keypool ran out,"
                          " please call keypoolrefill first");
    rdest.KeepDestination ();

    const CScript res = GetScriptForDestination (dest);
    data.emplace (pwallet->GetName (), PerWallet (res));
    return res;
  }

  /**
   * Adds the block hash (given as hex string) of a newly constructed block
   * to the set of blocks for the current key.
   */
  void
  AddBlockHash (const CWallet* pwallet, const std::string& hashHex)
  {
    LOCK (cs);

    const auto mit = data.find (pwallet->GetName ());
    assert (mit != data.end ());
    mit->second.blockHashes.insert (hashHex);
  }

  /**
   * Marks a block as submitted, releasing the key for it (if any).
   */
  void
  MarkBlockSubmitted (const CWallet* pwallet, const std::string& hashHex)
  {
    LOCK (cs);

    const auto mit = data.find (pwallet->GetName ());
    if (mit == data.end ())
      return;

    if (mit->second.blockHashes.count (hashHex) > 0)
      data.erase (mit);
  }

};

ReservedKeysForMining g_mining_keys;

} // anonymous namespace

UniValue getauxblock(const JSONRPCRequest& request)
{
    std::shared_ptr<CWallet> const wallet = GetWalletForJSONRPCRequest(request);
    CWallet* const pwallet = wallet.get();

    if (!EnsureWalletIsAvailable(pwallet, request.fHelp)) {
        return NullUniValue;
    }

    /* RPCHelpMan::Check is not applicable here since we have the
       custom check for exactly zero or two arguments.  */
    if (request.fHelp
          || (request.params.size() != 0 && request.params.size() != 2))
        throw std::runtime_error(
            RPCHelpMan{"getauxblock",
                "\nCreates or submits a merge-mined block.\n"
                "\nWithout arguments, creates a new block and returns information\n"
                "required to merge-mine it.  With arguments, submits a solved\n"
                "auxpow for a previously returned block.\n",
                {
                    {"hash", RPCArg::Type::STR_HEX, RPCArg::Optional::OMITTED_NAMED_ARG, "Hash of the block to submit"},
                    {"auxpow", RPCArg::Type::STR_HEX, RPCArg::Optional::OMITTED_NAMED_ARG, "Serialised auxpow found"},
                },
                RPCResults{
                  {"without arguments",
                      "{\n"
                      "  \"hash\"               (string) hash of the created block\n"
                      "  \"chainid\"            (numeric) chain ID for this block\n"
                      "  \"previousblockhash\"  (string) hash of the previous block\n"
                      "  \"coinbasevalue\"      (numeric) value of the block's coinbase\n"
                      "  \"bits\"               (string) compressed target of the block\n"
                      "  \"height\"             (numeric) height of the block\n"
                      "  \"_target\"            (string) target in reversed byte order, deprecated\n"
                      "}\n"
                  },
                  {"with arguments",
                      "xxxxx        (boolean) whether the submitted block was correct\n"
                  },
                },
                RPCExamples{
                    HelpExampleCli("getauxblock", "")
                    + HelpExampleCli("getauxblock", "\"hash\" \"serialised auxpow\"")
                    + HelpExampleRpc("getauxblock", "")
                },
            }.ToString());

    if (pwallet->IsWalletFlagSet(WALLET_FLAG_DISABLE_PRIVATE_KEYS)) {
        throw JSONRPCError(RPC_WALLET_ERROR, "Error: Private keys are disabled for this wallet");
    }

    /* Create a new block */
    if (request.params.size() == 0)
    {
        const CScript coinbaseScript = g_mining_keys.GetCoinbaseScript(pwallet);
        const UniValue res = AuxpowMiner::get().createAuxBlock(coinbaseScript);
        g_mining_keys.AddBlockHash(pwallet, res["hash"].get_str ());
        return res;
    }

    /* Submit a block instead.  */
    assert(request.params.size() == 2);
    const std::string& hash = request.params[0].get_str();
    g_mining_keys.MarkBlockSubmitted(pwallet, hash);
    return AuxpowMiner::get().submitAuxBlock(hash, request.params[1].get_str());
}

UniValue abortrescan(const JSONRPCRequest& request); // in rpcdump.cpp
UniValue dumpprivkey(const JSONRPCRequest& request); // in rpcdump.cpp
UniValue importprivkey(const JSONRPCRequest& request);
UniValue importaddress(const JSONRPCRequest& request);
UniValue importpubkey(const JSONRPCRequest& request);
UniValue dumpwallet(const JSONRPCRequest& request);
UniValue importwallet(const JSONRPCRequest& request);
UniValue importprunedfunds(const JSONRPCRequest& request);
UniValue removeprunedfunds(const JSONRPCRequest& request);
UniValue importmulti(const JSONRPCRequest& request);

extern UniValue name_list(const JSONRPCRequest& request); // in rpcnames.cpp
extern UniValue name_new(const JSONRPCRequest& request);
extern UniValue name_firstupdate(const JSONRPCRequest& request);
extern UniValue name_update(const JSONRPCRequest& request);
extern UniValue sendtoname(const JSONRPCRequest& request);

// clang-format off
static const CRPCCommand commands[] =
{ //  category              name                                actor (function)                argNames
    //  --------------------- ------------------------          -----------------------         ----------
    { "rawtransactions",    "fundrawtransaction",               &fundrawtransaction,            {"hexstring","options","iswitness"} },
    { "wallet",             "abandontransaction",               &abandontransaction,            {"txid"} },
    { "wallet",             "abortrescan",                      &abortrescan,                   {} },
    { "wallet",             "addmultisigaddress",               &addmultisigaddress,            {"nrequired","keys","label","address_type"} },
    { "wallet",             "backupwallet",                     &backupwallet,                  {"destination"} },
    { "wallet",             "bumpfee",                          &bumpfee,                       {"txid", "options"} },
    { "wallet",             "createwallet",                     &createwallet,                  {"wallet_name", "disable_private_keys", "blank", "passphrase", "avoid_reuse"} },
    { "wallet",             "dumpprivkey",                      &dumpprivkey,                   {"address"}  },
    { "wallet",             "dumpwallet",                       &dumpwallet,                    {"filename"} },
    { "wallet",             "encryptwallet",                    &encryptwallet,                 {"passphrase"} },
    { "wallet",             "getaddressesbylabel",              &getaddressesbylabel,           {"label"} },
    { "wallet",             "getaddressinfo",                   &getaddressinfo,                {"address"} },
    { "wallet",             "getbalance",                       &getbalance,                    {"dummy","minconf","include_watchonly","avoid_reuse"} },
    { "wallet",             "getnewaddress",                    &getnewaddress,                 {"label","address_type"} },
    { "wallet",             "getrawchangeaddress",              &getrawchangeaddress,           {"address_type"} },
    { "wallet",             "getreceivedbyaddress",             &getreceivedbyaddress,          {"address","minconf"} },
    { "wallet",             "getreceivedbylabel",               &getreceivedbylabel,            {"label","minconf"} },
    { "wallet",             "gettransaction",                   &gettransaction,                {"txid","include_watchonly"} },
    { "wallet",             "getunconfirmedbalance",            &getunconfirmedbalance,         {} },
    { "wallet",             "getbalances",                      &getbalances,                   {} },
    { "wallet",             "getwalletinfo",                    &getwalletinfo,                 {} },
    { "wallet",             "importaddress",                    &importaddress,                 {"address","label","rescan","p2sh"} },
    { "wallet",             "importmulti",                      &importmulti,                   {"requests","options"} },
    { "wallet",             "importprivkey",                    &importprivkey,                 {"privkey","label","rescan"} },
    { "wallet",             "importprunedfunds",                &importprunedfunds,             {"rawtransaction","txoutproof"} },
    { "wallet",             "importpubkey",                     &importpubkey,                  {"pubkey","label","rescan"} },
    { "wallet",             "importwallet",                     &importwallet,                  {"filename"} },
    { "wallet",             "keypoolrefill",                    &keypoolrefill,                 {"newsize"} },
    { "wallet",             "listaddressgroupings",             &listaddressgroupings,          {} },
    { "wallet",             "listlabels",                       &listlabels,                    {"purpose"} },
    { "wallet",             "listlockunspent",                  &listlockunspent,               {} },
    { "wallet",             "listreceivedbyaddress",            &listreceivedbyaddress,         {"minconf","include_empty","include_watchonly","address_filter"} },
    { "wallet",             "listreceivedbylabel",              &listreceivedbylabel,           {"minconf","include_empty","include_watchonly"} },
    { "wallet",             "listsinceblock",                   &listsinceblock,                {"blockhash","target_confirmations","include_watchonly","include_removed"} },
    { "wallet",             "listtransactions",                 &listtransactions,              {"label|dummy","count","skip","include_watchonly"} },
    { "wallet",             "listunspent",                      &listunspent,                   {"minconf","maxconf","addresses","include_unsafe","query_options"} },
    { "wallet",             "listwalletdir",                    &listwalletdir,                 {} },
    { "wallet",             "listwallets",                      &listwallets,                   {} },
    { "wallet",             "loadwallet",                       &loadwallet,                    {"filename"} },
    { "wallet",             "lockunspent",                      &lockunspent,                   {"unlock","transactions"} },
    { "wallet",             "removeprunedfunds",                &removeprunedfunds,             {"txid"} },
    { "wallet",             "rescanblockchain",                 &rescanblockchain,              {"start_height", "stop_height"} },
    { "wallet",             "sendmany",                         &sendmany,                      {"dummy","amounts","minconf","comment","subtractfeefrom","replaceable","conf_target","estimate_mode"} },
    { "wallet",             "sendtoaddress",                    &sendtoaddress,                 {"address","amount","comment","comment_to","subtractfeefromamount","replaceable","conf_target","estimate_mode","avoid_reuse"} },
    { "wallet",             "sethdseed",                        &sethdseed,                     {"newkeypool","seed"} },
    { "wallet",             "setlabel",                         &setlabel,                      {"address","label"} },
    { "wallet",             "settxfee",                         &settxfee,                      {"amount"} },
    { "wallet",             "setwalletflag",                    &setwalletflag,                 {"flag","value"} },
    { "wallet",             "signmessage",                      &signmessage,                   {"address","message"} },
    { "wallet",             "signrawtransactionwithwallet",     &signrawtransactionwithwallet,  {"hexstring","prevtxs","sighashtype"} },
    { "wallet",             "unloadwallet",                     &unloadwallet,                  {"wallet_name"} },
    { "wallet",             "walletcreatefundedpsbt",           &walletcreatefundedpsbt,        {"inputs","outputs","locktime","options","bip32derivs"} },
    { "wallet",             "walletlock",                       &walletlock,                    {} },
    { "wallet",             "walletpassphrase",                 &walletpassphrase,              {"passphrase","timeout"} },
    { "wallet",             "walletpassphrasechange",           &walletpassphrasechange,        {"oldpassphrase","newpassphrase"} },
    { "wallet",             "walletprocesspsbt",                &walletprocesspsbt,             {"psbt","sign","sighashtype","bip32derivs"} },

    /** Auxpow wallet functions */
    { "mining",             "getauxblock",                      &getauxblock,                   {"hash","auxpow"} },

    // Name-related wallet calls.
    { "names",              "name_list",                        &name_list,                     {"name","options"} },
    { "names",              "name_new",                         &name_new,                      {"name","options"} },
    { "names",              "name_firstupdate",                 &name_firstupdate,              {"name","rand","tx","value","options","allow_active"} },
    { "names",              "name_update",                      &name_update,                   {"name","value","options"} },
    { "names",              "sendtoname",                       &sendtoname,                    {"name","amount","comment","comment_to","subtractfeefromamount"} },
};
// clang-format on

void RegisterWalletRPCCommands(interfaces::Chain& chain, std::vector<std::unique_ptr<interfaces::Handler>>& handlers)
{
    for (unsigned int vcidx = 0; vcidx < ARRAYLEN(commands); vcidx++)
        handlers.emplace_back(chain.handleRpc(commands[vcidx]));
}<|MERGE_RESOLUTION|>--- conflicted
+++ resolved
@@ -348,11 +348,7 @@
     CRecipient recipient = {scriptPubKey, nValue, fSubtractFeeFromAmount};
     vecSend.push_back(recipient);
     CTransactionRef tx;
-<<<<<<< HEAD
-    if (!pwallet->CreateTransaction(locked_chain, vecSend, withInput, tx, reservekey, nFeeRequired, nChangePosRet, strError, coin_control)) {
-=======
-    if (!pwallet->CreateTransaction(locked_chain, vecSend, tx, reservedest, nFeeRequired, nChangePosRet, strError, coin_control)) {
->>>>>>> 36607c9a
+    if (!pwallet->CreateTransaction(locked_chain, vecSend, withInput, tx, reservedest, nFeeRequired, nChangePosRet, strError, coin_control)) {
         if (!fSubtractFeeFromAmount && nValue + nFeeRequired > curBalance)
             strError = strprintf("Error: This transaction requires a transaction fee of at least %s", FormatMoney(nFeeRequired));
         throw JSONRPCError(RPC_WALLET_ERROR, strError);
@@ -950,11 +946,7 @@
     int nChangePosRet = -1;
     std::string strFailReason;
     CTransactionRef tx;
-<<<<<<< HEAD
-    bool fCreated = pwallet->CreateTransaction(*locked_chain, vecSend, nullptr, tx, keyChange, nFeeRequired, nChangePosRet, strFailReason, coin_control);
-=======
-    bool fCreated = pwallet->CreateTransaction(*locked_chain, vecSend, tx, changedest, nFeeRequired, nChangePosRet, strFailReason, coin_control);
->>>>>>> 36607c9a
+    bool fCreated = pwallet->CreateTransaction(*locked_chain, vecSend, nullptr, tx, changedest, nFeeRequired, nChangePosRet, strFailReason, coin_control);
     if (!fCreated)
         throw JSONRPCError(RPC_WALLET_INSUFFICIENT_FUNDS, strFailReason);
     CValidationState state;
