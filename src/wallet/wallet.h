--- conflicted
+++ resolved
@@ -195,84 +195,9 @@
     int vout;
 };
 
-<<<<<<< HEAD
-=======
-/** A transaction with a merkle branch linking it to the block chain. */
-class CMerkleTx
-{
-private:
-  /** Constant used in hashBlock to indicate tx has been abandoned */
-    static const uint256 ABANDON_HASH;
-
-public:
-    CTransactionRef tx;
-    uint256 hashBlock;
-
-    /* An nIndex == -1 means that hashBlock (in nonzero) refers to the earliest
-     * block in the chain we know this or any in-wallet dependency conflicts
-     * with. Older clients interpret nIndex == -1 as unconfirmed for backward
-     * compatibility.
-     */
-    int nIndex;
-
-    CMerkleTx()
-    {
-        SetTx(MakeTransactionRef());
-        Init();
-    }
-
-    explicit CMerkleTx(CTransactionRef arg)
-    {
-        SetTx(std::move(arg));
-        Init();
-    }
-
-    void Init()
-    {
-        hashBlock = uint256();
-        nIndex = -1;
-    }
-
-    void SetTx(CTransactionRef arg)
-    {
-        tx = std::move(arg);
-    }
-
-    ADD_SERIALIZE_METHODS;
-
-    template <typename Stream, typename Operation>
-    inline void SerializationOp(Stream& s, Operation ser_action) {
-        std::vector<uint256> vMerkleBranch; // For compatibility with older versions.
-        READWRITE(tx);
-        READWRITE(hashBlock);
-        READWRITE(vMerkleBranch);
-        READWRITE(nIndex);
-    }
-
-    void SetMerkleBranch(const CBlockIndex* pIndex, int posInBlock);
-
-    /**
-     * Return depth of transaction in blockchain:
-     * <0  : conflicts with a transaction this deep in the blockchain
-     *  0  : in memory pool, waiting to be included in a block
-     * >=1 : this many blocks deep in the main chain
-     */
-    int GetDepthInMainChain(const CBlockIndex* &pindexRet) const;
-    int GetDepthInMainChain() const { const CBlockIndex *pindexRet; return GetDepthInMainChain(pindexRet); }
-    bool IsInMainChain() const { const CBlockIndex *pindexRet; return GetDepthInMainChain(pindexRet) > 0; }
-    int GetBlocksToMaturity() const;
-    bool hashUnset() const { return (hashBlock.IsNull() || hashBlock == ABANDON_HASH); }
-    bool isAbandoned() const { return (hashBlock == ABANDON_HASH); }
-    void setAbandoned() { hashBlock = ABANDON_HASH; }
-
-    const uint256& GetHash() const { return tx->GetHash(); }
-    bool IsCoinBase() const { return tx->IsCoinBase(); }
-};
-
 //Get the marginal bytes of spending the specified output
 int CalculateMaximumSignedInputSize(const CTxOut& txout, const CWallet* pwallet);
 
->>>>>>> af20f9b1
 /** 
  * A transaction with a bunch of additional info that only the owner cares about.
  * It includes any unrecorded transactions needed to link it back to the block chain.
