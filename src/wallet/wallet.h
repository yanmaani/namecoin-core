--- conflicted
+++ resolved
@@ -576,15 +576,10 @@
     CAmount GetWatchOnlyBalance() const;
     CAmount GetUnconfirmedWatchOnlyBalance() const;
     CAmount GetImmatureWatchOnlyBalance() const;
-<<<<<<< HEAD
-    bool FundTransaction(CMutableTransaction& tx, CAmount& nFeeRet, int& nChangePosRet, std::string& strFailReason);
+    bool FundTransaction(CMutableTransaction& tx, CAmount& nFeeRet, int& nChangePosRet, std::string& strFailReason, bool includeWatching);
     bool CreateTransaction(const std::vector<CRecipient>& vecSend,
                            const CTxIn* withInput,
                            CWalletTx& wtxNew, CReserveKey& reservekey, CAmount& nFeeRet, int& nChangePosRet,
-=======
-    bool FundTransaction(CMutableTransaction& tx, CAmount& nFeeRet, int& nChangePosRet, std::string& strFailReason, bool includeWatching);
-    bool CreateTransaction(const std::vector<CRecipient>& vecSend, CWalletTx& wtxNew, CReserveKey& reservekey, CAmount& nFeeRet, int& nChangePosRet,
->>>>>>> b626c975
                            std::string& strFailReason, const CCoinControl *coinControl = NULL, bool sign = true);
     bool CommitTransaction(CWalletTx& wtxNew, CReserveKey& reservekey);
 
