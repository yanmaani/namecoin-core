--- conflicted
+++ resolved
@@ -618,12 +618,8 @@
         CAmount fee;
         int changePos = -1;
         std::string error;
-<<<<<<< HEAD
-        BOOST_CHECK(wallet->CreateTransaction({recipient}, nullptr, wtx, reservekey, fee, changePos, error));
-=======
         CCoinControl dummy;
-        BOOST_CHECK(wallet->CreateTransaction({recipient}, wtx, reservekey, fee, changePos, error, dummy));
->>>>>>> 25a97aa6
+        BOOST_CHECK(wallet->CreateTransaction({recipient}, nullptr, wtx, reservekey, fee, changePos, error, dummy));
         CValidationState state;
         BOOST_CHECK(wallet->CommitTransaction(wtx, reservekey, nullptr, state));
         auto it = wallet->mapWallet.find(wtx.GetHash());
