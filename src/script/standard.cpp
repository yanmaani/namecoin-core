// Copyright (c) 2009-2010 Satoshi Nakamoto
// Copyright (c) 2009-2017 The Bitcoin Core developers
// Distributed under the MIT software license, see the accompanying
// file COPYING or http://www.opensource.org/licenses/mit-license.php.

#include <script/standard.h>

#include <pubkey.h>
#include <script/names.h>
#include <script/script.h>
#include <util.h>
#include <utilstrencodings.h>


bool fAcceptDatacarrier = DEFAULT_ACCEPT_DATACARRIER;
unsigned nMaxDatacarrierBytes = MAX_OP_RETURN_RELAY;

CScriptID::CScriptID(const CScript& in) : uint160(Hash160(in.begin(), in.end())) {}

const char* GetTxnOutputType(txnouttype t)
{
    switch (t)
    {
    case TX_NONSTANDARD: return "nonstandard";
    case TX_PUBKEY: return "pubkey";
    case TX_PUBKEYHASH: return "pubkeyhash";
    case TX_SCRIPTHASH: return "scripthash";
    case TX_MULTISIG: return "multisig";
    case TX_NULL_DATA: return "nulldata";
    case TX_WITNESS_V0_KEYHASH: return "witness_v0_keyhash";
    case TX_WITNESS_V0_SCRIPTHASH: return "witness_v0_scripthash";
    case TX_WITNESS_UNKNOWN: return "witness_unknown";
    }
    return nullptr;
}

static bool MatchPayToPubkey(const CScript& script, valtype& pubkey)
{
    if (script.size() == CPubKey::PUBLIC_KEY_SIZE + 2 && script[0] == CPubKey::PUBLIC_KEY_SIZE && script.back() == OP_CHECKSIG) {
        pubkey = valtype(script.begin() + 1, script.begin() + CPubKey::PUBLIC_KEY_SIZE + 1);
        return CPubKey::ValidSize(pubkey);
    }
    if (script.size() == CPubKey::COMPRESSED_PUBLIC_KEY_SIZE + 2 && script[0] == CPubKey::COMPRESSED_PUBLIC_KEY_SIZE && script.back() == OP_CHECKSIG) {
        pubkey = valtype(script.begin() + 1, script.begin() + CPubKey::COMPRESSED_PUBLIC_KEY_SIZE + 1);
        return CPubKey::ValidSize(pubkey);
    }
    return false;
}

static bool MatchPayToPubkeyHash(const CScript& script, valtype& pubkeyhash)
{
    if (script.size() == 25 && script[0] == OP_DUP && script[1] == OP_HASH160 && script[2] == 20 && script[23] == OP_EQUALVERIFY && script[24] == OP_CHECKSIG) {
        pubkeyhash = valtype(script.begin () + 3, script.begin() + 23);
        return true;
    }
    return false;
}

/** Test for "small positive integer" script opcodes - OP_1 through OP_16. */
static constexpr bool IsSmallInteger(opcodetype opcode)
{
    return opcode >= OP_1 && opcode <= OP_16;
}

static bool MatchMultisig(const CScript& script, unsigned int& required, std::vector<valtype>& pubkeys)
{
    opcodetype opcode;
    valtype data;
    CScript::const_iterator it = script.begin();
    if (script.size() < 1 || script.back() != OP_CHECKMULTISIG) return false;

    if (!script.GetOp(it, opcode, data) || !IsSmallInteger(opcode)) return false;
    required = CScript::DecodeOP_N(opcode);
    while (script.GetOp(it, opcode, data) && CPubKey::ValidSize(data)) {
        pubkeys.emplace_back(std::move(data));
    }
    if (!IsSmallInteger(opcode)) return false;
    unsigned int keys = CScript::DecodeOP_N(opcode);
    if (pubkeys.size() != keys || keys < required) return false;
    return (it + 1 == script.end());
}

bool Solver(const CScript& scriptPubKey, txnouttype& typeRet, std::vector<std::vector<unsigned char> >& vSolutionsRet)
{
    vSolutionsRet.clear();

    // If we have a name script, strip the prefix
    const CNameScript nameOp(scriptPubKey);
    const CScript& script1 = nameOp.getAddress();

    // Shortcut for pay-to-script-hash, which are more constrained than the other types:
    // it is always OP_HASH160 20 [20 byte hash] OP_EQUAL
    if (script1.IsPayToScriptHash(false))
    {
        typeRet = TX_SCRIPTHASH;
        std::vector<unsigned char> hashBytes(script1.begin()+2, script1.begin()+22);
        vSolutionsRet.push_back(hashBytes);
        return true;
    }

    int witnessversion;
    std::vector<unsigned char> witnessprogram;
    if (scriptPubKey.IsWitnessProgram(witnessversion, witnessprogram)) {
        if (witnessversion == 0 && witnessprogram.size() == WITNESS_V0_KEYHASH_SIZE) {
            typeRet = TX_WITNESS_V0_KEYHASH;
            vSolutionsRet.push_back(witnessprogram);
            return true;
        }
        if (witnessversion == 0 && witnessprogram.size() == WITNESS_V0_SCRIPTHASH_SIZE) {
            typeRet = TX_WITNESS_V0_SCRIPTHASH;
            vSolutionsRet.push_back(witnessprogram);
            return true;
        }
        if (witnessversion != 0) {
            typeRet = TX_WITNESS_UNKNOWN;
            vSolutionsRet.push_back(std::vector<unsigned char>{(unsigned char)witnessversion});
            vSolutionsRet.push_back(std::move(witnessprogram));
            return true;
        }
        return false;
    }

    // Provably prunable, data-carrying output
    //
    // So long as script passes the IsUnspendable() test and all but the first
    // byte passes the IsPushOnly() test we don't care what exactly is in the
    // script.
    if (scriptPubKey.size() >= 1 && scriptPubKey[0] == OP_RETURN && scriptPubKey.IsPushOnly(scriptPubKey.begin()+1)) {
        typeRet = TX_NULL_DATA;
        return true;
    }

<<<<<<< HEAD
    // Scan templates
    for (const std::pair<txnouttype, CScript>& tplate : mTemplates)
    {
        const CScript& script2 = tplate.second;
        vSolutionsRet.clear();
=======
    std::vector<unsigned char> data;
    if (MatchPayToPubkey(scriptPubKey, data)) {
        typeRet = TX_PUBKEY;
        vSolutionsRet.push_back(std::move(data));
        return true;
    }
>>>>>>> fd79cdda

    if (MatchPayToPubkeyHash(scriptPubKey, data)) {
        typeRet = TX_PUBKEYHASH;
        vSolutionsRet.push_back(std::move(data));
        return true;
    }

    unsigned int required;
    std::vector<std::vector<unsigned char>> keys;
    if (MatchMultisig(scriptPubKey, required, keys)) {
        typeRet = TX_MULTISIG;
        vSolutionsRet.push_back({static_cast<unsigned char>(required)}); // safe as required is in range 1..16
        vSolutionsRet.insert(vSolutionsRet.end(), keys.begin(), keys.end());
        vSolutionsRet.push_back({static_cast<unsigned char>(keys.size())}); // safe as size is in range 1..16
        return true;
    }

    vSolutionsRet.clear();
    typeRet = TX_NONSTANDARD;
    return false;
}

bool ExtractDestination(const CScript& scriptPubKey, CTxDestination& addressRet)
{
    std::vector<valtype> vSolutions;
    txnouttype whichType;
    if (!Solver(scriptPubKey, whichType, vSolutions))
        return false;

    if (whichType == TX_PUBKEY)
    {
        CPubKey pubKey(vSolutions[0]);
        if (!pubKey.IsValid())
            return false;

        addressRet = pubKey.GetID();
        return true;
    }
    else if (whichType == TX_PUBKEYHASH)
    {
        addressRet = CKeyID(uint160(vSolutions[0]));
        return true;
    }
    else if (whichType == TX_SCRIPTHASH)
    {
        addressRet = CScriptID(uint160(vSolutions[0]));
        return true;
    } else if (whichType == TX_WITNESS_V0_KEYHASH) {
        WitnessV0KeyHash hash;
        std::copy(vSolutions[0].begin(), vSolutions[0].end(), hash.begin());
        addressRet = hash;
        return true;
    } else if (whichType == TX_WITNESS_V0_SCRIPTHASH) {
        WitnessV0ScriptHash hash;
        std::copy(vSolutions[0].begin(), vSolutions[0].end(), hash.begin());
        addressRet = hash;
        return true;
    } else if (whichType == TX_WITNESS_UNKNOWN) {
        WitnessUnknown unk;
        unk.version = vSolutions[0][0];
        std::copy(vSolutions[1].begin(), vSolutions[1].end(), unk.program);
        unk.length = vSolutions[1].size();
        addressRet = unk;
        return true;
    }
    // Multisig txns have more than one address...
    return false;
}

bool ExtractDestinations(const CScript& scriptPubKey, txnouttype& typeRet, std::vector<CTxDestination>& addressRet, int& nRequiredRet)
{
    addressRet.clear();
    typeRet = TX_NONSTANDARD;
    std::vector<valtype> vSolutions;
    if (!Solver(scriptPubKey, typeRet, vSolutions))
        return false;
    if (typeRet == TX_NULL_DATA){
        // This is data, not addresses
        return false;
    }

    if (typeRet == TX_MULTISIG)
    {
        nRequiredRet = vSolutions.front()[0];
        for (unsigned int i = 1; i < vSolutions.size()-1; i++)
        {
            CPubKey pubKey(vSolutions[i]);
            if (!pubKey.IsValid())
                continue;

            CTxDestination address = pubKey.GetID();
            addressRet.push_back(address);
        }

        if (addressRet.empty())
            return false;
    }
    else
    {
        nRequiredRet = 1;
        CTxDestination address;
        if (!ExtractDestination(scriptPubKey, address))
           return false;
        addressRet.push_back(address);
    }

    return true;
}

namespace
{
class CScriptVisitor : public boost::static_visitor<bool>
{
private:
    CScript *script;
public:
    explicit CScriptVisitor(CScript *scriptin) { script = scriptin; }

    bool operator()(const CNoDestination &dest) const {
        script->clear();
        return false;
    }

    bool operator()(const CKeyID &keyID) const {
        script->clear();
        *script << OP_DUP << OP_HASH160 << ToByteVector(keyID) << OP_EQUALVERIFY << OP_CHECKSIG;
        return true;
    }

    bool operator()(const CScriptID &scriptID) const {
        script->clear();
        *script << OP_HASH160 << ToByteVector(scriptID) << OP_EQUAL;
        return true;
    }

    bool operator()(const WitnessV0KeyHash& id) const
    {
        script->clear();
        *script << OP_0 << ToByteVector(id);
        return true;
    }

    bool operator()(const WitnessV0ScriptHash& id) const
    {
        script->clear();
        *script << OP_0 << ToByteVector(id);
        return true;
    }

    bool operator()(const WitnessUnknown& id) const
    {
        script->clear();
        *script << CScript::EncodeOP_N(id.version) << std::vector<unsigned char>(id.program, id.program + id.length);
        return true;
    }
};
} // namespace

CScript GetScriptForDestination(const CTxDestination& dest)
{
    CScript script;

    boost::apply_visitor(CScriptVisitor(&script), dest);
    return script;
}

CScript GetScriptForRawPubKey(const CPubKey& pubKey)
{
    return CScript() << std::vector<unsigned char>(pubKey.begin(), pubKey.end()) << OP_CHECKSIG;
}

CScript GetScriptForMultisig(int nRequired, const std::vector<CPubKey>& keys)
{
    CScript script;

    script << CScript::EncodeOP_N(nRequired);
    for (const CPubKey& key : keys)
        script << ToByteVector(key);
    script << CScript::EncodeOP_N(keys.size()) << OP_CHECKMULTISIG;
    return script;
}

CScript GetScriptForWitness(const CScript& redeemscript)
{
    CScript ret;

    txnouttype typ;
    std::vector<std::vector<unsigned char> > vSolutions;
    if (Solver(redeemscript, typ, vSolutions)) {
        if (typ == TX_PUBKEY) {
            return GetScriptForDestination(WitnessV0KeyHash(Hash160(vSolutions[0].begin(), vSolutions[0].end())));
        } else if (typ == TX_PUBKEYHASH) {
            return GetScriptForDestination(WitnessV0KeyHash(vSolutions[0]));
        }
    }
    uint256 hash;
    CSHA256().Write(&redeemscript[0], redeemscript.size()).Finalize(hash.begin());
    return GetScriptForDestination(WitnessV0ScriptHash(hash));
}

bool IsValidDestination(const CTxDestination& dest) {
    return dest.which() != 0;
}<|MERGE_RESOLUTION|>--- conflicted
+++ resolved
@@ -86,21 +86,21 @@
 
     // If we have a name script, strip the prefix
     const CNameScript nameOp(scriptPubKey);
-    const CScript& script1 = nameOp.getAddress();
+    const CScript& script = nameOp.getAddress();
 
     // Shortcut for pay-to-script-hash, which are more constrained than the other types:
     // it is always OP_HASH160 20 [20 byte hash] OP_EQUAL
-    if (script1.IsPayToScriptHash(false))
+    if (script.IsPayToScriptHash(false))
     {
         typeRet = TX_SCRIPTHASH;
-        std::vector<unsigned char> hashBytes(script1.begin()+2, script1.begin()+22);
+        std::vector<unsigned char> hashBytes(script.begin()+2, script.begin()+22);
         vSolutionsRet.push_back(hashBytes);
         return true;
     }
 
     int witnessversion;
     std::vector<unsigned char> witnessprogram;
-    if (scriptPubKey.IsWitnessProgram(witnessversion, witnessprogram)) {
+    if (script.IsWitnessProgram(witnessversion, witnessprogram)) {
         if (witnessversion == 0 && witnessprogram.size() == WITNESS_V0_KEYHASH_SIZE) {
             typeRet = TX_WITNESS_V0_KEYHASH;
             vSolutionsRet.push_back(witnessprogram);
@@ -125,27 +125,23 @@
     // So long as script passes the IsUnspendable() test and all but the first
     // byte passes the IsPushOnly() test we don't care what exactly is in the
     // script.
+    //
+    // Note that this intentionally uses scriptPubKey, and not script (which
+    // has a potential name prefix stripped).  At least for now, we exclude
+    // name operations from here.
     if (scriptPubKey.size() >= 1 && scriptPubKey[0] == OP_RETURN && scriptPubKey.IsPushOnly(scriptPubKey.begin()+1)) {
         typeRet = TX_NULL_DATA;
         return true;
     }
 
-<<<<<<< HEAD
-    // Scan templates
-    for (const std::pair<txnouttype, CScript>& tplate : mTemplates)
-    {
-        const CScript& script2 = tplate.second;
-        vSolutionsRet.clear();
-=======
     std::vector<unsigned char> data;
-    if (MatchPayToPubkey(scriptPubKey, data)) {
+    if (MatchPayToPubkey(script, data)) {
         typeRet = TX_PUBKEY;
         vSolutionsRet.push_back(std::move(data));
         return true;
     }
->>>>>>> fd79cdda
-
-    if (MatchPayToPubkeyHash(scriptPubKey, data)) {
+
+    if (MatchPayToPubkeyHash(script, data)) {
         typeRet = TX_PUBKEYHASH;
         vSolutionsRet.push_back(std::move(data));
         return true;
@@ -153,7 +149,7 @@
 
     unsigned int required;
     std::vector<std::vector<unsigned char>> keys;
-    if (MatchMultisig(scriptPubKey, required, keys)) {
+    if (MatchMultisig(script, required, keys)) {
         typeRet = TX_MULTISIG;
         vSolutionsRet.push_back({static_cast<unsigned char>(required)}); // safe as required is in range 1..16
         vSolutionsRet.insert(vSolutionsRet.end(), keys.begin(), keys.end());
