--- conflicted
+++ resolved
@@ -9,13 +9,8 @@
 #include <pubkey.h>
 #include <script/script.h>
 
-<<<<<<< HEAD
-=======
 #include <string>
 
-typedef std::vector<unsigned char> valtype;
-
->>>>>>> a65b55fa
 bool fAcceptDatacarrier = DEFAULT_ACCEPT_DATACARRIER;
 unsigned nMaxDatacarrierBytes = MAX_OP_RETURN_RELAY;
 
