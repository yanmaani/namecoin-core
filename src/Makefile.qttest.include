# Copyright (c) 2013-2016 The Bitcoin Core developers
# Distributed under the MIT software license, see the accompanying
# file COPYING or http://www.opensource.org/licenses/mit-license.php.

bin_PROGRAMS += qt/test/test_namecoin-qt
TESTS += qt/test/test_namecoin-qt

TEST_QT_MOC_CPP = \
  qt/test/moc_compattests.cpp \
  qt/test/moc_rpcnestedtests.cpp \
  qt/test/moc_uritests.cpp

if ENABLE_WALLET
TEST_QT_MOC_CPP += \
  qt/test/moc_paymentservertests.cpp \
  qt/test/moc_wallettests.cpp
endif

TEST_QT_H = \
  qt/test/compattests.h \
  qt/test/rpcnestedtests.h \
  qt/test/uritests.h \
  qt/test/paymentrequestdata.h \
  qt/test/paymentservertests.h \
  qt/test/wallettests.h

TEST_BITCOIN_CPP = \
  test/test_bitcoin.cpp \
  test/testutil.cpp

TEST_BITCOIN_H = \
  test/test_bitcoin.h \
  test/testutil.h

qt_test_test_namecoin_qt_CPPFLAGS = $(AM_CPPFLAGS) $(BITCOIN_INCLUDES) $(BITCOIN_QT_INCLUDES) \
  $(QT_INCLUDES) $(QT_TEST_INCLUDES) $(PROTOBUF_CFLAGS)

qt_test_test_namecoin_qt_SOURCES = \
  qt/test/compattests.cpp \
  qt/test/rpcnestedtests.cpp \
  qt/test/test_main.cpp \
  qt/test/uritests.cpp \
  $(TEST_QT_H) \
  $(TEST_BITCOIN_CPP) \
  $(TEST_BITCOIN_H)
if ENABLE_WALLET
<<<<<<< HEAD
qt_test_test_namecoin_qt_SOURCES += \
  qt/test/paymentservertests.cpp
=======
qt_test_test_bitcoin_qt_SOURCES += \
  qt/test/paymentservertests.cpp \
  qt/test/wallettests.cpp
>>>>>>> 9f800d07
endif

nodist_qt_test_test_namecoin_qt_SOURCES = $(TEST_QT_MOC_CPP)

qt_test_test_namecoin_qt_LDADD = $(LIBBITCOINQT) $(LIBBITCOIN_SERVER)
if ENABLE_WALLET
qt_test_test_namecoin_qt_LDADD += $(LIBBITCOIN_WALLET)
endif
if ENABLE_ZMQ
qt_test_test_namecoin_qt_LDADD += $(LIBBITCOIN_ZMQ) $(ZMQ_LIBS)
endif
qt_test_test_namecoin_qt_LDADD += $(LIBBITCOIN_CLI) $(LIBBITCOIN_COMMON) $(LIBBITCOIN_UTIL) $(LIBBITCOIN_CONSENSUS) $(LIBBITCOIN_CRYPTO) $(LIBUNIVALUE) $(LIBLEVELDB) \
  $(LIBMEMENV) $(BOOST_LIBS) $(QT_DBUS_LIBS) $(QT_TEST_LIBS) $(QT_LIBS) \
  $(QR_LIBS) $(PROTOBUF_LIBS) $(BDB_LIBS) $(SSL_LIBS) $(CRYPTO_LIBS) $(MINIUPNPC_LIBS) $(LIBSECP256K1) \
  $(EVENT_PTHREADS_LIBS) $(EVENT_LIBS)
qt_test_test_namecoin_qt_LDFLAGS = $(RELDFLAGS) $(AM_LDFLAGS) $(QT_LDFLAGS) $(LIBTOOL_APP_LDFLAGS)
qt_test_test_namecoin_qt_CXXFLAGS = $(AM_CXXFLAGS) $(QT_PIE_FLAGS)

CLEAN_BITCOIN_QT_TEST = $(TEST_QT_MOC_CPP) qt/test/*.gcda qt/test/*.gcno

CLEANFILES += $(CLEAN_BITCOIN_QT_TEST)

test_namecoin_qt : qt/test/test_namecoin-qt$(EXEEXT)

test_namecoin_qt_check : qt/test/test_namecoin-qt$(EXEEXT) FORCE
	$(MAKE) check-TESTS TESTS=$^

test_namecoin_qt_clean: FORCE
	rm -f $(CLEAN_BITCOIN_QT_TEST) $(qt_test_test_namecoin_qt_OBJECTS)<|MERGE_RESOLUTION|>--- conflicted
+++ resolved
@@ -44,14 +44,9 @@
   $(TEST_BITCOIN_CPP) \
   $(TEST_BITCOIN_H)
 if ENABLE_WALLET
-<<<<<<< HEAD
 qt_test_test_namecoin_qt_SOURCES += \
-  qt/test/paymentservertests.cpp
-=======
-qt_test_test_bitcoin_qt_SOURCES += \
   qt/test/paymentservertests.cpp \
   qt/test/wallettests.cpp
->>>>>>> 9f800d07
 endif
 
 nodist_qt_test_test_namecoin_qt_SOURCES = $(TEST_QT_MOC_CPP)
