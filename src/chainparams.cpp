// Copyright (c) 2010 Satoshi Nakamoto
// Copyright (c) 2009-2019 The Bitcoin Core developers
// Distributed under the MIT software license, see the accompanying
// file COPYING or http://www.opensource.org/licenses/mit-license.php.

#include <chainparams.h>

#include <chainparamsseeds.h>
#include <consensus/merkle.h>
#include <tinyformat.h>
#include <util/system.h>
#include <util/strencodings.h>
#include <versionbitsinfo.h>

#include <assert.h>

#include <boost/algorithm/string/classification.hpp>
#include <boost/algorithm/string/split.hpp>

bool CChainParams::IsHistoricBug(const uint256& txid, unsigned nHeight, BugType& type) const
{
    const std::pair<unsigned, uint256> key(nHeight, txid);
    std::map<std::pair<unsigned, uint256>, BugType>::const_iterator mi;

    mi = mapHistoricBugs.find (key);
    if (mi != mapHistoricBugs.end ())
    {
        type = mi->second;
        return true;
    }

    return false;
}

static CBlock CreateGenesisBlock(const CScript& genesisInputScript, const CScript& genesisOutputScript, uint32_t nTime, uint32_t nNonce, uint32_t nBits, int32_t nVersion, const CAmount& genesisReward)
{
    CMutableTransaction txNew;
    txNew.nVersion = 1;
    txNew.vin.resize(1);
    txNew.vout.resize(1);
    txNew.vin[0].scriptSig = genesisInputScript;
    txNew.vout[0].nValue = genesisReward;
    txNew.vout[0].scriptPubKey = genesisOutputScript;

    CBlock genesis;
    genesis.nTime    = nTime;
    genesis.nBits    = nBits;
    genesis.nNonce   = nNonce;
    genesis.nVersion = nVersion;
    genesis.vtx.push_back(MakeTransactionRef(std::move(txNew)));
    genesis.hashPrevBlock.SetNull();
    genesis.hashMerkleRoot = BlockMerkleRoot(genesis);
    return genesis;
}

/**
 * Build the genesis block. Note that the output of its generation
 * transaction cannot be spent since it did not originally exist in the
 * database.
 */
static CBlock CreateGenesisBlock(uint32_t nTime, uint32_t nNonce, uint32_t nBits, int32_t nVersion, const CAmount& genesisReward)
{
    const char* pszTimestamp = "... choose what comes next.  Lives of your own, or a return to chains. -- V";
    const CScript genesisInputScript = CScript() << 0x1c007fff << CScriptNum(522) << std::vector<unsigned char>((const unsigned char*)pszTimestamp, (const unsigned char*)pszTimestamp + strlen(pszTimestamp));
    const CScript genesisOutputScript = CScript() << ParseHex("04b620369050cd899ffbbc4e8ee51e8c4534a855bb463439d63d235d4779685d8b6f4870a238cf365ac94fa13ef9a2a22cd99d0d5ee86dcabcafce36c7acf43ce5") << OP_CHECKSIG;
    return CreateGenesisBlock(genesisInputScript, genesisOutputScript, nTime, nNonce, nBits, nVersion, genesisReward);
}

/**
 * Build genesis block for testnet.  In Namecoin, it has a changed timestamp
 * and output script (it uses Bitcoin's).
 */
static CBlock CreateTestnetGenesisBlock(uint32_t nTime, uint32_t nNonce, uint32_t nBits, int32_t nVersion, const CAmount& genesisReward)
{
    const char* pszTimestamp = "The Times 03/Jan/2009 Chancellor on brink of second bailout for banks";
    const CScript genesisInputScript = CScript() << 0x1d00ffff << CScriptNum(4) << std::vector<unsigned char>((const unsigned char*)pszTimestamp, (const unsigned char*)pszTimestamp + strlen(pszTimestamp));
    const CScript genesisOutputScript = CScript() << ParseHex("04678afdb0fe5548271967f1a67130b7105cd6a828e03909a67962e0ea1f61deb649f6bc3f4cef38c4f35504e51ec112de5c384df7ba0b8d578a4c702b6bf11d5f") << OP_CHECKSIG;
    return CreateGenesisBlock(genesisInputScript, genesisOutputScript, nTime, nNonce, nBits, nVersion, genesisReward);
}

/**
 * Main network
 */
class CMainParams : public CChainParams {
public:
    CMainParams() {
        strNetworkID = CBaseChainParams::MAIN;
        consensus.nSubsidyHalvingInterval = 210000;
        consensus.BIP16Height = 475000;
        /* Note that these are not the actual activation heights, but blocks
           after them.  They are too deep in the chain to be ever reorged,
           and thus this is also fine.  */
        consensus.BIP34Height = 250000;
        consensus.BIP65Height = 335000;
        consensus.BIP66Height = 250000;
        /* Namecoin activates CSV/Segwit with BIP16.  */
        consensus.CSVHeight = 475000;
        consensus.SegwitHeight = 475000;
        consensus.MinBIP9WarningHeight = 477016; // segwit activation height + miner confirmation window
        consensus.powLimit = uint256S("00000000ffffffffffffffffffffffffffffffffffffffffffffffffffffffff");
        consensus.nPowTargetTimespan = 14 * 24 * 60 * 60; // two weeks
        consensus.nPowTargetSpacing = 10 * 60;
        consensus.fPowAllowMinDifficultyBlocks = false;
        consensus.fPowNoRetargeting = false;
        consensus.nRuleChangeActivationThreshold = 1916; // 95% of 2016
        consensus.nMinerConfirmationWindow = 2016; // nPowTargetTimespan / nPowTargetSpacing
        consensus.vDeployments[Consensus::DEPLOYMENT_TESTDUMMY].bit = 28;
        consensus.vDeployments[Consensus::DEPLOYMENT_TESTDUMMY].nStartTime = 1199145601; // January 1, 2008
        consensus.vDeployments[Consensus::DEPLOYMENT_TESTDUMMY].nTimeout = 1230767999; // December 31, 2008

        // The best chain should have at least this much work.
<<<<<<< HEAD
        // The value is the chain work of the Namecoin mainnet chain at height
        // 474,000, with best block hash:
        // 83a3251ce38bf08481c3b6ab9128e5d0cbeedd0907dae64029d8669f35a64ad2
        consensus.nMinimumChainWork = uint256S("0x000000000000000000000000000000000000000006d8d8f45cb3f4e48bba4b42");

        // By default assume that the signatures in ancestors of this block are valid.
        consensus.defaultAssumeValid = uint256S("0x83a3251ce38bf08481c3b6ab9128e5d0cbeedd0907dae64029d8669f35a64ad2"); // 474,000
=======
        consensus.nMinimumChainWork = uint256S("0x00000000000000000000000000000000000000000e1ab5ec9348e9f4b8eb8154");

        // By default assume that the signatures in ancestors of this block are valid.
        consensus.defaultAssumeValid = uint256S("0x0000000000000000000f2adce67e49b0b6bdeb9de8b7c3d7e93b21e7fc1e819d"); // 623950
>>>>>>> f53ece29

        consensus.nAuxpowChainId = 0x0001;
        consensus.nAuxpowStartHeight = 19200;
        consensus.fStrictChainId = true;
        consensus.nLegacyBlocksBefore = 19200;

        consensus.rules.reset(new Consensus::MainNetConsensus());

        /**
         * The message start string is designed to be unlikely to occur in normal data.
         * The characters are rarely used upper ASCII, not valid as UTF-8, and produce
         * a large 32-bit integer with any alignment.
         */
        pchMessageStart[0] = 0xf9;
        pchMessageStart[1] = 0xbe;
        pchMessageStart[2] = 0xb4;
        pchMessageStart[3] = 0xfe;
        nDefaultPort = 8334;
        nPruneAfterHeight = 100000;
<<<<<<< HEAD
        m_assumed_blockchain_size = 6;
        m_assumed_chain_state_size = 1;
=======
        m_assumed_blockchain_size = 320;
        m_assumed_chain_state_size = 4;
>>>>>>> f53ece29

        genesis = CreateGenesisBlock(1303000001, 0xa21ea192u, 0x1c007fff, 1, 50 * COIN);
        consensus.hashGenesisBlock = genesis.GetHash();
        assert(consensus.hashGenesisBlock == uint256S("0x000000000062b72c5e2ceb45fbc8587e807c155b0da735e6483dfba2f0a9c770"));
        assert(genesis.hashMerkleRoot == uint256S("0x41c62dbd9068c89a449525e3cd5ac61b20ece28c3c38b3f35b2161f0e6d3cb0d"));

        // Note that of those which support the service bits prefix, most only support a subset of
        // possible options.
        // This is fine at runtime as we'll fall back to using them as a oneshot if they don't support the
        // service bits we want, but we should get them updated to support all service bits wanted by any
        // release ASAP to avoid it where possible.
        vSeeds.emplace_back("nmc.seed.quisquis.de");
        vSeeds.emplace_back("seed.nmc.markasoftware.com");

        base58Prefixes[PUBKEY_ADDRESS] = std::vector<unsigned char>(1,52);
        base58Prefixes[SCRIPT_ADDRESS] = std::vector<unsigned char>(1,13);
        base58Prefixes[SECRET_KEY] =     std::vector<unsigned char>(1,180);
        /* FIXME: Update these below.  */
        base58Prefixes[EXT_PUBLIC_KEY] = {0x04, 0x88, 0xB2, 0x1E};
        base58Prefixes[EXT_SECRET_KEY] = {0x04, 0x88, 0xAD, 0xE4};

        bech32_hrp = "nc";

        vFixedSeeds = std::vector<SeedSpec6>(pnSeed6_main, pnSeed6_main + ARRAYLEN(pnSeed6_main));

        fDefaultConsistencyChecks = false;
        fRequireStandard = true;
        m_is_test_chain = false;
        m_is_mockable_chain = false;

        checkpointData = {
            {
                {  2016, uint256S("0000000000660bad0d9fbde55ba7ee14ddf766ed5f527e3fbca523ac11460b92")},
                {  4032, uint256S("0000000000493b5696ad482deb79da835fe2385304b841beef1938655ddbc411")},
                {  6048, uint256S("000000000027939a2e1d8bb63f36c47da858e56d570f143e67e85068943470c9")},
                {  8064, uint256S("000000000003a01f708da7396e54d081701ea406ed163e519589717d8b7c95a5")},
                { 10080, uint256S("00000000000fed3899f818b2228b4f01b9a0a7eeee907abd172852df71c64b06")},
                { 12096, uint256S("0000000000006c06988ff361f124314f9f4bb45b6997d90a7ee4cedf434c670f")},
                { 14112, uint256S("00000000000045d95e0588c47c17d593c7b5cb4fb1e56213d1b3843c1773df2b")},
                { 16128, uint256S("000000000001d9964f9483f9096cf9d6c6c2886ed1e5dec95ad2aeec3ce72fa9")},
                { 18940, uint256S("00000000000087f7fc0c8085217503ba86f796fa4984f7e5a08b6c4c12906c05")},
                { 30240, uint256S("e1c8c862ff342358384d4c22fa6ea5f669f3e1cdcf34111f8017371c3c0be1da")},
                { 57000, uint256S("aa3ec60168a0200799e362e2b572ee01f3c3852030d07d036e0aa884ec61f203")},
                {112896, uint256S("73f880e78a04dd6a31efc8abf7ca5db4e262c4ae130d559730d6ccb8808095bf")},
                {182000, uint256S("d47b4a8fd282f635d66ce34ebbeb26ffd64c35b41f286646598abfd813cba6d9")},
                {193000, uint256S("3b85e70ba7f5433049cfbcf0ae35ed869496dbedcd1c0fafadb0284ec81d7b58")},
                {250000, uint256S("514ec75480df318ffa7eb4eff82e1c583c961aa64cce71b5922662f01ed1686a")},
                {400000, uint256S("9d90cb7a56827c70b13192f1b2c6d6b2e6188abc13c5112d47cfd2f8efba8cce")},
                {474000, uint256S("83a3251ce38bf08481c3b6ab9128e5d0cbeedd0907dae64029d8669f35a64ad2")},
            }
        };

        chainTxData = ChainTxData{
<<<<<<< HEAD
            // Data from rpc: getchaintxstats 4096 83a3251ce38bf08481c3b6ab9128e5d0cbeedd0907dae64029d8669f35a64ad2
            /* nTime    */ 1570335931,
            /* nTxCount */ 5163032,
            /* dTxRate  */ 0.01224869480062956,
=======
            // Data from RPC: getchaintxstats 4096 0000000000000000000f2adce67e49b0b6bdeb9de8b7c3d7e93b21e7fc1e819d
            /* nTime    */ 1585764811,
            /* nTxCount */ 517186863,
            /* dTxRate  */ 3.305709665792344,
>>>>>>> f53ece29
        };

        /* See also doc/NamecoinBugs.txt for more explanation on the
           historical bugs added below.  */

        /* These transactions have name outputs but a non-Namecoin tx version.
           They contain NAME_NEWs, which are fine, and also NAME_FIRSTUPDATE.
           The latter are not interpreted by namecoind, thus also ignore
           them for us here.  */
        addBug(98423, "bff3ed6873e5698b97bf0c28c29302b59588590b747787c7d1ef32decdabe0d1", BUG_FULLY_IGNORE);
        addBug(98424, "e9b211007e5cac471769212ca0f47bb066b81966a8e541d44acf0f8a1bd24976", BUG_FULLY_IGNORE);
        addBug(98425, "8aa2b0fc7d1033de28e0192526765a72e9df0c635f7305bdc57cb451ed01a4ca", BUG_FULLY_IGNORE);

        /* These are non-Namecoin tx that contain just NAME_NEWs.  Those were
           handled with a special rule previously, but now they are fully
           disallowed and we handle the few exceptions here.  It is fine to
           "ignore" them, as their outputs need no special Namecoin handling
           before they are reused in a NAME_FIRSTUPDATE.  */
        addBug(98318, "0ae5e958ff05ad8e273222656d98d076097def6d36f781a627c584b859f4727b", BUG_FULLY_IGNORE);
        addBug(98321, "aca8ce46da1bbb9bb8e563880efcd9d6dd18342c446d6f0e3d4b964a990d1c27", BUG_FULLY_IGNORE);
        addBug(98424, "c29b0d9d478411462a8ac29946bf6fdeca358a77b4be15cd921567eb66852180", BUG_FULLY_IGNORE);
        addBug(98425, "221719b360f0c83fa5b1c26fb6b67c5e74e4e7c6aa3dce55025da6759f5f7060", BUG_FULLY_IGNORE);
        addBug(193518, "597370b632efb35d5ed554c634c7af44affa6066f2a87a88046532d4057b46f8", BUG_FULLY_IGNORE);
        addBug(195605, "0bb8c7807a9756aefe62c271770b313b31dee73151f515b1ac2066c50eaeeb91", BUG_FULLY_IGNORE);
        addBug(195639, "3181930765b970fc43cd31d53fc6fc1da9439a28257d9067c3b5912d23eab01c", BUG_FULLY_IGNORE);
        addBug(195639, "e815e7d774937d96a4b265ed4866b7e3dc8d9f2acb8563402e216aba6edd1e9e", BUG_FULLY_IGNORE);
        addBug(195639, "cdfe6eda068e09fe760a70bec201feb041b8c660d0e98cbc05c8aa4106eae6ab", BUG_FULLY_IGNORE);
        addBug(195641, "1e29e937b2a9e1f18af500371b8714157cf5ac7c95461913e08ce402de64ae75", BUG_FULLY_IGNORE);
        addBug(195648, "d44ed6c0fac251931465f9123ada8459ec954cc6c7b648a56c9326ff7b13f552", BUG_FULLY_IGNORE);
        addBug(197711, "dd77aea50a189935d0ef36a04856805cd74600a53193c539eb90c1e1c0f9ecac", BUG_FULLY_IGNORE);
        addBug(204151, "f31875dfaf94bd3a93cfbed0e22d405d1f2e49b4d0750cb13812adc5e57f1e47", BUG_FULLY_IGNORE);

        /* This transaction has both a NAME_NEW and a NAME_FIRSTUPDATE as
           inputs.  This was accepted due to the "argument concatenation" bug.
           It is fine to accept it as valid and just process the NAME_UPDATE
           output that builds on the NAME_FIRSTUPDATE input.  (NAME_NEW has no
           special side-effect in applying anyway.)  */
        addBug(99381, "774d4c446cecfc40b1c02fdc5a13be6d2007233f9d91daefab6b3c2e70042f05", BUG_FULLY_APPLY);

        /* These were libcoin's name stealing bugs.  */
        addBug(139872, "2f034f2499c136a2c5a922ca4be65c1292815c753bbb100a2a26d5ad532c3919", BUG_IN_UTXO);
        addBug(139936, "c3e76d5384139228221cce60250397d1b87adf7366086bc8d6b5e6eee03c55c7", BUG_FULLY_IGNORE);
    }

    int DefaultCheckNameDB () const
    {
        return -1;
    }
};

/**
 * Testnet (v3)
 */
class CTestNetParams : public CChainParams {
public:
    CTestNetParams() {
        strNetworkID = CBaseChainParams::TESTNET;
        consensus.nSubsidyHalvingInterval = 210000;
        consensus.BIP16Height = 232000;
        /* As before, these are not the actual activation heights but some
           blocks after them.  */
        consensus.BIP34Height = 130000;
        consensus.BIP65Height = 130000;
        consensus.BIP66Height = 130000;
        /* Namecoin activates CSV/Segwit with BIP16.  */
        consensus.CSVHeight = 232000;
        consensus.SegwitHeight = 232000;
        consensus.MinBIP9WarningHeight = 234016; // segwit activation height + miner confirmation window
        consensus.powLimit = uint256S("0000000fffffffffffffffffffffffffffffffffffffffffffffffffffffffff");
        consensus.nPowTargetTimespan = 14 * 24 * 60 * 60; // two weeks
        consensus.nPowTargetSpacing = 10 * 60;
        consensus.fPowAllowMinDifficultyBlocks = true;
        consensus.nMinDifficultySince = 1394838000; // 15 Mar 2014
        consensus.fPowNoRetargeting = false;
        consensus.nRuleChangeActivationThreshold = 1512; // 75% for testchains
        consensus.nMinerConfirmationWindow = 2016; // nPowTargetTimespan / nPowTargetSpacing
        consensus.vDeployments[Consensus::DEPLOYMENT_TESTDUMMY].bit = 28;
        consensus.vDeployments[Consensus::DEPLOYMENT_TESTDUMMY].nStartTime = 1199145601; // January 1, 2008
        consensus.vDeployments[Consensus::DEPLOYMENT_TESTDUMMY].nTimeout = 1230767999; // December 31, 2008

        // The best chain should have at least this much work.
<<<<<<< HEAD
        // The value is the chain work of the Namecoin testnet chain at height
        // 231,000, with best block hash:
        // 4964042a9c9ca5f1e104246f4d70ecb4f7217e02a2656379560e4ee4590f9870
        consensus.nMinimumChainWork = uint256S("0x000000000000000000000000000000000000000000000000ed17e243960886ad");

        // By default assume that the signatures in ancestors of this block are valid.
        consensus.defaultAssumeValid = uint256S("0x4964042a9c9ca5f1e104246f4d70ecb4f7217e02a2656379560e4ee4590f9870"); // 231,100
=======
        consensus.nMinimumChainWork = uint256S("0x0000000000000000000000000000000000000000000001495c1d5a01e2af8a23");

        // By default assume that the signatures in ancestors of this block are valid.
        consensus.defaultAssumeValid = uint256S("0x000000000000056c49030c174179b52a928c870e6e8a822c75973b7970cfbd01"); // 1692000
>>>>>>> f53ece29

        consensus.nAuxpowStartHeight = 0;
        consensus.nAuxpowChainId = 0x0001;
        consensus.fStrictChainId = false;
        consensus.nLegacyBlocksBefore = -1;

        consensus.rules.reset(new Consensus::TestNetConsensus());

        pchMessageStart[0] = 0xfa;
        pchMessageStart[1] = 0xbf;
        pchMessageStart[2] = 0xb5;
        pchMessageStart[3] = 0xfe;
        nDefaultPort = 18334;
        nPruneAfterHeight = 1000;
<<<<<<< HEAD
        m_assumed_blockchain_size = 1;
        m_assumed_chain_state_size = 1;
=======
        m_assumed_blockchain_size = 40;
        m_assumed_chain_state_size = 2;
>>>>>>> f53ece29

        genesis = CreateTestnetGenesisBlock(1296688602, 0x16ec0bff, 0x1d07fff8, 1, 50 * COIN);
        consensus.hashGenesisBlock = genesis.GetHash();
        assert(consensus.hashGenesisBlock == uint256S("00000007199508e34a9ff81e6ec0c477a4cccff2a4767a8eee39c11db367b008"));
        assert(genesis.hashMerkleRoot == uint256S("4a5e1e4baab89f3a32518a88c31bc87f618f76673e2cc77ab2127b7afdeda33b"));

        vFixedSeeds.clear();
        vSeeds.clear();
        // nodes with support for servicebits filtering should be at the top
        vSeeds.emplace_back("dnsseed.test.namecoin.webbtc.com");

        base58Prefixes[PUBKEY_ADDRESS] = std::vector<unsigned char>(1,111);
        base58Prefixes[SCRIPT_ADDRESS] = std::vector<unsigned char>(1,196);
        base58Prefixes[SECRET_KEY] =     std::vector<unsigned char>(1,239);
        /* FIXME: Update these below.  */
        base58Prefixes[EXT_PUBLIC_KEY] = {0x04, 0x35, 0x87, 0xCF};
        base58Prefixes[EXT_SECRET_KEY] = {0x04, 0x35, 0x83, 0x94};

        bech32_hrp = "tn";

        vFixedSeeds = std::vector<SeedSpec6>(pnSeed6_test, pnSeed6_test + ARRAYLEN(pnSeed6_test));

        fDefaultConsistencyChecks = false;
        fRequireStandard = false;
        m_is_test_chain = true;
        m_is_mockable_chain = false;

        checkpointData = {
            {
                {  2016, uint256S("00000000b9e4132e1a803114bc88df3e49184a3c794c01a6eac334f12f4ccadb")},
                {  4032, uint256S("00000003fbc13a48b8de5c8742044c84b800edeabff8b39f7f23ac572c6d80ce")},
                {  8064, uint256S("f594a75db40244bc7baa808a695f796ba81cae5bb48fa920e367cdd31dbfb0e3")},
                { 10080, uint256S("398d44a1a6e58dce3f7463217f677c2532e42a83696dcc5d4d97329c00a10891")},
                { 12096, uint256S("22c9278493cda563565fc2a4250eff48bd68ed40cb5fb30029ca08ea6120ddab")},
                { 14112, uint256S("83bade3e3d88845eb52de90311a8017b1cdf725b15d19bc89c47a568f7b4e08c")},
                { 16128, uint256S("f456354835623f733bb928ed77d97ae06b96ad6c40aba63f51f94f06e905effc")},
                { 18144, uint256S("c0ec570117822ca3c76abd1d10449b283d8ad39c64290d6abafe2bed23917886")},
                { 34715, uint256S("0000000580cf4342f869e278d94d7e67d2ac8cae4a411082e0fd518a8091ebf2")},
                { 48384, uint256S("00000001d528af69dce584f882e3bdb36127104988607b726591cc5e62287922")},
                { 60480, uint256S("d3af823c32e890ca589dd4277aa4d27b8cd290396b7e0eeeee5121481fd43ca5")},
                {130000, uint256S("e0a05455d89a54bb7c1b5bb785d6b1b7c5bda42ed4ce8dc19d68652ba8835954")},
                {231000, uint256S("4964042a9c9ca5f1e104246f4d70ecb4f7217e02a2656379560e4ee4590f9870")},
            }
        };

        chainTxData = ChainTxData{
<<<<<<< HEAD
            // Data from RPC: getchaintxstats 4096 4964042a9c9ca5f1e104246f4d70ecb4f7217e02a2656379560e4ee4590f9870
            /* nTime    */ 1567409085,
            /* nTxCount */ 274904,
            /* dTxRate  */ 0.0003343483475626561,
=======
            // Data from RPC: getchaintxstats 4096 000000000000056c49030c174179b52a928c870e6e8a822c75973b7970cfbd01
            /* nTime    */ 1585561140,
            /* nTxCount */ 13483,
            /* dTxRate  */ 0.08523187013249722,
>>>>>>> f53ece29
        };

        assert(mapHistoricBugs.empty());
    }

    int DefaultCheckNameDB () const
    {
        return -1;
    }
};

/**
 * Regression test
 */
class CRegTestParams : public CChainParams {
public:
    explicit CRegTestParams(const ArgsManager& args) {
        strNetworkID =  CBaseChainParams::REGTEST;
        consensus.nSubsidyHalvingInterval = 150;
        consensus.BIP16Height = 0;
        consensus.BIP34Height = 500; // BIP34 activated on regtest (Used in functional tests)
        consensus.BIP65Height = 1351; // BIP65 activated on regtest (Used in functional tests)
        consensus.BIP66Height = 1251; // BIP66 activated on regtest (Used in functional tests)
        consensus.CSVHeight = 432; // CSV activated on regtest (Used in rpc activation tests)
        consensus.SegwitHeight = 0; // SEGWIT is always activated on regtest unless overridden
        consensus.MinBIP9WarningHeight = 0;
        consensus.powLimit = uint256S("7fffffffffffffffffffffffffffffffffffffffffffffffffffffffffffffff");
        consensus.nPowTargetTimespan = 14 * 24 * 60 * 60; // two weeks
        consensus.nPowTargetSpacing = 10 * 60;
        consensus.fPowAllowMinDifficultyBlocks = true;
        consensus.nMinDifficultySince = 0;
        consensus.fPowNoRetargeting = true;
        consensus.nRuleChangeActivationThreshold = 108; // 75% for testchains
        consensus.nMinerConfirmationWindow = 144; // Faster than normal for regtest (144 instead of 2016)
        consensus.vDeployments[Consensus::DEPLOYMENT_TESTDUMMY].bit = 28;
        consensus.vDeployments[Consensus::DEPLOYMENT_TESTDUMMY].nStartTime = 0;
        consensus.vDeployments[Consensus::DEPLOYMENT_TESTDUMMY].nTimeout = Consensus::BIP9Deployment::NO_TIMEOUT;

        // The best chain should have at least this much work.
        consensus.nMinimumChainWork = uint256S("0x00");

        // By default assume that the signatures in ancestors of this block are valid.
        consensus.defaultAssumeValid = uint256S("0x00");

        consensus.nAuxpowStartHeight = 0;
        consensus.nAuxpowChainId = 0x0001;
        consensus.fStrictChainId = true;
        consensus.nLegacyBlocksBefore = 0;

        consensus.rules.reset(new Consensus::RegTestConsensus());

        pchMessageStart[0] = 0xfa;
        pchMessageStart[1] = 0xbf;
        pchMessageStart[2] = 0xb5;
        pchMessageStart[3] = 0xda;
        nDefaultPort = 18445;
        nPruneAfterHeight = 1000;
        m_assumed_blockchain_size = 0;
        m_assumed_chain_state_size = 0;

        UpdateActivationParametersFromArgs(args);

        genesis = CreateTestnetGenesisBlock(1296688602, 2, 0x207fffff, 1, 50 * COIN);
        consensus.hashGenesisBlock = genesis.GetHash();
        assert(consensus.hashGenesisBlock == uint256S("0x0f9188f13cb7b2c71f2a335e3a4fc328bf5beb436012afca590b1a11466e2206"));
        assert(genesis.hashMerkleRoot == uint256S("0x4a5e1e4baab89f3a32518a88c31bc87f618f76673e2cc77ab2127b7afdeda33b"));

        vFixedSeeds.clear(); //!< Regtest mode doesn't have any fixed seeds.
        vSeeds.clear();      //!< Regtest mode doesn't have any DNS seeds.

        fDefaultConsistencyChecks = true;
        fRequireStandard = true;
        m_is_test_chain = true;
        m_is_mockable_chain = true;

        checkpointData = {
            {
                {0, uint256S("5287b3809b71433729402429b7d909a853cfac5ed40f09117b242c275e6b2d63")},
            }
        };

        chainTxData = ChainTxData{
            0,
            0,
            0
        };

        base58Prefixes[PUBKEY_ADDRESS] = std::vector<unsigned char>(1,111);
        base58Prefixes[SCRIPT_ADDRESS] = std::vector<unsigned char>(1,196);
        base58Prefixes[SECRET_KEY] =     std::vector<unsigned char>(1,239);
        base58Prefixes[EXT_PUBLIC_KEY] = {0x04, 0x35, 0x87, 0xCF};
        base58Prefixes[EXT_SECRET_KEY] = {0x04, 0x35, 0x83, 0x94};

        bech32_hrp = "ncrt";

        assert(mapHistoricBugs.empty());
    }

    int DefaultCheckNameDB () const
    {
        return 0;
    }

    /**
     * Allows modifying the Version Bits regtest parameters.
     */
    void UpdateVersionBitsParameters(Consensus::DeploymentPos d, int64_t nStartTime, int64_t nTimeout)
    {
        consensus.vDeployments[d].nStartTime = nStartTime;
        consensus.vDeployments[d].nTimeout = nTimeout;
    }
    void UpdateActivationParametersFromArgs(const ArgsManager& args);
};

void CRegTestParams::UpdateActivationParametersFromArgs(const ArgsManager& args)
{
    if (gArgs.IsArgSet("-bip16height")) {
        int64_t height = gArgs.GetArg("-bip16height", consensus.BIP16Height);
        if (height < -1 || height >= std::numeric_limits<int>::max()) {
            throw std::runtime_error(strprintf("Activation height %ld for BIP16 is out of valid range. Use -1 to disable BIP16.", height));
        } else if (height == -1) {
            LogPrintf("BIP16 disabled for testing\n");
            height = std::numeric_limits<int>::max();
        }
        consensus.BIP16Height = static_cast<int>(height);
    }
    if (gArgs.IsArgSet("-segwitheight")) {
        int64_t height = gArgs.GetArg("-segwitheight", consensus.SegwitHeight);
        if (height < -1 || height >= std::numeric_limits<int>::max()) {
            throw std::runtime_error(strprintf("Activation height %ld for segwit is out of valid range. Use -1 to disable segwit.", height));
        } else if (height == -1) {
            LogPrintf("Segwit disabled for testing\n");
            height = std::numeric_limits<int>::max();
        }
        consensus.SegwitHeight = static_cast<int>(height);
    }

    if (!args.IsArgSet("-vbparams")) return;

    for (const std::string& strDeployment : args.GetArgs("-vbparams")) {
        std::vector<std::string> vDeploymentParams;
        boost::split(vDeploymentParams, strDeployment, boost::is_any_of(":"));
        if (vDeploymentParams.size() != 3) {
            throw std::runtime_error("Version bits parameters malformed, expecting deployment:start:end");
        }
        int64_t nStartTime, nTimeout;
        if (!ParseInt64(vDeploymentParams[1], &nStartTime)) {
            throw std::runtime_error(strprintf("Invalid nStartTime (%s)", vDeploymentParams[1]));
        }
        if (!ParseInt64(vDeploymentParams[2], &nTimeout)) {
            throw std::runtime_error(strprintf("Invalid nTimeout (%s)", vDeploymentParams[2]));
        }
        bool found = false;
        for (int j=0; j < (int)Consensus::MAX_VERSION_BITS_DEPLOYMENTS; ++j) {
            if (vDeploymentParams[0] == VersionBitsDeploymentInfo[j].name) {
                UpdateVersionBitsParameters(Consensus::DeploymentPos(j), nStartTime, nTimeout);
                found = true;
                LogPrintf("Setting version bits activation parameters for %s to start=%ld, timeout=%ld\n", vDeploymentParams[0], nStartTime, nTimeout);
                break;
            }
        }
        if (!found) {
            throw std::runtime_error(strprintf("Invalid deployment (%s)", vDeploymentParams[0]));
        }
    }
}

static std::unique_ptr<const CChainParams> globalChainParams;

const CChainParams &Params() {
    assert(globalChainParams);
    return *globalChainParams;
}

std::unique_ptr<const CChainParams> CreateChainParams(const std::string& chain)
{
    if (chain == CBaseChainParams::MAIN)
        return std::unique_ptr<CChainParams>(new CMainParams());
    else if (chain == CBaseChainParams::TESTNET)
        return std::unique_ptr<CChainParams>(new CTestNetParams());
    else if (chain == CBaseChainParams::REGTEST)
        return std::unique_ptr<CChainParams>(new CRegTestParams(gArgs));
    throw std::runtime_error(strprintf("%s: Unknown chain %s.", __func__, chain));
}

void SelectParams(const std::string& network)
{
    SelectBaseParams(network);
    globalChainParams = CreateChainParams(network);
}<|MERGE_RESOLUTION|>--- conflicted
+++ resolved
@@ -109,20 +109,13 @@
         consensus.vDeployments[Consensus::DEPLOYMENT_TESTDUMMY].nTimeout = 1230767999; // December 31, 2008
 
         // The best chain should have at least this much work.
-<<<<<<< HEAD
         // The value is the chain work of the Namecoin mainnet chain at height
-        // 474,000, with best block hash:
-        // 83a3251ce38bf08481c3b6ab9128e5d0cbeedd0907dae64029d8669f35a64ad2
-        consensus.nMinimumChainWork = uint256S("0x000000000000000000000000000000000000000006d8d8f45cb3f4e48bba4b42");
+        // 500'000, with best block hash:
+        // 42c5147b7204a00ad0e56f167ed52e214da623a5459261db32d6da1687d601d6
+        consensus.nMinimumChainWork = uint256S("0x00000000000000000000000000000000000000000b4b785c8572638d01c9a70a");
 
         // By default assume that the signatures in ancestors of this block are valid.
-        consensus.defaultAssumeValid = uint256S("0x83a3251ce38bf08481c3b6ab9128e5d0cbeedd0907dae64029d8669f35a64ad2"); // 474,000
-=======
-        consensus.nMinimumChainWork = uint256S("0x00000000000000000000000000000000000000000e1ab5ec9348e9f4b8eb8154");
-
-        // By default assume that the signatures in ancestors of this block are valid.
-        consensus.defaultAssumeValid = uint256S("0x0000000000000000000f2adce67e49b0b6bdeb9de8b7c3d7e93b21e7fc1e819d"); // 623950
->>>>>>> f53ece29
+        consensus.defaultAssumeValid = uint256S("0x42c5147b7204a00ad0e56f167ed52e214da623a5459261db32d6da1687d601d6"); // 500'000
 
         consensus.nAuxpowChainId = 0x0001;
         consensus.nAuxpowStartHeight = 19200;
@@ -142,13 +135,8 @@
         pchMessageStart[3] = 0xfe;
         nDefaultPort = 8334;
         nPruneAfterHeight = 100000;
-<<<<<<< HEAD
         m_assumed_blockchain_size = 6;
         m_assumed_chain_state_size = 1;
-=======
-        m_assumed_blockchain_size = 320;
-        m_assumed_chain_state_size = 4;
->>>>>>> f53ece29
 
         genesis = CreateGenesisBlock(1303000001, 0xa21ea192u, 0x1c007fff, 1, 50 * COIN);
         consensus.hashGenesisBlock = genesis.GetHash();
@@ -202,17 +190,10 @@
         };
 
         chainTxData = ChainTxData{
-<<<<<<< HEAD
-            // Data from rpc: getchaintxstats 4096 83a3251ce38bf08481c3b6ab9128e5d0cbeedd0907dae64029d8669f35a64ad2
-            /* nTime    */ 1570335931,
-            /* nTxCount */ 5163032,
-            /* dTxRate  */ 0.01224869480062956,
-=======
-            // Data from RPC: getchaintxstats 4096 0000000000000000000f2adce67e49b0b6bdeb9de8b7c3d7e93b21e7fc1e819d
-            /* nTime    */ 1585764811,
-            /* nTxCount */ 517186863,
-            /* dTxRate  */ 3.305709665792344,
->>>>>>> f53ece29
+            // Data from rpc: getchaintxstats 4096 42c5147b7204a00ad0e56f167ed52e214da623a5459261db32d6da1687d601d6
+            /* nTime    */ 1585752255,
+            /* nTxCount */ 5301347,
+            /* dTxRate  */ 0.009135121415934488,
         };
 
         /* See also doc/NamecoinBugs.txt for more explanation on the
@@ -294,20 +275,13 @@
         consensus.vDeployments[Consensus::DEPLOYMENT_TESTDUMMY].nTimeout = 1230767999; // December 31, 2008
 
         // The best chain should have at least this much work.
-<<<<<<< HEAD
         // The value is the chain work of the Namecoin testnet chain at height
-        // 231,000, with best block hash:
-        // 4964042a9c9ca5f1e104246f4d70ecb4f7217e02a2656379560e4ee4590f9870
-        consensus.nMinimumChainWork = uint256S("0x000000000000000000000000000000000000000000000000ed17e243960886ad");
+        // 233,000, with best block hash:
+        // bc66fc22b8a2988bdc519c4c6aa431bb57201e5102ad8b8272fcde2937b4d2f7
+        consensus.nMinimumChainWork = uint256S("0x000000000000000000000000000000000000000000000000ed17e3004a583c4f");
 
         // By default assume that the signatures in ancestors of this block are valid.
-        consensus.defaultAssumeValid = uint256S("0x4964042a9c9ca5f1e104246f4d70ecb4f7217e02a2656379560e4ee4590f9870"); // 231,100
-=======
-        consensus.nMinimumChainWork = uint256S("0x0000000000000000000000000000000000000000000001495c1d5a01e2af8a23");
-
-        // By default assume that the signatures in ancestors of this block are valid.
-        consensus.defaultAssumeValid = uint256S("0x000000000000056c49030c174179b52a928c870e6e8a822c75973b7970cfbd01"); // 1692000
->>>>>>> f53ece29
+        consensus.defaultAssumeValid = uint256S("0xbc66fc22b8a2988bdc519c4c6aa431bb57201e5102ad8b8272fcde2937b4d2f7"); // 233,100
 
         consensus.nAuxpowStartHeight = 0;
         consensus.nAuxpowChainId = 0x0001;
@@ -322,13 +296,8 @@
         pchMessageStart[3] = 0xfe;
         nDefaultPort = 18334;
         nPruneAfterHeight = 1000;
-<<<<<<< HEAD
         m_assumed_blockchain_size = 1;
         m_assumed_chain_state_size = 1;
-=======
-        m_assumed_blockchain_size = 40;
-        m_assumed_chain_state_size = 2;
->>>>>>> f53ece29
 
         genesis = CreateTestnetGenesisBlock(1296688602, 0x16ec0bff, 0x1d07fff8, 1, 50 * COIN);
         consensus.hashGenesisBlock = genesis.GetHash();
@@ -375,17 +344,10 @@
         };
 
         chainTxData = ChainTxData{
-<<<<<<< HEAD
-            // Data from RPC: getchaintxstats 4096 4964042a9c9ca5f1e104246f4d70ecb4f7217e02a2656379560e4ee4590f9870
-            /* nTime    */ 1567409085,
-            /* nTxCount */ 274904,
-            /* dTxRate  */ 0.0003343483475626561,
-=======
-            // Data from RPC: getchaintxstats 4096 000000000000056c49030c174179b52a928c870e6e8a822c75973b7970cfbd01
-            /* nTime    */ 1585561140,
-            /* nTxCount */ 13483,
-            /* dTxRate  */ 0.08523187013249722,
->>>>>>> f53ece29
+            // Data from RPC: getchaintxstats 4096 bc66fc22b8a2988bdc519c4c6aa431bb57201e5102ad8b8272fcde2937b4d2f7
+            /* nTime    */ 1573859059,
+            /* nTxCount */ 276907,
+            /* dTxRate  */ 0.0002269357829851853,
         };
 
         assert(mapHistoricBugs.empty());
