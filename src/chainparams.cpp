// Copyright (c) 2010 Satoshi Nakamoto
// Copyright (c) 2009-2017 The Bitcoin Core developers
// Distributed under the MIT software license, see the accompanying
// file COPYING or http://www.opensource.org/licenses/mit-license.php.

#include <chainparams.h>
#include <consensus/merkle.h>

#include <tinyformat.h>
#include <util.h>
#include <utilstrencodings.h>

#include <assert.h>

#include <chainparamsseeds.h>

bool CChainParams::IsHistoricBug(const uint256& txid, unsigned nHeight, BugType& type) const
{
    const std::pair<unsigned, uint256> key(nHeight, txid);
    std::map<std::pair<unsigned, uint256>, BugType>::const_iterator mi;

    mi = mapHistoricBugs.find (key);
    if (mi != mapHistoricBugs.end ())
    {
        type = mi->second;
        return true;
    }

    return false;
}

static CBlock CreateGenesisBlock(const CScript& genesisInputScript, const CScript& genesisOutputScript, uint32_t nTime, uint32_t nNonce, uint32_t nBits, int32_t nVersion, const CAmount& genesisReward)
{
    CMutableTransaction txNew;
    txNew.nVersion = 1;
    txNew.vin.resize(1);
    txNew.vout.resize(1);
    txNew.vin[0].scriptSig = genesisInputScript;
    txNew.vout[0].nValue = genesisReward;
    txNew.vout[0].scriptPubKey = genesisOutputScript;

    CBlock genesis;
    genesis.nTime    = nTime;
    genesis.nBits    = nBits;
    genesis.nNonce   = nNonce;
    genesis.nVersion = nVersion;
    genesis.vtx.push_back(MakeTransactionRef(std::move(txNew)));
    genesis.hashPrevBlock.SetNull();
    genesis.hashMerkleRoot = BlockMerkleRoot(genesis);
    return genesis;
}

/**
 * Build the genesis block. Note that the output of its generation
 * transaction cannot be spent since it did not originally exist in the
 * database.
 */
static CBlock CreateGenesisBlock(uint32_t nTime, uint32_t nNonce, uint32_t nBits, int32_t nVersion, const CAmount& genesisReward)
{
    const char* pszTimestamp = "... choose what comes next.  Lives of your own, or a return to chains. -- V";
    const CScript genesisInputScript = CScript() << 0x1c007fff << CScriptNum(522) << std::vector<unsigned char>((const unsigned char*)pszTimestamp, (const unsigned char*)pszTimestamp + strlen(pszTimestamp));
    const CScript genesisOutputScript = CScript() << ParseHex("04b620369050cd899ffbbc4e8ee51e8c4534a855bb463439d63d235d4779685d8b6f4870a238cf365ac94fa13ef9a2a22cd99d0d5ee86dcabcafce36c7acf43ce5") << OP_CHECKSIG;
    return CreateGenesisBlock(genesisInputScript, genesisOutputScript, nTime, nNonce, nBits, nVersion, genesisReward);
}

/**
 * Build genesis block for testnet.  In Namecoin, it has a changed timestamp
 * and output script (it uses Bitcoin's).
 */
static CBlock CreateTestnetGenesisBlock(uint32_t nTime, uint32_t nNonce, uint32_t nBits, int32_t nVersion, const CAmount& genesisReward)
{
    const char* pszTimestamp = "The Times 03/Jan/2009 Chancellor on brink of second bailout for banks";
    const CScript genesisInputScript = CScript() << 0x1d00ffff << CScriptNum(4) << std::vector<unsigned char>((const unsigned char*)pszTimestamp, (const unsigned char*)pszTimestamp + strlen(pszTimestamp));
    const CScript genesisOutputScript = CScript() << ParseHex("04678afdb0fe5548271967f1a67130b7105cd6a828e03909a67962e0ea1f61deb649f6bc3f4cef38c4f35504e51ec112de5c384df7ba0b8d578a4c702b6bf11d5f") << OP_CHECKSIG;
    return CreateGenesisBlock(genesisInputScript, genesisOutputScript, nTime, nNonce, nBits, nVersion, genesisReward);
}

void CChainParams::UpdateVersionBitsParameters(Consensus::DeploymentPos d, int64_t nStartTime, int64_t nTimeout)
{
    consensus.vDeployments[d].nStartTime = nStartTime;
    consensus.vDeployments[d].nTimeout = nTimeout;
}

/**
 * Main network
 */
/**
 * What makes a good checkpoint block?
 * + Is surrounded by blocks with reasonable timestamps
 *   (no blocks before with a timestamp after, none after with
 *    timestamp before)
 * + Contains no strange transactions
 */

class CMainParams : public CChainParams {
public:
    CMainParams() {
        strNetworkID = "main";
        consensus.nSubsidyHalvingInterval = 210000;
        /* Note that these are not the actual activation heights, but blocks
           after them.  They are too deep in the chain to be ever reorged,
           and thus this is also fine.  */
        // FIXME: Activate BIP16 with a softfork.
        consensus.BIP16Height = 10000000;
        consensus.BIP34Height = 250000;
        consensus.BIP34Hash = uint256S("0x514ec75480df318ffa7eb4eff82e1c583c961aa64cce71b5922662f01ed1686a");
        consensus.BIP65Height = 335000;
        consensus.BIP66Height = 250000;
        consensus.powLimit = uint256S("00000000ffffffffffffffffffffffffffffffffffffffffffffffffffffffff");
        consensus.nPowTargetTimespan = 14 * 24 * 60 * 60; // two weeks
        consensus.nPowTargetSpacing = 10 * 60;
        consensus.fPowAllowMinDifficultyBlocks = false;
        consensus.fPowNoRetargeting = false;
        consensus.nRuleChangeActivationThreshold = 1916; // 95% of 2016
        consensus.nMinerConfirmationWindow = 2016; // nPowTargetTimespan / nPowTargetSpacing
        consensus.vDeployments[Consensus::DEPLOYMENT_TESTDUMMY].bit = 28;
        consensus.vDeployments[Consensus::DEPLOYMENT_TESTDUMMY].nStartTime = 1199145601; // January 1, 2008
        consensus.vDeployments[Consensus::DEPLOYMENT_TESTDUMMY].nTimeout = 1230767999; // December 31, 2008

        // Deployment of BIP68, BIP112, and BIP113.
        consensus.vDeployments[Consensus::DEPLOYMENT_CSV].bit = 0;
        consensus.vDeployments[Consensus::DEPLOYMENT_CSV].nStartTime = 0;
        consensus.vDeployments[Consensus::DEPLOYMENT_CSV].nTimeout = 0; // Not yet enabled

        // Deployment of SegWit (BIP141, BIP143, and BIP147)
        consensus.vDeployments[Consensus::DEPLOYMENT_SEGWIT].bit = 1;
        consensus.vDeployments[Consensus::DEPLOYMENT_SEGWIT].nStartTime = 0;
        consensus.vDeployments[Consensus::DEPLOYMENT_SEGWIT].nTimeout = 0; // Not yet enabled

        // The best chain should have at least this much work.
        // The value is the chain work of the Namecoin mainnet chain at height
        // 312,290, with best block hash:
        // c98df864dce972b1948314e98e96c8a86d2c0aaa80b421fe651e203f6bab9010
        consensus.nMinimumChainWork = uint256S("0x00000000000000000000000000000000000000000010d441df8a789cb99792b2");

        // By default assume that the signatures in ancestors of this block are valid.
        consensus.defaultAssumeValid = uint256S("0x514ec75480df318ffa7eb4eff82e1c583c961aa64cce71b5922662f01ed1686a"); //250000

        consensus.nAuxpowChainId = 0x0001;
        consensus.nAuxpowStartHeight = 19200;
        consensus.fStrictChainId = true;
        consensus.nLegacyBlocksBefore = 19200;

        consensus.rules.reset(new Consensus::MainNetConsensus());

        /**
         * The message start string is designed to be unlikely to occur in normal data.
         * The characters are rarely used upper ASCII, not valid as UTF-8, and produce
         * a large 32-bit integer with any alignment.
         */
        pchMessageStart[0] = 0xf9;
        pchMessageStart[1] = 0xbe;
        pchMessageStart[2] = 0xb4;
        pchMessageStart[3] = 0xfe;
        nDefaultPort = 8334;
        nPruneAfterHeight = 100000;

        genesis = CreateGenesisBlock(1303000001, 0xa21ea192u, 0x1c007fff, 1, 50 * COIN);
        consensus.hashGenesisBlock = genesis.GetHash();
        assert(consensus.hashGenesisBlock == uint256S("0x000000000062b72c5e2ceb45fbc8587e807c155b0da735e6483dfba2f0a9c770"));
        assert(genesis.hashMerkleRoot == uint256S("0x41c62dbd9068c89a449525e3cd5ac61b20ece28c3c38b3f35b2161f0e6d3cb0d"));

        // Note that of those which support the service bits prefix, most only support a subset of
        // possible options.
        // This is fine at runtime as we'll fall back to using them as a oneshot if they don't support the
        // service bits we want, but we should get them updated to support all service bits wanted by any
        // release ASAP to avoid it where possible.
        vSeeds.emplace_back("nmc.seed.quisquis.de");
        vSeeds.emplace_back("seed.nmc.markasoftware.com");

        base58Prefixes[PUBKEY_ADDRESS] = std::vector<unsigned char>(1,52);
        base58Prefixes[SCRIPT_ADDRESS] = std::vector<unsigned char>(1,13);
        base58Prefixes[SECRET_KEY] =     std::vector<unsigned char>(1,180);
        /* FIXME: Update these below.  */
        base58Prefixes[EXT_PUBLIC_KEY] = {0x04, 0x88, 0xB2, 0x1E};
        base58Prefixes[EXT_SECRET_KEY] = {0x04, 0x88, 0xAD, 0xE4};

        bech32_hrp = "nc";

        vFixedSeeds = std::vector<SeedSpec6>(pnSeed6_main, pnSeed6_main + ARRAYLEN(pnSeed6_main));

        fDefaultConsistencyChecks = false;
        fRequireStandard = true;
        fMineBlocksOnDemand = false;

        checkpointData = {
            {
                {  2016, uint256S("0000000000660bad0d9fbde55ba7ee14ddf766ed5f527e3fbca523ac11460b92")},
                {  4032, uint256S("0000000000493b5696ad482deb79da835fe2385304b841beef1938655ddbc411")},
                {  6048, uint256S("000000000027939a2e1d8bb63f36c47da858e56d570f143e67e85068943470c9")},
                {  8064, uint256S("000000000003a01f708da7396e54d081701ea406ed163e519589717d8b7c95a5")},
                { 10080, uint256S("00000000000fed3899f818b2228b4f01b9a0a7eeee907abd172852df71c64b06")},
                { 12096, uint256S("0000000000006c06988ff361f124314f9f4bb45b6997d90a7ee4cedf434c670f")},
                { 14112, uint256S("00000000000045d95e0588c47c17d593c7b5cb4fb1e56213d1b3843c1773df2b")},
                { 16128, uint256S("000000000001d9964f9483f9096cf9d6c6c2886ed1e5dec95ad2aeec3ce72fa9")},
                { 18940, uint256S("00000000000087f7fc0c8085217503ba86f796fa4984f7e5a08b6c4c12906c05")},
                { 30240, uint256S("e1c8c862ff342358384d4c22fa6ea5f669f3e1cdcf34111f8017371c3c0be1da")},
                { 57000, uint256S("aa3ec60168a0200799e362e2b572ee01f3c3852030d07d036e0aa884ec61f203")},
                {112896, uint256S("73f880e78a04dd6a31efc8abf7ca5db4e262c4ae130d559730d6ccb8808095bf")},
                {182000, uint256S("d47b4a8fd282f635d66ce34ebbeb26ffd64c35b41f286646598abfd813cba6d9")},
                {193000, uint256S("3b85e70ba7f5433049cfbcf0ae35ed869496dbedcd1c0fafadb0284ec81d7b58")},
                {250000, uint256S("514ec75480df318ffa7eb4eff82e1c583c961aa64cce71b5922662f01ed1686a")},
            }
        };

        chainTxData = ChainTxData{
            // Data as of block 00000000000000000166d612d5595e2b1cd88d71d695fc580af64d8da8658c23 (height 446482).
            1442977054, // * UNIX timestamp of last known number of transactions
            3000785,    // * total number of transactions between genesis and that timestamp
                        //   (the tx=... number in the SetBestChain debug.log lines)
            0.0189      // * estimated number of transactions per second after checkpoint
        };

<<<<<<< HEAD
        /* See also doc/NamecoinBugs.txt for more explanation on the
           historical bugs added below.  */

        /* These transactions have name outputs but a non-Namecoin tx version.
           They contain NAME_NEWs, which are fine, and also NAME_FIRSTUPDATE.
           The latter are not interpreted by namecoind, thus also ignore
           them for us here.  */
        addBug(98423, "bff3ed6873e5698b97bf0c28c29302b59588590b747787c7d1ef32decdabe0d1", BUG_FULLY_IGNORE);
        addBug(98424, "e9b211007e5cac471769212ca0f47bb066b81966a8e541d44acf0f8a1bd24976", BUG_FULLY_IGNORE);
        addBug(98425, "8aa2b0fc7d1033de28e0192526765a72e9df0c635f7305bdc57cb451ed01a4ca", BUG_FULLY_IGNORE);

        /* These are non-Namecoin tx that contain just NAME_NEWs.  Those were
           handled with a special rule previously, but now they are fully
           disallowed and we handle the few exceptions here.  It is fine to
           "ignore" them, as their outputs need no special Namecoin handling
           before they are reused in a NAME_FIRSTUPDATE.  */
        addBug(98318, "0ae5e958ff05ad8e273222656d98d076097def6d36f781a627c584b859f4727b", BUG_FULLY_IGNORE);
        addBug(98321, "aca8ce46da1bbb9bb8e563880efcd9d6dd18342c446d6f0e3d4b964a990d1c27", BUG_FULLY_IGNORE);
        addBug(98424, "c29b0d9d478411462a8ac29946bf6fdeca358a77b4be15cd921567eb66852180", BUG_FULLY_IGNORE);
        addBug(98425, "221719b360f0c83fa5b1c26fb6b67c5e74e4e7c6aa3dce55025da6759f5f7060", BUG_FULLY_IGNORE);
        addBug(193518, "597370b632efb35d5ed554c634c7af44affa6066f2a87a88046532d4057b46f8", BUG_FULLY_IGNORE);
        addBug(195605, "0bb8c7807a9756aefe62c271770b313b31dee73151f515b1ac2066c50eaeeb91", BUG_FULLY_IGNORE);
        addBug(195639, "3181930765b970fc43cd31d53fc6fc1da9439a28257d9067c3b5912d23eab01c", BUG_FULLY_IGNORE);
        addBug(195639, "e815e7d774937d96a4b265ed4866b7e3dc8d9f2acb8563402e216aba6edd1e9e", BUG_FULLY_IGNORE);
        addBug(195639, "cdfe6eda068e09fe760a70bec201feb041b8c660d0e98cbc05c8aa4106eae6ab", BUG_FULLY_IGNORE);
        addBug(195641, "1e29e937b2a9e1f18af500371b8714157cf5ac7c95461913e08ce402de64ae75", BUG_FULLY_IGNORE);
        addBug(195648, "d44ed6c0fac251931465f9123ada8459ec954cc6c7b648a56c9326ff7b13f552", BUG_FULLY_IGNORE);
        addBug(197711, "dd77aea50a189935d0ef36a04856805cd74600a53193c539eb90c1e1c0f9ecac", BUG_FULLY_IGNORE);
        addBug(204151, "f31875dfaf94bd3a93cfbed0e22d405d1f2e49b4d0750cb13812adc5e57f1e47", BUG_FULLY_IGNORE);

        /* This transaction has both a NAME_NEW and a NAME_FIRSTUPDATE as
           inputs.  This was accepted due to the "argument concatenation" bug.
           It is fine to accept it as valid and just process the NAME_UPDATE
           output that builds on the NAME_FIRSTUPDATE input.  (NAME_NEW has no
           special side-effect in applying anyway.)  */
        addBug(99381, "774d4c446cecfc40b1c02fdc5a13be6d2007233f9d91daefab6b3c2e70042f05", BUG_FULLY_APPLY);

        /* These were libcoin's name stealing bugs.  */
        addBug(139872, "2f034f2499c136a2c5a922ca4be65c1292815c753bbb100a2a26d5ad532c3919", BUG_IN_UTXO);
        addBug(139936, "c3e76d5384139228221cce60250397d1b87adf7366086bc8d6b5e6eee03c55c7", BUG_FULLY_IGNORE);
    }

    int DefaultCheckNameDB () const
    {
        return -1;
=======
        /* disable fallback fee on mainnet */
        m_fallback_fee_enabled = false;
>>>>>>> 91bffba4
    }
};

/**
 * Testnet (v3)
 */
class CTestNetParams : public CChainParams {
public:
    CTestNetParams() {
        strNetworkID = "test";
        consensus.nSubsidyHalvingInterval = 210000;
        /* As before, these are not the actual activation heights but some
           blocks after them.  */
        // FIXME: Activate BIP16 with a softfork.
        consensus.BIP16Height = 10000000;
        consensus.BIP34Height = 130000;
        consensus.BIP34Hash = uint256S("0xe0a05455d89a54bb7c1b5bb785d6b1b7c5bda42ed4ce8dc19d68652ba8835954");
        consensus.BIP65Height = 130000;
        consensus.BIP66Height = 130000;
        consensus.powLimit = uint256S("0000000fffffffffffffffffffffffffffffffffffffffffffffffffffffffff");
        consensus.nPowTargetTimespan = 14 * 24 * 60 * 60; // two weeks
        consensus.nPowTargetSpacing = 10 * 60;
        consensus.fPowAllowMinDifficultyBlocks = true;
        consensus.nMinDifficultySince = 1394838000; // 15 Mar 2014
        consensus.fPowNoRetargeting = false;
        consensus.nRuleChangeActivationThreshold = 1512; // 75% for testchains
        consensus.nMinerConfirmationWindow = 2016; // nPowTargetTimespan / nPowTargetSpacing
        consensus.vDeployments[Consensus::DEPLOYMENT_TESTDUMMY].bit = 28;
        consensus.vDeployments[Consensus::DEPLOYMENT_TESTDUMMY].nStartTime = 1199145601; // January 1, 2008
        consensus.vDeployments[Consensus::DEPLOYMENT_TESTDUMMY].nTimeout = 1230767999; // December 31, 2008

        // Deployment of BIP68, BIP112, and BIP113.
        consensus.vDeployments[Consensus::DEPLOYMENT_CSV].bit = 0;
        consensus.vDeployments[Consensus::DEPLOYMENT_CSV].nStartTime = 0;
        consensus.vDeployments[Consensus::DEPLOYMENT_CSV].nTimeout = 0; // Not yet enabled

        // Deployment of SegWit (BIP141, BIP143, and BIP147)
        consensus.vDeployments[Consensus::DEPLOYMENT_SEGWIT].bit = 1;
        consensus.vDeployments[Consensus::DEPLOYMENT_SEGWIT].nStartTime = 0;
        consensus.vDeployments[Consensus::DEPLOYMENT_SEGWIT].nTimeout = 0; // Not yet enabled

        // The best chain should have at least this much work.
        // The value is the chain work of the Namecoin testnet chain at height
        // 158,460, with best block hash:
        // cebebb916288ed48cd8a359576d900c550203883bf69fc8d5ed92c5d778a1e32
        consensus.nMinimumChainWork = uint256S("0x0000000000000000000000000000000000000000000000005cfea5e7ee2dd9d9");

        // By default assume that the signatures in ancestors of this block are valid.
        consensus.defaultAssumeValid = uint256S("0xe0a05455d89a54bb7c1b5bb785d6b1b7c5bda42ed4ce8dc19d68652ba8835954"); //130000

        consensus.nAuxpowStartHeight = 0;
        consensus.nAuxpowChainId = 0x0001;
        consensus.fStrictChainId = false;
        consensus.nLegacyBlocksBefore = -1;

        consensus.rules.reset(new Consensus::TestNetConsensus());

        pchMessageStart[0] = 0xfa;
        pchMessageStart[1] = 0xbf;
        pchMessageStart[2] = 0xb5;
        pchMessageStart[3] = 0xfe;
        nDefaultPort = 18334;
        nPruneAfterHeight = 1000;

        genesis = CreateTestnetGenesisBlock(1296688602, 0x16ec0bff, 0x1d07fff8, 1, 50 * COIN);
        consensus.hashGenesisBlock = genesis.GetHash();
        assert(consensus.hashGenesisBlock == uint256S("00000007199508e34a9ff81e6ec0c477a4cccff2a4767a8eee39c11db367b008"));
        assert(genesis.hashMerkleRoot == uint256S("4a5e1e4baab89f3a32518a88c31bc87f618f76673e2cc77ab2127b7afdeda33b"));

        vFixedSeeds.clear();
        vSeeds.clear();
        // nodes with support for servicebits filtering should be at the top
        vSeeds.emplace_back("dnsseed.test.namecoin.webbtc.com");

        base58Prefixes[PUBKEY_ADDRESS] = std::vector<unsigned char>(1,111);
        base58Prefixes[SCRIPT_ADDRESS] = std::vector<unsigned char>(1,196);
        base58Prefixes[SECRET_KEY] =     std::vector<unsigned char>(1,239);
        /* FIXME: Update these below.  */
        base58Prefixes[EXT_PUBLIC_KEY] = {0x04, 0x35, 0x87, 0xCF};
        base58Prefixes[EXT_SECRET_KEY] = {0x04, 0x35, 0x83, 0x94};

        bech32_hrp = "tn";

        vFixedSeeds = std::vector<SeedSpec6>(pnSeed6_test, pnSeed6_test + ARRAYLEN(pnSeed6_test));

        fDefaultConsistencyChecks = false;
        fRequireStandard = false;
        fMineBlocksOnDemand = false;


        checkpointData = {
            {
                {  2016, uint256S("00000000b9e4132e1a803114bc88df3e49184a3c794c01a6eac334f12f4ccadb")},
                {  4032, uint256S("00000003fbc13a48b8de5c8742044c84b800edeabff8b39f7f23ac572c6d80ce")},
                {  8064, uint256S("f594a75db40244bc7baa808a695f796ba81cae5bb48fa920e367cdd31dbfb0e3")},
                { 10080, uint256S("398d44a1a6e58dce3f7463217f677c2532e42a83696dcc5d4d97329c00a10891")},
                { 12096, uint256S("22c9278493cda563565fc2a4250eff48bd68ed40cb5fb30029ca08ea6120ddab")},
                { 14112, uint256S("83bade3e3d88845eb52de90311a8017b1cdf725b15d19bc89c47a568f7b4e08c")},
                { 16128, uint256S("f456354835623f733bb928ed77d97ae06b96ad6c40aba63f51f94f06e905effc")},
                { 18144, uint256S("c0ec570117822ca3c76abd1d10449b283d8ad39c64290d6abafe2bed23917886")},
                { 34715, uint256S("0000000580cf4342f869e278d94d7e67d2ac8cae4a411082e0fd518a8091ebf2")},
                { 48384, uint256S("00000001d528af69dce584f882e3bdb36127104988607b726591cc5e62287922")},
                { 60480, uint256S("d3af823c32e890ca589dd4277aa4d27b8cd290396b7e0eeeee5121481fd43ca5")},
                {130000, uint256S("e0a05455d89a54bb7c1b5bb785d6b1b7c5bda42ed4ce8dc19d68652ba8835954")},
            }
        };

        chainTxData = ChainTxData{
            1464247300,
            173446,
            0.0027
        };

<<<<<<< HEAD
        assert(mapHistoricBugs.empty());
    }

    int DefaultCheckNameDB () const
    {
        return -1;
=======
        /* enable fallback fee on testnet */
        m_fallback_fee_enabled = true;
>>>>>>> 91bffba4
    }
};

/**
 * Regression test
 */
class CRegTestParams : public CChainParams {
public:
    CRegTestParams() {
        strNetworkID = "regtest";
        consensus.nSubsidyHalvingInterval = 150;
        consensus.BIP16Height = 0; // always enforce P2SH BIP16 on regtest
        consensus.BIP34Height = 100000000; // BIP34 has not activated on regtest (far in the future so block v1 are not rejected in tests)
        consensus.BIP34Hash = uint256();
        consensus.BIP65Height = 1351; // BIP65 activated on regtest (Used in rpc activation tests)
        consensus.BIP66Height = 1251; // BIP66 activated on regtest (Used in rpc activation tests)
        consensus.powLimit = uint256S("7fffffffffffffffffffffffffffffffffffffffffffffffffffffffffffffff");
        consensus.nPowTargetTimespan = 14 * 24 * 60 * 60; // two weeks
        consensus.nPowTargetSpacing = 10 * 60;
        consensus.fPowAllowMinDifficultyBlocks = true;
        consensus.nMinDifficultySince = 0;
        consensus.fPowNoRetargeting = true;
        consensus.nRuleChangeActivationThreshold = 108; // 75% for testchains
        consensus.nMinerConfirmationWindow = 144; // Faster than normal for regtest (144 instead of 2016)
        consensus.vDeployments[Consensus::DEPLOYMENT_TESTDUMMY].bit = 28;
        consensus.vDeployments[Consensus::DEPLOYMENT_TESTDUMMY].nStartTime = 0;
        consensus.vDeployments[Consensus::DEPLOYMENT_TESTDUMMY].nTimeout = Consensus::BIP9Deployment::NO_TIMEOUT;
        consensus.vDeployments[Consensus::DEPLOYMENT_CSV].bit = 0;
        consensus.vDeployments[Consensus::DEPLOYMENT_CSV].nStartTime = 0;
        consensus.vDeployments[Consensus::DEPLOYMENT_CSV].nTimeout = Consensus::BIP9Deployment::NO_TIMEOUT;
        consensus.vDeployments[Consensus::DEPLOYMENT_SEGWIT].bit = 1;
        consensus.vDeployments[Consensus::DEPLOYMENT_SEGWIT].nStartTime = Consensus::BIP9Deployment::ALWAYS_ACTIVE;
        consensus.vDeployments[Consensus::DEPLOYMENT_SEGWIT].nTimeout = Consensus::BIP9Deployment::NO_TIMEOUT;

        // The best chain should have at least this much work.
        consensus.nMinimumChainWork = uint256S("0x00");

        // By default assume that the signatures in ancestors of this block are valid.
        consensus.defaultAssumeValid = uint256S("0x00");

        consensus.nAuxpowStartHeight = 0;
        consensus.nAuxpowChainId = 0x0001;
        consensus.fStrictChainId = true;
        consensus.nLegacyBlocksBefore = 0;

        consensus.rules.reset(new Consensus::RegTestConsensus());

        pchMessageStart[0] = 0xfa;
        pchMessageStart[1] = 0xbf;
        pchMessageStart[2] = 0xb5;
        pchMessageStart[3] = 0xda;
        nDefaultPort = 18445;
        nPruneAfterHeight = 1000;

        genesis = CreateTestnetGenesisBlock(1296688602, 2, 0x207fffff, 1, 50 * COIN);
        consensus.hashGenesisBlock = genesis.GetHash();
        assert(consensus.hashGenesisBlock == uint256S("0x0f9188f13cb7b2c71f2a335e3a4fc328bf5beb436012afca590b1a11466e2206"));
        assert(genesis.hashMerkleRoot == uint256S("0x4a5e1e4baab89f3a32518a88c31bc87f618f76673e2cc77ab2127b7afdeda33b"));

        vFixedSeeds.clear(); //!< Regtest mode doesn't have any fixed seeds.
        vSeeds.clear();      //!< Regtest mode doesn't have any DNS seeds.

        fDefaultConsistencyChecks = true;
        fRequireStandard = false;
        fMineBlocksOnDemand = true;

        checkpointData = {
            {
                {0, uint256S("5287b3809b71433729402429b7d909a853cfac5ed40f09117b242c275e6b2d63")},
            }
        };

        chainTxData = ChainTxData{
            0,
            0,
            0
        };

        base58Prefixes[PUBKEY_ADDRESS] = std::vector<unsigned char>(1,111);
        base58Prefixes[SCRIPT_ADDRESS] = std::vector<unsigned char>(1,196);
        base58Prefixes[SECRET_KEY] =     std::vector<unsigned char>(1,239);
        base58Prefixes[EXT_PUBLIC_KEY] = {0x04, 0x35, 0x87, 0xCF};
        base58Prefixes[EXT_SECRET_KEY] = {0x04, 0x35, 0x83, 0x94};

<<<<<<< HEAD
        bech32_hrp = "ncrt";

        assert(mapHistoricBugs.empty());
    }

    int DefaultCheckNameDB () const
    {
        return 0;
=======
        bech32_hrp = "bcrt";

        /* enable fallback fee on regtest */
        m_fallback_fee_enabled = true;
>>>>>>> 91bffba4
    }
};

static std::unique_ptr<CChainParams> globalChainParams;

const CChainParams &Params() {
    assert(globalChainParams);
    return *globalChainParams;
}

std::unique_ptr<CChainParams> CreateChainParams(const std::string& chain)
{
    if (chain == CBaseChainParams::MAIN)
        return std::unique_ptr<CChainParams>(new CMainParams());
    else if (chain == CBaseChainParams::TESTNET)
        return std::unique_ptr<CChainParams>(new CTestNetParams());
    else if (chain == CBaseChainParams::REGTEST)
        return std::unique_ptr<CChainParams>(new CRegTestParams());
    throw std::runtime_error(strprintf("%s: Unknown chain %s.", __func__, chain));
}

void SelectParams(const std::string& network)
{
    SelectBaseParams(network);
    globalChainParams = CreateChainParams(network);
}

void UpdateVersionBitsParameters(Consensus::DeploymentPos d, int64_t nStartTime, int64_t nTimeout)
{
    globalChainParams->UpdateVersionBitsParameters(d, nStartTime, nTimeout);
}<|MERGE_RESOLUTION|>--- conflicted
+++ resolved
@@ -211,7 +211,9 @@
             0.0189      // * estimated number of transactions per second after checkpoint
         };
 
-<<<<<<< HEAD
+        /* disable fallback fee on mainnet */
+        m_fallback_fee_enabled = false;
+
         /* See also doc/NamecoinBugs.txt for more explanation on the
            historical bugs added below.  */
 
@@ -257,10 +259,6 @@
     int DefaultCheckNameDB () const
     {
         return -1;
-=======
-        /* disable fallback fee on mainnet */
-        m_fallback_fee_enabled = false;
->>>>>>> 91bffba4
     }
 };
 
@@ -374,17 +372,15 @@
             0.0027
         };
 
-<<<<<<< HEAD
+        /* enable fallback fee on testnet */
+        m_fallback_fee_enabled = true;
+
         assert(mapHistoricBugs.empty());
     }
 
     int DefaultCheckNameDB () const
     {
         return -1;
-=======
-        /* enable fallback fee on testnet */
-        m_fallback_fee_enabled = true;
->>>>>>> 91bffba4
     }
 };
 
@@ -469,8 +465,10 @@
         base58Prefixes[EXT_PUBLIC_KEY] = {0x04, 0x35, 0x87, 0xCF};
         base58Prefixes[EXT_SECRET_KEY] = {0x04, 0x35, 0x83, 0x94};
 
-<<<<<<< HEAD
         bech32_hrp = "ncrt";
+
+        /* enable fallback fee on regtest */
+        m_fallback_fee_enabled = true;
 
         assert(mapHistoricBugs.empty());
     }
@@ -478,12 +476,6 @@
     int DefaultCheckNameDB () const
     {
         return 0;
-=======
-        bech32_hrp = "bcrt";
-
-        /* enable fallback fee on regtest */
-        m_fallback_fee_enabled = true;
->>>>>>> 91bffba4
     }
 };
 
