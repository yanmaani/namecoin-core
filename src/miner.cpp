// Copyright (c) 2009-2010 Satoshi Nakamoto
// Copyright (c) 2009-2020 The Bitcoin Core developers
// Distributed under the MIT software license, see the accompanying
// file COPYING or http://www.opensource.org/licenses/mit-license.php.

#include <miner.h>

#include <amount.h>
#include <chain.h>
#include <chainparams.h>
#include <coins.h>
#include <consensus/consensus.h>
#include <consensus/merkle.h>
#include <consensus/tx_verify.h>
#include <consensus/validation.h>
#include <names/main.h>
#include <policy/feerate.h>
#include <policy/policy.h>
#include <pow.h>
#include <primitives/transaction.h>
#include <timedata.h>
#include <util/moneystr.h>
#include <util/system.h>

#include <algorithm>
#include <utility>

int64_t UpdateTime(CBlockHeader* pblock, const Consensus::Params& consensusParams, const CBlockIndex* pindexPrev)
{
    int64_t nOldTime = pblock->nTime;
    int64_t nNewTime = std::max(pindexPrev->GetMedianTimePast()+1, GetAdjustedTime());

    if (nOldTime < nNewTime)
        pblock->nTime = nNewTime;

    // Updating time can change work required on testnet:
    if (consensusParams.AllowMinDifficultyBlocks(pblock->GetBlockTime()))
        pblock->nBits = GetNextWorkRequired(pindexPrev, pblock, consensusParams);

    return nNewTime - nOldTime;
}

void RegenerateCommitments(CBlock& block)
{
    CMutableTransaction tx{*block.vtx.at(0)};
    tx.vout.erase(tx.vout.begin() + GetWitnessCommitmentIndex(block));
    block.vtx.at(0) = MakeTransactionRef(tx);

    GenerateCoinbaseCommitment(block, WITH_LOCK(cs_main, return LookupBlockIndex(block.hashPrevBlock)), Params().GetConsensus());

    block.hashMerkleRoot = BlockMerkleRoot(block);
}

BlockAssembler::Options::Options() {
    blockMinFeeRate = CFeeRate(DEFAULT_BLOCK_MIN_TX_FEE);
    nBlockMaxWeight = DEFAULT_BLOCK_MAX_WEIGHT;
}

BlockAssembler::BlockAssembler(const CTxMemPool& mempool, const CChainParams& params, const Options& options)
    : chainparams(params),
      m_mempool(mempool)
{
    blockMinFeeRate = options.blockMinFeeRate;
    // Limit weight to between 4K and MAX_BLOCK_WEIGHT-4K for sanity:
    nBlockMaxWeight = std::max<size_t>(4000, std::min<size_t>(MAX_BLOCK_WEIGHT - 4000, options.nBlockMaxWeight));
}

static BlockAssembler::Options DefaultOptions()
{
    // Block resource limits
    // If -blockmaxweight is not given, limit to DEFAULT_BLOCK_MAX_WEIGHT
    BlockAssembler::Options options;
    options.nBlockMaxWeight = gArgs.GetArg("-blockmaxweight", DEFAULT_BLOCK_MAX_WEIGHT);
    CAmount n = 0;
    if (gArgs.IsArgSet("-blockmintxfee") && ParseMoney(gArgs.GetArg("-blockmintxfee", ""), n)) {
        options.blockMinFeeRate = CFeeRate(n);
    } else {
        options.blockMinFeeRate = CFeeRate(DEFAULT_BLOCK_MIN_TX_FEE);
    }
    return options;
}

BlockAssembler::BlockAssembler(const CTxMemPool& mempool, const CChainParams& params)
    : BlockAssembler(mempool, params, DefaultOptions()) {}

void BlockAssembler::resetBlock()
{
    inBlock.clear();

    // Reserve space for coinbase tx
    nBlockWeight = 4000;
    nBlockSigOpsCost = 400;
    fIncludeWitness = false;

    // These counters do not include coinbase tx
    nBlockTx = 0;
    nFees = 0;
}

Optional<int64_t> BlockAssembler::m_last_block_num_txs{nullopt};
Optional<int64_t> BlockAssembler::m_last_block_weight{nullopt};

std::unique_ptr<CBlockTemplate> BlockAssembler::CreateNewBlock(const CScript& scriptPubKeyIn)
{
    int64_t nTimeStart = GetTimeMicros();

    resetBlock();

    pblocktemplate.reset(new CBlockTemplate());

    if(!pblocktemplate.get())
        return nullptr;
    CBlock* const pblock = &pblocktemplate->block; // pointer for convenience

    // Add dummy coinbase tx as first transaction
    pblock->vtx.emplace_back();
    pblocktemplate->vTxFees.push_back(-1); // updated at end
    pblocktemplate->vTxSigOpsCost.push_back(-1); // updated at end

    LOCK2(cs_main, m_mempool.cs);
    CBlockIndex* pindexPrev = ::ChainActive().Tip();
    assert(pindexPrev != nullptr);
    nHeight = pindexPrev->nHeight + 1;

    const int32_t nChainId = chainparams.GetConsensus ().nAuxpowChainId;
    // FIXME: Active version bits after the always-auxpow fork!
    //const int32_t nVersion = ComputeBlockVersion(pindexPrev, chainparams.GetConsensus());
    const int32_t nVersion = 4;
    pblock->SetBaseVersion(nVersion, nChainId);
    // -regtest only: allow overriding block.nVersion with
    // -blockversion=N to test forking scenarios
    if (chainparams.MineBlocksOnDemand())
        pblock->SetBaseVersion(gArgs.GetArg("-blockversion", pblock->GetBaseVersion()), nChainId);

    pblock->nTime = GetAdjustedTime();
    const int64_t nMedianTimePast = pindexPrev->GetMedianTimePast();

    nLockTimeCutoff = (STANDARD_LOCKTIME_VERIFY_FLAGS & LOCKTIME_MEDIAN_TIME_PAST)
                       ? nMedianTimePast
                       : pblock->GetBlockTime();

    // Decide whether to include witness transactions
    // This is only needed in case the witness softfork activation is reverted
    // (which would require a very deep reorganization).
    // Note that the mempool would accept transactions with witness data before
    // IsWitnessEnabled, but we would only ever mine blocks after IsWitnessEnabled
    // unless there is a massive block reorganization with the witness softfork
    // not activated.
    // TODO: replace this with a call to main to assess validity of a mempool
    // transaction (which in most cases can be a no-op).
    fIncludeWitness = IsWitnessEnabled(pindexPrev, chainparams.GetConsensus());

    int nPackagesSelected = 0;
    int nDescendantsUpdated = 0;
    addPackageTxs(nPackagesSelected, nDescendantsUpdated);

    int64_t nTime1 = GetTimeMicros();

    m_last_block_num_txs = nBlockTx;
    m_last_block_weight = nBlockWeight;

    // Create coinbase transaction.
    CMutableTransaction coinbaseTx;
    coinbaseTx.vin.resize(1);
    coinbaseTx.vin[0].prevout.SetNull();
    coinbaseTx.vout.resize(1);
    coinbaseTx.vout[0].scriptPubKey = scriptPubKeyIn;
    coinbaseTx.vout[0].nValue = nFees + GetBlockSubsidy(nHeight, chainparams.GetConsensus());
    coinbaseTx.vin[0].scriptSig = CScript() << nHeight << OP_0;
    pblock->vtx[0] = MakeTransactionRef(std::move(coinbaseTx));
    pblocktemplate->vchCoinbaseCommitment = GenerateCoinbaseCommitment(*pblock, pindexPrev, chainparams.GetConsensus());
    pblocktemplate->vTxFees[0] = -nFees;

    LogPrintf("CreateNewBlock(): block weight: %u txs: %u fees: %ld sigops %d\n", GetBlockWeight(*pblock), nBlockTx, nFees, nBlockSigOpsCost);

    // Fill in header
    pblock->hashPrevBlock  = pindexPrev->GetBlockHash();
    UpdateTime(pblock, chainparams.GetConsensus(), pindexPrev);
    pblock->nBits          = GetNextWorkRequired(pindexPrev, pblock, chainparams.GetConsensus());
    pblock->nNonce         = 0;
    pblocktemplate->vTxSigOpsCost[0] = WITNESS_SCALE_FACTOR * GetLegacySigOpCount(*pblock->vtx[0]);

    BlockValidationState state;
    if (!TestBlockValidity(state, chainparams, *pblock, pindexPrev, false, false)) {
        throw std::runtime_error(strprintf("%s: TestBlockValidity failed: %s", __func__, state.ToString()));
    }
    int64_t nTime2 = GetTimeMicros();

    LogPrint(BCLog::BENCH, "CreateNewBlock() packages: %.2fms (%d packages, %d updated descendants), validity: %.2fms (total %.2fms)\n", 0.001 * (nTime1 - nTimeStart), nPackagesSelected, nDescendantsUpdated, 0.001 * (nTime2 - nTime1), 0.001 * (nTime2 - nTimeStart));

    return std::move(pblocktemplate);
}

void BlockAssembler::onlyUnconfirmed(CTxMemPool::setEntries& testSet)
{
    for (CTxMemPool::setEntries::iterator iit = testSet.begin(); iit != testSet.end(); ) {
        // Only test txs not already in the block
        if (inBlock.count(*iit)) {
            testSet.erase(iit++);
        }
        else {
            iit++;
        }
    }
}

bool BlockAssembler::TestPackage(uint64_t packageSize, int64_t packageSigOpsCost) const
{
    // TODO: switch to weight-based accounting for packages instead of vsize-based accounting.
    if (nBlockWeight + WITNESS_SCALE_FACTOR * packageSize >= nBlockMaxWeight)
        return false;
    if (nBlockSigOpsCost + packageSigOpsCost >= MAX_BLOCK_SIGOPS_COST)
        return false;
    return true;
}

// Perform transaction-level checks before adding to block:
// - transaction finality (locktime)
// - premature witness (in case segwit transactions are added to mempool before
//   segwit activation)
<<<<<<< HEAD
// - Namecoin maturity conditions
bool BlockAssembler::TestPackageTransactions(const CTxMemPool::setEntries& package)
=======
bool BlockAssembler::TestPackageTransactions(const CTxMemPool::setEntries& package) const
>>>>>>> 55979b89
{
    for (CTxMemPool::txiter it : package) {
        if (!TxAllowedForNamecoin(it->GetTx()))
            return false;
        if (!IsFinalTx(it->GetTx(), nHeight, nLockTimeCutoff))
            return false;
        if (!fIncludeWitness && it->GetTx().HasWitness())
            return false;
    }
    return true;
}

bool
BlockAssembler::TxAllowedForNamecoin (const CTransaction& tx) const
{
  if (!tx.IsNamecoin ())
    return true;

  bool nameOutFound = false;
  CNameScript nameOpOut;
  for (const auto& txOut : tx.vout)
    {
      const CNameScript op(txOut.scriptPubKey);
      if (op.isNameOp ())
        {
          nameOutFound = true;
          nameOpOut = op;
          break;
        }
    }

  if (nameOutFound && nameOpOut.getNameOp () == OP_NAME_FIRSTUPDATE)
    {
      bool nameNewFound = false;
      const auto& coinsTip = ::ChainstateActive ().CoinsTip ();
      for (const auto& txIn : tx.vin)
        {
          Coin coin;
          if (!coinsTip.GetCoin (txIn.prevout, coin))
            continue;

          const CNameScript op(coin.out.scriptPubKey);
          if (op.isNameOp () && op.getNameOp () == OP_NAME_NEW)
            {
              const int minHeight = coin.nHeight + MIN_FIRSTUPDATE_DEPTH;
              if (minHeight > nHeight)
                return false;
              nameNewFound = true;
            }
        }

      /* If the name_new is not only immature but actually unconfirmed, then
         the GetCoin lookup above fails for it and we never reach the height
         check.  In this case, nameNewFound is false and we should not yet
         include the transaction in a mined block.  */
      if (!nameNewFound)
        return false;
    }

  return true;
}

bool
BlockAssembler::DbLockLimitOk (const CTxMemPool::setEntries& candidates) const
{
  std::vector<CTransactionRef> vtx;
  for (const auto& iter : inBlock)
    vtx.push_back(MakeTransactionRef(iter->GetTx()));
  for (const auto& iter : candidates)
    vtx.push_back(MakeTransactionRef(iter->GetTx()));

  return CheckDbLockLimit (vtx);
}

void BlockAssembler::AddToBlock(CTxMemPool::txiter iter)
{
    pblocktemplate->block.vtx.emplace_back(iter->GetSharedTx());
    pblocktemplate->vTxFees.push_back(iter->GetFee());
    pblocktemplate->vTxSigOpsCost.push_back(iter->GetSigOpCost());
    nBlockWeight += iter->GetTxWeight();
    ++nBlockTx;
    nBlockSigOpsCost += iter->GetSigOpCost();
    nFees += iter->GetFee();
    inBlock.insert(iter);

    bool fPrintPriority = gArgs.GetBoolArg("-printpriority", DEFAULT_PRINTPRIORITY);
    if (fPrintPriority) {
        LogPrintf("fee %s txid %s\n",
                  CFeeRate(iter->GetModifiedFee(), iter->GetTxSize()).ToString(),
                  iter->GetTx().GetHash().ToString());
    }
}

int BlockAssembler::UpdatePackagesForAdded(const CTxMemPool::setEntries& alreadyAdded,
        indexed_modified_transaction_set &mapModifiedTx)
{
    int nDescendantsUpdated = 0;
    for (CTxMemPool::txiter it : alreadyAdded) {
        CTxMemPool::setEntries descendants;
        m_mempool.CalculateDescendants(it, descendants);
        // Insert all descendants (not yet in block) into the modified set
        for (CTxMemPool::txiter desc : descendants) {
            if (alreadyAdded.count(desc))
                continue;
            ++nDescendantsUpdated;
            modtxiter mit = mapModifiedTx.find(desc);
            if (mit == mapModifiedTx.end()) {
                CTxMemPoolModifiedEntry modEntry(desc);
                modEntry.nSizeWithAncestors -= it->GetTxSize();
                modEntry.nModFeesWithAncestors -= it->GetModifiedFee();
                modEntry.nSigOpCostWithAncestors -= it->GetSigOpCost();
                mapModifiedTx.insert(modEntry);
            } else {
                mapModifiedTx.modify(mit, update_for_parent_inclusion(it));
            }
        }
    }
    return nDescendantsUpdated;
}

// Skip entries in mapTx that are already in a block or are present
// in mapModifiedTx (which implies that the mapTx ancestor state is
// stale due to ancestor inclusion in the block)
// Also skip transactions that we've already failed to add. This can happen if
// we consider a transaction in mapModifiedTx and it fails: we can then
// potentially consider it again while walking mapTx.  It's currently
// guaranteed to fail again, but as a belt-and-suspenders check we put it in
// failedTx and avoid re-evaluation, since the re-evaluation would be using
// cached size/sigops/fee values that are not actually correct.
bool BlockAssembler::SkipMapTxEntry(CTxMemPool::txiter it, indexed_modified_transaction_set &mapModifiedTx, CTxMemPool::setEntries &failedTx)
{
    assert(it != m_mempool.mapTx.end());
    return mapModifiedTx.count(it) || inBlock.count(it) || failedTx.count(it);
}

void BlockAssembler::SortForBlock(const CTxMemPool::setEntries& package, std::vector<CTxMemPool::txiter>& sortedEntries)
{
    // Sort package by ancestor count
    // If a transaction A depends on transaction B, then A's ancestor count
    // must be greater than B's.  So this is sufficient to validly order the
    // transactions for block inclusion.
    sortedEntries.clear();
    sortedEntries.insert(sortedEntries.begin(), package.begin(), package.end());
    std::sort(sortedEntries.begin(), sortedEntries.end(), CompareTxIterByAncestorCount());
}

// This transaction selection algorithm orders the mempool based
// on feerate of a transaction including all unconfirmed ancestors.
// Since we don't remove transactions from the mempool as we select them
// for block inclusion, we need an alternate method of updating the feerate
// of a transaction with its not-yet-selected ancestors as we go.
// This is accomplished by walking the in-mempool descendants of selected
// transactions and storing a temporary modified state in mapModifiedTxs.
// Each time through the loop, we compare the best transaction in
// mapModifiedTxs with the next transaction in the mempool to decide what
// transaction package to work on next.
void BlockAssembler::addPackageTxs(int &nPackagesSelected, int &nDescendantsUpdated)
{
    // mapModifiedTx will store sorted packages after they are modified
    // because some of their txs are already in the block
    indexed_modified_transaction_set mapModifiedTx;
    // Keep track of entries that failed inclusion, to avoid duplicate work
    CTxMemPool::setEntries failedTx;

    // Start by adding all descendants of previously added txs to mapModifiedTx
    // and modifying them for their already included ancestors
    UpdatePackagesForAdded(inBlock, mapModifiedTx);

    CTxMemPool::indexed_transaction_set::index<ancestor_score>::type::iterator mi = m_mempool.mapTx.get<ancestor_score>().begin();
    CTxMemPool::txiter iter;

    // Limit the number of attempts to add transactions to the block when it is
    // close to full; this is just a simple heuristic to finish quickly if the
    // mempool has a lot of entries.
    const int64_t MAX_CONSECUTIVE_FAILURES = 1000;
    int64_t nConsecutiveFailed = 0;

    while (mi != m_mempool.mapTx.get<ancestor_score>().end() || !mapModifiedTx.empty()) {
        // First try to find a new transaction in mapTx to evaluate.
        if (mi != m_mempool.mapTx.get<ancestor_score>().end() &&
            SkipMapTxEntry(m_mempool.mapTx.project<0>(mi), mapModifiedTx, failedTx)) {
            ++mi;
            continue;
        }

        // Now that mi is not stale, determine which transaction to evaluate:
        // the next entry from mapTx, or the best from mapModifiedTx?
        bool fUsingModified = false;

        modtxscoreiter modit = mapModifiedTx.get<ancestor_score>().begin();
        if (mi == m_mempool.mapTx.get<ancestor_score>().end()) {
            // We're out of entries in mapTx; use the entry from mapModifiedTx
            iter = modit->iter;
            fUsingModified = true;
        } else {
            // Try to compare the mapTx entry to the mapModifiedTx entry
            iter = m_mempool.mapTx.project<0>(mi);
            if (modit != mapModifiedTx.get<ancestor_score>().end() &&
                    CompareTxMemPoolEntryByAncestorFee()(*modit, CTxMemPoolModifiedEntry(iter))) {
                // The best entry in mapModifiedTx has higher score
                // than the one from mapTx.
                // Switch which transaction (package) to consider
                iter = modit->iter;
                fUsingModified = true;
            } else {
                // Either no entry in mapModifiedTx, or it's worse than mapTx.
                // Increment mi for the next loop iteration.
                ++mi;
            }
        }

        // We skip mapTx entries that are inBlock, and mapModifiedTx shouldn't
        // contain anything that is inBlock.
        assert(!inBlock.count(iter));

        uint64_t packageSize = iter->GetSizeWithAncestors();
        CAmount packageFees = iter->GetModFeesWithAncestors();
        int64_t packageSigOpsCost = iter->GetSigOpCostWithAncestors();
        if (fUsingModified) {
            packageSize = modit->nSizeWithAncestors;
            packageFees = modit->nModFeesWithAncestors;
            packageSigOpsCost = modit->nSigOpCostWithAncestors;
        }

        if (packageFees < blockMinFeeRate.GetFee(packageSize)) {
            // Everything else we might consider has a lower fee rate
            return;
        }

        if (!TestPackage(packageSize, packageSigOpsCost)) {
            if (fUsingModified) {
                // Since we always look at the best entry in mapModifiedTx,
                // we must erase failed entries so that we can consider the
                // next best entry on the next loop iteration
                mapModifiedTx.get<ancestor_score>().erase(modit);
                failedTx.insert(iter);
            }

            ++nConsecutiveFailed;

            if (nConsecutiveFailed > MAX_CONSECUTIVE_FAILURES && nBlockWeight >
                    nBlockMaxWeight - 4000) {
                // Give up if we're close to full and haven't succeeded in a while
                break;
            }
            continue;
        }

        CTxMemPool::setEntries ancestors;
        uint64_t nNoLimit = std::numeric_limits<uint64_t>::max();
        std::string dummy;
        m_mempool.CalculateMemPoolAncestors(*iter, ancestors, nNoLimit, nNoLimit, nNoLimit, nNoLimit, dummy, false);

        onlyUnconfirmed(ancestors);
        ancestors.insert(iter);

        // Test if all tx's are Final
        if (!TestPackageTransactions(ancestors) || !DbLockLimitOk(ancestors)) {
            if (fUsingModified) {
                mapModifiedTx.get<ancestor_score>().erase(modit);
                failedTx.insert(iter);
            }
            continue;
        }

        // This transaction will make it in; reset the failed counter.
        nConsecutiveFailed = 0;

        // Package can be added. Sort the entries in a valid order.
        std::vector<CTxMemPool::txiter> sortedEntries;
        SortForBlock(ancestors, sortedEntries);

        for (size_t i=0; i<sortedEntries.size(); ++i) {
            AddToBlock(sortedEntries[i]);
            // Erase from the modified set, if present
            mapModifiedTx.erase(sortedEntries[i]);
        }

        ++nPackagesSelected;

        // Update transactions that depend on each of these
        nDescendantsUpdated += UpdatePackagesForAdded(ancestors, mapModifiedTx);
    }
}

void IncrementExtraNonce(CBlock* pblock, const CBlockIndex* pindexPrev, unsigned int& nExtraNonce)
{
    // Update nExtraNonce
    static uint256 hashPrevBlock;
    if (hashPrevBlock != pblock->hashPrevBlock)
    {
        nExtraNonce = 0;
        hashPrevBlock = pblock->hashPrevBlock;
    }
    ++nExtraNonce;
    unsigned int nHeight = pindexPrev->nHeight+1; // Height first in coinbase required for block.version=2
    CMutableTransaction txCoinbase(*pblock->vtx[0]);
    txCoinbase.vin[0].scriptSig = (CScript() << nHeight << CScriptNum(nExtraNonce));
    assert(txCoinbase.vin[0].scriptSig.size() <= 100);

    pblock->vtx[0] = MakeTransactionRef(std::move(txCoinbase));
    pblock->hashMerkleRoot = BlockMerkleRoot(*pblock);
}<|MERGE_RESOLUTION|>--- conflicted
+++ resolved
@@ -218,12 +218,8 @@
 // - transaction finality (locktime)
 // - premature witness (in case segwit transactions are added to mempool before
 //   segwit activation)
-<<<<<<< HEAD
 // - Namecoin maturity conditions
-bool BlockAssembler::TestPackageTransactions(const CTxMemPool::setEntries& package)
-=======
 bool BlockAssembler::TestPackageTransactions(const CTxMemPool::setEntries& package) const
->>>>>>> 55979b89
 {
     for (CTxMemPool::txiter it : package) {
         if (!TxAllowedForNamecoin(it->GetTx()))
