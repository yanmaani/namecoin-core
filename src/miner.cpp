// Copyright (c) 2009-2010 Satoshi Nakamoto
// Copyright (c) 2009-2014 The Bitcoin Core developers
// Distributed under the MIT software license, see the accompanying
// file COPYING or http://www.opensource.org/licenses/mit-license.php.

#include "miner.h"

#include "amount.h"
#include "primitives/transaction.h"
#include "hash.h"
#include "main.h"
#include "net.h"
#include "pow.h"
#include "timedata.h"
#include "util.h"
#include "utilmoneystr.h"
#ifdef ENABLE_WALLET
#include "wallet/wallet.h"
#endif

#include <boost/thread.hpp>
#include <boost/tuple/tuple.hpp>

using namespace std;

//////////////////////////////////////////////////////////////////////////////
//
// BitcoinMiner
//

//
// Unconfirmed transactions in the memory pool often depend on other
// transactions in the memory pool. When we select transactions from the
// pool, we select by highest priority or fee rate, so we might consider
// transactions that depend on transactions that aren't yet in the block.
// The COrphan class keeps track of these 'temporary orphans' while
// CreateBlock is figuring out which transactions to include.
//
class COrphan
{
public:
    const CTransaction* ptx;
    set<uint256> setDependsOn;
    CFeeRate feeRate;
    double dPriority;

    COrphan(const CTransaction* ptxIn) : ptx(ptxIn), feeRate(0), dPriority(0)
    {
    }
};

uint64_t nLastBlockTx = 0;
uint64_t nLastBlockSize = 0;

// We want to sort transactions by priority and fee rate, so:
typedef boost::tuple<double, CFeeRate, const CTransaction*> TxPriority;
class TxPriorityCompare
{
    bool byFee;

public:
    TxPriorityCompare(bool _byFee) : byFee(_byFee) { }

    bool operator()(const TxPriority& a, const TxPriority& b)
    {
        if (byFee)
        {
            if (a.get<1>() == b.get<1>())
                return a.get<0>() < b.get<0>();
            return a.get<1>() < b.get<1>();
        }
        else
        {
            if (a.get<0>() == b.get<0>())
                return a.get<1>() < b.get<1>();
            return a.get<0>() < b.get<0>();
        }
    }
};

void UpdateTime(CBlockHeader* pblock, const CBlockIndex* pindexPrev)
{
    pblock->nTime = std::max(pindexPrev->GetMedianTimePast()+1, GetAdjustedTime());

    // Updating time can change work required on testnet:
<<<<<<< HEAD
    if (Params().AllowMinDifficultyBlocks(*pblock))
        pblock->nBits = GetNextWorkRequired(pindexPrev, pblock);
=======
    if (Params().AllowMinDifficultyBlocks())
        pblock->nBits = GetNextWorkRequired(pindexPrev, pblock, Params().GetConsensus());
>>>>>>> 2ea1b5cd
}

CBlockTemplate* CreateNewBlock(const CScript& scriptPubKeyIn)
{
    // Create new block
    auto_ptr<CBlockTemplate> pblocktemplate(new CBlockTemplate());
    if(!pblocktemplate.get())
        return NULL;
    CBlock *pblock = &pblocktemplate->block; // pointer for convenience

    /* Initialise the block version.  */
    pblock->nVersion.SetBaseVersion(CBlockHeader::CURRENT_VERSION);

    // -regtest only: allow overriding block.nVersion with
    // -blockversion=N to test forking scenarios
    if (Params().MineBlocksOnDemand())
        pblock->nVersion.SetBaseVersion(GetArg("-blockversion", pblock->nVersion.GetBaseVersion()));

    // Create coinbase tx
    CMutableTransaction txNew;
    txNew.vin.resize(1);
    txNew.vin[0].prevout.SetNull();
    txNew.vout.resize(1);
    txNew.vout[0].scriptPubKey = scriptPubKeyIn;

    // Add dummy coinbase tx as first transaction
    pblock->vtx.push_back(CTransaction());
    pblocktemplate->vTxFees.push_back(-1); // updated at end
    pblocktemplate->vTxSigOps.push_back(-1); // updated at end

    // Largest block you're willing to create:
    unsigned int nBlockMaxSize = GetArg("-blockmaxsize", DEFAULT_BLOCK_MAX_SIZE);
    // Limit to betweeen 1K and MAX_BLOCK_SIZE-1K for sanity:
    nBlockMaxSize = std::max((unsigned int)1000, std::min((unsigned int)(MAX_BLOCK_SIZE-1000), nBlockMaxSize));

    // How much of the block should be dedicated to high-priority transactions,
    // included regardless of the fees they pay
    unsigned int nBlockPrioritySize = GetArg("-blockprioritysize", DEFAULT_BLOCK_PRIORITY_SIZE);
    nBlockPrioritySize = std::min(nBlockMaxSize, nBlockPrioritySize);

    // Minimum block size you want to create; block will be filled with free transactions
    // until there are no more or the block reaches this size:
    unsigned int nBlockMinSize = GetArg("-blockminsize", DEFAULT_BLOCK_MIN_SIZE);
    nBlockMinSize = std::min(nBlockMaxSize, nBlockMinSize);

    // Collect memory pool transactions into the block
    CAmount nFees = 0;

    {
        LOCK2(cs_main, mempool.cs);
        CBlockIndex* pindexPrev = chainActive.Tip();
        const int nHeight = pindexPrev->nHeight + 1;
        CCoinsViewCache view(pcoinsTip);

        // Priority order to process transactions
        list<COrphan> vOrphan; // list memory doesn't move
        map<uint256, vector<COrphan*> > mapDependers;
        bool fPrintPriority = GetBoolArg("-printpriority", false);

        // This vector will be sorted into a priority queue:
        vector<TxPriority> vecPriority;
        vecPriority.reserve(mempool.mapTx.size());
        for (map<uint256, CTxMemPoolEntry>::iterator mi = mempool.mapTx.begin();
             mi != mempool.mapTx.end(); ++mi)
        {
            const CTransaction& tx = mi->second.GetTx();
            if (tx.IsCoinBase() || !IsFinalTx(tx, nHeight))
                continue;

            COrphan* porphan = NULL;
            double dPriority = 0;
            CAmount nTotalIn = 0;
            bool fMissingInputs = false;
            BOOST_FOREACH(const CTxIn& txin, tx.vin)
            {
                // Read prev transaction
                if (!view.HaveCoins(txin.prevout.hash))
                {
                    // This should never happen; all transactions in the memory
                    // pool should connect to either transactions in the chain
                    // or other transactions in the memory pool.
                    if (!mempool.mapTx.count(txin.prevout.hash))
                    {
                        LogPrintf("ERROR: mempool transaction missing input\n");
                        if (fDebug) assert("mempool transaction missing input" == 0);
                        fMissingInputs = true;
                        if (porphan)
                            vOrphan.pop_back();
                        break;
                    }

                    // Has to wait for dependencies
                    if (!porphan)
                    {
                        // Use list for automatic deletion
                        vOrphan.push_back(COrphan(&tx));
                        porphan = &vOrphan.back();
                    }
                    mapDependers[txin.prevout.hash].push_back(porphan);
                    porphan->setDependsOn.insert(txin.prevout.hash);
                    nTotalIn += mempool.mapTx[txin.prevout.hash].GetTx().vout[txin.prevout.n].nValue;
                    continue;
                }
                const CCoins* coins = view.AccessCoins(txin.prevout.hash);
                assert(coins);

                CAmount nValueIn = coins->vout[txin.prevout.n].nValue;
                nTotalIn += nValueIn;

                int nConf = nHeight - coins->nHeight;

                dPriority += (double)nValueIn * nConf;
            }
            if (fMissingInputs) continue;

            // Priority is sum(valuein * age) / modified_txsize
            unsigned int nTxSize = ::GetSerializeSize(tx, SER_NETWORK, PROTOCOL_VERSION);
            dPriority = tx.ComputePriority(dPriority, nTxSize);

            uint256 hash = tx.GetHash();
            mempool.ApplyDeltas(hash, dPriority, nTotalIn);

            CFeeRate feeRate(nTotalIn-tx.GetValueOut(), nTxSize);

            if (porphan)
            {
                porphan->dPriority = dPriority;
                porphan->feeRate = feeRate;
            }
            else
                vecPriority.push_back(TxPriority(dPriority, feeRate, &mi->second.GetTx()));
        }

        // Collect transactions into block
        uint64_t nBlockSize = 1000;
        uint64_t nBlockTx = 0;
        int nBlockSigOps = 100;
        bool fSortedByFee = (nBlockPrioritySize <= 0);

        TxPriorityCompare comparer(fSortedByFee);
        std::make_heap(vecPriority.begin(), vecPriority.end(), comparer);

        while (!vecPriority.empty())
        {
            // Take highest priority transaction off the priority queue:
            double dPriority = vecPriority.front().get<0>();
            CFeeRate feeRate = vecPriority.front().get<1>();
            const CTransaction& tx = *(vecPriority.front().get<2>());

            std::pop_heap(vecPriority.begin(), vecPriority.end(), comparer);
            vecPriority.pop_back();

            // Size limits
            unsigned int nTxSize = ::GetSerializeSize(tx, SER_NETWORK, PROTOCOL_VERSION);
            if (nBlockSize + nTxSize >= nBlockMaxSize)
                continue;

            // Check the DB lock limit won't be exceeded.
            if (!CheckDbLockLimit(*pblock, &tx))
                continue;

            // Legacy limits on sigOps:
            unsigned int nTxSigOps = GetLegacySigOpCount(tx);
            if (nBlockSigOps + nTxSigOps >= MAX_BLOCK_SIGOPS)
                continue;

            // Skip free transactions if we're past the minimum block size:
            const uint256& hash = tx.GetHash();
            double dPriorityDelta = 0;
            CAmount nFeeDelta = 0;
            mempool.ApplyDeltas(hash, dPriorityDelta, nFeeDelta);
            if (fSortedByFee && (dPriorityDelta <= 0) && (nFeeDelta <= 0) && (feeRate < ::minRelayTxFee) && (nBlockSize + nTxSize >= nBlockMinSize))
                continue;

            // Prioritise by fee once past the priority size or we run out of high-priority
            // transactions:
            if (!fSortedByFee &&
                ((nBlockSize + nTxSize >= nBlockPrioritySize) || !AllowFree(dPriority)))
            {
                fSortedByFee = true;
                comparer = TxPriorityCompare(fSortedByFee);
                std::make_heap(vecPriority.begin(), vecPriority.end(), comparer);
            }

            if (!view.HaveInputs(tx))
                continue;

            CAmount nTxFees = view.GetValueIn(tx)-tx.GetValueOut();

            nTxSigOps += GetP2SHSigOpCount(tx, view);
            if (nBlockSigOps + nTxSigOps >= MAX_BLOCK_SIGOPS)
                continue;

            // Note that flags: we don't want to set mempool/IsStandard()
            // policy here, but we still have to ensure that the block we
            // create only contains transactions that are valid in new blocks.
            CValidationState state;
            if (!CheckInputs(tx, state, view, true, MANDATORY_SCRIPT_VERIFY_FLAGS, true))
                continue;

            UpdateCoins(tx, state, view, nHeight);

            // Added
            pblock->vtx.push_back(tx);
            pblocktemplate->vTxFees.push_back(nTxFees);
            pblocktemplate->vTxSigOps.push_back(nTxSigOps);
            nBlockSize += nTxSize;
            ++nBlockTx;
            nBlockSigOps += nTxSigOps;
            nFees += nTxFees;

            if (fPrintPriority)
            {
                LogPrintf("priority %.1f fee %s txid %s\n",
                    dPriority, feeRate.ToString(), tx.GetHash().ToString());
            }

            // Add transactions that depend on this one to the priority queue
            if (mapDependers.count(hash))
            {
                BOOST_FOREACH(COrphan* porphan, mapDependers[hash])
                {
                    if (!porphan->setDependsOn.empty())
                    {
                        porphan->setDependsOn.erase(hash);
                        if (porphan->setDependsOn.empty())
                        {
                            vecPriority.push_back(TxPriority(porphan->dPriority, porphan->feeRate, porphan->ptx));
                            std::push_heap(vecPriority.begin(), vecPriority.end(), comparer);
                        }
                    }
                }
            }
        }

        nLastBlockTx = nBlockTx;
        nLastBlockSize = nBlockSize;
        LogPrintf("CreateNewBlock(): total size %u\n", nBlockSize);

        // Compute final coinbase transaction.
        txNew.vout[0].nValue = GetBlockValue(nHeight, nFees);
        txNew.vin[0].scriptSig = CScript() << nHeight << OP_0;
        pblock->vtx[0] = txNew;
        pblocktemplate->vTxFees[0] = -nFees;

        // Fill in header
        pblock->hashPrevBlock  = pindexPrev->GetBlockHash();
        UpdateTime(pblock, pindexPrev);
        pblock->nBits          = GetNextWorkRequired(pindexPrev, pblock, Params().GetConsensus());
        pblock->nNonce         = 0;
        pblocktemplate->vTxSigOps[0] = GetLegacySigOpCount(pblock->vtx[0]);

        CValidationState state;
        if (!TestBlockValidity(state, *pblock, pindexPrev, false, false))
            throw std::runtime_error("CreateNewBlock(): TestBlockValidity failed");
    }

    return pblocktemplate.release();
}

void IncrementExtraNonce(CBlock* pblock, const CBlockIndex* pindexPrev, unsigned int& nExtraNonce)
{
    // Update nExtraNonce
    static uint256 hashPrevBlock;
    if (hashPrevBlock != pblock->hashPrevBlock)
    {
        nExtraNonce = 0;
        hashPrevBlock = pblock->hashPrevBlock;
    }
    ++nExtraNonce;
    unsigned int nHeight = pindexPrev->nHeight+1; // Height first in coinbase required for block.version=2
    CMutableTransaction txCoinbase(pblock->vtx[0]);
    txCoinbase.vin[0].scriptSig = (CScript() << nHeight << CScriptNum(nExtraNonce)) + COINBASE_FLAGS;
    assert(txCoinbase.vin[0].scriptSig.size() <= 100);

    pblock->vtx[0] = txCoinbase;
    pblock->hashMerkleRoot = pblock->BuildMerkleTree();
}

#ifdef ENABLE_WALLET
//////////////////////////////////////////////////////////////////////////////
//
// Internal miner
//

//
// ScanHash scans nonces looking for a hash with at least some zero bits.
// The nonce is usually preserved between calls, but periodically or if the
// nonce is 0xffff0000 or above, the block is rebuilt and nNonce starts over at
// zero.
//
bool static ScanHash(const CBlockHeader *pblock, uint32_t& nNonce, uint256 *phash)
{
    // Write the first 76 bytes of the block header to a double-SHA256 state.
    CHash256 hasher;
    CDataStream ss(SER_NETWORK, PROTOCOL_VERSION);
    ss << *pblock;
    assert(ss.size() == 80);
    hasher.Write((unsigned char*)&ss[0], 76);

    while (true) {
        nNonce++;

        // Write the last 4 bytes of the block header (the nonce) to a copy of
        // the double-SHA256 state, and compute the result.
        CHash256(hasher).Write((unsigned char*)&nNonce, 4).Finalize((unsigned char*)phash);

        // Return the nonce if the hash has at least some zero bits,
        // caller will check if it has enough to reach the target
        if (((uint16_t*)phash)[15] == 0)
            return true;

        // If nothing found after trying for a while, return -1
        if ((nNonce & 0xfff) == 0)
            return false;
    }
}

CBlockTemplate* CreateNewBlockWithKey(CReserveKey& reservekey)
{
    CPubKey pubkey;
    if (!reservekey.GetReservedKey(pubkey))
        return NULL;

    CScript scriptPubKey = CScript() << ToByteVector(pubkey) << OP_CHECKSIG;
    return CreateNewBlock(scriptPubKey);
}

bool ProcessBlockFound(CBlock* pblock, CWallet& wallet, CReserveKey& reservekey)
{
    LogPrintf("%s\n", pblock->ToString());
    LogPrintf("generated %s\n", FormatMoney(pblock->vtx[0].vout[0].nValue));

    // Found a solution
    {
        LOCK(cs_main);
        if (pblock->hashPrevBlock != chainActive.Tip()->GetBlockHash())
            return error("BitcoinMiner: generated block is stale");
    }

    // Remove key from key pool
    reservekey.KeepKey();

    // Track how many getdata requests this block gets
    {
        LOCK(wallet.cs_wallet);
        wallet.mapRequestCount[pblock->GetHash()] = 0;
    }

    // Process this block the same as if we had received it from another node
    CValidationState state;
    if (!ProcessNewBlock(state, NULL, pblock))
        return error("BitcoinMiner: ProcessNewBlock, block not accepted");

    return true;
}

void static BitcoinMiner(CWallet *pwallet)
{
    LogPrintf("BitcoinMiner started\n");
    SetThreadPriority(THREAD_PRIORITY_LOWEST);
    RenameThread("bitcoin-miner");

    // Each thread has its own key and counter
    CReserveKey reservekey(pwallet);
    unsigned int nExtraNonce = 0;

    try {
        while (true) {
            if (Params().MiningRequiresPeers()) {
                // Busy-wait for the network to come online so we don't waste time mining
                // on an obsolete chain. In regtest mode we expect to fly solo.
                while (vNodes.empty())
                    MilliSleep(1000);
            }

            //
            // Create new block
            //
            unsigned int nTransactionsUpdatedLast = mempool.GetTransactionsUpdated();
            CBlockIndex* pindexPrev = chainActive.Tip();

            auto_ptr<CBlockTemplate> pblocktemplate(CreateNewBlockWithKey(reservekey));
            if (!pblocktemplate.get())
            {
                LogPrintf("Error in BitcoinMiner: Keypool ran out, please call keypoolrefill before restarting the mining thread\n");
                return;
            }
            CBlock *pblock = &pblocktemplate->block;
            IncrementExtraNonce(pblock, pindexPrev, nExtraNonce);

            LogPrintf("Running BitcoinMiner with %u transactions in block (%u bytes)\n", pblock->vtx.size(),
                ::GetSerializeSize(*pblock, SER_NETWORK, PROTOCOL_VERSION));

            //
            // Search
            //
            int64_t nStart = GetTime();
            arith_uint256 hashTarget = arith_uint256().SetCompact(pblock->nBits);
            uint256 hash;
            uint32_t nNonce = 0;
            while (true) {
                // Check if something found
                if (ScanHash(pblock, nNonce, &hash))
                {
                    if (UintToArith256(hash) <= hashTarget)
                    {
                        // Found a solution
                        pblock->nNonce = nNonce;
                        assert(hash == pblock->GetHash());

                        SetThreadPriority(THREAD_PRIORITY_NORMAL);
                        LogPrintf("BitcoinMiner:\n");
                        LogPrintf("proof-of-work found  \n  hash: %s  \ntarget: %s\n", hash.GetHex(), hashTarget.GetHex());
                        ProcessBlockFound(pblock, *pwallet, reservekey);
                        SetThreadPriority(THREAD_PRIORITY_LOWEST);

                        // In regression test mode, stop mining after a block is found.
                        if (Params().MineBlocksOnDemand())
                            throw boost::thread_interrupted();

                        break;
                    }
                }

                // Check for stop or if block needs to be rebuilt
                boost::this_thread::interruption_point();
                // Regtest mode doesn't require peers
                if (vNodes.empty() && Params().MiningRequiresPeers())
                    break;
                if (nNonce >= 0xffff0000)
                    break;
                if (mempool.GetTransactionsUpdated() != nTransactionsUpdatedLast && GetTime() - nStart > 60)
                    break;
                if (pindexPrev != chainActive.Tip())
                    break;

                // Update nTime every few seconds
                UpdateTime(pblock, pindexPrev);
                if (Params().AllowMinDifficultyBlocks(*pblock))
                {
                    // Changing pblock->nTime can change work required on testnet:
                    hashTarget.SetCompact(pblock->nBits);
                }
            }
        }
    }
    catch (const boost::thread_interrupted&)
    {
        LogPrintf("BitcoinMiner terminated\n");
        throw;
    }
}

void GenerateBitcoins(bool fGenerate, CWallet* pwallet, int nThreads)
{
    static boost::thread_group* minerThreads = NULL;

    if (nThreads < 0) {
        // In regtest threads defaults to 1
        if (Params().DefaultMinerThreads())
            nThreads = Params().DefaultMinerThreads();
        else
            nThreads = boost::thread::hardware_concurrency();
    }

    if (minerThreads != NULL)
    {
        minerThreads->interrupt_all();
        delete minerThreads;
        minerThreads = NULL;
    }

    if (nThreads == 0 || !fGenerate)
        return;

    minerThreads = new boost::thread_group();
    for (int i = 0; i < nThreads; i++)
        minerThreads->create_thread(boost::bind(&BitcoinMiner, pwallet));
}

#endif // ENABLE_WALLET<|MERGE_RESOLUTION|>--- conflicted
+++ resolved
@@ -83,13 +83,8 @@
     pblock->nTime = std::max(pindexPrev->GetMedianTimePast()+1, GetAdjustedTime());
 
     // Updating time can change work required on testnet:
-<<<<<<< HEAD
     if (Params().AllowMinDifficultyBlocks(*pblock))
-        pblock->nBits = GetNextWorkRequired(pindexPrev, pblock);
-=======
-    if (Params().AllowMinDifficultyBlocks())
         pblock->nBits = GetNextWorkRequired(pindexPrev, pblock, Params().GetConsensus());
->>>>>>> 2ea1b5cd
 }
 
 CBlockTemplate* CreateNewBlock(const CScript& scriptPubKeyIn)
