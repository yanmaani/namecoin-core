--- conflicted
+++ resolved
@@ -84,13 +84,8 @@
     pblock->nTime = std::max(pindexPrev->GetMedianTimePast()+1, GetAdjustedTime());
 
     // Updating time can change work required on testnet:
-<<<<<<< HEAD
-    if (Params().AllowMinDifficultyBlocks(*pblock))
-        pblock->nBits = GetNextWorkRequired(pindexPrev, pblock, Params().GetConsensus());
-=======
-    if (consensusParams.fPowAllowMinDifficultyBlocks)
+    if (consensusParams.AllowMinDifficultyBlocks(pblock->GetBlockTime()))
         pblock->nBits = GetNextWorkRequired(pindexPrev, pblock, consensusParams);
->>>>>>> 5abbdb87
 }
 
 CBlockTemplate* CreateNewBlock(const CScript& scriptPubKeyIn)
@@ -530,13 +525,8 @@
                     break;
 
                 // Update nTime every few seconds
-<<<<<<< HEAD
-                UpdateTime(pblock, pindexPrev);
-                if (Params().AllowMinDifficultyBlocks(*pblock))
-=======
                 UpdateTime(pblock, chainparams.GetConsensus(), pindexPrev);
-                if (chainparams.GetConsensus().fPowAllowMinDifficultyBlocks)
->>>>>>> 5abbdb87
+                if (chainparams.GetConsensus().AllowMinDifficultyBlocks(pblock->GetBlockTime()))
                 {
                     // Changing pblock->nTime can change work required on testnet:
                     hashTarget.SetCompact(pblock->nBits);
