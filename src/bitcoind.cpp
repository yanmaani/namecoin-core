--- conflicted
+++ resolved
@@ -117,25 +117,12 @@
             return false;
         }
 
-<<<<<<< HEAD
-        // Command-line RPC
-        bool fCommandLine = false;
-        for (int i = 1; i < argc; i++)
-            if (!IsSwitchChar(argv[i][0]) && !boost::algorithm::istarts_with(argv[i], "namecoin:"))
-                fCommandLine = true;
-
-        if (fCommandLine)
-        {
-            fprintf(stderr, "Error: There is no RPC client functionality in namecoind anymore. Use the namecoin-cli utility instead.\n");
-            exit(EXIT_FAILURE);
-=======
         // Error out when loose non-argument tokens are encountered on command line
         for (int i = 1; i < argc; i++) {
             if (!IsSwitchChar(argv[i][0])) {
-                fprintf(stderr, "Error: Command line contains unexpected token '%s', see bitcoind -h for a list of options.\n", argv[i]);
+                fprintf(stderr, "Error: Command line contains unexpected token '%s', see namecoind -h for a list of options.\n", argv[i]);
                 exit(EXIT_FAILURE);
             }
->>>>>>> 6c996ecd
         }
 
         // -server defaults to true for bitcoind but not for the GUI so do this here
