// Copyright (c) 2018 The Bitcoin Core developers
// Distributed under the MIT software license, see the accompanying
// file COPYING or http://www.opensource.org/licenses/mit-license.php.

#include <interfaces/wallet.h>

#include <amount.h>
#include <chain.h>
#include <consensus/validation.h>
#include <init.h>
#include <interfaces/chain.h>
#include <interfaces/handler.h>
#include <net.h>
#include <policy/feerate.h>
#include <policy/fees.h>
#include <policy/policy.h>
#include <primitives/transaction.h>
#include <rpc/server.h>
#include <scheduler.h>
#include <script/ismine.h>
#include <script/standard.h>
#include <support/allocators/secure.h>
#include <sync.h>
#include <timedata.h>
#include <ui_interface.h>
#include <uint256.h>
#include <util/system.h>
#include <validation.h>
#include <wallet/feebumper.h>
#include <wallet/fees.h>
#include <wallet/rpcwallet.h>
#include <wallet/wallet.h>
#include <wallet/walletutil.h>

#include <memory>
#include <string>
#include <utility>
#include <vector>

namespace interfaces {
namespace {

class PendingWalletTxImpl : public PendingWalletTx
{
public:
    explicit PendingWalletTxImpl(CWallet& wallet) : m_wallet(wallet), m_key(&wallet) {}

    const CTransaction& get() override { return *m_tx; }

    int64_t getVirtualSize() override { return GetVirtualTransactionSize(*m_tx); }

    bool commit(WalletValueMap value_map,
        WalletOrderForm order_form,
        std::string& reject_reason) override
    {
        auto locked_chain = m_wallet.chain().lock();
        LOCK(m_wallet.cs_wallet);
        CValidationState state;
        if (!m_wallet.CommitTransaction(m_tx, std::move(value_map), std::move(order_form), m_key, g_connman.get(), state)) {
            reject_reason = state.GetRejectReason();
            return false;
        }
        return true;
    }

    CTransactionRef m_tx;
    CWallet& m_wallet;
    CReserveKey m_key;
};

//! Construct wallet tx struct.
WalletTx MakeWalletTx(interfaces::Chain::Lock& locked_chain, CWallet& wallet, const CWalletTx& wtx)
{
    WalletTx result;
    result.tx = wtx.tx;
    result.txin_is_mine.reserve(wtx.tx->vin.size());
    for (const auto& txin : wtx.tx->vin) {
        result.txin_is_mine.emplace_back(wallet.IsMine(txin));
    }
    result.txout_is_mine.reserve(wtx.tx->vout.size());
    result.txout_address.reserve(wtx.tx->vout.size());
    result.txout_address_is_mine.reserve(wtx.tx->vout.size());
    for (const auto& txout : wtx.tx->vout) {
        result.txout_is_mine.emplace_back(wallet.IsMine(txout));
        result.txout_address.emplace_back();
        result.txout_address_is_mine.emplace_back(ExtractDestination(txout.scriptPubKey, result.txout_address.back()) ?
                                                      IsMine(wallet, result.txout_address.back()) :
                                                      ISMINE_NO);
    }
    result.credit = wtx.GetCredit(locked_chain, ISMINE_ALL);
    result.debit = wtx.GetDebit(ISMINE_ALL);
    result.change = wtx.GetChange();
    result.time = wtx.GetTxTime();
    result.value_map = wtx.mapValue;
    result.is_coinbase = wtx.IsCoinBase();
    return result;
}

//! Construct wallet tx status struct.
WalletTxStatus MakeWalletTxStatus(interfaces::Chain::Lock& locked_chain, const CWalletTx& wtx)
{
    LockAnnotation lock(::cs_main); // Temporary, for CheckFinalTx below. Removed in upcoming commit.

    WalletTxStatus result;
    auto mi = ::mapBlockIndex.find(wtx.hashBlock);
    CBlockIndex* block = mi != ::mapBlockIndex.end() ? mi->second : nullptr;
    result.block_height = (block ? block->nHeight : std::numeric_limits<int>::max());
    result.blocks_to_maturity = wtx.GetBlocksToMaturity(locked_chain);
    result.depth_in_main_chain = wtx.GetDepthInMainChain(locked_chain);
    result.time_received = wtx.nTimeReceived;
    result.lock_time = wtx.tx->nLockTime;
    result.is_final = CheckFinalTx(*wtx.tx);
    result.is_trusted = wtx.IsTrusted(locked_chain);
    result.is_abandoned = wtx.isAbandoned();
    result.is_coinbase = wtx.IsCoinBase();
    result.is_in_main_chain = wtx.IsInMainChain(locked_chain);
    return result;
}

//! Construct wallet TxOut struct.
WalletTxOut MakeWalletTxOut(interfaces::Chain::Lock& locked_chain,
    CWallet& wallet,
    const CWalletTx& wtx,
    int n,
    int depth) EXCLUSIVE_LOCKS_REQUIRED(wallet.cs_wallet)
{
    WalletTxOut result;
    result.txout = wtx.tx->vout[n];
    result.time = wtx.GetTxTime();
    result.depth_in_main_chain = depth;
    result.is_spent = wallet.IsSpent(locked_chain, wtx.GetHash(), n);
    return result;
}

class WalletImpl : public Wallet
{
public:
    explicit WalletImpl(const std::shared_ptr<CWallet>& wallet) : m_wallet(wallet) {}

    bool encryptWallet(const SecureString& wallet_passphrase) override
    {
        return m_wallet->EncryptWallet(wallet_passphrase);
    }
    bool isCrypted() override { return m_wallet->IsCrypted(); }
    bool lock() override { return m_wallet->Lock(); }
    bool unlock(const SecureString& wallet_passphrase) override { return m_wallet->Unlock(wallet_passphrase); }
    bool isLocked() override { return m_wallet->IsLocked(); }
    bool changeWalletPassphrase(const SecureString& old_wallet_passphrase,
        const SecureString& new_wallet_passphrase) override
    {
        return m_wallet->ChangeWalletPassphrase(old_wallet_passphrase, new_wallet_passphrase);
    }
    void abortRescan() override { m_wallet->AbortRescan(); }
    bool backupWallet(const std::string& filename) override { return m_wallet->BackupWallet(filename); }
    std::string getWalletName() override { return m_wallet->GetName(); }
    bool getKeyFromPool(bool internal, CPubKey& pub_key) override
    {
        return m_wallet->GetKeyFromPool(pub_key, internal);
    }
    bool getPubKey(const CKeyID& address, CPubKey& pub_key) override { return m_wallet->GetPubKey(address, pub_key); }
    bool getPrivKey(const CKeyID& address, CKey& key) override { return m_wallet->GetKey(address, key); }
    bool isSpendable(const CTxDestination& dest) override { return IsMine(*m_wallet, dest) & ISMINE_SPENDABLE; }
    bool haveWatchOnly() override { return m_wallet->HaveWatchOnly(); };
    bool setAddressBook(const CTxDestination& dest, const std::string& name, const std::string& purpose) override
    {
        return m_wallet->SetAddressBook(dest, name, purpose);
    }
    bool delAddressBook(const CTxDestination& dest) override
    {
        return m_wallet->DelAddressBook(dest);
    }
    bool getAddress(const CTxDestination& dest,
        std::string* name,
        isminetype* is_mine,
        std::string* purpose) override
    {
        LOCK(m_wallet->cs_wallet);
        auto it = m_wallet->mapAddressBook.find(dest);
        if (it == m_wallet->mapAddressBook.end()) {
            return false;
        }
        if (name) {
            *name = it->second.name;
        }
        if (is_mine) {
            *is_mine = IsMine(*m_wallet, dest);
        }
        if (purpose) {
            *purpose = it->second.purpose;
        }
        return true;
    }
    std::vector<WalletAddress> getAddresses() override
    {
        LOCK(m_wallet->cs_wallet);
        std::vector<WalletAddress> result;
        for (const auto& item : m_wallet->mapAddressBook) {
            result.emplace_back(item.first, IsMine(*m_wallet, item.first), item.second.name, item.second.purpose);
        }
        return result;
    }
    void learnRelatedScripts(const CPubKey& key, OutputType type) override { m_wallet->LearnRelatedScripts(key, type); }
    bool addDestData(const CTxDestination& dest, const std::string& key, const std::string& value) override
    {
        LOCK(m_wallet->cs_wallet);
        return m_wallet->AddDestData(dest, key, value);
    }
    bool eraseDestData(const CTxDestination& dest, const std::string& key) override
    {
        LOCK(m_wallet->cs_wallet);
        return m_wallet->EraseDestData(dest, key);
    }
    std::vector<std::string> getDestValues(const std::string& prefix) override
    {
        LOCK(m_wallet->cs_wallet);
        return m_wallet->GetDestValues(prefix);
    }
    void lockCoin(const COutPoint& output) override
    {
        auto locked_chain = m_wallet->chain().lock();
        LOCK(m_wallet->cs_wallet);
        return m_wallet->LockCoin(output);
    }
    void unlockCoin(const COutPoint& output) override
    {
        auto locked_chain = m_wallet->chain().lock();
        LOCK(m_wallet->cs_wallet);
        return m_wallet->UnlockCoin(output);
    }
    bool isLockedCoin(const COutPoint& output) override
    {
        auto locked_chain = m_wallet->chain().lock();
        LOCK(m_wallet->cs_wallet);
        return m_wallet->IsLockedCoin(output.hash, output.n);
    }
    void listLockedCoins(std::vector<COutPoint>& outputs) override
    {
        auto locked_chain = m_wallet->chain().lock();
        LOCK(m_wallet->cs_wallet);
        return m_wallet->ListLockedCoins(outputs);
    }
    std::unique_ptr<PendingWalletTx> createTransaction(const std::vector<CRecipient>& recipients,
        const CCoinControl& coin_control,
        bool sign,
        int& change_pos,
        CAmount& fee,
        std::string& fail_reason) override
    {
<<<<<<< HEAD
        auto locked_chain = m_wallet.chain().lock();
        LOCK(m_wallet.cs_wallet);
        auto pending = MakeUnique<PendingWalletTxImpl>(m_wallet);
        if (!m_wallet.CreateTransaction(*locked_chain, recipients, nullptr, pending->m_tx, pending->m_key, fee, change_pos,
=======
        auto locked_chain = m_wallet->chain().lock();
        LOCK(m_wallet->cs_wallet);
        auto pending = MakeUnique<PendingWalletTxImpl>(*m_wallet);
        if (!m_wallet->CreateTransaction(*locked_chain, recipients, pending->m_tx, pending->m_key, fee, change_pos,
>>>>>>> d294df59
                fail_reason, coin_control, sign)) {
            return {};
        }
        return std::move(pending);
    }
    bool transactionCanBeAbandoned(const uint256& txid) override { return m_wallet->TransactionCanBeAbandoned(txid); }
    bool abandonTransaction(const uint256& txid) override
    {
        auto locked_chain = m_wallet->chain().lock();
        LOCK(m_wallet->cs_wallet);
        return m_wallet->AbandonTransaction(*locked_chain, txid);
    }
    bool transactionCanBeBumped(const uint256& txid) override
    {
        return feebumper::TransactionCanBeBumped(m_wallet.get(), txid);
    }
    bool createBumpTransaction(const uint256& txid,
        const CCoinControl& coin_control,
        CAmount total_fee,
        std::vector<std::string>& errors,
        CAmount& old_fee,
        CAmount& new_fee,
        CMutableTransaction& mtx) override
    {
        return feebumper::CreateTransaction(m_wallet.get(), txid, coin_control, total_fee, errors, old_fee, new_fee, mtx) ==
               feebumper::Result::OK;
    }
    bool signBumpTransaction(CMutableTransaction& mtx) override { return feebumper::SignTransaction(m_wallet.get(), mtx); }
    bool commitBumpTransaction(const uint256& txid,
        CMutableTransaction&& mtx,
        std::vector<std::string>& errors,
        uint256& bumped_txid) override
    {
        return feebumper::CommitTransaction(m_wallet.get(), txid, std::move(mtx), errors, bumped_txid) ==
               feebumper::Result::OK;
    }
    CTransactionRef getTx(const uint256& txid) override
    {
        auto locked_chain = m_wallet->chain().lock();
        LOCK(m_wallet->cs_wallet);
        auto mi = m_wallet->mapWallet.find(txid);
        if (mi != m_wallet->mapWallet.end()) {
            return mi->second.tx;
        }
        return {};
    }
    WalletTx getWalletTx(const uint256& txid) override
    {
        auto locked_chain = m_wallet->chain().lock();
        LOCK(m_wallet->cs_wallet);
        auto mi = m_wallet->mapWallet.find(txid);
        if (mi != m_wallet->mapWallet.end()) {
            return MakeWalletTx(*locked_chain, *m_wallet, mi->second);
        }
        return {};
    }
    std::vector<WalletTx> getWalletTxs() override
    {
        auto locked_chain = m_wallet->chain().lock();
        LOCK(m_wallet->cs_wallet);
        std::vector<WalletTx> result;
        result.reserve(m_wallet->mapWallet.size());
        for (const auto& entry : m_wallet->mapWallet) {
            result.emplace_back(MakeWalletTx(*locked_chain, *m_wallet, entry.second));
        }
        return result;
    }
    bool tryGetTxStatus(const uint256& txid,
        interfaces::WalletTxStatus& tx_status,
        int& num_blocks,
        int64_t& block_time) override
    {
        auto locked_chain = m_wallet->chain().lock(true /* try_lock */);
        if (!locked_chain) {
            return false;
        }
        TRY_LOCK(m_wallet->cs_wallet, locked_wallet);
        if (!locked_wallet) {
            return false;
        }
        auto mi = m_wallet->mapWallet.find(txid);
        if (mi == m_wallet->mapWallet.end()) {
            return false;
        }
        if (Optional<int> height = locked_chain->getHeight()) {
            num_blocks = *height;
            block_time = locked_chain->getBlockTime(*height);
        } else {
            num_blocks = -1;
            block_time = -1;
        }
        tx_status = MakeWalletTxStatus(*locked_chain, mi->second);
        return true;
    }
    WalletTx getWalletTxDetails(const uint256& txid,
        WalletTxStatus& tx_status,
        WalletOrderForm& order_form,
        bool& in_mempool,
        int& num_blocks) override
    {
        auto locked_chain = m_wallet->chain().lock();
        LOCK(m_wallet->cs_wallet);
        auto mi = m_wallet->mapWallet.find(txid);
        if (mi != m_wallet->mapWallet.end()) {
            num_blocks = locked_chain->getHeight().get_value_or(-1);
            in_mempool = mi->second.InMempool();
            order_form = mi->second.vOrderForm;
            tx_status = MakeWalletTxStatus(*locked_chain, mi->second);
            return MakeWalletTx(*locked_chain, *m_wallet, mi->second);
        }
        return {};
    }
    WalletBalances getBalances() override
    {
        WalletBalances result;
        result.balance = m_wallet->GetBalance();
        result.unconfirmed_balance = m_wallet->GetUnconfirmedBalance();
        result.immature_balance = m_wallet->GetImmatureBalance();
        result.have_watch_only = m_wallet->HaveWatchOnly();
        if (result.have_watch_only) {
            result.watch_only_balance = m_wallet->GetBalance(ISMINE_WATCH_ONLY);
            result.unconfirmed_watch_only_balance = m_wallet->GetUnconfirmedWatchOnlyBalance();
            result.immature_watch_only_balance = m_wallet->GetImmatureWatchOnlyBalance();
        }
        return result;
    }
    bool tryGetBalances(WalletBalances& balances, int& num_blocks) override
    {
        auto locked_chain = m_wallet->chain().lock(true /* try_lock */);
        if (!locked_chain) return false;
        TRY_LOCK(m_wallet->cs_wallet, locked_wallet);
        if (!locked_wallet) {
            return false;
        }
        balances = getBalances();
        num_blocks = locked_chain->getHeight().get_value_or(-1);
        return true;
    }
    CAmount getBalance() override { return m_wallet->GetBalance(); }
    CAmount getAvailableBalance(const CCoinControl& coin_control) override
    {
        return m_wallet->GetAvailableBalance(&coin_control);
    }
    isminetype txinIsMine(const CTxIn& txin) override
    {
        auto locked_chain = m_wallet->chain().lock();
        LOCK(m_wallet->cs_wallet);
        return m_wallet->IsMine(txin);
    }
    isminetype txoutIsMine(const CTxOut& txout) override
    {
        auto locked_chain = m_wallet->chain().lock();
        LOCK(m_wallet->cs_wallet);
        return m_wallet->IsMine(txout);
    }
    CAmount getDebit(const CTxIn& txin, isminefilter filter) override
    {
        auto locked_chain = m_wallet->chain().lock();
        LOCK(m_wallet->cs_wallet);
        return m_wallet->GetDebit(txin, filter);
    }
    CAmount getCredit(const CTxOut& txout, isminefilter filter) override
    {
        auto locked_chain = m_wallet->chain().lock();
        LOCK(m_wallet->cs_wallet);
        return m_wallet->GetCredit(txout, filter);
    }
    CoinsList listCoins() override
    {
        auto locked_chain = m_wallet->chain().lock();
        LOCK(m_wallet->cs_wallet);
        CoinsList result;
        for (const auto& entry : m_wallet->ListCoins(*locked_chain)) {
            auto& group = result[entry.first];
            for (const auto& coin : entry.second) {
                group.emplace_back(COutPoint(coin.tx->GetHash(), coin.i),
                    MakeWalletTxOut(*locked_chain, *m_wallet, *coin.tx, coin.i, coin.nDepth));
            }
        }
        return result;
    }
    std::vector<WalletTxOut> getCoins(const std::vector<COutPoint>& outputs) override
    {
        auto locked_chain = m_wallet->chain().lock();
        LOCK(m_wallet->cs_wallet);
        std::vector<WalletTxOut> result;
        result.reserve(outputs.size());
        for (const auto& output : outputs) {
            result.emplace_back();
            auto it = m_wallet->mapWallet.find(output.hash);
            if (it != m_wallet->mapWallet.end()) {
                int depth = it->second.GetDepthInMainChain(*locked_chain);
                if (depth >= 0) {
                    result.back() = MakeWalletTxOut(*locked_chain, *m_wallet, it->second, output.n, depth);
                }
            }
        }
        return result;
    }
    CAmount getRequiredFee(unsigned int tx_bytes) override { return GetRequiredFee(*m_wallet, tx_bytes); }
    CAmount getMinimumFee(unsigned int tx_bytes,
        const CCoinControl& coin_control,
        int* returned_target,
        FeeReason* reason) override
    {
        FeeCalculation fee_calc;
        CAmount result;
        result = GetMinimumFee(*m_wallet, tx_bytes, coin_control, ::mempool, ::feeEstimator, &fee_calc);
        if (returned_target) *returned_target = fee_calc.returnedTarget;
        if (reason) *reason = fee_calc.reason;
        return result;
    }
    unsigned int getConfirmTarget() override { return m_wallet->m_confirm_target; }
    bool hdEnabled() override { return m_wallet->IsHDEnabled(); }
    bool canGetAddresses() override { return m_wallet->CanGetAddresses(); }
    bool IsWalletFlagSet(uint64_t flag) override { return m_wallet->IsWalletFlagSet(flag); }
    OutputType getDefaultAddressType() override { return m_wallet->m_default_address_type; }
    OutputType getDefaultChangeType() override { return m_wallet->m_default_change_type; }
    void remove() override
    {
        RemoveWallet(m_wallet);
    }
    std::unique_ptr<Handler> handleUnload(UnloadFn fn) override
    {
        return MakeHandler(m_wallet->NotifyUnload.connect(fn));
    }
    std::unique_ptr<Handler> handleShowProgress(ShowProgressFn fn) override
    {
        return MakeHandler(m_wallet->ShowProgress.connect(fn));
    }
    std::unique_ptr<Handler> handleStatusChanged(StatusChangedFn fn) override
    {
        return MakeHandler(m_wallet->NotifyStatusChanged.connect([fn](CCryptoKeyStore*) { fn(); }));
    }
    std::unique_ptr<Handler> handleAddressBookChanged(AddressBookChangedFn fn) override
    {
        return MakeHandler(m_wallet->NotifyAddressBookChanged.connect(
            [fn](CWallet*, const CTxDestination& address, const std::string& label, bool is_mine,
                const std::string& purpose, ChangeType status) { fn(address, label, is_mine, purpose, status); }));
    }
    std::unique_ptr<Handler> handleTransactionChanged(TransactionChangedFn fn) override
    {
        return MakeHandler(m_wallet->NotifyTransactionChanged.connect(
            [fn](CWallet*, const uint256& txid, ChangeType status) { fn(txid, status); }));
    }
    std::unique_ptr<Handler> handleWatchOnlyChanged(WatchOnlyChangedFn fn) override
    {
        return MakeHandler(m_wallet->NotifyWatchonlyChanged.connect(fn));
    }
    std::unique_ptr<Handler> handleCanGetAddressesChanged(CanGetAddressesChangedFn fn) override
    {
        return MakeHandler(m_wallet->NotifyCanGetAddressesChanged.connect(fn));
    }

    std::shared_ptr<CWallet> m_wallet;
};

class WalletClientImpl : public ChainClient
{
public:
    WalletClientImpl(Chain& chain, std::vector<std::string> wallet_filenames)
        : m_chain(chain), m_wallet_filenames(std::move(wallet_filenames))
    {
    }
    void registerRpcs() override { return RegisterWalletRPCCommands(::tableRPC); }
    bool verify() override { return VerifyWallets(m_chain, m_wallet_filenames); }
    bool load() override { return LoadWallets(m_chain, m_wallet_filenames); }
    void start(CScheduler& scheduler) override { return StartWallets(scheduler); }
    void flush() override { return FlushWallets(); }
    void stop() override { return StopWallets(); }
    ~WalletClientImpl() override { UnloadWallets(); }

    Chain& m_chain;
    std::vector<std::string> m_wallet_filenames;
};

} // namespace

std::unique_ptr<Wallet> MakeWallet(const std::shared_ptr<CWallet>& wallet) { return wallet ? MakeUnique<WalletImpl>(wallet) : nullptr; }

std::unique_ptr<ChainClient> MakeWalletClient(Chain& chain, std::vector<std::string> wallet_filenames)
{
    return MakeUnique<WalletClientImpl>(chain, std::move(wallet_filenames));
}

} // namespace interfaces<|MERGE_RESOLUTION|>--- conflicted
+++ resolved
@@ -246,17 +246,10 @@
         CAmount& fee,
         std::string& fail_reason) override
     {
-<<<<<<< HEAD
-        auto locked_chain = m_wallet.chain().lock();
-        LOCK(m_wallet.cs_wallet);
-        auto pending = MakeUnique<PendingWalletTxImpl>(m_wallet);
-        if (!m_wallet.CreateTransaction(*locked_chain, recipients, nullptr, pending->m_tx, pending->m_key, fee, change_pos,
-=======
         auto locked_chain = m_wallet->chain().lock();
         LOCK(m_wallet->cs_wallet);
         auto pending = MakeUnique<PendingWalletTxImpl>(*m_wallet);
-        if (!m_wallet->CreateTransaction(*locked_chain, recipients, pending->m_tx, pending->m_key, fee, change_pos,
->>>>>>> d294df59
+        if (!m_wallet->CreateTransaction(*locked_chain, recipients, nullptr, pending->m_tx, pending->m_key, fee, change_pos,
                 fail_reason, coin_control, sign)) {
             return {};
         }
