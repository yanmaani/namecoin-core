// Copyright (c) 2010 Satoshi Nakamoto
// Copyright (c) 2009-2020 The Bitcoin Core developers
// Distributed under the MIT software license, see the accompanying
// file COPYING or http://www.opensource.org/licenses/mit-license.php.

#include <chain.h>
#include <coins.h>
#include <consensus/validation.h>
#include <core_io.h>
#include <index/txindex.h>
#include <key_io.h>
#include <merkleblock.h>
#include <node/coin.h>
#include <node/context.h>
#include <node/psbt.h>
#include <node/transaction.h>
#include <policy/policy.h>
#include <policy/rbf.h>
#include <primitives/transaction.h>
#include <psbt.h>
#include <random.h>
#include <rpc/blockchain.h>
#include <rpc/rawtransaction_util.h>
#include <rpc/server.h>
#include <rpc/util.h>
#include <script/script.h>
#include <script/sign.h>
#include <script/signingprovider.h>
#include <script/standard.h>
#include <uint256.h>
#include <util/bip32.h>
#include <util/moneystr.h>
#include <util/strencodings.h>
#include <util/string.h>
#include <validation.h>
#include <validationinterface.h>


#include <numeric>
#include <stdint.h>

#include <univalue.h>

void TxToJSON(const CTransaction& tx, const uint256 hashBlock, UniValue& entry)
{
    // Call into TxToUniv() in bitcoin-common to decode the transaction hex.
    //
    // Blockchain contextual information (confirmations and blocktime) is not
    // available to code in bitcoin-common, so we query them here and push the
    // data into the returned UniValue.
    TxToUniv(tx, uint256(), entry, true, RPCSerializationFlags());

    if (!hashBlock.IsNull()) {
        LOCK(cs_main);

        entry.pushKV("blockhash", hashBlock.GetHex());
        CBlockIndex* pindex = LookupBlockIndex(hashBlock);
        if (pindex) {
            if (::ChainActive().Contains(pindex)) {
                entry.pushKV("confirmations", 1 + ::ChainActive().Height() - pindex->nHeight);
                entry.pushKV("time", pindex->GetBlockTime());
                entry.pushKV("blocktime", pindex->GetBlockTime());
            }
            else
                entry.pushKV("confirmations", 0);
        }
    }
}

static RPCHelpMan getrawtransaction()
{
    return RPCHelpMan{
                "getrawtransaction",
                "\nReturn the raw transaction data.\n"

                "\nBy default this function only works for mempool transactions. When called with a blockhash\n"
                "argument, getrawtransaction will return the transaction if the specified block is available and\n"
                "the transaction is found in that block. When called without a blockhash argument, getrawtransaction\n"
                "will return the transaction if it is in the mempool, or if -txindex is enabled and the transaction\n"
                "is in a block in the blockchain.\n"

                "\nHint: Use gettransaction for wallet transactions.\n"

                "\nIf verbose is 'true', returns an Object with information about 'txid'.\n"
                "If verbose is 'false' or omitted, returns a string that is serialized, hex-encoded data for 'txid'.\n",
                {
                    {"txid", RPCArg::Type::STR_HEX, RPCArg::Optional::NO, "The transaction id"},
                    {"verbose", RPCArg::Type::BOOL, /* default */ "false", "If false, return a string, otherwise return a json object"},
                    {"blockhash", RPCArg::Type::STR_HEX, RPCArg::Optional::OMITTED_NAMED_ARG, "The block in which to look for the transaction"},
                },
                {
                    RPCResult{"if verbose is not set or set to false",
                         RPCResult::Type::STR, "data", "The serialized, hex-encoded data for 'txid'"
                     },
                     RPCResult{"if verbose is set to true",
                         RPCResult::Type::OBJ, "", "",
                         {
                             {RPCResult::Type::BOOL, "in_active_chain", "Whether specified block is in the active chain or not (only present with explicit \"blockhash\" argument)"},
                             {RPCResult::Type::STR_HEX, "hex", "The serialized, hex-encoded data for 'txid'"},
                             {RPCResult::Type::STR_HEX, "txid", "The transaction id (same as provided)"},
                             {RPCResult::Type::STR_HEX, "hash", "The transaction hash (differs from txid for witness transactions)"},
                             {RPCResult::Type::NUM, "size", "The serialized transaction size"},
                             {RPCResult::Type::NUM, "vsize", "The virtual transaction size (differs from size for witness transactions)"},
                             {RPCResult::Type::NUM, "weight", "The transaction's weight (between vsize*4-3 and vsize*4)"},
                             {RPCResult::Type::NUM, "version", "The version"},
                             {RPCResult::Type::NUM_TIME, "locktime", "The lock time"},
                             {RPCResult::Type::ARR, "vin", "",
                             {
                                 {RPCResult::Type::OBJ, "", "",
                                 {
                                     {RPCResult::Type::STR_HEX, "txid", "The transaction id"},
                                     {RPCResult::Type::STR, "vout", ""},
                                     {RPCResult::Type::OBJ, "scriptSig", "The script",
                                     {
                                         {RPCResult::Type::STR, "asm", "asm"},
                                         {RPCResult::Type::STR_HEX, "hex", "hex"},
                                     }},
                                     {RPCResult::Type::NUM, "sequence", "The script sequence number"},
                                     {RPCResult::Type::ARR, "txinwitness", "",
                                     {
                                         {RPCResult::Type::STR_HEX, "hex", "hex-encoded witness data (if any)"},
                                     }},
                                 }},
                             }},
                             {RPCResult::Type::ARR, "vout", "",
                             {
                                 {RPCResult::Type::OBJ, "", "",
                                 {
                                     {RPCResult::Type::NUM, "value", "The value in " + CURRENCY_UNIT},
                                     {RPCResult::Type::NUM, "n", "index"},
                                     {RPCResult::Type::OBJ, "scriptPubKey", "",
                                     {
                                         {RPCResult::Type::STR, "asm", "the asm"},
                                         {RPCResult::Type::STR, "hex", "the hex"},
                                         {RPCResult::Type::NUM, "reqSigs", "The required sigs"},
                                         {RPCResult::Type::STR, "type", "The type, eg 'pubkeyhash'"},
                                         {RPCResult::Type::ARR, "addresses", "",
                                         {
                                             {RPCResult::Type::STR, "address", "address"},
                                         }},
                                     }},
                                 }},
                             }},
                             {RPCResult::Type::STR_HEX, "blockhash", "the block hash"},
                             {RPCResult::Type::NUM, "confirmations", "The confirmations"},
                             {RPCResult::Type::NUM_TIME, "blocktime", "The block time expressed in " + UNIX_EPOCH_TIME},
                             {RPCResult::Type::NUM, "time", "Same as \"blocktime\""},
                        }
                    },
                },
                RPCExamples{
                    HelpExampleCli("getrawtransaction", "\"mytxid\"")
            + HelpExampleCli("getrawtransaction", "\"mytxid\" true")
            + HelpExampleRpc("getrawtransaction", "\"mytxid\", true")
            + HelpExampleCli("getrawtransaction", "\"mytxid\" false \"myblockhash\"")
            + HelpExampleCli("getrawtransaction", "\"mytxid\" true \"myblockhash\"")
                },
        [&](const RPCHelpMan& self, const JSONRPCRequest& request) -> UniValue
{
    const NodeContext& node = EnsureNodeContext(request.context);

    bool in_active_chain = true;
    uint256 hash = ParseHashV(request.params[0], "parameter 1");
    CBlockIndex* blockindex = nullptr;

    if (hash == Params().GenesisBlock().hashMerkleRoot) {
        // Special exception for the genesis block coinbase transaction
        throw JSONRPCError(RPC_INVALID_ADDRESS_OR_KEY, "The genesis block coinbase is not considered an ordinary transaction and cannot be retrieved");
    }

    // Accept either a bool (true) or a num (>=1) to indicate verbose output.
    bool fVerbose = false;
    if (!request.params[1].isNull()) {
        fVerbose = request.params[1].isNum() ? (request.params[1].get_int() != 0) : request.params[1].get_bool();
    }

    if (!request.params[2].isNull()) {
        LOCK(cs_main);

        uint256 blockhash = ParseHashV(request.params[2], "parameter 3");
        blockindex = LookupBlockIndex(blockhash);
        if (!blockindex) {
            throw JSONRPCError(RPC_INVALID_ADDRESS_OR_KEY, "Block hash not found");
        }
        in_active_chain = ::ChainActive().Contains(blockindex);
    }

    bool f_txindex_ready = false;
    if (g_txindex && !blockindex) {
        f_txindex_ready = g_txindex->BlockUntilSyncedToCurrentChain();
    }

    uint256 hash_block;
    const CTransactionRef tx = GetTransaction(blockindex, node.mempool.get(), hash, Params().GetConsensus(), hash_block);
    if (!tx) {
        std::string errmsg;
        if (blockindex) {
            if (!(blockindex->nStatus & BLOCK_HAVE_DATA)) {
                throw JSONRPCError(RPC_MISC_ERROR, "Block not available");
            }
            errmsg = "No such transaction found in the provided block";
        } else if (!g_txindex) {
            errmsg = "No such mempool transaction. Use -txindex or provide a block hash to enable blockchain transaction queries";
        } else if (!f_txindex_ready) {
            errmsg = "No such mempool transaction. Blockchain transactions are still in the process of being indexed";
        } else {
            errmsg = "No such mempool or blockchain transaction";
        }
        throw JSONRPCError(RPC_INVALID_ADDRESS_OR_KEY, errmsg + ". Use gettransaction for wallet transactions.");
    }

    if (!fVerbose) {
        return EncodeHexTx(*tx, RPCSerializationFlags());
    }

    UniValue result(UniValue::VOBJ);
    if (blockindex) result.pushKV("in_active_chain", in_active_chain);
    TxToJSON(*tx, hash_block, result);
    return result;
},
    };
}

static RPCHelpMan gettxoutproof()
{
    return RPCHelpMan{"gettxoutproof",
                "\nReturns a hex-encoded proof that \"txid\" was included in a block.\n"
                "\nNOTE: By default this function only works sometimes. This is when there is an\n"
                "unspent output in the utxo for this transaction. To make it always work,\n"
                "you need to maintain a transaction index, using the -txindex command line option or\n"
                "specify the block in which the transaction is included manually (by blockhash).\n",
                {
                    {"txids", RPCArg::Type::ARR, RPCArg::Optional::NO, "The txids to filter",
                        {
                            {"txid", RPCArg::Type::STR_HEX, RPCArg::Optional::OMITTED, "A transaction hash"},
                        },
                        },
                    {"blockhash", RPCArg::Type::STR_HEX, RPCArg::Optional::OMITTED_NAMED_ARG, "If specified, looks for txid in the block with this hash"},
                },
                RPCResult{
                    RPCResult::Type::STR, "data", "A string that is a serialized, hex-encoded data for the proof."
                },
                RPCExamples{""},
        [&](const RPCHelpMan& self, const JSONRPCRequest& request) -> UniValue
{
    std::set<uint256> setTxids;
    uint256 oneTxid;
    UniValue txids = request.params[0].get_array();
    for (unsigned int idx = 0; idx < txids.size(); idx++) {
        const UniValue& txid = txids[idx];
        uint256 hash(ParseHashV(txid, "txid"));
        if (setTxids.count(hash)) {
            throw JSONRPCError(RPC_INVALID_PARAMETER, std::string("Invalid parameter, duplicated txid: ") + txid.get_str());
        }
        setTxids.insert(hash);
        oneTxid = hash;
    }

    CBlockIndex* pblockindex = nullptr;
    uint256 hashBlock;
    if (!request.params[1].isNull()) {
        LOCK(cs_main);
        hashBlock = ParseHashV(request.params[1], "blockhash");
        pblockindex = LookupBlockIndex(hashBlock);
        if (!pblockindex) {
            throw JSONRPCError(RPC_INVALID_ADDRESS_OR_KEY, "Block not found");
        }
    } else {
        LOCK(cs_main);

        // Loop through txids and try to find which block they're in. Exit loop once a block is found.
        for (const auto& tx : setTxids) {
            const Coin& coin = AccessByTxid(::ChainstateActive().CoinsTip(), tx);
            if (!coin.IsSpent()) {
                pblockindex = ::ChainActive()[coin.nHeight];
                break;
            }
        }
    }


    // Allow txindex to catch up if we need to query it and before we acquire cs_main.
    if (g_txindex && !pblockindex) {
        g_txindex->BlockUntilSyncedToCurrentChain();
    }

    LOCK(cs_main);

    if (pblockindex == nullptr) {
        const CTransactionRef tx = GetTransaction(/* block_index */ nullptr, /* mempool */ nullptr, oneTxid, Params().GetConsensus(), hashBlock);
        if (!tx || hashBlock.IsNull()) {
            throw JSONRPCError(RPC_INVALID_ADDRESS_OR_KEY, "Transaction not yet in block");
        }
        pblockindex = LookupBlockIndex(hashBlock);
        if (!pblockindex) {
            throw JSONRPCError(RPC_INTERNAL_ERROR, "Transaction index corrupt");
        }
    }

    CBlock block;
    if (!ReadBlockFromDisk(block, pblockindex, Params().GetConsensus())) {
        throw JSONRPCError(RPC_INTERNAL_ERROR, "Can't read block from disk");
    }

    unsigned int ntxFound = 0;
    for (const auto& tx : block.vtx) {
        if (setTxids.count(tx->GetHash())) {
            ntxFound++;
        }
    }
    if (ntxFound != setTxids.size()) {
        throw JSONRPCError(RPC_INVALID_ADDRESS_OR_KEY, "Not all transactions found in specified or retrieved block");
    }

    CDataStream ssMB(SER_NETWORK, PROTOCOL_VERSION | SERIALIZE_TRANSACTION_NO_WITNESS);
    CMerkleBlock mb(block, setTxids);
    ssMB << mb;
    std::string strHex = HexStr(ssMB);
    return strHex;
},
    };
}

static RPCHelpMan verifytxoutproof()
{
    return RPCHelpMan{"verifytxoutproof",
                "\nVerifies that a proof points to a transaction in a block, returning the transaction it commits to\n"
                "and throwing an RPC error if the block is not in our best chain\n",
                {
                    {"proof", RPCArg::Type::STR_HEX, RPCArg::Optional::NO, "The hex-encoded proof generated by gettxoutproof"},
                },
                RPCResult{
                    RPCResult::Type::ARR, "", "",
                    {
                        {RPCResult::Type::STR_HEX, "txid", "The txid(s) which the proof commits to, or empty array if the proof can not be validated."},
                    }
                },
                RPCExamples{""},
        [&](const RPCHelpMan& self, const JSONRPCRequest& request) -> UniValue
{
    CDataStream ssMB(ParseHexV(request.params[0], "proof"), SER_NETWORK, PROTOCOL_VERSION | SERIALIZE_TRANSACTION_NO_WITNESS);
    CMerkleBlock merkleBlock;
    ssMB >> merkleBlock;

    UniValue res(UniValue::VARR);

    std::vector<uint256> vMatch;
    std::vector<unsigned int> vIndex;
    if (merkleBlock.txn.ExtractMatches(vMatch, vIndex) != merkleBlock.header.hashMerkleRoot)
        return res;

    LOCK(cs_main);

    const CBlockIndex* pindex = LookupBlockIndex(merkleBlock.header.GetHash());
    if (!pindex || !::ChainActive().Contains(pindex) || pindex->nTx == 0) {
        throw JSONRPCError(RPC_INVALID_ADDRESS_OR_KEY, "Block not found in chain");
    }

    // Check if proof is valid, only add results if so
    if (pindex->nTx == merkleBlock.txn.GetNumTransactions()) {
        for (const uint256& hash : vMatch) {
            res.push_back(hash.GetHex());
        }
    }

    return res;
},
    };
}

static RPCHelpMan createrawtransaction()
{
    return RPCHelpMan{"createrawtransaction",
                "\nCreate a transaction spending the given inputs and creating new outputs.\n"
                "Outputs can be addresses or data.\n"
                "Returns hex-encoded raw transaction.\n"
                "Note that the transaction's inputs are not signed, and\n"
                "it is not stored in the wallet or transmitted to the network.\n",
                {
                    {"inputs", RPCArg::Type::ARR, RPCArg::Optional::NO, "The inputs",
                        {
                            {"", RPCArg::Type::OBJ, RPCArg::Optional::OMITTED, "",
                                {
                                    {"txid", RPCArg::Type::STR_HEX, RPCArg::Optional::NO, "The transaction id"},
                                    {"vout", RPCArg::Type::NUM, RPCArg::Optional::NO, "The output number"},
                                    {"sequence", RPCArg::Type::NUM, /* default */ "depends on the value of the 'replaceable' and 'locktime' arguments", "The sequence number"},
                                },
                                },
                        },
                        },
                    {"outputs", RPCArg::Type::ARR, RPCArg::Optional::NO, "The outputs (key-value pairs), where none of the keys are duplicated.\n"
                            "That is, each address can only appear once and there can only be one 'data' object.\n"
                            "For compatibility reasons, a dictionary, which holds the key-value pairs directly, is also\n"
                            "                             accepted as second parameter.",
                        {
                            {"", RPCArg::Type::OBJ, RPCArg::Optional::OMITTED, "",
                                {
                                    {"address", RPCArg::Type::AMOUNT, RPCArg::Optional::NO, "A key-value pair. The key (string) is the address, the value (float or string) is the amount in " + CURRENCY_UNIT},
                                },
                                },
                            {"", RPCArg::Type::OBJ, RPCArg::Optional::OMITTED, "",
                                {
                                    {"data", RPCArg::Type::STR_HEX, RPCArg::Optional::NO, "A key-value pair. The key must be \"data\", the value is hex-encoded data"},
                                },
                                },
                        },
                        },
                    {"locktime", RPCArg::Type::NUM, /* default */ "0", "Raw locktime. Non-0 value also locktime-activates inputs"},
                    {"replaceable", RPCArg::Type::BOOL, /* default */ "false", "Marks this transaction as BIP125-replaceable.\n"
            "                             Allows this transaction to be replaced by a transaction with higher fees. If provided, it is an error if explicit sequence numbers are incompatible."},
                },
                RPCResult{
                    RPCResult::Type::STR_HEX, "transaction", "hex string of the transaction"
                },
                RPCExamples{
                    HelpExampleCli("createrawtransaction", "\"[{\\\"txid\\\":\\\"myid\\\",\\\"vout\\\":0}]\" \"[{\\\"address\\\":0.01}]\"")
            + HelpExampleCli("createrawtransaction", "\"[{\\\"txid\\\":\\\"myid\\\",\\\"vout\\\":0}]\" \"[{\\\"data\\\":\\\"00010203\\\"}]\"")
            + HelpExampleRpc("createrawtransaction", "\"[{\\\"txid\\\":\\\"myid\\\",\\\"vout\\\":0}]\", \"[{\\\"address\\\":0.01}]\"")
            + HelpExampleRpc("createrawtransaction", "\"[{\\\"txid\\\":\\\"myid\\\",\\\"vout\\\":0}]\", \"[{\\\"data\\\":\\\"00010203\\\"}]\"")
                },
        [&](const RPCHelpMan& self, const JSONRPCRequest& request) -> UniValue
{
    RPCTypeCheck(request.params, {
        UniValue::VARR,
        UniValueType(), // ARR or OBJ, checked later
        UniValue::VNUM,
        UniValue::VBOOL
        }, true
    );

    bool rbf = false;
    if (!request.params[3].isNull()) {
        rbf = request.params[3].isTrue();
    }
    CMutableTransaction rawTx = ConstructTransaction(request.params[0], request.params[1], request.params[2], rbf);

    return EncodeHexTx(CTransaction(rawTx));
},
    };
}

static RPCHelpMan decoderawtransaction()
{
    return RPCHelpMan{"decoderawtransaction",
                "\nReturn a JSON object representing the serialized, hex-encoded transaction.\n",
                {
                    {"hexstring", RPCArg::Type::STR_HEX, RPCArg::Optional::NO, "The transaction hex string"},
                    {"iswitness", RPCArg::Type::BOOL, /* default */ "depends on heuristic tests", "Whether the transaction hex is a serialized witness transaction.\n"
                        "If iswitness is not present, heuristic tests will be used in decoding.\n"
                        "If true, only witness deserialization will be tried.\n"
                        "If false, only non-witness deserialization will be tried.\n"
                        "This boolean should reflect whether the transaction has inputs\n"
                        "(e.g. fully valid, or on-chain transactions), if known by the caller."
                    },
                },
                RPCResult{
                    RPCResult::Type::OBJ, "", "",
                    {
                        {RPCResult::Type::STR_HEX, "txid", "The transaction id"},
                        {RPCResult::Type::STR_HEX, "hash", "The transaction hash (differs from txid for witness transactions)"},
                        {RPCResult::Type::NUM, "size", "The transaction size"},
                        {RPCResult::Type::NUM, "vsize", "The virtual transaction size (differs from size for witness transactions)"},
                        {RPCResult::Type::NUM, "weight", "The transaction's weight (between vsize*4 - 3 and vsize*4)"},
                        {RPCResult::Type::NUM, "version", "The version"},
                        {RPCResult::Type::NUM_TIME, "locktime", "The lock time"},
                        {RPCResult::Type::ARR, "vin", "",
                        {
                            {RPCResult::Type::OBJ, "", "",
                            {
                                {RPCResult::Type::STR_HEX, "txid", "The transaction id"},
                                {RPCResult::Type::NUM, "vout", "The output number"},
                                {RPCResult::Type::OBJ, "scriptSig", "The script",
                                {
                                    {RPCResult::Type::STR, "asm", "asm"},
                                    {RPCResult::Type::STR_HEX, "hex", "hex"},
                                }},
                                {RPCResult::Type::ARR, "txinwitness", "",
                                {
                                    {RPCResult::Type::STR_HEX, "hex", "hex-encoded witness data (if any)"},
                                }},
                                {RPCResult::Type::NUM, "sequence", "The script sequence number"},
                            }},
                        }},
                        {RPCResult::Type::ARR, "vout", "",
                        {
                            {RPCResult::Type::OBJ, "", "",
                            {
                                {RPCResult::Type::NUM, "value", "The value in " + CURRENCY_UNIT},
                                {RPCResult::Type::NUM, "n", "index"},
                                {RPCResult::Type::OBJ, "scriptPubKey", "",
                                {
                                    {RPCResult::Type::STR, "asm", "the asm"},
                                    {RPCResult::Type::STR_HEX, "hex", "the hex"},
                                    {RPCResult::Type::NUM, "reqSigs", "The required sigs"},
                                    {RPCResult::Type::STR, "type", "The type, eg 'pubkeyhash'"},
                                    {RPCResult::Type::ARR, "addresses", "",
                                    {
                                        {RPCResult::Type::STR, "address", "address"},
                                    }},
                                }},
                            }},
                        }},
                    }
                },
                RPCExamples{
                    HelpExampleCli("decoderawtransaction", "\"hexstring\"")
            + HelpExampleRpc("decoderawtransaction", "\"hexstring\"")
                },
        [&](const RPCHelpMan& self, const JSONRPCRequest& request) -> UniValue
{
    RPCTypeCheck(request.params, {UniValue::VSTR, UniValue::VBOOL});

    CMutableTransaction mtx;

    bool try_witness = request.params[1].isNull() ? true : request.params[1].get_bool();
    bool try_no_witness = request.params[1].isNull() ? true : !request.params[1].get_bool();

    if (!DecodeHexTx(mtx, request.params[0].get_str(), try_no_witness, try_witness)) {
        throw JSONRPCError(RPC_DESERIALIZATION_ERROR, "TX decode failed");
    }

    UniValue result(UniValue::VOBJ);
    TxToUniv(CTransaction(std::move(mtx)), uint256(), result, false);

    return result;
},
    };
}

static std::string GetAllOutputTypes()
{
    std::vector<std::string> ret;
    using U = std::underlying_type<TxoutType>::type;
    for (U i = (U)TxoutType::NONSTANDARD; i <= (U)TxoutType::WITNESS_UNKNOWN; ++i) {
        ret.emplace_back(GetTxnOutputType(static_cast<TxoutType>(i)));
    }
    return Join(ret, ", ");
}

static RPCHelpMan decodescript()
{
    return RPCHelpMan{"decodescript",
                "\nDecode a hex-encoded script.\n",
                {
                    {"hexstring", RPCArg::Type::STR_HEX, RPCArg::Optional::NO, "the hex-encoded script"},
                },
                RPCResult{
                    RPCResult::Type::OBJ, "", "",
                    {
                        {RPCResult::Type::STR, "asm", "Script public key"},
                        {RPCResult::Type::STR, "type", "The output type (e.g. "+GetAllOutputTypes()+")"},
                        {RPCResult::Type::NUM, "reqSigs", "The required signatures"},
                        {RPCResult::Type::ARR, "addresses", "",
                        {
                            {RPCResult::Type::STR, "address", "address"},
                        }},
                        {RPCResult::Type::STR, "p2sh", "address of P2SH script wrapping this redeem script (not returned if the script is already a P2SH)"},
                        {RPCResult::Type::OBJ, "segwit", "Result of a witness script public key wrapping this redeem script (not returned if the script is a P2SH or witness)",
                        {
                            {RPCResult::Type::STR, "asm", "String representation of the script public key"},
                            {RPCResult::Type::STR_HEX, "hex", "Hex string of the script public key"},
                            {RPCResult::Type::STR, "type", "The type of the script public key (e.g. witness_v0_keyhash or witness_v0_scripthash)"},
                            {RPCResult::Type::NUM, "reqSigs", "The required signatures (always 1)"},
                            {RPCResult::Type::ARR, "addresses", "(always length 1)",
                            {
                                {RPCResult::Type::STR, "address", "segwit address"},
                            }},
                            {RPCResult::Type::STR, "p2sh-segwit", "address of the P2SH script wrapping this witness redeem script"},
                        }},
                    }
                },
                RPCExamples{
                    HelpExampleCli("decodescript", "\"hexstring\"")
            + HelpExampleRpc("decodescript", "\"hexstring\"")
                },
        [&](const RPCHelpMan& self, const JSONRPCRequest& request) -> UniValue
{
    RPCTypeCheck(request.params, {UniValue::VSTR});

    UniValue r(UniValue::VOBJ);
    CScript script;
    if (request.params[0].get_str().size() > 0){
        std::vector<unsigned char> scriptData(ParseHexV(request.params[0], "argument"));
        script = CScript(scriptData.begin(), scriptData.end());
    } else {
        // Empty scripts are valid
    }
    ScriptPubKeyToUniv(script, r, /* fIncludeHex */ false);

    UniValue type;
    type = find_value(r, "type");

    if (type.isStr() && type.get_str() != "scripthash") {
        // P2SH cannot be wrapped in a P2SH. If this script is already a P2SH,
        // don't return the address for a P2SH of the P2SH.
        r.pushKV("p2sh", EncodeDestination(ScriptHash(script)));
        // P2SH and witness programs cannot be wrapped in P2WSH, if this script
        // is a witness program, don't return addresses for a segwit programs.
        if (type.get_str() == "pubkey" || type.get_str() == "pubkeyhash" || type.get_str() == "multisig" || type.get_str() == "nonstandard") {
            std::vector<std::vector<unsigned char>> solutions_data;
            TxoutType which_type = Solver(script, solutions_data);
            // Uncompressed pubkeys cannot be used with segwit checksigs.
            // If the script contains an uncompressed pubkey, skip encoding of a segwit program.
            if ((which_type == TxoutType::PUBKEY) || (which_type == TxoutType::MULTISIG)) {
                for (const auto& solution : solutions_data) {
                    if ((solution.size() != 1) && !CPubKey(solution).IsCompressed()) {
                        return r;
                    }
                }
            }
            UniValue sr(UniValue::VOBJ);
            CScript segwitScr;
            if (which_type == TxoutType::PUBKEY) {
                segwitScr = GetScriptForDestination(WitnessV0KeyHash(Hash160(solutions_data[0])));
            } else if (which_type == TxoutType::PUBKEYHASH) {
                segwitScr = GetScriptForDestination(WitnessV0KeyHash(uint160{solutions_data[0]}));
            } else {
                // Scripts that are not fit for P2WPKH are encoded as P2WSH.
                // Newer segwit program versions should be considered when then become available.
                segwitScr = GetScriptForDestination(WitnessV0ScriptHash(script));
            }
            ScriptPubKeyToUniv(segwitScr, sr, /* fIncludeHex */ true);
            sr.pushKV("p2sh-segwit", EncodeDestination(ScriptHash(segwitScr)));
            r.pushKV("segwit", sr);
        }
    }

    return r;
},
    };
}

static RPCHelpMan combinerawtransaction()
{
    return RPCHelpMan{"combinerawtransaction",
                "\nCombine multiple partially signed transactions into one transaction.\n"
                "The combined transaction may be another partially signed transaction or a \n"
                "fully signed transaction.",
                {
                    {"txs", RPCArg::Type::ARR, RPCArg::Optional::NO, "The hex strings of partially signed transactions",
                        {
                            {"hexstring", RPCArg::Type::STR_HEX, RPCArg::Optional::OMITTED, "A hex-encoded raw transaction"},
                        },
                        },
                },
                RPCResult{
                    RPCResult::Type::STR, "", "The hex-encoded raw transaction with signature(s)"
                },
                RPCExamples{
                    HelpExampleCli("combinerawtransaction", R"('["myhex1", "myhex2", "myhex3"]')")
                },
        [&](const RPCHelpMan& self, const JSONRPCRequest& request) -> UniValue
{

    UniValue txs = request.params[0].get_array();
    std::vector<CMutableTransaction> txVariants(txs.size());

    for (unsigned int idx = 0; idx < txs.size(); idx++) {
        if (!DecodeHexTx(txVariants[idx], txs[idx].get_str(), true)) {
            throw JSONRPCError(RPC_DESERIALIZATION_ERROR, strprintf("TX decode failed for tx %d", idx));
        }
    }

    if (txVariants.empty()) {
        throw JSONRPCError(RPC_DESERIALIZATION_ERROR, "Missing transactions");
    }

    // mergedTx will end up with all the signatures; it
    // starts as a clone of the rawtx:
    CMutableTransaction mergedTx(txVariants[0]);

    // Fetch previous transactions (inputs):
    CCoinsView viewDummy;
    CCoinsViewCache view(&viewDummy);
    {
        const CTxMemPool& mempool = EnsureMemPool(request.context);
        LOCK(cs_main);
        LOCK(mempool.cs);
        CCoinsViewCache &viewChain = ::ChainstateActive().CoinsTip();
        CCoinsViewMemPool viewMempool(&viewChain, mempool);
        view.SetBackend(viewMempool); // temporarily switch cache backend to db+mempool view

        for (const CTxIn& txin : mergedTx.vin) {
            view.AccessCoin(txin.prevout); // Load entries from viewChain into view; can fail.
        }

        view.SetBackend(viewDummy); // switch back to avoid locking mempool for too long
    }

    // Use CTransaction for the constant parts of the
    // transaction to avoid rehashing.
    const CTransaction txConst(mergedTx);
    // Sign what we can:
    for (unsigned int i = 0; i < mergedTx.vin.size(); i++) {
        CTxIn& txin = mergedTx.vin[i];
        const Coin& coin = view.AccessCoin(txin.prevout);
        if (coin.IsSpent()) {
            throw JSONRPCError(RPC_VERIFY_ERROR, "Input not found or already spent");
        }
        SignatureData sigdata;

        // ... and merge in other signatures:
        for (const CMutableTransaction& txv : txVariants) {
            if (txv.vin.size() > i) {
                sigdata.MergeSignatureData(DataFromTransaction(txv, i, coin.out));
            }
        }
        ProduceSignature(DUMMY_SIGNING_PROVIDER, MutableTransactionSignatureCreator(&mergedTx, i, coin.out.nValue, 1), coin.out.scriptPubKey, sigdata);

        UpdateInput(txin, sigdata);
    }

    return EncodeHexTx(CTransaction(mergedTx));
},
    };
}

static RPCHelpMan signrawtransactionwithkey()
{
    return RPCHelpMan{"signrawtransactionwithkey",
                "\nSign inputs for raw transaction (serialized, hex-encoded).\n"
                "The second argument is an array of base58-encoded private\n"
                "keys that will be the only keys used to sign the transaction.\n"
                "The third optional argument (may be null) is an array of previous transaction outputs that\n"
                "this transaction depends on but may not yet be in the block chain.\n",
                {
                    {"hexstring", RPCArg::Type::STR, RPCArg::Optional::NO, "The transaction hex string"},
                    {"privkeys", RPCArg::Type::ARR, RPCArg::Optional::NO, "The base58-encoded private keys for signing",
                        {
                            {"privatekey", RPCArg::Type::STR_HEX, RPCArg::Optional::OMITTED, "private key in base58-encoding"},
                        },
                        },
                    {"prevtxs", RPCArg::Type::ARR, RPCArg::Optional::OMITTED_NAMED_ARG, "The previous dependent transaction outputs",
                        {
                            {"", RPCArg::Type::OBJ, RPCArg::Optional::OMITTED, "",
                                {
                                    {"txid", RPCArg::Type::STR_HEX, RPCArg::Optional::NO, "The transaction id"},
                                    {"vout", RPCArg::Type::NUM, RPCArg::Optional::NO, "The output number"},
                                    {"scriptPubKey", RPCArg::Type::STR_HEX, RPCArg::Optional::NO, "script key"},
                                    {"redeemScript", RPCArg::Type::STR_HEX, RPCArg::Optional::OMITTED, "(required for P2SH) redeem script"},
                                    {"witnessScript", RPCArg::Type::STR_HEX, RPCArg::Optional::OMITTED, "(required for P2WSH or P2SH-P2WSH) witness script"},
                                    {"amount", RPCArg::Type::AMOUNT, RPCArg::Optional::OMITTED, "(required for Segwit inputs) the amount spent"},
                                },
                                },
                        },
                        },
                    {"sighashtype", RPCArg::Type::STR, /* default */ "ALL", "The signature hash type. Must be one of:\n"
            "       \"ALL\"\n"
            "       \"NONE\"\n"
            "       \"SINGLE\"\n"
            "       \"ALL|ANYONECANPAY\"\n"
            "       \"NONE|ANYONECANPAY\"\n"
            "       \"SINGLE|ANYONECANPAY\"\n"
                    },
                },
                RPCResult{
                    RPCResult::Type::OBJ, "", "",
                    {
                        {RPCResult::Type::STR_HEX, "hex", "The hex-encoded raw transaction with signature(s)"},
                        {RPCResult::Type::BOOL, "complete", "If the transaction has a complete set of signatures"},
                        {RPCResult::Type::ARR, "errors", /* optional */ true, "Script verification errors (if there are any)",
                        {
                            {RPCResult::Type::OBJ, "", "",
                            {
                                {RPCResult::Type::STR_HEX, "txid", "The hash of the referenced, previous transaction"},
                                {RPCResult::Type::NUM, "vout", "The index of the output to spent and used as input"},
                                {RPCResult::Type::STR_HEX, "scriptSig", "The hex-encoded signature script"},
                                {RPCResult::Type::NUM, "sequence", "Script sequence number"},
                                {RPCResult::Type::STR, "error", "Verification or signing error related to the input"},
                            }},
                        }},
                    }
                },
                RPCExamples{
                    HelpExampleCli("signrawtransactionwithkey", "\"myhex\" \"[\\\"key1\\\",\\\"key2\\\"]\"")
            + HelpExampleRpc("signrawtransactionwithkey", "\"myhex\", \"[\\\"key1\\\",\\\"key2\\\"]\"")
                },
        [&](const RPCHelpMan& self, const JSONRPCRequest& request) -> UniValue
{
    RPCTypeCheck(request.params, {UniValue::VSTR, UniValue::VARR, UniValue::VARR, UniValue::VSTR}, true);

    CMutableTransaction mtx;
    if (!DecodeHexTx(mtx, request.params[0].get_str(), true)) {
        throw JSONRPCError(RPC_DESERIALIZATION_ERROR, "TX decode failed");
    }

    FillableSigningProvider keystore;
    const UniValue& keys = request.params[1].get_array();
    for (unsigned int idx = 0; idx < keys.size(); ++idx) {
        UniValue k = keys[idx];
        CKey key = DecodeSecret(k.get_str());
        if (!key.IsValid()) {
            throw JSONRPCError(RPC_INVALID_ADDRESS_OR_KEY, "Invalid private key");
        }
        keystore.AddKey(key);
    }

    // Fetch previous transactions (inputs):
    std::map<COutPoint, Coin> coins;
    for (const CTxIn& txin : mtx.vin) {
        coins[txin.prevout]; // Create empty map entry keyed by prevout.
    }
    NodeContext& node = EnsureNodeContext(request.context);
    FindCoins(node, coins);

    // Parse the prevtxs array
    ParsePrevouts(request.params[2], &keystore, coins);

    UniValue result(UniValue::VOBJ);
    SignTransaction(mtx, &keystore, coins, request.params[3], result);
    return result;
},
    };
}

static RPCHelpMan sendrawtransaction()
{
    return RPCHelpMan{"sendrawtransaction",
                "\nSubmit a raw transaction (serialized, hex-encoded) to local node and network.\n"
                "\nNote that the transaction will be sent unconditionally to all peers, so using this\n"
                "for manual rebroadcast may degrade privacy by leaking the transaction's origin, as\n"
                "nodes will normally not rebroadcast non-wallet transactions already in their mempool.\n"
                "\nAlso see createrawtransaction and signrawtransactionwithkey calls.\n",
                {
                    {"hexstring", RPCArg::Type::STR_HEX, RPCArg::Optional::NO, "The hex string of the raw transaction"},
                    {"maxfeerate", RPCArg::Type::AMOUNT, /* default */ FormatMoney(DEFAULT_MAX_RAW_TX_FEE_RATE.GetFeePerK()),
                        "Reject transactions whose fee rate is higher than the specified value, expressed in " + CURRENCY_UNIT +
                            "/kB.\nSet to 0 to accept any fee rate.\n"},
                },
                RPCResult{
                    RPCResult::Type::STR_HEX, "", "The transaction hash in hex"
                },
                RPCExamples{
            "\nCreate a transaction\n"
            + HelpExampleCli("createrawtransaction", "\"[{\\\"txid\\\" : \\\"mytxid\\\",\\\"vout\\\":0}]\" \"{\\\"myaddress\\\":0.01}\"") +
            "Sign the transaction, and get back the hex\n"
            + HelpExampleCli("signrawtransactionwithwallet", "\"myhex\"") +
            "\nSend the transaction (signed hex)\n"
            + HelpExampleCli("sendrawtransaction", "\"signedhex\"") +
            "\nAs a JSON-RPC call\n"
            + HelpExampleRpc("sendrawtransaction", "\"signedhex\"")
                },
        [&](const RPCHelpMan& self, const JSONRPCRequest& request) -> UniValue
{
    RPCTypeCheck(request.params, {
        UniValue::VSTR,
        UniValueType(), // VNUM or VSTR, checked inside AmountFromValue()
    });

    // parse hex string from parameter
    CMutableTransaction mtx;
    if (!DecodeHexTx(mtx, request.params[0].get_str()))
        throw JSONRPCError(RPC_DESERIALIZATION_ERROR, "TX decode failed");
    CTransactionRef tx(MakeTransactionRef(std::move(mtx)));

    const CFeeRate max_raw_tx_fee_rate = request.params[1].isNull() ?
                                             DEFAULT_MAX_RAW_TX_FEE_RATE :
                                             CFeeRate(AmountFromValue(request.params[1]));

    int64_t virtual_size = GetVirtualTransactionSize(*tx);
    CAmount max_raw_tx_fee = max_raw_tx_fee_rate.GetFee(virtual_size);

    std::string err_string;
    AssertLockNotHeld(cs_main);
    NodeContext& node = EnsureNodeContext(request.context);
    const TransactionError err = BroadcastTransaction(node, tx, err_string, max_raw_tx_fee, /*relay*/ true, /*wait_callback*/ true);
    if (TransactionError::OK != err) {
        throw JSONRPCTransactionError(err, err_string);
    }

    return tx->GetHash().GetHex();
},
    };
}

static RPCHelpMan testmempoolaccept()
{
    return RPCHelpMan{"testmempoolaccept",
                "\nReturns result of mempool acceptance tests indicating if raw transaction (serialized, hex-encoded) would be accepted by mempool.\n"
                "\nThis checks if the transaction violates the consensus or policy rules.\n"
                "\nSee sendrawtransaction call.\n",
                {
                    {"rawtxs", RPCArg::Type::ARR, RPCArg::Optional::NO, "An array of hex strings of raw transactions.\n"
            "                                        Length must be one for now.",
                        {
                            {"rawtx", RPCArg::Type::STR_HEX, RPCArg::Optional::OMITTED, ""},
                        },
                        },
                    {"maxfeerate", RPCArg::Type::AMOUNT, /* default */ FormatMoney(DEFAULT_MAX_RAW_TX_FEE_RATE.GetFeePerK()), "Reject transactions whose fee rate is higher than the specified value, expressed in " + CURRENCY_UNIT + "/kB\n"},
                },
                RPCResult{
                    RPCResult::Type::ARR, "", "The result of the mempool acceptance test for each raw transaction in the input array.\n"
                        "Length is exactly one for now.",
                    {
                        {RPCResult::Type::OBJ, "", "",
                        {
                            {RPCResult::Type::STR_HEX, "txid", "The transaction hash in hex"},
                            {RPCResult::Type::BOOL, "allowed", "If the mempool allows this tx to be inserted"},
                            {RPCResult::Type::NUM, "vsize", "Virtual transaction size as defined in BIP 141. This is different from actual serialized size for witness transactions as witness data is discounted (only present when 'allowed' is true)"},
                            {RPCResult::Type::OBJ, "fees", "Transaction fees (only present if 'allowed' is true)",
                            {
                                {RPCResult::Type::STR_AMOUNT, "base", "transaction fee in " + CURRENCY_UNIT},
                            }},
                            {RPCResult::Type::STR, "reject-reason", "Rejection string (only present when 'allowed' is false)"},
                        }},
                    }
                },
                RPCExamples{
            "\nCreate a transaction\n"
            + HelpExampleCli("createrawtransaction", "\"[{\\\"txid\\\" : \\\"mytxid\\\",\\\"vout\\\":0}]\" \"{\\\"myaddress\\\":0.01}\"") +
            "Sign the transaction, and get back the hex\n"
            + HelpExampleCli("signrawtransactionwithwallet", "\"myhex\"") +
            "\nTest acceptance of the transaction (signed hex)\n"
            + HelpExampleCli("testmempoolaccept", R"('["signedhex"]')") +
            "\nAs a JSON-RPC call\n"
            + HelpExampleRpc("testmempoolaccept", "[\"signedhex\"]")
                },
        [&](const RPCHelpMan& self, const JSONRPCRequest& request) -> UniValue
{
    RPCTypeCheck(request.params, {
        UniValue::VARR,
        UniValueType(), // VNUM or VSTR, checked inside AmountFromValue()
    });

    if (request.params[0].get_array().size() != 1) {
        throw JSONRPCError(RPC_INVALID_PARAMETER, "Array must contain exactly one raw transaction for now");
    }

    CMutableTransaction mtx;
    if (!DecodeHexTx(mtx, request.params[0].get_array()[0].get_str())) {
        throw JSONRPCError(RPC_DESERIALIZATION_ERROR, "TX decode failed");
    }
    CTransactionRef tx(MakeTransactionRef(std::move(mtx)));
    const uint256& tx_hash = tx->GetHash();

    const CFeeRate max_raw_tx_fee_rate = request.params[1].isNull() ?
                                             DEFAULT_MAX_RAW_TX_FEE_RATE :
                                             CFeeRate(AmountFromValue(request.params[1]));

    CTxMemPool& mempool = EnsureMemPool(request.context);
    int64_t virtual_size = GetVirtualTransactionSize(*tx);
    CAmount max_raw_tx_fee = max_raw_tx_fee_rate.GetFee(virtual_size);

    UniValue result(UniValue::VARR);
    UniValue result_0(UniValue::VOBJ);
    result_0.pushKV("txid", tx_hash.GetHex());

    TxValidationState state;
    bool test_accept_res;
    CAmount fee;
    {
        LOCK(cs_main);
        test_accept_res = AcceptToMemoryPool(mempool, state, std::move(tx),
            nullptr /* plTxnReplaced */, false /* bypass_limits */, max_raw_tx_fee, /* test_accept */ true, &fee);
    }
    result_0.pushKV("allowed", test_accept_res);

    // Only return the fee and vsize if the transaction would pass ATMP.
    // These can be used to calculate the feerate.
    if (test_accept_res) {
        result_0.pushKV("vsize", virtual_size);
        UniValue fees(UniValue::VOBJ);
        fees.pushKV("base", ValueFromAmount(fee));
        result_0.pushKV("fees", fees);
    } else {
        if (state.IsInvalid()) {
            if (state.GetResult() == TxValidationResult::TX_MISSING_INPUTS) {
                result_0.pushKV("reject-reason", "missing-inputs");
            } else {
                result_0.pushKV("reject-reason", strprintf("%s", state.GetRejectReason()));
            }
        } else {
            result_0.pushKV("reject-reason", state.GetRejectReason());
        }
    }

    result.push_back(std::move(result_0));
    return result;
},
    };
}

static RPCHelpMan decodepsbt()
{
<<<<<<< HEAD
            RPCHelpMan{"decodepsbt",
                "\nReturn a JSON object representing the serialized, base64-encoded partially signed transaction.\n",
=======
    return RPCHelpMan{"decodepsbt",
                "\nReturn a JSON object representing the serialized, base64-encoded partially signed Bitcoin transaction.\n",
>>>>>>> 0e77b03a
                {
                    {"psbt", RPCArg::Type::STR, RPCArg::Optional::NO, "The PSBT base64 string"},
                },
                RPCResult{
                    RPCResult::Type::OBJ, "", "",
                    {
                        {RPCResult::Type::OBJ, "tx", "The decoded network-serialized unsigned transaction.",
                        {
                            {RPCResult::Type::ELISION, "", "The layout is the same as the output of decoderawtransaction."},
                        }},
                        {RPCResult::Type::OBJ_DYN, "unknown", "The unknown global fields",
                        {
                             {RPCResult::Type::STR_HEX, "key", "(key-value pair) An unknown key-value pair"},
                        }},
                        {RPCResult::Type::ARR, "inputs", "",
                        {
                            {RPCResult::Type::OBJ, "", "",
                            {
                                {RPCResult::Type::OBJ, "non_witness_utxo", /* optional */ true, "Decoded network transaction for non-witness UTXOs",
                                {
                                    {RPCResult::Type::ELISION, "",""},
                                }},
                                {RPCResult::Type::OBJ, "witness_utxo", /* optional */ true, "Transaction output for witness UTXOs",
                                {
                                    {RPCResult::Type::NUM, "amount", "The value in " + CURRENCY_UNIT},
                                    {RPCResult::Type::OBJ, "scriptPubKey", "",
                                    {
                                        {RPCResult::Type::STR, "asm", "The asm"},
                                        {RPCResult::Type::STR_HEX, "hex", "The hex"},
                                        {RPCResult::Type::STR, "type", "The type, eg 'pubkeyhash'"},
                                        {RPCResult::Type::STR, "address"," Address if there is one"},
                                    }},
                                }},
                                {RPCResult::Type::OBJ_DYN, "partial_signatures", /* optional */ true, "",
                                {
                                    {RPCResult::Type::STR, "pubkey", "The public key and signature that corresponds to it."},
                                }},
                                {RPCResult::Type::STR, "sighash", /* optional */ true, "The sighash type to be used"},
                                {RPCResult::Type::OBJ, "redeem_script", /* optional */ true, "",
                                {
                                    {RPCResult::Type::STR, "asm", "The asm"},
                                    {RPCResult::Type::STR_HEX, "hex", "The hex"},
                                    {RPCResult::Type::STR, "type", "The type, eg 'pubkeyhash'"},
                                }},
                                {RPCResult::Type::OBJ, "witness_script", /* optional */ true, "",
                                {
                                    {RPCResult::Type::STR, "asm", "The asm"},
                                    {RPCResult::Type::STR_HEX, "hex", "The hex"},
                                    {RPCResult::Type::STR, "type", "The type, eg 'pubkeyhash'"},
                                }},
                                {RPCResult::Type::ARR, "bip32_derivs", /* optional */ true, "",
                                {
                                    {RPCResult::Type::OBJ, "pubkey", /* optional */ true, "The public key with the derivation path as the value.",
                                    {
                                        {RPCResult::Type::STR, "master_fingerprint", "The fingerprint of the master key"},
                                        {RPCResult::Type::STR, "path", "The path"},
                                    }},
                                }},
                                {RPCResult::Type::OBJ, "final_scriptsig", /* optional */ true, "",
                                {
                                    {RPCResult::Type::STR, "asm", "The asm"},
                                    {RPCResult::Type::STR, "hex", "The hex"},
                                }},
                                {RPCResult::Type::ARR, "final_scriptwitness", "",
                                {
                                    {RPCResult::Type::STR_HEX, "", "hex-encoded witness data (if any)"},
                                }},
                                {RPCResult::Type::OBJ_DYN, "unknown", "The unknown global fields",
                                {
                                    {RPCResult::Type::STR_HEX, "key", "(key-value pair) An unknown key-value pair"},
                                }},
                            }},
                        }},
                        {RPCResult::Type::ARR, "outputs", "",
                        {
                            {RPCResult::Type::OBJ, "", "",
                            {
                                {RPCResult::Type::OBJ, "redeem_script", /* optional */ true, "",
                                {
                                    {RPCResult::Type::STR, "asm", "The asm"},
                                    {RPCResult::Type::STR_HEX, "hex", "The hex"},
                                    {RPCResult::Type::STR, "type", "The type, eg 'pubkeyhash'"},
                                }},
                                {RPCResult::Type::OBJ, "witness_script", /* optional */ true, "",
                                {
                                    {RPCResult::Type::STR, "asm", "The asm"},
                                    {RPCResult::Type::STR_HEX, "hex", "The hex"},
                                    {RPCResult::Type::STR, "type", "The type, eg 'pubkeyhash'"},
                                }},
                                {RPCResult::Type::ARR, "bip32_derivs", /* optional */ true, "",
                                {
                                    {RPCResult::Type::OBJ, "", "",
                                    {
                                        {RPCResult::Type::STR, "pubkey", "The public key this path corresponds to"},
                                        {RPCResult::Type::STR, "master_fingerprint", "The fingerprint of the master key"},
                                        {RPCResult::Type::STR, "path", "The path"},
                                    }},
                                }},
                                {RPCResult::Type::OBJ_DYN, "unknown", "The unknown global fields",
                                {
                                    {RPCResult::Type::STR_HEX, "key", "(key-value pair) An unknown key-value pair"},
                                }},
                            }},
                        }},
                        {RPCResult::Type::STR_AMOUNT, "fee", /* optional */ true, "The transaction fee paid if all UTXOs slots in the PSBT have been filled."},
                    }
                },
                RPCExamples{
                    HelpExampleCli("decodepsbt", "\"psbt\"")
                },
        [&](const RPCHelpMan& self, const JSONRPCRequest& request) -> UniValue
{
    RPCTypeCheck(request.params, {UniValue::VSTR});

    // Unserialize the transactions
    PartiallySignedTransaction psbtx;
    std::string error;
    if (!DecodeBase64PSBT(psbtx, request.params[0].get_str(), error)) {
        throw JSONRPCError(RPC_DESERIALIZATION_ERROR, strprintf("TX decode failed %s", error));
    }

    UniValue result(UniValue::VOBJ);

    // Add the decoded tx
    UniValue tx_univ(UniValue::VOBJ);
    TxToUniv(CTransaction(*psbtx.tx), uint256(), tx_univ, false);
    result.pushKV("tx", tx_univ);

    // Unknown data
    UniValue unknowns(UniValue::VOBJ);
    for (auto entry : psbtx.unknown) {
        unknowns.pushKV(HexStr(entry.first), HexStr(entry.second));
    }
    result.pushKV("unknown", unknowns);

    // inputs
    CAmount total_in = 0;
    bool have_all_utxos = true;
    UniValue inputs(UniValue::VARR);
    for (unsigned int i = 0; i < psbtx.inputs.size(); ++i) {
        const PSBTInput& input = psbtx.inputs[i];
        UniValue in(UniValue::VOBJ);
        // UTXOs
        bool have_a_utxo = false;
        CTxOut txout;
        if (!input.witness_utxo.IsNull()) {
            txout = input.witness_utxo;

            UniValue o(UniValue::VOBJ);
            ScriptToUniv(txout.scriptPubKey, o, true);

            UniValue out(UniValue::VOBJ);
            out.pushKV("amount", ValueFromAmount(txout.nValue));
            out.pushKV("scriptPubKey", o);

            in.pushKV("witness_utxo", out);

            have_a_utxo = true;
        }
        if (input.non_witness_utxo) {
            txout = input.non_witness_utxo->vout[psbtx.tx->vin[i].prevout.n];

            UniValue non_wit(UniValue::VOBJ);
            TxToUniv(*input.non_witness_utxo, uint256(), non_wit, false);
            in.pushKV("non_witness_utxo", non_wit);

            have_a_utxo = true;
        }
        if (have_a_utxo) {
            if (MoneyRange(txout.nValue) && MoneyRange(total_in + txout.nValue)) {
                total_in += txout.nValue;
            } else {
                // Hack to just not show fee later
                have_all_utxos = false;
            }
        } else {
            have_all_utxos = false;
        }

        // Partial sigs
        if (!input.partial_sigs.empty()) {
            UniValue partial_sigs(UniValue::VOBJ);
            for (const auto& sig : input.partial_sigs) {
                partial_sigs.pushKV(HexStr(sig.second.first), HexStr(sig.second.second));
            }
            in.pushKV("partial_signatures", partial_sigs);
        }

        // Sighash
        if (input.sighash_type > 0) {
            in.pushKV("sighash", SighashToStr((unsigned char)input.sighash_type));
        }

        // Redeem script and witness script
        if (!input.redeem_script.empty()) {
            UniValue r(UniValue::VOBJ);
            ScriptToUniv(input.redeem_script, r, false);
            in.pushKV("redeem_script", r);
        }
        if (!input.witness_script.empty()) {
            UniValue r(UniValue::VOBJ);
            ScriptToUniv(input.witness_script, r, false);
            in.pushKV("witness_script", r);
        }

        // keypaths
        if (!input.hd_keypaths.empty()) {
            UniValue keypaths(UniValue::VARR);
            for (auto entry : input.hd_keypaths) {
                UniValue keypath(UniValue::VOBJ);
                keypath.pushKV("pubkey", HexStr(entry.first));

                keypath.pushKV("master_fingerprint", strprintf("%08x", ReadBE32(entry.second.fingerprint)));
                keypath.pushKV("path", WriteHDKeypath(entry.second.path));
                keypaths.push_back(keypath);
            }
            in.pushKV("bip32_derivs", keypaths);
        }

        // Final scriptSig and scriptwitness
        if (!input.final_script_sig.empty()) {
            UniValue scriptsig(UniValue::VOBJ);
            scriptsig.pushKV("asm", ScriptToAsmStr(input.final_script_sig, true));
            scriptsig.pushKV("hex", HexStr(input.final_script_sig));
            in.pushKV("final_scriptSig", scriptsig);
        }
        if (!input.final_script_witness.IsNull()) {
            UniValue txinwitness(UniValue::VARR);
            for (const auto& item : input.final_script_witness.stack) {
                txinwitness.push_back(HexStr(item));
            }
            in.pushKV("final_scriptwitness", txinwitness);
        }

        // Unknown data
        if (input.unknown.size() > 0) {
            UniValue unknowns(UniValue::VOBJ);
            for (auto entry : input.unknown) {
                unknowns.pushKV(HexStr(entry.first), HexStr(entry.second));
            }
            in.pushKV("unknown", unknowns);
        }

        inputs.push_back(in);
    }
    result.pushKV("inputs", inputs);

    // outputs
    CAmount output_value = 0;
    UniValue outputs(UniValue::VARR);
    for (unsigned int i = 0; i < psbtx.outputs.size(); ++i) {
        const PSBTOutput& output = psbtx.outputs[i];
        UniValue out(UniValue::VOBJ);
        // Redeem script and witness script
        if (!output.redeem_script.empty()) {
            UniValue r(UniValue::VOBJ);
            ScriptToUniv(output.redeem_script, r, false);
            out.pushKV("redeem_script", r);
        }
        if (!output.witness_script.empty()) {
            UniValue r(UniValue::VOBJ);
            ScriptToUniv(output.witness_script, r, false);
            out.pushKV("witness_script", r);
        }

        // keypaths
        if (!output.hd_keypaths.empty()) {
            UniValue keypaths(UniValue::VARR);
            for (auto entry : output.hd_keypaths) {
                UniValue keypath(UniValue::VOBJ);
                keypath.pushKV("pubkey", HexStr(entry.first));
                keypath.pushKV("master_fingerprint", strprintf("%08x", ReadBE32(entry.second.fingerprint)));
                keypath.pushKV("path", WriteHDKeypath(entry.second.path));
                keypaths.push_back(keypath);
            }
            out.pushKV("bip32_derivs", keypaths);
        }

        // Unknown data
        if (output.unknown.size() > 0) {
            UniValue unknowns(UniValue::VOBJ);
            for (auto entry : output.unknown) {
                unknowns.pushKV(HexStr(entry.first), HexStr(entry.second));
            }
            out.pushKV("unknown", unknowns);
        }

        outputs.push_back(out);

        // Fee calculation
        if (MoneyRange(psbtx.tx->vout[i].nValue) && MoneyRange(output_value + psbtx.tx->vout[i].nValue)) {
            output_value += psbtx.tx->vout[i].nValue;
        } else {
            // Hack to just not show fee later
            have_all_utxos = false;
        }
    }
    result.pushKV("outputs", outputs);
    if (have_all_utxos) {
        result.pushKV("fee", ValueFromAmount(total_in - output_value));
    }

    return result;
},
    };
}

static RPCHelpMan combinepsbt()
{
<<<<<<< HEAD
            RPCHelpMan{"combinepsbt",
                "\nCombine multiple partially signed transactions into one transaction.\n"
=======
    return RPCHelpMan{"combinepsbt",
                "\nCombine multiple partially signed Bitcoin transactions into one transaction.\n"
>>>>>>> 0e77b03a
                "Implements the Combiner role.\n",
                {
                    {"txs", RPCArg::Type::ARR, RPCArg::Optional::NO, "The base64 strings of partially signed transactions",
                        {
                            {"psbt", RPCArg::Type::STR, RPCArg::Optional::OMITTED, "A base64 string of a PSBT"},
                        },
                        },
                },
                RPCResult{
                    RPCResult::Type::STR, "", "The base64-encoded partially signed transaction"
                },
                RPCExamples{
                    HelpExampleCli("combinepsbt", R"('["mybase64_1", "mybase64_2", "mybase64_3"]')")
                },
        [&](const RPCHelpMan& self, const JSONRPCRequest& request) -> UniValue
{
    RPCTypeCheck(request.params, {UniValue::VARR}, true);

    // Unserialize the transactions
    std::vector<PartiallySignedTransaction> psbtxs;
    UniValue txs = request.params[0].get_array();
    if (txs.empty()) {
        throw JSONRPCError(RPC_INVALID_PARAMETER, "Parameter 'txs' cannot be empty");
    }
    for (unsigned int i = 0; i < txs.size(); ++i) {
        PartiallySignedTransaction psbtx;
        std::string error;
        if (!DecodeBase64PSBT(psbtx, txs[i].get_str(), error)) {
            throw JSONRPCError(RPC_DESERIALIZATION_ERROR, strprintf("TX decode failed %s", error));
        }
        psbtxs.push_back(psbtx);
    }

    PartiallySignedTransaction merged_psbt;
    const TransactionError error = CombinePSBTs(merged_psbt, psbtxs);
    if (error != TransactionError::OK) {
        throw JSONRPCTransactionError(error);
    }

    CDataStream ssTx(SER_NETWORK, PROTOCOL_VERSION);
    ssTx << merged_psbt;
    return EncodeBase64(MakeUCharSpan(ssTx));
},
    };
}

static RPCHelpMan finalizepsbt()
{
    return RPCHelpMan{"finalizepsbt",
                "Finalize the inputs of a PSBT. If the transaction is fully signed, it will produce a\n"
                "network serialized transaction which can be broadcast with sendrawtransaction. Otherwise a PSBT will be\n"
                "created which has the final_scriptSig and final_scriptWitness fields filled for inputs that are complete.\n"
                "Implements the Finalizer and Extractor roles.\n",
                {
                    {"psbt", RPCArg::Type::STR, RPCArg::Optional::NO, "A base64 string of a PSBT"},
                    {"extract", RPCArg::Type::BOOL, /* default */ "true", "If true and the transaction is complete,\n"
            "                             extract and return the complete transaction in normal network serialization instead of the PSBT."},
                },
                RPCResult{
                    RPCResult::Type::OBJ, "", "",
                    {
                        {RPCResult::Type::STR, "psbt", "The base64-encoded partially signed transaction if not extracted"},
                        {RPCResult::Type::STR_HEX, "hex", "The hex-encoded network transaction if extracted"},
                        {RPCResult::Type::BOOL, "complete", "If the transaction has a complete set of signatures"},
                    }
                },
                RPCExamples{
                    HelpExampleCli("finalizepsbt", "\"psbt\"")
                },
        [&](const RPCHelpMan& self, const JSONRPCRequest& request) -> UniValue
{
    RPCTypeCheck(request.params, {UniValue::VSTR, UniValue::VBOOL}, true);

    // Unserialize the transactions
    PartiallySignedTransaction psbtx;
    std::string error;
    if (!DecodeBase64PSBT(psbtx, request.params[0].get_str(), error)) {
        throw JSONRPCError(RPC_DESERIALIZATION_ERROR, strprintf("TX decode failed %s", error));
    }

    bool extract = request.params[1].isNull() || (!request.params[1].isNull() && request.params[1].get_bool());

    CMutableTransaction mtx;
    bool complete = FinalizeAndExtractPSBT(psbtx, mtx);

    UniValue result(UniValue::VOBJ);
    CDataStream ssTx(SER_NETWORK, PROTOCOL_VERSION);
    std::string result_str;

    if (complete && extract) {
        ssTx << mtx;
        result_str = HexStr(ssTx);
        result.pushKV("hex", result_str);
    } else {
        ssTx << psbtx;
        result_str = EncodeBase64(ssTx.str());
        result.pushKV("psbt", result_str);
    }
    result.pushKV("complete", complete);

    return result;
},
    };
}

static RPCHelpMan createpsbt()
{
    return RPCHelpMan{"createpsbt",
                "\nCreates a transaction in the Partially Signed Transaction format.\n"
                "Implements the Creator role.\n",
                {
                    {"inputs", RPCArg::Type::ARR, RPCArg::Optional::NO, "The json objects",
                        {
                            {"", RPCArg::Type::OBJ, RPCArg::Optional::OMITTED, "",
                                {
                                    {"txid", RPCArg::Type::STR_HEX, RPCArg::Optional::NO, "The transaction id"},
                                    {"vout", RPCArg::Type::NUM, RPCArg::Optional::NO, "The output number"},
                                    {"sequence", RPCArg::Type::NUM, /* default */ "depends on the value of the 'replaceable' and 'locktime' arguments", "The sequence number"},
                                },
                                },
                        },
                        },
                    {"outputs", RPCArg::Type::ARR, RPCArg::Optional::NO, "The outputs (key-value pairs), where none of the keys are duplicated.\n"
                            "That is, each address can only appear once and there can only be one 'data' object.\n"
                            "For compatibility reasons, a dictionary, which holds the key-value pairs directly, is also\n"
                            "                             accepted as second parameter.",
                        {
                            {"", RPCArg::Type::OBJ, RPCArg::Optional::OMITTED, "",
                                {
                                    {"address", RPCArg::Type::AMOUNT, RPCArg::Optional::NO, "A key-value pair. The key (string) is the address, the value (float or string) is the amount in " + CURRENCY_UNIT},
                                },
                                },
                            {"", RPCArg::Type::OBJ, RPCArg::Optional::OMITTED, "",
                                {
                                    {"data", RPCArg::Type::STR_HEX, RPCArg::Optional::NO, "A key-value pair. The key must be \"data\", the value is hex-encoded data"},
                                },
                                },
                        },
                        },
                    {"locktime", RPCArg::Type::NUM, /* default */ "0", "Raw locktime. Non-0 value also locktime-activates inputs"},
                    {"replaceable", RPCArg::Type::BOOL, /* default */ "false", "Marks this transaction as BIP125 replaceable.\n"
                            "                             Allows this transaction to be replaced by a transaction with higher fees. If provided, it is an error if explicit sequence numbers are incompatible."},
                },
                RPCResult{
                    RPCResult::Type::STR, "", "The resulting raw transaction (base64-encoded string)"
                },
                RPCExamples{
                    HelpExampleCli("createpsbt", "\"[{\\\"txid\\\":\\\"myid\\\",\\\"vout\\\":0}]\" \"[{\\\"data\\\":\\\"00010203\\\"}]\"")
                },
        [&](const RPCHelpMan& self, const JSONRPCRequest& request) -> UniValue
{

    RPCTypeCheck(request.params, {
        UniValue::VARR,
        UniValueType(), // ARR or OBJ, checked later
        UniValue::VNUM,
        UniValue::VBOOL,
        }, true
    );

    bool rbf = false;
    if (!request.params[3].isNull()) {
        rbf = request.params[3].isTrue();
    }
    CMutableTransaction rawTx = ConstructTransaction(request.params[0], request.params[1], request.params[2], rbf);

    // Make a blank psbt
    PartiallySignedTransaction psbtx;
    psbtx.tx = rawTx;
    for (unsigned int i = 0; i < rawTx.vin.size(); ++i) {
        psbtx.inputs.push_back(PSBTInput());
    }
    for (unsigned int i = 0; i < rawTx.vout.size(); ++i) {
        psbtx.outputs.push_back(PSBTOutput());
    }

    // Serialize the PSBT
    CDataStream ssTx(SER_NETWORK, PROTOCOL_VERSION);
    ssTx << psbtx;

    return EncodeBase64(MakeUCharSpan(ssTx));
},
    };
}

static RPCHelpMan converttopsbt()
{
    return RPCHelpMan{"converttopsbt",
                "\nConverts a network serialized transaction to a PSBT. This should be used only with createrawtransaction and fundrawtransaction\n"
                "createpsbt and walletcreatefundedpsbt should be used for new applications.\n",
                {
                    {"hexstring", RPCArg::Type::STR_HEX, RPCArg::Optional::NO, "The hex string of a raw transaction"},
                    {"permitsigdata", RPCArg::Type::BOOL, /* default */ "false", "If true, any signatures in the input will be discarded and conversion\n"
                            "                              will continue. If false, RPC will fail if any signatures are present."},
                    {"iswitness", RPCArg::Type::BOOL, /* default */ "depends on heuristic tests", "Whether the transaction hex is a serialized witness transaction.\n"
                        "If iswitness is not present, heuristic tests will be used in decoding.\n"
                        "If true, only witness deserialization will be tried.\n"
                        "If false, only non-witness deserialization will be tried.\n"
                        "This boolean should reflect whether the transaction has inputs\n"
                        "(e.g. fully valid, or on-chain transactions), if known by the caller."
                    },
                },
                RPCResult{
                    RPCResult::Type::STR, "", "The resulting raw transaction (base64-encoded string)"
                },
                RPCExamples{
                            "\nCreate a transaction\n"
                            + HelpExampleCli("createrawtransaction", "\"[{\\\"txid\\\":\\\"myid\\\",\\\"vout\\\":0}]\" \"[{\\\"data\\\":\\\"00010203\\\"}]\"") +
                            "\nConvert the transaction to a PSBT\n"
                            + HelpExampleCli("converttopsbt", "\"rawtransaction\"")
                },
        [&](const RPCHelpMan& self, const JSONRPCRequest& request) -> UniValue
{
    RPCTypeCheck(request.params, {UniValue::VSTR, UniValue::VBOOL, UniValue::VBOOL}, true);

    // parse hex string from parameter
    CMutableTransaction tx;
    bool permitsigdata = request.params[1].isNull() ? false : request.params[1].get_bool();
    bool witness_specified = !request.params[2].isNull();
    bool iswitness = witness_specified ? request.params[2].get_bool() : false;
    const bool try_witness = witness_specified ? iswitness : true;
    const bool try_no_witness = witness_specified ? !iswitness : true;
    if (!DecodeHexTx(tx, request.params[0].get_str(), try_no_witness, try_witness)) {
        throw JSONRPCError(RPC_DESERIALIZATION_ERROR, "TX decode failed");
    }

    // Remove all scriptSigs and scriptWitnesses from inputs
    for (CTxIn& input : tx.vin) {
        if ((!input.scriptSig.empty() || !input.scriptWitness.IsNull()) && !permitsigdata) {
            throw JSONRPCError(RPC_DESERIALIZATION_ERROR, "Inputs must not have scriptSigs and scriptWitnesses");
        }
        input.scriptSig.clear();
        input.scriptWitness.SetNull();
    }

    // Make a blank psbt
    PartiallySignedTransaction psbtx;
    psbtx.tx = tx;
    for (unsigned int i = 0; i < tx.vin.size(); ++i) {
        psbtx.inputs.push_back(PSBTInput());
    }
    for (unsigned int i = 0; i < tx.vout.size(); ++i) {
        psbtx.outputs.push_back(PSBTOutput());
    }

    // Serialize the PSBT
    CDataStream ssTx(SER_NETWORK, PROTOCOL_VERSION);
    ssTx << psbtx;

    return EncodeBase64(MakeUCharSpan(ssTx));
},
    };
}

static RPCHelpMan utxoupdatepsbt()
{
    return RPCHelpMan{"utxoupdatepsbt",
            "\nUpdates all segwit inputs and outputs in a PSBT with data from output descriptors, the UTXO set or the mempool.\n",
            {
                {"psbt", RPCArg::Type::STR, RPCArg::Optional::NO, "A base64 string of a PSBT"},
                {"descriptors", RPCArg::Type::ARR, RPCArg::Optional::OMITTED_NAMED_ARG, "An array of either strings or objects", {
                    {"", RPCArg::Type::STR, RPCArg::Optional::OMITTED, "An output descriptor"},
                    {"", RPCArg::Type::OBJ, RPCArg::Optional::OMITTED, "An object with an output descriptor and extra information", {
                         {"desc", RPCArg::Type::STR, RPCArg::Optional::NO, "An output descriptor"},
                         {"range", RPCArg::Type::RANGE, "1000", "Up to what index HD chains should be explored (either end or [begin,end])"},
                    }},
                }},
            },
            RPCResult {
                    RPCResult::Type::STR, "", "The base64-encoded partially signed transaction with inputs updated"
            },
            RPCExamples {
                HelpExampleCli("utxoupdatepsbt", "\"psbt\"")
            },
        [&](const RPCHelpMan& self, const JSONRPCRequest& request) -> UniValue
{
    RPCTypeCheck(request.params, {UniValue::VSTR, UniValue::VARR}, true);

    // Unserialize the transactions
    PartiallySignedTransaction psbtx;
    std::string error;
    if (!DecodeBase64PSBT(psbtx, request.params[0].get_str(), error)) {
        throw JSONRPCError(RPC_DESERIALIZATION_ERROR, strprintf("TX decode failed %s", error));
    }

    // Parse descriptors, if any.
    FlatSigningProvider provider;
    if (!request.params[1].isNull()) {
        auto descs = request.params[1].get_array();
        for (size_t i = 0; i < descs.size(); ++i) {
            EvalDescriptorStringOrObject(descs[i], provider);
        }
    }
    // We don't actually need private keys further on; hide them as a precaution.
    HidingSigningProvider public_provider(&provider, /* nosign */ true, /* nobip32derivs */ false);

    // Fetch previous transactions (inputs):
    CCoinsView viewDummy;
    CCoinsViewCache view(&viewDummy);
    {
        const CTxMemPool& mempool = EnsureMemPool(request.context);
        LOCK2(cs_main, mempool.cs);
        CCoinsViewCache &viewChain = ::ChainstateActive().CoinsTip();
        CCoinsViewMemPool viewMempool(&viewChain, mempool);
        view.SetBackend(viewMempool); // temporarily switch cache backend to db+mempool view

        for (const CTxIn& txin : psbtx.tx->vin) {
            view.AccessCoin(txin.prevout); // Load entries from viewChain into view; can fail.
        }

        view.SetBackend(viewDummy); // switch back to avoid locking mempool for too long
    }

    // Fill the inputs
    for (unsigned int i = 0; i < psbtx.tx->vin.size(); ++i) {
        PSBTInput& input = psbtx.inputs.at(i);

        if (input.non_witness_utxo || !input.witness_utxo.IsNull()) {
            continue;
        }

        const Coin& coin = view.AccessCoin(psbtx.tx->vin[i].prevout);

        if (IsSegWitOutput(provider, coin.out.scriptPubKey)) {
            input.witness_utxo = coin.out;
        }

        // Update script/keypath information using descriptor data.
        // Note that SignPSBTInput does a lot more than just constructing ECDSA signatures
        // we don't actually care about those here, in fact.
        SignPSBTInput(public_provider, psbtx, i, /* sighash_type */ 1);
    }

    // Update script/keypath information using descriptor data.
    for (unsigned int i = 0; i < psbtx.tx->vout.size(); ++i) {
        UpdatePSBTOutput(public_provider, psbtx, i);
    }

    CDataStream ssTx(SER_NETWORK, PROTOCOL_VERSION);
    ssTx << psbtx;
    return EncodeBase64(MakeUCharSpan(ssTx));
},
    };
}

static RPCHelpMan joinpsbts()
{
    return RPCHelpMan{"joinpsbts",
            "\nJoins multiple distinct PSBTs with different inputs and outputs into one PSBT with inputs and outputs from all of the PSBTs\n"
            "No input in any of the PSBTs can be in more than one of the PSBTs.\n",
            {
                {"txs", RPCArg::Type::ARR, RPCArg::Optional::NO, "The base64 strings of partially signed transactions",
                    {
                        {"psbt", RPCArg::Type::STR, RPCArg::Optional::NO, "A base64 string of a PSBT"}
                    }}
            },
            RPCResult {
                    RPCResult::Type::STR, "", "The base64-encoded partially signed transaction"
            },
            RPCExamples {
                HelpExampleCli("joinpsbts", "\"psbt\"")
            },
        [&](const RPCHelpMan& self, const JSONRPCRequest& request) -> UniValue
{
    RPCTypeCheck(request.params, {UniValue::VARR}, true);

    // Unserialize the transactions
    std::vector<PartiallySignedTransaction> psbtxs;
    UniValue txs = request.params[0].get_array();

    if (txs.size() <= 1) {
        throw JSONRPCError(RPC_INVALID_PARAMETER, "At least two PSBTs are required to join PSBTs.");
    }

    uint32_t best_version = 1;
    uint32_t best_locktime = 0xffffffff;
    for (unsigned int i = 0; i < txs.size(); ++i) {
        PartiallySignedTransaction psbtx;
        std::string error;
        if (!DecodeBase64PSBT(psbtx, txs[i].get_str(), error)) {
            throw JSONRPCError(RPC_DESERIALIZATION_ERROR, strprintf("TX decode failed %s", error));
        }
        psbtxs.push_back(psbtx);
        // Choose the highest version number
        if (static_cast<uint32_t>(psbtx.tx->nVersion) > best_version) {
            best_version = static_cast<uint32_t>(psbtx.tx->nVersion);
        }
        // Choose the lowest lock time
        if (psbtx.tx->nLockTime < best_locktime) {
            best_locktime = psbtx.tx->nLockTime;
        }
    }

    // Create a blank psbt where everything will be added
    PartiallySignedTransaction merged_psbt;
    merged_psbt.tx = CMutableTransaction();
    merged_psbt.tx->nVersion = static_cast<int32_t>(best_version);
    merged_psbt.tx->nLockTime = best_locktime;

    // Merge
    for (auto& psbt : psbtxs) {
        for (unsigned int i = 0; i < psbt.tx->vin.size(); ++i) {
            if (!merged_psbt.AddInput(psbt.tx->vin[i], psbt.inputs[i])) {
                throw JSONRPCError(RPC_INVALID_PARAMETER, strprintf("Input %s:%d exists in multiple PSBTs", psbt.tx->vin[i].prevout.hash.ToString(), psbt.tx->vin[i].prevout.n));
            }
        }
        for (unsigned int i = 0; i < psbt.tx->vout.size(); ++i) {
            merged_psbt.AddOutput(psbt.tx->vout[i], psbt.outputs[i]);
        }
        merged_psbt.unknown.insert(psbt.unknown.begin(), psbt.unknown.end());
    }

    // Generate list of shuffled indices for shuffling inputs and outputs of the merged PSBT
    std::vector<int> input_indices(merged_psbt.inputs.size());
    std::iota(input_indices.begin(), input_indices.end(), 0);
    std::vector<int> output_indices(merged_psbt.outputs.size());
    std::iota(output_indices.begin(), output_indices.end(), 0);

    // Shuffle input and output indices lists
    Shuffle(input_indices.begin(), input_indices.end(), FastRandomContext());
    Shuffle(output_indices.begin(), output_indices.end(), FastRandomContext());

    PartiallySignedTransaction shuffled_psbt;
    shuffled_psbt.tx = CMutableTransaction();
    shuffled_psbt.tx->nVersion = merged_psbt.tx->nVersion;
    shuffled_psbt.tx->nLockTime = merged_psbt.tx->nLockTime;
    for (int i : input_indices) {
        shuffled_psbt.AddInput(merged_psbt.tx->vin[i], merged_psbt.inputs[i]);
    }
    for (int i : output_indices) {
        shuffled_psbt.AddOutput(merged_psbt.tx->vout[i], merged_psbt.outputs[i]);
    }
    shuffled_psbt.unknown.insert(merged_psbt.unknown.begin(), merged_psbt.unknown.end());

    CDataStream ssTx(SER_NETWORK, PROTOCOL_VERSION);
    ssTx << shuffled_psbt;
    return EncodeBase64(MakeUCharSpan(ssTx));
},
    };
}

static RPCHelpMan analyzepsbt()
{
    return RPCHelpMan{"analyzepsbt",
            "\nAnalyzes and provides information about the current status of a PSBT and its inputs\n",
            {
                {"psbt", RPCArg::Type::STR, RPCArg::Optional::NO, "A base64 string of a PSBT"}
            },
            RPCResult {
                RPCResult::Type::OBJ, "", "",
                {
                    {RPCResult::Type::ARR, "inputs", "",
                    {
                        {RPCResult::Type::OBJ, "", "",
                        {
                            {RPCResult::Type::BOOL, "has_utxo", "Whether a UTXO is provided"},
                            {RPCResult::Type::BOOL, "is_final", "Whether the input is finalized"},
                            {RPCResult::Type::OBJ, "missing", /* optional */ true, "Things that are missing that are required to complete this input",
                            {
                                {RPCResult::Type::ARR, "pubkeys", /* optional */ true, "",
                                {
                                    {RPCResult::Type::STR_HEX, "keyid", "Public key ID, hash160 of the public key, of a public key whose BIP 32 derivation path is missing"},
                                }},
                                {RPCResult::Type::ARR, "signatures", /* optional */ true, "",
                                {
                                    {RPCResult::Type::STR_HEX, "keyid", "Public key ID, hash160 of the public key, of a public key whose signature is missing"},
                                }},
                                {RPCResult::Type::STR_HEX, "redeemscript", /* optional */ true, "Hash160 of the redeemScript that is missing"},
                                {RPCResult::Type::STR_HEX, "witnessscript", /* optional */ true, "SHA256 of the witnessScript that is missing"},
                            }},
                            {RPCResult::Type::STR, "next", /* optional */ true, "Role of the next person that this input needs to go to"},
                        }},
                    }},
                    {RPCResult::Type::NUM, "estimated_vsize", /* optional */ true, "Estimated vsize of the final signed transaction"},
                    {RPCResult::Type::STR_AMOUNT, "estimated_feerate", /* optional */ true, "Estimated feerate of the final signed transaction in " + CURRENCY_UNIT + "/kB. Shown only if all UTXO slots in the PSBT have been filled"},
                    {RPCResult::Type::STR_AMOUNT, "fee", /* optional */ true, "The transaction fee paid. Shown only if all UTXO slots in the PSBT have been filled"},
                    {RPCResult::Type::STR, "next", "Role of the next person that this psbt needs to go to"},
                    {RPCResult::Type::STR, "error", /* optional */ true, "Error message (if there is one)"},
                }
            },
            RPCExamples {
                HelpExampleCli("analyzepsbt", "\"psbt\"")
            },
        [&](const RPCHelpMan& self, const JSONRPCRequest& request) -> UniValue
{
    RPCTypeCheck(request.params, {UniValue::VSTR});

    // Unserialize the transaction
    PartiallySignedTransaction psbtx;
    std::string error;
    if (!DecodeBase64PSBT(psbtx, request.params[0].get_str(), error)) {
        throw JSONRPCError(RPC_DESERIALIZATION_ERROR, strprintf("TX decode failed %s", error));
    }

    PSBTAnalysis psbta = AnalyzePSBT(psbtx);

    UniValue result(UniValue::VOBJ);
    UniValue inputs_result(UniValue::VARR);
    for (const auto& input : psbta.inputs) {
        UniValue input_univ(UniValue::VOBJ);
        UniValue missing(UniValue::VOBJ);

        input_univ.pushKV("has_utxo", input.has_utxo);
        input_univ.pushKV("is_final", input.is_final);
        input_univ.pushKV("next", PSBTRoleName(input.next));

        if (!input.missing_pubkeys.empty()) {
            UniValue missing_pubkeys_univ(UniValue::VARR);
            for (const CKeyID& pubkey : input.missing_pubkeys) {
                missing_pubkeys_univ.push_back(HexStr(pubkey));
            }
            missing.pushKV("pubkeys", missing_pubkeys_univ);
        }
        if (!input.missing_redeem_script.IsNull()) {
            missing.pushKV("redeemscript", HexStr(input.missing_redeem_script));
        }
        if (!input.missing_witness_script.IsNull()) {
            missing.pushKV("witnessscript", HexStr(input.missing_witness_script));
        }
        if (!input.missing_sigs.empty()) {
            UniValue missing_sigs_univ(UniValue::VARR);
            for (const CKeyID& pubkey : input.missing_sigs) {
                missing_sigs_univ.push_back(HexStr(pubkey));
            }
            missing.pushKV("signatures", missing_sigs_univ);
        }
        if (!missing.getKeys().empty()) {
            input_univ.pushKV("missing", missing);
        }
        inputs_result.push_back(input_univ);
    }
    if (!inputs_result.empty()) result.pushKV("inputs", inputs_result);

    if (psbta.estimated_vsize != nullopt) {
        result.pushKV("estimated_vsize", (int)*psbta.estimated_vsize);
    }
    if (psbta.estimated_feerate != nullopt) {
        result.pushKV("estimated_feerate", ValueFromAmount(psbta.estimated_feerate->GetFeePerK()));
    }
    if (psbta.fee != nullopt) {
        result.pushKV("fee", ValueFromAmount(*psbta.fee));
    }
    result.pushKV("next", PSBTRoleName(psbta.next));
    if (!psbta.error.empty()) {
        result.pushKV("error", psbta.error);
    }

    return result;
},
    };
}

void RegisterRawTransactionRPCCommands(CRPCTable &t)
{
// clang-format off
static const CRPCCommand commands[] =
{ //  category              name                            actor (function)            argNames
  //  --------------------- ------------------------        -----------------------     ----------
    { "rawtransactions",    "getrawtransaction",            &getrawtransaction,         {"txid","verbose","blockhash"} },
    { "rawtransactions",    "createrawtransaction",         &createrawtransaction,      {"inputs","outputs","locktime","replaceable"} },
    { "rawtransactions",    "decoderawtransaction",         &decoderawtransaction,      {"hexstring","iswitness"} },
    { "rawtransactions",    "decodescript",                 &decodescript,              {"hexstring"} },
    { "rawtransactions",    "sendrawtransaction",           &sendrawtransaction,        {"hexstring","maxfeerate"} },
    { "rawtransactions",    "combinerawtransaction",        &combinerawtransaction,     {"txs"} },
    { "rawtransactions",    "signrawtransactionwithkey",    &signrawtransactionwithkey, {"hexstring","privkeys","prevtxs","sighashtype"} },
    { "rawtransactions",    "testmempoolaccept",            &testmempoolaccept,         {"rawtxs","maxfeerate"} },
    { "rawtransactions",    "decodepsbt",                   &decodepsbt,                {"psbt"} },
    { "rawtransactions",    "combinepsbt",                  &combinepsbt,               {"txs"} },
    { "rawtransactions",    "finalizepsbt",                 &finalizepsbt,              {"psbt", "extract"} },
    { "rawtransactions",    "createpsbt",                   &createpsbt,                {"inputs","outputs","locktime","replaceable"} },
    { "rawtransactions",    "converttopsbt",                &converttopsbt,             {"hexstring","permitsigdata","iswitness"} },
    { "rawtransactions",    "utxoupdatepsbt",               &utxoupdatepsbt,            {"psbt", "descriptors"} },
    { "rawtransactions",    "joinpsbts",                    &joinpsbts,                 {"txs"} },
    { "rawtransactions",    "analyzepsbt",                  &analyzepsbt,               {"psbt"} },

    { "blockchain",         "gettxoutproof",                &gettxoutproof,             {"txids", "blockhash"} },
    { "blockchain",         "verifytxoutproof",             &verifytxoutproof,          {"proof"} },
};
// clang-format on
    for (const auto& c : commands) {
        t.appendCommand(c.name, &c);
    }
}<|MERGE_RESOLUTION|>--- conflicted
+++ resolved
@@ -982,13 +982,8 @@
 
 static RPCHelpMan decodepsbt()
 {
-<<<<<<< HEAD
-            RPCHelpMan{"decodepsbt",
+    return RPCHelpMan{"decodepsbt",
                 "\nReturn a JSON object representing the serialized, base64-encoded partially signed transaction.\n",
-=======
-    return RPCHelpMan{"decodepsbt",
-                "\nReturn a JSON object representing the serialized, base64-encoded partially signed Bitcoin transaction.\n",
->>>>>>> 0e77b03a
                 {
                     {"psbt", RPCArg::Type::STR, RPCArg::Optional::NO, "The PSBT base64 string"},
                 },
@@ -1298,13 +1293,8 @@
 
 static RPCHelpMan combinepsbt()
 {
-<<<<<<< HEAD
-            RPCHelpMan{"combinepsbt",
+    return RPCHelpMan{"combinepsbt",
                 "\nCombine multiple partially signed transactions into one transaction.\n"
-=======
-    return RPCHelpMan{"combinepsbt",
-                "\nCombine multiple partially signed Bitcoin transactions into one transaction.\n"
->>>>>>> 0e77b03a
                 "Implements the Combiner role.\n",
                 {
                     {"txs", RPCArg::Type::ARR, RPCArg::Optional::NO, "The base64 strings of partially signed transactions",
