// Copyright (c) 2010 Satoshi Nakamoto
// Copyright (c) 2009-2020 The Bitcoin Core developers
// Distributed under the MIT software license, see the accompanying
// file COPYING or http://www.opensource.org/licenses/mit-license.php.

#include <amount.h>
#include <chain.h>
#include <chainparams.h>
#include <consensus/consensus.h>
#include <consensus/params.h>
#include <consensus/validation.h>
#include <core_io.h>
#include <key_io.h>
#include <miner.h>
#include <net.h>
#include <node/context.h>
#include <policy/fees.h>
#include <pow.h>
#include <rpc/auxpow_miner.h>
#include <rpc/blockchain.h>
#include <rpc/mining.h>
#include <rpc/server.h>
#include <rpc/util.h>
#include <script/descriptor.h>
#include <script/script.h>
#include <script/signingprovider.h>
#include <shutdown.h>
#include <txmempool.h>
#include <univalue.h>
#include <util/fees.h>
#include <util/strencodings.h>
#include <util/string.h>
#include <util/system.h>
#include <util/translation.h>
#include <validation.h>
#include <validationinterface.h>
#include <versionbitsinfo.h>
#include <warnings.h>

#include <stdint.h>
#include <string>
#include <utility>

/**
 * Return average network hashes per second based on the last 'lookup' blocks,
 * or from the last difficulty change if 'lookup' is nonpositive.
 * If 'height' is nonnegative, compute the estimate at the time when a given block was found.
 */
static UniValue GetNetworkHashPS(int lookup, int height, const CChain& active_chain) {
    const CBlockIndex* pb = active_chain.Tip();

    if (height >= 0 && height < active_chain.Height()) {
        pb = active_chain[height];
    }

    if (pb == nullptr || !pb->nHeight)
        return 0;

    // If lookup is -1, then use blocks since last difficulty change.
    if (lookup <= 0)
        lookup = pb->nHeight % Params().GetConsensus().DifficultyAdjustmentInterval() + 1;

    // If lookup is larger than chain, then set it to chain length.
    if (lookup > pb->nHeight)
        lookup = pb->nHeight;

    const CBlockIndex* pb0 = pb;
    int64_t minTime = pb0->GetBlockTime();
    int64_t maxTime = minTime;
    for (int i = 0; i < lookup; i++) {
        pb0 = pb0->pprev;
        int64_t time = pb0->GetBlockTime();
        minTime = std::min(time, minTime);
        maxTime = std::max(time, maxTime);
    }

    // In case there's a situation where minTime == maxTime, we don't want a divide by zero exception.
    if (minTime == maxTime)
        return 0;

    arith_uint256 workDiff = pb->nChainWork - pb0->nChainWork;
    int64_t timeDiff = maxTime - minTime;

    return workDiff.getdouble() / timeDiff;
}

static RPCHelpMan getnetworkhashps()
{
    return RPCHelpMan{"getnetworkhashps",
                "\nReturns the estimated network hashes per second based on the last n blocks.\n"
                "Pass in [blocks] to override # of blocks, -1 specifies since last difficulty change.\n"
                "Pass in [height] to estimate the network speed at the time when a certain block was found.\n",
                {
                    {"nblocks", RPCArg::Type::NUM, /* default */ "120", "The number of blocks, or -1 for blocks since last difficulty change."},
                    {"height", RPCArg::Type::NUM, /* default */ "-1", "To estimate at the time of the given height."},
                },
                RPCResult{
                    RPCResult::Type::NUM, "", "Hashes per second estimated"},
                RPCExamples{
                    HelpExampleCli("getnetworkhashps", "")
            + HelpExampleRpc("getnetworkhashps", "")
                },
        [&](const RPCHelpMan& self, const JSONRPCRequest& request) -> UniValue
{
    ChainstateManager& chainman = EnsureAnyChainman(request.context);
    LOCK(cs_main);
    return GetNetworkHashPS(!request.params[0].isNull() ? request.params[0].get_int() : 120, !request.params[1].isNull() ? request.params[1].get_int() : -1, chainman.ActiveChain());
},
    };
}

static bool GenerateBlock(ChainstateManager& chainman, CBlock& block, uint64_t& max_tries, unsigned int& extra_nonce, uint256& block_hash)
{
    block_hash.SetNull();

    {
        LOCK(cs_main);
        CHECK_NONFATAL(std::addressof(::ChainActive()) == std::addressof(chainman.ActiveChain()));
        IncrementExtraNonce(&block, chainman.ActiveChain().Tip(), extra_nonce);
    }

    CChainParams chainparams(Params());

    auto& miningHeader = CAuxPow::initAuxPow(block);
    while (max_tries > 0 && miningHeader.nNonce < std::numeric_limits<uint32_t>::max() && !CheckProofOfWork(miningHeader.GetHash(), block.nBits, chainparams.GetConsensus()) && !ShutdownRequested()) {
        ++miningHeader.nNonce;
        --max_tries;
    }
    if (max_tries == 0 || ShutdownRequested()) {
        return false;
    }
    if (miningHeader.nNonce == std::numeric_limits<uint32_t>::max()) {
        return true;
    }

    std::shared_ptr<const CBlock> shared_pblock = std::make_shared<const CBlock>(block);
    if (!chainman.ProcessNewBlock(chainparams, shared_pblock, true, nullptr)) {
        throw JSONRPCError(RPC_INTERNAL_ERROR, "ProcessNewBlock, block not accepted");
    }

    block_hash = block.GetHash();
    return true;
}

static UniValue generateBlocks(ChainstateManager& chainman, const CTxMemPool& mempool, const CScript& coinbase_script, int nGenerate, uint64_t nMaxTries)
{
    int nHeightEnd = 0;
    int nHeight = 0;

    {   // Don't keep cs_main locked
        LOCK(cs_main);
        CHECK_NONFATAL(std::addressof(::ChainActive()) == std::addressof(chainman.ActiveChain()));
        nHeight = chainman.ActiveChain().Height();
        nHeightEnd = nHeight+nGenerate;
    }
    unsigned int nExtraNonce = 0;
    UniValue blockHashes(UniValue::VARR);
    while (nHeight < nHeightEnd && !ShutdownRequested())
    {
        std::unique_ptr<CBlockTemplate> pblocktemplate(BlockAssembler(chainman.ActiveChainstate(), mempool, Params()).CreateNewBlock(coinbase_script));
        if (!pblocktemplate.get())
            throw JSONRPCError(RPC_INTERNAL_ERROR, "Couldn't create new block");
        CBlock *pblock = &pblocktemplate->block;

        uint256 block_hash;
        if (!GenerateBlock(chainman, *pblock, nMaxTries, nExtraNonce, block_hash)) {
            break;
        }

        if (!block_hash.IsNull()) {
            ++nHeight;
            blockHashes.push_back(block_hash.GetHex());
        }
    }
    return blockHashes;
}

static bool getScriptFromDescriptor(const std::string& descriptor, CScript& script, std::string& error)
{
    FlatSigningProvider key_provider;
    const auto desc = Parse(descriptor, key_provider, error, /* require_checksum = */ false);
    if (desc) {
        if (desc->IsRange()) {
            throw JSONRPCError(RPC_INVALID_PARAMETER, "Ranged descriptor not accepted. Maybe pass through deriveaddresses first?");
        }

        FlatSigningProvider provider;
        std::vector<CScript> scripts;
        if (!desc->Expand(0, key_provider, scripts, provider)) {
            throw JSONRPCError(RPC_INVALID_ADDRESS_OR_KEY, strprintf("Cannot derive script without private keys"));
        }

        // Combo descriptors can have 2 or 4 scripts, so we can't just check scripts.size() == 1
        CHECK_NONFATAL(scripts.size() > 0 && scripts.size() <= 4);

        if (scripts.size() == 1) {
            script = scripts.at(0);
        } else if (scripts.size() == 4) {
            // For uncompressed keys, take the 3rd script, since it is p2wpkh
            script = scripts.at(2);
        } else {
            // Else take the 2nd script, since it is p2pkh
            script = scripts.at(1);
        }

        return true;
    } else {
        return false;
    }
}

static RPCHelpMan generatetodescriptor()
{
    return RPCHelpMan{
        "generatetodescriptor",
        "\nMine blocks immediately to a specified descriptor (before the RPC call returns)\n",
        {
            {"num_blocks", RPCArg::Type::NUM, RPCArg::Optional::NO, "How many blocks are generated immediately."},
            {"descriptor", RPCArg::Type::STR, RPCArg::Optional::NO, "The descriptor to send the newly generated bitcoin to."},
            {"maxtries", RPCArg::Type::NUM, /* default */ ToString(DEFAULT_MAX_TRIES), "How many iterations to try."},
        },
        RPCResult{
            RPCResult::Type::ARR, "", "hashes of blocks generated",
            {
                {RPCResult::Type::STR_HEX, "", "blockhash"},
            }
        },
        RPCExamples{
            "\nGenerate 11 blocks to mydesc\n" + HelpExampleCli("generatetodescriptor", "11 \"mydesc\"")},
        [&](const RPCHelpMan& self, const JSONRPCRequest& request) -> UniValue
{
    const int num_blocks{request.params[0].get_int()};
    const uint64_t max_tries{request.params[2].isNull() ? DEFAULT_MAX_TRIES : request.params[2].get_int()};

    CScript coinbase_script;
    std::string error;
    if (!getScriptFromDescriptor(request.params[1].get_str(), coinbase_script, error)) {
        throw JSONRPCError(RPC_INVALID_ADDRESS_OR_KEY, error);
    }

    NodeContext& node = EnsureAnyNodeContext(request.context);
    const CTxMemPool& mempool = EnsureMemPool(node);
    ChainstateManager& chainman = EnsureChainman(node);

    return generateBlocks(chainman, mempool, coinbase_script, num_blocks, max_tries);
},
    };
}

static RPCHelpMan generate()
{
    return RPCHelpMan{"generate", "has been replaced by the -generate cli option. Refer to -help for more information.", {}, {}, RPCExamples{""}, [&](const RPCHelpMan& self, const JSONRPCRequest& request) -> UniValue {
        throw JSONRPCError(RPC_METHOD_NOT_FOUND, self.ToString());
    }};
}

static RPCHelpMan generatetoaddress()
{
    return RPCHelpMan{"generatetoaddress",
                "\nMine blocks immediately to a specified address (before the RPC call returns)\n",
                {
                    {"nblocks", RPCArg::Type::NUM, RPCArg::Optional::NO, "How many blocks are generated immediately."},
                    {"address", RPCArg::Type::STR, RPCArg::Optional::NO, "The address to send the newly generated bitcoin to."},
                    {"maxtries", RPCArg::Type::NUM, /* default */ ToString(DEFAULT_MAX_TRIES), "How many iterations to try."},
                },
                RPCResult{
                    RPCResult::Type::ARR, "", "hashes of blocks generated",
                    {
                        {RPCResult::Type::STR_HEX, "", "blockhash"},
                    }},
                RPCExamples{
            "\nGenerate 11 blocks to myaddress\n"
            + HelpExampleCli("generatetoaddress", "11 \"myaddress\"")
            + "If you are using the " PACKAGE_NAME " wallet, you can get a new address to send the newly generated bitcoin to with:\n"
            + HelpExampleCli("getnewaddress", "")
                },
        [&](const RPCHelpMan& self, const JSONRPCRequest& request) -> UniValue
{
    const int num_blocks{request.params[0].get_int()};
    const uint64_t max_tries{request.params[2].isNull() ? DEFAULT_MAX_TRIES : request.params[2].get_int()};

    CTxDestination destination = DecodeDestination(request.params[1].get_str());
    if (!IsValidDestination(destination)) {
        throw JSONRPCError(RPC_INVALID_ADDRESS_OR_KEY, "Error: Invalid address");
    }

    NodeContext& node = EnsureAnyNodeContext(request.context);
    const CTxMemPool& mempool = EnsureMemPool(node);
    ChainstateManager& chainman = EnsureChainman(node);

    CScript coinbase_script = GetScriptForDestination(destination);

    return generateBlocks(chainman, mempool, coinbase_script, num_blocks, max_tries);
},
    };
}

static RPCHelpMan generateblock()
{
    return RPCHelpMan{"generateblock",
        "\nMine a block with a set of ordered transactions immediately to a specified address or descriptor (before the RPC call returns)\n",
        {
            {"output", RPCArg::Type::STR, RPCArg::Optional::NO, "The address or descriptor to send the newly generated bitcoin to."},
            {"transactions", RPCArg::Type::ARR, RPCArg::Optional::NO, "An array of hex strings which are either txids or raw transactions.\n"
                "Txids must reference transactions currently in the mempool.\n"
                "All transactions must be valid and in valid order, otherwise the block will be rejected.",
                {
                    {"rawtx/txid", RPCArg::Type::STR_HEX, RPCArg::Optional::OMITTED, ""},
                },
            },
        },
        RPCResult{
            RPCResult::Type::OBJ, "", "",
            {
                {RPCResult::Type::STR_HEX, "hash", "hash of generated block"},
            }
        },
        RPCExamples{
            "\nGenerate a block to myaddress, with txs rawtx and mempool_txid\n"
            + HelpExampleCli("generateblock", R"("myaddress" '["rawtx", "mempool_txid"]')")
        },
        [&](const RPCHelpMan& self, const JSONRPCRequest& request) -> UniValue
{
    const auto address_or_descriptor = request.params[0].get_str();
    CScript coinbase_script;
    std::string error;

    if (!getScriptFromDescriptor(address_or_descriptor, coinbase_script, error)) {
        const auto destination = DecodeDestination(address_or_descriptor);
        if (!IsValidDestination(destination)) {
            throw JSONRPCError(RPC_INVALID_ADDRESS_OR_KEY, "Error: Invalid address or descriptor");
        }

        coinbase_script = GetScriptForDestination(destination);
    }

    NodeContext& node = EnsureAnyNodeContext(request.context);
    const CTxMemPool& mempool = EnsureMemPool(node);

    std::vector<CTransactionRef> txs;
    const auto raw_txs_or_txids = request.params[1].get_array();
    for (size_t i = 0; i < raw_txs_or_txids.size(); i++) {
        const auto str(raw_txs_or_txids[i].get_str());

        uint256 hash;
        CMutableTransaction mtx;
        if (ParseHashStr(str, hash)) {

            const auto tx = mempool.get(hash);
            if (!tx) {
                throw JSONRPCError(RPC_INVALID_ADDRESS_OR_KEY, strprintf("Transaction %s not in mempool.", str));
            }

            txs.emplace_back(tx);

        } else if (DecodeHexTx(mtx, str)) {
            txs.push_back(MakeTransactionRef(std::move(mtx)));

        } else {
            throw JSONRPCError(RPC_DESERIALIZATION_ERROR, strprintf("Transaction decode failed for %s. Make sure the tx has at least one input.", str));
        }
    }

    CChainParams chainparams(Params());
    CBlock block;

    ChainstateManager& chainman = EnsureChainman(node);
    {
        LOCK(cs_main);

        CTxMemPool empty_mempool;
        std::unique_ptr<CBlockTemplate> blocktemplate(BlockAssembler(chainman.ActiveChainstate(), empty_mempool, chainparams).CreateNewBlock(coinbase_script));
        if (!blocktemplate) {
            throw JSONRPCError(RPC_INTERNAL_ERROR, "Couldn't create new block");
        }
        block = blocktemplate->block;
    }

    CHECK_NONFATAL(block.vtx.size() == 1);

    // Add transactions
    block.vtx.insert(block.vtx.end(), txs.begin(), txs.end());
    CBlockIndex* prev_block = WITH_LOCK(::cs_main, return chainman.m_blockman.LookupBlockIndex(block.hashPrevBlock));
    RegenerateCommitments(block, prev_block);

    {
        LOCK(cs_main);

        BlockValidationState state;
        if (!TestBlockValidity(state, chainparams, chainman.ActiveChainstate(), block, chainman.m_blockman.LookupBlockIndex(block.hashPrevBlock), false, false)) {
            throw JSONRPCError(RPC_VERIFY_ERROR, strprintf("TestBlockValidity failed: %s", state.ToString()));
        }
    }

    uint256 block_hash;
    uint64_t max_tries{DEFAULT_MAX_TRIES};
    unsigned int extra_nonce{0};

    if (!GenerateBlock(chainman, block, max_tries, extra_nonce, block_hash) || block_hash.IsNull()) {
        throw JSONRPCError(RPC_MISC_ERROR, "Failed to make block.");
    }

    UniValue obj(UniValue::VOBJ);
    obj.pushKV("hash", block_hash.GetHex());
    return obj;
},
    };
}

static RPCHelpMan getmininginfo()
{
    return RPCHelpMan{"getmininginfo",
                "\nReturns a json object containing mining-related information.",
                {},
                RPCResult{
                    RPCResult::Type::OBJ, "", "",
                    {
                        {RPCResult::Type::NUM, "blocks", "The current block"},
                        {RPCResult::Type::NUM, "currentblockweight", /* optional */ true, "The block weight of the last assembled block (only present if a block was ever assembled)"},
                        {RPCResult::Type::NUM, "currentblocktx", /* optional */ true, "The number of block transactions of the last assembled block (only present if a block was ever assembled)"},
                        {RPCResult::Type::NUM, "difficulty", "The current difficulty"},
                        {RPCResult::Type::NUM, "networkhashps", "The network hashes per second"},
                        {RPCResult::Type::NUM, "pooledtx", "The size of the mempool"},
                        {RPCResult::Type::STR, "chain", "current network name (main, test, signet, regtest)"},
                        {RPCResult::Type::STR, "warnings", "any network and blockchain warnings"},
                    }},
                RPCExamples{
                    HelpExampleCli("getmininginfo", "")
            + HelpExampleRpc("getmininginfo", "")
                },
        [&](const RPCHelpMan& self, const JSONRPCRequest& request) -> UniValue
{
    NodeContext& node = EnsureAnyNodeContext(request.context);
    const CTxMemPool& mempool = EnsureMemPool(node);
    ChainstateManager& chainman = EnsureChainman(node);
    LOCK(cs_main);
    const CChain& active_chain = chainman.ActiveChain();

    UniValue obj(UniValue::VOBJ);
    obj.pushKV("blocks",           active_chain.Height());
    if (BlockAssembler::m_last_block_weight) obj.pushKV("currentblockweight", *BlockAssembler::m_last_block_weight);
    if (BlockAssembler::m_last_block_num_txs) obj.pushKV("currentblocktx", *BlockAssembler::m_last_block_num_txs);
<<<<<<< HEAD
    obj.pushKV("difficulty",       (double)GetDifficultyForBits(::ChainActive().Tip()->nBits));
=======
    obj.pushKV("difficulty",       (double)GetDifficulty(active_chain.Tip()));
>>>>>>> a47ae618
    obj.pushKV("networkhashps",    getnetworkhashps().HandleRequest(request));
    obj.pushKV("pooledtx",         (uint64_t)mempool.size());
    obj.pushKV("chain",            Params().NetworkIDString());
    obj.pushKV("warnings",         GetWarnings(false).original);
    return obj;
},
    };
}


// NOTE: Unlike wallet RPC (which use BTC values), mining RPCs follow GBT (BIP 22) in using satoshi amounts
static RPCHelpMan prioritisetransaction()
{
    return RPCHelpMan{"prioritisetransaction",
                "Accepts the transaction into mined blocks at a higher (or lower) priority\n",
                {
                    {"txid", RPCArg::Type::STR_HEX, RPCArg::Optional::NO, "The transaction id."},
                    {"dummy", RPCArg::Type::NUM, RPCArg::Optional::OMITTED_NAMED_ARG, "API-Compatibility for previous API. Must be zero or null.\n"
            "                  DEPRECATED. For forward compatibility use named arguments and omit this parameter."},
                    {"fee_delta", RPCArg::Type::NUM, RPCArg::Optional::NO, "The fee value (in satoshis) to add (or subtract, if negative).\n"
            "                  Note, that this value is not a fee rate. It is a value to modify absolute fee of the TX.\n"
            "                  The fee is not actually paid, only the algorithm for selecting transactions into a block\n"
            "                  considers the transaction as it would have paid a higher (or lower) fee."},
                },
                RPCResult{
                    RPCResult::Type::BOOL, "", "Returns true"},
                RPCExamples{
                    HelpExampleCli("prioritisetransaction", "\"txid\" 0.0 10000")
            + HelpExampleRpc("prioritisetransaction", "\"txid\", 0.0, 10000")
                },
        [&](const RPCHelpMan& self, const JSONRPCRequest& request) -> UniValue
{
    LOCK(cs_main);

    uint256 hash(ParseHashV(request.params[0], "txid"));
    CAmount nAmount = request.params[2].get_int64();

    if (!(request.params[1].isNull() || request.params[1].get_real() == 0)) {
        throw JSONRPCError(RPC_INVALID_PARAMETER, "Priority is no longer supported, dummy argument to prioritisetransaction must be 0.");
    }

    EnsureAnyMemPool(request.context).PrioritiseTransaction(hash, nAmount);
    return true;
},
    };
}


// NOTE: Assumes a conclusive result; if result is inconclusive, it must be handled by caller
static UniValue BIP22ValidationResult(const BlockValidationState& state)
{
    if (state.IsValid())
        return NullUniValue;

    if (state.IsError())
        throw JSONRPCError(RPC_VERIFY_ERROR, state.ToString());
    if (state.IsInvalid())
    {
        std::string strRejectReason = state.GetRejectReason();
        if (strRejectReason.empty())
            return "rejected";
        return strRejectReason;
    }
    // Should be impossible
    return "valid?";
}

static std::string gbt_vb_name(const Consensus::DeploymentPos pos) {
    const struct VBDeploymentInfo& vbinfo = VersionBitsDeploymentInfo[pos];
    std::string s = vbinfo.name;
    if (!vbinfo.gbt_force) {
        s.insert(s.begin(), '!');
    }
    return s;
}

static RPCHelpMan getblocktemplate()
{
    return RPCHelpMan{"getblocktemplate",
        "\nIf the request parameters include a 'mode' key, that is used to explicitly select between the default 'template' request or a 'proposal'.\n"
        "It returns data needed to construct a block to work on.\n"
        "For full specification, see BIPs 22, 23, 9, and 145:\n"
        "    https://github.com/bitcoin/bips/blob/master/bip-0022.mediawiki\n"
        "    https://github.com/bitcoin/bips/blob/master/bip-0023.mediawiki\n"
        "    https://github.com/bitcoin/bips/blob/master/bip-0009.mediawiki#getblocktemplate_changes\n"
        "    https://github.com/bitcoin/bips/blob/master/bip-0145.mediawiki\n",
        {
            {"template_request", RPCArg::Type::OBJ, "{}", "Format of the template",
            {
                {"mode", RPCArg::Type::STR, /* treat as named arg */ RPCArg::Optional::OMITTED_NAMED_ARG, "This must be set to \"template\", \"proposal\" (see BIP 23), or omitted"},
                {"capabilities", RPCArg::Type::ARR, /* treat as named arg */ RPCArg::Optional::OMITTED_NAMED_ARG, "A list of strings",
                {
                    {"str", RPCArg::Type::STR, RPCArg::Optional::OMITTED, "client side supported feature, 'longpoll', 'coinbasevalue', 'proposal', 'serverlist', 'workid'"},
                }},
                {"rules", RPCArg::Type::ARR, RPCArg::Optional::NO, "A list of strings",
                {
                    {"segwit", RPCArg::Type::STR, RPCArg::Optional::NO, "(literal) indicates client side segwit support"},
                    {"str", RPCArg::Type::STR, RPCArg::Optional::OMITTED, "other client side supported softfork deployment"},
                }},
            },
                        "\"template_request\""},
        },
        {
            RPCResult{"If the proposal was accepted with mode=='proposal'", RPCResult::Type::NONE, "", ""},
            RPCResult{"If the proposal was not accepted with mode=='proposal'", RPCResult::Type::STR, "", "According to BIP22"},
            RPCResult{"Otherwise", RPCResult::Type::OBJ, "", "",
            {
                {RPCResult::Type::NUM, "version", "The preferred block version"},
                {RPCResult::Type::ARR, "rules", "specific block rules that are to be enforced",
                {
                    {RPCResult::Type::STR, "", "name of a rule the client must understand to some extent; see BIP 9 for format"},
                }},
                {RPCResult::Type::OBJ_DYN, "vbavailable", "set of pending, supported versionbit (BIP 9) softfork deployments",
                {
                    {RPCResult::Type::NUM, "rulename", "identifies the bit number as indicating acceptance and readiness for the named softfork rule"},
                }},
                {RPCResult::Type::NUM, "vbrequired", "bit mask of versionbits the server requires set in submissions"},
                {RPCResult::Type::STR, "previousblockhash", "The hash of current highest block"},
                {RPCResult::Type::ARR, "transactions", "contents of non-coinbase transactions that should be included in the next block",
                {
                    {RPCResult::Type::OBJ, "", "",
                    {
                        {RPCResult::Type::STR_HEX, "data", "transaction data encoded in hexadecimal (byte-for-byte)"},
                        {RPCResult::Type::STR_HEX, "txid", "transaction id encoded in little-endian hexadecimal"},
                        {RPCResult::Type::STR_HEX, "hash", "hash encoded in little-endian hexadecimal (including witness data)"},
                        {RPCResult::Type::ARR, "depends", "array of numbers",
                        {
                            {RPCResult::Type::NUM, "", "transactions before this one (by 1-based index in 'transactions' list) that must be present in the final block if this one is"},
                        }},
                        {RPCResult::Type::NUM, "fee", "difference in value between transaction inputs and outputs (in satoshis); for coinbase transactions, this is a negative Number of the total collected block fees (ie, not including the block subsidy); if key is not present, fee is unknown and clients MUST NOT assume there isn't one"},
                        {RPCResult::Type::NUM, "sigops", "total SigOps cost, as counted for purposes of block limits; if key is not present, sigop cost is unknown and clients MUST NOT assume it is zero"},
                        {RPCResult::Type::NUM, "weight", "total transaction weight, as counted for purposes of block limits"},
                    }},
                }},
                {RPCResult::Type::OBJ_DYN, "coinbaseaux", "data that should be included in the coinbase's scriptSig content",
                {
                    {RPCResult::Type::STR_HEX, "key", "values must be in the coinbase (keys may be ignored)"},
                }},
                {RPCResult::Type::NUM, "coinbasevalue", "maximum allowable input to coinbase transaction, including the generation award and transaction fees (in satoshis)"},
                {RPCResult::Type::STR, "longpollid", "an id to include with a request to longpoll on an update to this template"},
                {RPCResult::Type::STR, "target", "The hash target"},
                {RPCResult::Type::NUM_TIME, "mintime", "The minimum timestamp appropriate for the next block time, expressed in " + UNIX_EPOCH_TIME},
                {RPCResult::Type::ARR, "mutable", "list of ways the block template may be changed",
                {
                    {RPCResult::Type::STR, "value", "A way the block template may be changed, e.g. 'time', 'transactions', 'prevblock'"},
                }},
                {RPCResult::Type::STR_HEX, "noncerange", "A range of valid nonces"},
                {RPCResult::Type::NUM, "sigoplimit", "limit of sigops in blocks"},
                {RPCResult::Type::NUM, "sizelimit", "limit of block size"},
                {RPCResult::Type::NUM, "weightlimit", "limit of block weight"},
                {RPCResult::Type::NUM_TIME, "curtime", "current timestamp in " + UNIX_EPOCH_TIME},
                {RPCResult::Type::STR, "bits", "compressed target of next block"},
                {RPCResult::Type::NUM, "height", "The height of the next block"},
                {RPCResult::Type::STR, "default_witness_commitment", /* optional */ true, "a valid witness commitment for the unmodified block template"},
            }},
        },
        RPCExamples{
                    HelpExampleCli("getblocktemplate", "'{\"rules\": [\"segwit\"]}'")
            + HelpExampleRpc("getblocktemplate", "{\"rules\": [\"segwit\"]}")
                },
        [&](const RPCHelpMan& self, const JSONRPCRequest& request) -> UniValue
{
    NodeContext& node = EnsureAnyNodeContext(request.context);
    ChainstateManager& chainman = EnsureChainman(node);
    LOCK(cs_main);

    std::string strMode = "template";
    UniValue lpval = NullUniValue;
    std::set<std::string> setClientRules;
    int64_t nMaxVersionPreVB = -1;
    CChainState& active_chainstate = chainman.ActiveChainstate();
    CChain& active_chain = active_chainstate.m_chain;
    if (!request.params[0].isNull())
    {
        const UniValue& oparam = request.params[0].get_obj();
        const UniValue& modeval = find_value(oparam, "mode");
        if (modeval.isStr())
            strMode = modeval.get_str();
        else if (modeval.isNull())
        {
            /* Do nothing */
        }
        else
            throw JSONRPCError(RPC_INVALID_PARAMETER, "Invalid mode");
        lpval = find_value(oparam, "longpollid");

        if (strMode == "proposal")
        {
            const UniValue& dataval = find_value(oparam, "data");
            if (!dataval.isStr())
                throw JSONRPCError(RPC_TYPE_ERROR, "Missing data String key for proposal");

            CBlock block;
            if (!DecodeHexBlk(block, dataval.get_str()))
                throw JSONRPCError(RPC_DESERIALIZATION_ERROR, "Block decode failed");

            uint256 hash = block.GetHash();
            const CBlockIndex* pindex = chainman.m_blockman.LookupBlockIndex(hash);
            if (pindex) {
                if (pindex->IsValid(BLOCK_VALID_SCRIPTS))
                    return "duplicate";
                if (pindex->nStatus & BLOCK_FAILED_MASK)
                    return "duplicate-invalid";
                return "duplicate-inconclusive";
            }

            CBlockIndex* const pindexPrev = active_chain.Tip();
            // TestBlockValidity only supports blocks built on the current Tip
            if (block.hashPrevBlock != pindexPrev->GetBlockHash())
                return "inconclusive-not-best-prevblk";
            BlockValidationState state;
            TestBlockValidity(state, Params(), active_chainstate, block, pindexPrev, false, true);
            return BIP22ValidationResult(state);
        }

        const UniValue& aClientRules = find_value(oparam, "rules");
        if (aClientRules.isArray()) {
            for (unsigned int i = 0; i < aClientRules.size(); ++i) {
                const UniValue& v = aClientRules[i];
                setClientRules.insert(v.get_str());
            }
        } else {
            // NOTE: It is important that this NOT be read if versionbits is supported
            const UniValue& uvMaxVersion = find_value(oparam, "maxversion");
            if (uvMaxVersion.isNum()) {
                nMaxVersionPreVB = uvMaxVersion.get_int64();
            }
        }
    }

    if (strMode != "template")
        throw JSONRPCError(RPC_INVALID_PARAMETER, "Invalid mode");

    if(!node.connman)
        throw JSONRPCError(RPC_CLIENT_P2P_DISABLED, "Error: Peer-to-peer functionality missing or disabled");

    if (!Params().IsTestChain()) {
        if (node.connman->GetNodeCount(ConnectionDirection::Both) == 0) {
            throw JSONRPCError(RPC_CLIENT_NOT_CONNECTED, PACKAGE_NAME " is not connected!");
        }

        if (active_chainstate.IsInitialBlockDownload()) {
            throw JSONRPCError(RPC_CLIENT_IN_INITIAL_DOWNLOAD, PACKAGE_NAME " is in initial sync and waiting for blocks...");
        }
    }

    static unsigned int nTransactionsUpdatedLast;
    const CTxMemPool& mempool = EnsureMemPool(node);

    if (!lpval.isNull())
    {
        // Wait to respond until either the best block changes, OR a minute has passed and there are more transactions
        uint256 hashWatchedChain;
        std::chrono::steady_clock::time_point checktxtime;
        unsigned int nTransactionsUpdatedLastLP;

        if (lpval.isStr())
        {
            // Format: <hashBestChain><nTransactionsUpdatedLast>
            std::string lpstr = lpval.get_str();

            hashWatchedChain = ParseHashV(lpstr.substr(0, 64), "longpollid");
            nTransactionsUpdatedLastLP = atoi64(lpstr.substr(64));
        }
        else
        {
            // NOTE: Spec does not specify behaviour for non-string longpollid, but this makes testing easier
            hashWatchedChain = active_chain.Tip()->GetBlockHash();
            nTransactionsUpdatedLastLP = nTransactionsUpdatedLast;
        }

        // Release lock while waiting
        LEAVE_CRITICAL_SECTION(cs_main);
        {
            checktxtime = std::chrono::steady_clock::now() + std::chrono::minutes(1);

            WAIT_LOCK(g_best_block_mutex, lock);
            while (g_best_block == hashWatchedChain && IsRPCRunning())
            {
                if (g_best_block_cv.wait_until(lock, checktxtime) == std::cv_status::timeout)
                {
                    // Timeout: Check transactions for update
                    // without holding the mempool lock to avoid deadlocks
                    if (mempool.GetTransactionsUpdated() != nTransactionsUpdatedLastLP)
                        break;
                    checktxtime += std::chrono::seconds(10);
                }
            }
        }
        ENTER_CRITICAL_SECTION(cs_main);

        if (!IsRPCRunning())
            throw JSONRPCError(RPC_CLIENT_NOT_CONNECTED, "Shutting down");
        // TODO: Maybe recheck connections/IBD and (if something wrong) send an expires-immediately template to stop miners?
    }

    const Consensus::Params& consensusParams = Params().GetConsensus();

    // GBT must be called with 'signet' set in the rules for signet chains
    if (consensusParams.signet_blocks && setClientRules.count("signet") != 1) {
        throw JSONRPCError(RPC_INVALID_PARAMETER, "getblocktemplate must be called with the signet rule set (call with {\"rules\": [\"segwit\", \"signet\"]})");
    }

    // GBT must be called with 'segwit' set in the rules
    if (setClientRules.count("segwit") != 1) {
        throw JSONRPCError(RPC_INVALID_PARAMETER, "getblocktemplate must be called with the segwit rule set (call with {\"rules\": [\"segwit\"]})");
    }

    // Update block
    static CBlockIndex* pindexPrev;
    static int64_t nStart;
    static std::unique_ptr<CBlockTemplate> pblocktemplate;
    if (pindexPrev != active_chain.Tip() ||
        (mempool.GetTransactionsUpdated() != nTransactionsUpdatedLast && GetTime() - nStart > 5))
    {
        // Clear pindexPrev so future calls make a new block, despite any failures from here on
        pindexPrev = nullptr;

        // Store the pindexBest used before CreateNewBlock, to avoid races
        nTransactionsUpdatedLast = mempool.GetTransactionsUpdated();
        CBlockIndex* pindexPrevNew = active_chain.Tip();
        nStart = GetTime();

        // Create new block
        CScript scriptDummy = CScript() << OP_TRUE;
        pblocktemplate = BlockAssembler(active_chainstate, mempool, Params()).CreateNewBlock(scriptDummy);
        if (!pblocktemplate)
            throw JSONRPCError(RPC_OUT_OF_MEMORY, "Out of memory");

        // Need to update only after we know CreateNewBlock succeeded
        pindexPrev = pindexPrevNew;
    }
    CHECK_NONFATAL(pindexPrev);
    CBlock* pblock = &pblocktemplate->block; // pointer for convenience

    // Update nTime
    UpdateTime(pblock, consensusParams, pindexPrev);
    pblock->nNonce = 0;

    // NOTE: If at some point we support pre-segwit miners post-segwit-activation, this needs to take segwit support into consideration
    const bool fPreSegWit = (pindexPrev->nHeight + 1 < consensusParams.SegwitHeight);

    UniValue aCaps(UniValue::VARR); aCaps.push_back("proposal");

    UniValue transactions(UniValue::VARR);
    std::map<uint256, int64_t> setTxIndex;
    int i = 0;
    for (const auto& it : pblock->vtx) {
        const CTransaction& tx = *it;
        uint256 txHash = tx.GetHash();
        setTxIndex[txHash] = i++;

        if (tx.IsCoinBase())
            continue;

        UniValue entry(UniValue::VOBJ);

        entry.pushKV("data", EncodeHexTx(tx));
        entry.pushKV("txid", txHash.GetHex());
        entry.pushKV("hash", tx.GetWitnessHash().GetHex());

        UniValue deps(UniValue::VARR);
        for (const CTxIn &in : tx.vin)
        {
            if (setTxIndex.count(in.prevout.hash))
                deps.push_back(setTxIndex[in.prevout.hash]);
        }
        entry.pushKV("depends", deps);

        int index_in_template = i - 1;
        entry.pushKV("fee", pblocktemplate->vTxFees[index_in_template]);
        int64_t nTxSigOps = pblocktemplate->vTxSigOpsCost[index_in_template];
        if (fPreSegWit) {
            CHECK_NONFATAL(nTxSigOps % WITNESS_SCALE_FACTOR == 0);
            nTxSigOps /= WITNESS_SCALE_FACTOR;
        }
        entry.pushKV("sigops", nTxSigOps);
        entry.pushKV("weight", GetTransactionWeight(tx));

        transactions.push_back(entry);
    }

    UniValue aux(UniValue::VOBJ);

    arith_uint256 hashTarget = arith_uint256().SetCompact(pblock->nBits);

    UniValue aMutable(UniValue::VARR);
    aMutable.push_back("time");
    aMutable.push_back("transactions");
    aMutable.push_back("prevblock");

    UniValue result(UniValue::VOBJ);
    result.pushKV("capabilities", aCaps);

    UniValue aRules(UniValue::VARR);
    aRules.push_back("csv");
    if (!fPreSegWit) aRules.push_back("!segwit");
    if (consensusParams.signet_blocks) {
        // indicate to miner that they must understand signet rules
        // when attempting to mine with this template
        aRules.push_back("!signet");
    }

    UniValue vbavailable(UniValue::VOBJ);
    for (int j = 0; j < (int)Consensus::MAX_VERSION_BITS_DEPLOYMENTS; ++j) {
        Consensus::DeploymentPos pos = Consensus::DeploymentPos(j);
        ThresholdState state = VersionBitsState(pindexPrev, consensusParams, pos, versionbitscache);
        switch (state) {
            case ThresholdState::DEFINED:
            case ThresholdState::FAILED:
                // Not exposed to GBT at all
                break;
            case ThresholdState::LOCKED_IN:
                // Ensure bit is set in block version
                pblock->nVersion |= VersionBitsMask(consensusParams, pos);
                // FALL THROUGH to get vbavailable set...
            case ThresholdState::STARTED:
            {
                const struct VBDeploymentInfo& vbinfo = VersionBitsDeploymentInfo[pos];
                vbavailable.pushKV(gbt_vb_name(pos), consensusParams.vDeployments[pos].bit);
                if (setClientRules.find(vbinfo.name) == setClientRules.end()) {
                    if (!vbinfo.gbt_force) {
                        // If the client doesn't support this, don't indicate it in the [default] version
                        pblock->nVersion &= ~VersionBitsMask(consensusParams, pos);
                    }
                }
                break;
            }
            case ThresholdState::ACTIVE:
            {
                // Add to rules only
                const struct VBDeploymentInfo& vbinfo = VersionBitsDeploymentInfo[pos];
                aRules.push_back(gbt_vb_name(pos));
                if (setClientRules.find(vbinfo.name) == setClientRules.end()) {
                    // Not supported by the client; make sure it's safe to proceed
                    if (!vbinfo.gbt_force) {
                        // If we do anything other than throw an exception here, be sure version/force isn't sent to old clients
                        throw JSONRPCError(RPC_INVALID_PARAMETER, strprintf("Support for '%s' rule requires explicit client support", vbinfo.name));
                    }
                }
                break;
            }
        }
    }
    result.pushKV("version", pblock->nVersion);
    result.pushKV("rules", aRules);
    result.pushKV("vbavailable", vbavailable);
    result.pushKV("vbrequired", int(0));

    if (nMaxVersionPreVB >= 2) {
        // If VB is supported by the client, nMaxVersionPreVB is -1, so we won't get here
        // Because BIP 34 changed how the generation transaction is serialized, we can only use version/force back to v2 blocks
        // This is safe to do [otherwise-]unconditionally only because we are throwing an exception above if a non-force deployment gets activated
        // Note that this can probably also be removed entirely after the first BIP9 non-force deployment (ie, probably segwit) gets activated
        aMutable.push_back("version/force");
    }

    result.pushKV("previousblockhash", pblock->hashPrevBlock.GetHex());
    result.pushKV("transactions", transactions);
    result.pushKV("coinbaseaux", aux);
    result.pushKV("coinbasevalue", (int64_t)pblock->vtx[0]->vout[0].nValue);
    result.pushKV("longpollid", active_chain.Tip()->GetBlockHash().GetHex() + ToString(nTransactionsUpdatedLast));
    result.pushKV("target", hashTarget.GetHex());
    result.pushKV("mintime", (int64_t)pindexPrev->GetMedianTimePast()+1);
    result.pushKV("mutable", aMutable);
    result.pushKV("noncerange", "00000000ffffffff");
    int64_t nSigOpLimit = MAX_BLOCK_SIGOPS_COST;
    int64_t nSizeLimit = MAX_BLOCK_SERIALIZED_SIZE;
    if (fPreSegWit) {
        CHECK_NONFATAL(nSigOpLimit % WITNESS_SCALE_FACTOR == 0);
        nSigOpLimit /= WITNESS_SCALE_FACTOR;
        CHECK_NONFATAL(nSizeLimit % WITNESS_SCALE_FACTOR == 0);
        nSizeLimit /= WITNESS_SCALE_FACTOR;
    }
    result.pushKV("sigoplimit", nSigOpLimit);
    result.pushKV("sizelimit", nSizeLimit);
    if (!fPreSegWit) {
        result.pushKV("weightlimit", (int64_t)MAX_BLOCK_WEIGHT);
    }
    result.pushKV("curtime", pblock->GetBlockTime());
    result.pushKV("bits", strprintf("%08x", pblock->nBits));
    result.pushKV("height", (int64_t)(pindexPrev->nHeight+1));

    if (consensusParams.signet_blocks) {
        result.pushKV("signet_challenge", HexStr(consensusParams.signet_challenge));
    }

    if (!pblocktemplate->vchCoinbaseCommitment.empty()) {
        result.pushKV("default_witness_commitment", HexStr(pblocktemplate->vchCoinbaseCommitment));
    }

    return result;
},
    };
}

class submitblock_StateCatcher final : public CValidationInterface
{
public:
    uint256 hash;
    bool found;
    BlockValidationState state;

    explicit submitblock_StateCatcher(const uint256 &hashIn) : hash(hashIn), found(false), state() {}

protected:
    void BlockChecked(const CBlock& block, const BlockValidationState& stateIn) override {
        if (block.GetHash() != hash)
            return;
        found = true;
        state = stateIn;
    }
};

static RPCHelpMan submitblock()
{
    // We allow 2 arguments for compliance with BIP22. Argument 2 is ignored.
    return RPCHelpMan{"submitblock",
        "\nAttempts to submit new block to network.\n"
        "See https://en.bitcoin.it/wiki/BIP_0022 for full specification.\n",
        {
            {"hexdata", RPCArg::Type::STR_HEX, RPCArg::Optional::NO, "the hex-encoded block data to submit"},
            {"dummy", RPCArg::Type::STR, /* default */ "ignored", "dummy value, for compatibility with BIP22. This value is ignored."},
        },
        {
            RPCResult{"If the block was accepted", RPCResult::Type::NONE, "", ""},
            RPCResult{"Otherwise", RPCResult::Type::STR, "", "According to BIP22"},
        },
        RPCExamples{
                    HelpExampleCli("submitblock", "\"mydata\"")
            + HelpExampleRpc("submitblock", "\"mydata\"")
                },
        [&](const RPCHelpMan& self, const JSONRPCRequest& request) -> UniValue
{
    std::shared_ptr<CBlock> blockptr = std::make_shared<CBlock>();
    CBlock& block = *blockptr;
    if (!DecodeHexBlk(block, request.params[0].get_str())) {
        throw JSONRPCError(RPC_DESERIALIZATION_ERROR, "Block decode failed");
    }

    if (block.vtx.empty() || !block.vtx[0]->IsCoinBase()) {
        throw JSONRPCError(RPC_DESERIALIZATION_ERROR, "Block does not start with a coinbase");
    }

    ChainstateManager& chainman = EnsureAnyChainman(request.context);
    uint256 hash = block.GetHash();
    {
        LOCK(cs_main);
        const CBlockIndex* pindex = chainman.m_blockman.LookupBlockIndex(hash);
        if (pindex) {
            if (pindex->IsValid(BLOCK_VALID_SCRIPTS)) {
                return "duplicate";
            }
            if (pindex->nStatus & BLOCK_FAILED_MASK) {
                return "duplicate-invalid";
            }
        }
    }

    {
        LOCK(cs_main);
        const CBlockIndex* pindex = chainman.m_blockman.LookupBlockIndex(block.hashPrevBlock);
        if (pindex) {
            UpdateUncommittedBlockStructures(block, pindex, Params().GetConsensus());
        }
    }

    bool new_block;
    auto sc = std::make_shared<submitblock_StateCatcher>(block.GetHash());
    RegisterSharedValidationInterface(sc);
    bool accepted = chainman.ProcessNewBlock(Params(), blockptr, /* fForceProcessing */ true, /* fNewBlock */ &new_block);
    UnregisterSharedValidationInterface(sc);
    if (!new_block && accepted) {
        return "duplicate";
    }
    if (!sc->found) {
        return "inconclusive";
    }
    return BIP22ValidationResult(sc->state);
},
    };
}

static RPCHelpMan submitheader()
{
    return RPCHelpMan{"submitheader",
                "\nDecode the given hexdata as a header and submit it as a candidate chain tip if valid."
                "\nThrows when the header is invalid.\n",
                {
                    {"hexdata", RPCArg::Type::STR_HEX, RPCArg::Optional::NO, "the hex-encoded block header data"},
                },
                RPCResult{
                    RPCResult::Type::NONE, "", "None"},
                RPCExamples{
                    HelpExampleCli("submitheader", "\"aabbcc\"") +
                    HelpExampleRpc("submitheader", "\"aabbcc\"")
                },
        [&](const RPCHelpMan& self, const JSONRPCRequest& request) -> UniValue
{
    CBlockHeader h;
    if (!DecodeHexBlockHeader(h, request.params[0].get_str())) {
        throw JSONRPCError(RPC_DESERIALIZATION_ERROR, "Block header decode failed");
    }
    ChainstateManager& chainman = EnsureAnyChainman(request.context);
    {
        LOCK(cs_main);
        if (!chainman.m_blockman.LookupBlockIndex(h.hashPrevBlock)) {
            throw JSONRPCError(RPC_VERIFY_ERROR, "Must submit previous header (" + h.hashPrevBlock.GetHex() + ") first");
        }
    }

    BlockValidationState state;
    chainman.ProcessNewBlockHeaders({h}, state, Params());
    if (state.IsValid()) return NullUniValue;
    if (state.IsError()) {
        throw JSONRPCError(RPC_VERIFY_ERROR, state.ToString());
    }
    throw JSONRPCError(RPC_VERIFY_ERROR, state.GetRejectReason());
},
    };
}

static RPCHelpMan estimatesmartfee()
{
    return RPCHelpMan{"estimatesmartfee",
        "\nEstimates the approximate fee per kilobyte needed for a transaction to begin\n"
        "confirmation within conf_target blocks if possible and return the number of blocks\n"
        "for which the estimate is valid. Uses virtual transaction size as defined\n"
        "in BIP 141 (witness data is discounted).\n",
        {
            {"conf_target", RPCArg::Type::NUM, RPCArg::Optional::NO, "Confirmation target in blocks (1 - 1008)"},
            {"estimate_mode", RPCArg::Type::STR, /* default */ "conservative", "The fee estimate mode.\n"
            "                   Whether to return a more conservative estimate which also satisfies\n"
            "                   a longer history. A conservative estimate potentially returns a\n"
            "                   higher feerate and is more likely to be sufficient for the desired\n"
            "                   target, but is not as responsive to short term drops in the\n"
            "                   prevailing fee market. Must be one of (case insensitive):\n"
             "\"" + FeeModes("\"\n\"") + "\""},
                },
                RPCResult{
                    RPCResult::Type::OBJ, "", "",
                    {
                        {RPCResult::Type::NUM, "feerate", /* optional */ true, "estimate fee rate in " + CURRENCY_UNIT + "/kB (only present if no errors were encountered)"},
                        {RPCResult::Type::ARR, "errors", /* optional */ true, "Errors encountered during processing (if there are any)",
                            {
                                {RPCResult::Type::STR, "", "error"},
                            }},
                        {RPCResult::Type::NUM, "blocks", "block number where estimate was found\n"
            "The request target will be clamped between 2 and the highest target\n"
            "fee estimation is able to return based on how long it has been running.\n"
            "An error is returned if not enough transactions and blocks\n"
            "have been observed to make an estimate for any number of blocks."},
                    }},
                RPCExamples{
                    HelpExampleCli("estimatesmartfee", "6")
                },
        [&](const RPCHelpMan& self, const JSONRPCRequest& request) -> UniValue
{
    RPCTypeCheck(request.params, {UniValue::VNUM, UniValue::VSTR});
    RPCTypeCheckArgument(request.params[0], UniValue::VNUM);

    CBlockPolicyEstimator& fee_estimator = EnsureAnyFeeEstimator(request.context);

    unsigned int max_target = fee_estimator.HighestTargetTracked(FeeEstimateHorizon::LONG_HALFLIFE);
    unsigned int conf_target = ParseConfirmTarget(request.params[0], max_target);
    bool conservative = true;
    if (!request.params[1].isNull()) {
        FeeEstimateMode fee_mode;
        if (!FeeModeFromString(request.params[1].get_str(), fee_mode)) {
            throw JSONRPCError(RPC_INVALID_PARAMETER, InvalidEstimateModeErrorMessage());
        }
        if (fee_mode == FeeEstimateMode::ECONOMICAL) conservative = false;
    }

    UniValue result(UniValue::VOBJ);
    UniValue errors(UniValue::VARR);
    FeeCalculation feeCalc;
    CFeeRate feeRate = fee_estimator.estimateSmartFee(conf_target, &feeCalc, conservative);
    if (feeRate != CFeeRate(0)) {
        result.pushKV("feerate", ValueFromAmount(feeRate.GetFeePerK()));
    } else {
        errors.push_back("Insufficient data or no feerate found");
        result.pushKV("errors", errors);
    }
    result.pushKV("blocks", feeCalc.returnedTarget);
    return result;
},
    };
}

static RPCHelpMan estimaterawfee()
{
    return RPCHelpMan{"estimaterawfee",
                "\nWARNING: This interface is unstable and may disappear or change!\n"
                "\nWARNING: This is an advanced API call that is tightly coupled to the specific\n"
                "         implementation of fee estimation. The parameters it can be called with\n"
                "         and the results it returns will change if the internal implementation changes.\n"
                "\nEstimates the approximate fee per kilobyte needed for a transaction to begin\n"
                "confirmation within conf_target blocks if possible. Uses virtual transaction size as\n"
                "defined in BIP 141 (witness data is discounted).\n",
                {
                    {"conf_target", RPCArg::Type::NUM, RPCArg::Optional::NO, "Confirmation target in blocks (1 - 1008)"},
                    {"threshold", RPCArg::Type::NUM, /* default */ "0.95", "The proportion of transactions in a given feerate range that must have been\n"
            "               confirmed within conf_target in order to consider those feerates as high enough and proceed to check\n"
            "               lower buckets."},
                },
                RPCResult{
                    RPCResult::Type::OBJ, "", "Results are returned for any horizon which tracks blocks up to the confirmation target",
                    {
                        {RPCResult::Type::OBJ, "short", /* optional */ true, "estimate for short time horizon",
                            {
                                {RPCResult::Type::NUM, "feerate", /* optional */ true, "estimate fee rate in " + CURRENCY_UNIT + "/kB"},
                                {RPCResult::Type::NUM, "decay", "exponential decay (per block) for historical moving average of confirmation data"},
                                {RPCResult::Type::NUM, "scale", "The resolution of confirmation targets at this time horizon"},
                                {RPCResult::Type::OBJ, "pass", /* optional */ true, "information about the lowest range of feerates to succeed in meeting the threshold",
                                {
                                        {RPCResult::Type::NUM, "startrange", "start of feerate range"},
                                        {RPCResult::Type::NUM, "endrange", "end of feerate range"},
                                        {RPCResult::Type::NUM, "withintarget", "number of txs over history horizon in the feerate range that were confirmed within target"},
                                        {RPCResult::Type::NUM, "totalconfirmed", "number of txs over history horizon in the feerate range that were confirmed at any point"},
                                        {RPCResult::Type::NUM, "inmempool", "current number of txs in mempool in the feerate range unconfirmed for at least target blocks"},
                                        {RPCResult::Type::NUM, "leftmempool", "number of txs over history horizon in the feerate range that left mempool unconfirmed after target"},
                                }},
                                {RPCResult::Type::OBJ, "fail", /* optional */ true, "information about the highest range of feerates to fail to meet the threshold",
                                {
                                    {RPCResult::Type::ELISION, "", ""},
                                }},
                                {RPCResult::Type::ARR, "errors", /* optional */ true, "Errors encountered during processing (if there are any)",
                                {
                                    {RPCResult::Type::STR, "error", ""},
                                }},
                        }},
                        {RPCResult::Type::OBJ, "medium", /* optional */ true, "estimate for medium time horizon",
                        {
                            {RPCResult::Type::ELISION, "", ""},
                        }},
                        {RPCResult::Type::OBJ, "long", /* optional */ true, "estimate for long time horizon",
                        {
                            {RPCResult::Type::ELISION, "", ""},
                        }},
                    }},
                RPCExamples{
                    HelpExampleCli("estimaterawfee", "6 0.9")
                },
        [&](const RPCHelpMan& self, const JSONRPCRequest& request) -> UniValue
{
    RPCTypeCheck(request.params, {UniValue::VNUM, UniValue::VNUM}, true);
    RPCTypeCheckArgument(request.params[0], UniValue::VNUM);

    CBlockPolicyEstimator& fee_estimator = EnsureAnyFeeEstimator(request.context);

    unsigned int max_target = fee_estimator.HighestTargetTracked(FeeEstimateHorizon::LONG_HALFLIFE);
    unsigned int conf_target = ParseConfirmTarget(request.params[0], max_target);
    double threshold = 0.95;
    if (!request.params[1].isNull()) {
        threshold = request.params[1].get_real();
    }
    if (threshold < 0 || threshold > 1) {
        throw JSONRPCError(RPC_INVALID_PARAMETER, "Invalid threshold");
    }

    UniValue result(UniValue::VOBJ);

    for (const FeeEstimateHorizon horizon : ALL_FEE_ESTIMATE_HORIZONS) {
        CFeeRate feeRate;
        EstimationResult buckets;

        // Only output results for horizons which track the target
        if (conf_target > fee_estimator.HighestTargetTracked(horizon)) continue;

        feeRate = fee_estimator.estimateRawFee(conf_target, threshold, horizon, &buckets);
        UniValue horizon_result(UniValue::VOBJ);
        UniValue errors(UniValue::VARR);
        UniValue passbucket(UniValue::VOBJ);
        passbucket.pushKV("startrange", round(buckets.pass.start));
        passbucket.pushKV("endrange", round(buckets.pass.end));
        passbucket.pushKV("withintarget", round(buckets.pass.withinTarget * 100.0) / 100.0);
        passbucket.pushKV("totalconfirmed", round(buckets.pass.totalConfirmed * 100.0) / 100.0);
        passbucket.pushKV("inmempool", round(buckets.pass.inMempool * 100.0) / 100.0);
        passbucket.pushKV("leftmempool", round(buckets.pass.leftMempool * 100.0) / 100.0);
        UniValue failbucket(UniValue::VOBJ);
        failbucket.pushKV("startrange", round(buckets.fail.start));
        failbucket.pushKV("endrange", round(buckets.fail.end));
        failbucket.pushKV("withintarget", round(buckets.fail.withinTarget * 100.0) / 100.0);
        failbucket.pushKV("totalconfirmed", round(buckets.fail.totalConfirmed * 100.0) / 100.0);
        failbucket.pushKV("inmempool", round(buckets.fail.inMempool * 100.0) / 100.0);
        failbucket.pushKV("leftmempool", round(buckets.fail.leftMempool * 100.0) / 100.0);

        // CFeeRate(0) is used to indicate error as a return value from estimateRawFee
        if (feeRate != CFeeRate(0)) {
            horizon_result.pushKV("feerate", ValueFromAmount(feeRate.GetFeePerK()));
            horizon_result.pushKV("decay", buckets.decay);
            horizon_result.pushKV("scale", (int)buckets.scale);
            horizon_result.pushKV("pass", passbucket);
            // buckets.fail.start == -1 indicates that all buckets passed, there is no fail bucket to output
            if (buckets.fail.start != -1) horizon_result.pushKV("fail", failbucket);
        } else {
            // Output only information that is still meaningful in the event of error
            horizon_result.pushKV("decay", buckets.decay);
            horizon_result.pushKV("scale", (int)buckets.scale);
            horizon_result.pushKV("fail", failbucket);
            errors.push_back("Insufficient data or no feerate found which meets threshold");
            horizon_result.pushKV("errors",errors);
        }
        result.pushKV(StringForFeeEstimateHorizon(horizon), horizon_result);
    }
    return result;
},
    };
}

/* ************************************************************************** */
/* Merge mining.  */

static RPCHelpMan createauxblock()
{
    return RPCHelpMan{"createauxblock",
        "\nCreates a new block and returns information required to"
        " merge-mine it.\n",
        {
            {"address", RPCArg::Type::STR, RPCArg::Optional::NO, "Payout address for the coinbase transaction"},
        },
        RPCResult{
            RPCResult::Type::OBJ, "", "",
            {
                {RPCResult::Type::STR_HEX, "hash", "hash of the created block"},
                {RPCResult::Type::NUM, "chainid", "chain ID for this block"},
                {RPCResult::Type::STR_HEX, "previousblockhash", "hash of the previous block"},
                {RPCResult::Type::NUM, "coinbasevalue", "value of the block's coinbase"},
                {RPCResult::Type::STR_HEX, "bits", "compressed target of the block"},
                {RPCResult::Type::NUM, "height", "height of the block"},
                {RPCResult::Type::STR_HEX, "_target", "target in reversed byte order, deprecated"},
            },
        },
        RPCExamples{
          HelpExampleCli("createauxblock", "\"address\"")
          + HelpExampleRpc("createauxblock", "\"address\"")
        },
        [&](const RPCHelpMan& self, const JSONRPCRequest& request) -> UniValue
{

    // Check coinbase payout address
    const CTxDestination coinbaseScript
      = DecodeDestination(request.params[0].get_str());
    if (!IsValidDestination(coinbaseScript)) {
        throw JSONRPCError(RPC_INVALID_ADDRESS_OR_KEY,
                           "Error: Invalid coinbase payout address");
    }
    const CScript scriptPubKey = GetScriptForDestination(coinbaseScript);

    return AuxpowMiner::get ().createAuxBlock(request, scriptPubKey);
},
    };
}

static RPCHelpMan submitauxblock()
{
    return RPCHelpMan{"submitauxblock",
        "\nSubmits a solved auxpow for a block that was previously"
        " created by 'createauxblock'.\n",
        {
            {"hash", RPCArg::Type::STR_HEX, RPCArg::Optional::NO, "Hash of the block to submit"},
            {"auxpow", RPCArg::Type::STR_HEX, RPCArg::Optional::NO, "Serialised auxpow found"},
        },
        RPCResult{
            RPCResult::Type::BOOL, "", "whether the submitted block was correct"
        },
        RPCExamples{
            HelpExampleCli("submitauxblock", "\"hash\" \"serialised auxpow\"")
            + HelpExampleRpc("submitauxblock", "\"hash\" \"serialised auxpow\"")
        },
        [&](const RPCHelpMan& self, const JSONRPCRequest& request) -> UniValue
{
    return AuxpowMiner::get ().submitAuxBlock(request,
                                              request.params[0].get_str(),
                                              request.params[1].get_str());
},
    };
}

/* ************************************************************************** */

void RegisterMiningRPCCommands(CRPCTable &t)
{
// clang-format off
static const CRPCCommand commands[] =
{ //  category               actor (function)
  //  ---------------------  -----------------------
    { "mining",              &getnetworkhashps,        },
    { "mining",              &getmininginfo,           },
    { "mining",              &prioritisetransaction,   },
    { "mining",              &getblocktemplate,        },
    { "mining",              &submitblock,             },
    { "mining",              &submitheader,            },

    { "mining",             &createauxblock,           },
    { "mining",             &submitauxblock,           },

    { "generating",          &generatetoaddress,       },
    { "generating",          &generatetodescriptor,    },
    { "generating",          &generateblock,           },

    { "util",                &estimatesmartfee,        },

    { "hidden",              &estimaterawfee,          },
    { "hidden",              &generate,                },
};
// clang-format on
    for (const auto& c : commands) {
        t.appendCommand(c.name, &c);
    }
}<|MERGE_RESOLUTION|>--- conflicted
+++ resolved
@@ -440,11 +440,7 @@
     obj.pushKV("blocks",           active_chain.Height());
     if (BlockAssembler::m_last_block_weight) obj.pushKV("currentblockweight", *BlockAssembler::m_last_block_weight);
     if (BlockAssembler::m_last_block_num_txs) obj.pushKV("currentblocktx", *BlockAssembler::m_last_block_num_txs);
-<<<<<<< HEAD
-    obj.pushKV("difficulty",       (double)GetDifficultyForBits(::ChainActive().Tip()->nBits));
-=======
-    obj.pushKV("difficulty",       (double)GetDifficulty(active_chain.Tip()));
->>>>>>> a47ae618
+    obj.pushKV("difficulty",       (double)GetDifficultyForBits(active_chain.Tip()->nBits));
     obj.pushKV("networkhashps",    getnetworkhashps().HandleRequest(request));
     obj.pushKV("pooledtx",         (uint64_t)mempool.size());
     obj.pushKV("chain",            Params().NetworkIDString());
