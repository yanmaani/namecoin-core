// Copyright (c) 2010 Satoshi Nakamoto
// Copyright (c) 2009-2016 The Bitcoin Core developers
// Distributed under the MIT software license, see the accompanying
// file COPYING or http://www.opensource.org/licenses/mit-license.php.

#include "base58.h"
#include "amount.h"
#include "chain.h"
#include "chainparams.h"
#include "consensus/consensus.h"
#include "consensus/params.h"
#include "consensus/validation.h"
#include "core_io.h"
#include "init.h"
#include "validation.h"
#include "miner.h"
#include "net.h"
#include "policy/fees.h"
#include "pow.h"
#include "rpc/blockchain.h"
#include "rpc/mining.h"
#include "rpc/server.h"
#include "txmempool.h"
#include "util.h"
#include "utilstrencodings.h"
#include "validationinterface.h"
#include "warnings.h"

#include <memory>
#include <stdint.h>
#include <utility>

#include <univalue.h>

unsigned int ParseConfirmTarget(const UniValue& value)
{
    int target = value.get_int();
    unsigned int max_target = ::feeEstimator.HighestTargetTracked(FeeEstimateHorizon::LONG_HALFLIFE);
    if (target < 1 || (unsigned int)target > max_target) {
        throw JSONRPCError(RPC_INVALID_PARAMETER, strprintf("Invalid conf_target, must be between %u - %u", 1, max_target));
    }
    return (unsigned int)target;
}

/**
 * Return average network hashes per second based on the last 'lookup' blocks,
 * or from the last difficulty change if 'lookup' is nonpositive.
 * If 'height' is nonnegative, compute the estimate at the time when a given block was found.
 */
UniValue GetNetworkHashPS(int lookup, int height) {
    CBlockIndex *pb = chainActive.Tip();

    if (height >= 0 && height < chainActive.Height())
        pb = chainActive[height];

    if (pb == nullptr || !pb->nHeight)
        return 0;

    // If lookup is -1, then use blocks since last difficulty change.
    if (lookup <= 0)
        lookup = pb->nHeight % Params().GetConsensus().DifficultyAdjustmentInterval() + 1;

    // If lookup is larger than chain, then set it to chain length.
    if (lookup > pb->nHeight)
        lookup = pb->nHeight;

    CBlockIndex *pb0 = pb;
    int64_t minTime = pb0->GetBlockTime();
    int64_t maxTime = minTime;
    for (int i = 0; i < lookup; i++) {
        pb0 = pb0->pprev;
        int64_t time = pb0->GetBlockTime();
        minTime = std::min(time, minTime);
        maxTime = std::max(time, maxTime);
    }

    // In case there's a situation where minTime == maxTime, we don't want a divide by zero exception.
    if (minTime == maxTime)
        return 0;

    arith_uint256 workDiff = pb->nChainWork - pb0->nChainWork;
    int64_t timeDiff = maxTime - minTime;

    return workDiff.getdouble() / timeDiff;
}

UniValue getnetworkhashps(const JSONRPCRequest& request)
{
    if (request.fHelp || request.params.size() > 2)
        throw std::runtime_error(
            "getnetworkhashps ( nblocks height )\n"
            "\nReturns the estimated network hashes per second based on the last n blocks.\n"
            "Pass in [blocks] to override # of blocks, -1 specifies since last difficulty change.\n"
            "Pass in [height] to estimate the network speed at the time when a certain block was found.\n"
            "\nArguments:\n"
            "1. nblocks     (numeric, optional, default=120) The number of blocks, or -1 for blocks since last difficulty change.\n"
            "2. height      (numeric, optional, default=-1) To estimate at the time of the given height.\n"
            "\nResult:\n"
            "x             (numeric) Hashes per second estimated\n"
            "\nExamples:\n"
            + HelpExampleCli("getnetworkhashps", "")
            + HelpExampleRpc("getnetworkhashps", "")
       );

    LOCK(cs_main);
    return GetNetworkHashPS(!request.params[0].isNull() ? request.params[0].get_int() : 120, !request.params[1].isNull() ? request.params[1].get_int() : -1);
}

UniValue generateBlocks(std::shared_ptr<CReserveScript> coinbaseScript, int nGenerate, uint64_t nMaxTries, bool keepScript)
{
    static const int nInnerLoopCount = 0x10000;
    int nHeightEnd = 0;
    int nHeight = 0;

    {   // Don't keep cs_main locked
        LOCK(cs_main);
        nHeight = chainActive.Height();
        nHeightEnd = nHeight+nGenerate;
    }
    unsigned int nExtraNonce = 0;
    UniValue blockHashes(UniValue::VARR);
    while (nHeight < nHeightEnd)
    {
        std::unique_ptr<CBlockTemplate> pblocktemplate(BlockAssembler(Params()).CreateNewBlock(coinbaseScript->reserveScript));
        if (!pblocktemplate.get())
            throw JSONRPCError(RPC_INTERNAL_ERROR, "Couldn't create new block");
        CBlock *pblock = &pblocktemplate->block;
        {
            LOCK(cs_main);
            IncrementExtraNonce(pblock, chainActive.Tip(), nExtraNonce);
        }
        CAuxPow::initAuxPow(*pblock);
        CPureBlockHeader& miningHeader = pblock->auxpow->parentBlock;
        while (nMaxTries > 0 && miningHeader.nNonce < nInnerLoopCount && !CheckProofOfWork(miningHeader.GetHash(), pblock->nBits, Params().GetConsensus())) {
            ++miningHeader.nNonce;
            --nMaxTries;
        }
        if (nMaxTries == 0) {
            break;
        }
        if (miningHeader.nNonce == nInnerLoopCount) {
            continue;
        }
        std::shared_ptr<const CBlock> shared_pblock = std::make_shared<const CBlock>(*pblock);
        if (!ProcessNewBlock(Params(), shared_pblock, true, nullptr))
            throw JSONRPCError(RPC_INTERNAL_ERROR, "ProcessNewBlock, block not accepted");
        ++nHeight;
        blockHashes.push_back(pblock->GetHash().GetHex());

        //mark script as important because it was used at least for one coinbase output if the script came from the wallet
        if (keepScript)
        {
            coinbaseScript->KeepScript();
        }
    }
    return blockHashes;
}

UniValue generatetoaddress(const JSONRPCRequest& request)
{
    if (request.fHelp || request.params.size() < 2 || request.params.size() > 3)
        throw std::runtime_error(
            "generatetoaddress nblocks address (maxtries)\n"
            "\nMine blocks immediately to a specified address (before the RPC call returns)\n"
            "\nArguments:\n"
            "1. nblocks      (numeric, required) How many blocks are generated immediately.\n"
            "2. address      (string, required) The address to send the newly generated bitcoin to.\n"
            "3. maxtries     (numeric, optional) How many iterations to try (default = 1000000).\n"
            "\nResult:\n"
            "[ blockhashes ]     (array) hashes of blocks generated\n"
            "\nExamples:\n"
            "\nGenerate 11 blocks to myaddress\n"
            + HelpExampleCli("generatetoaddress", "11 \"myaddress\"")
        );

    int nGenerate = request.params[0].get_int();
    uint64_t nMaxTries = 1000000;
    if (!request.params[2].isNull()) {
        nMaxTries = request.params[2].get_int();
    }

    CTxDestination destination = DecodeDestination(request.params[1].get_str());
    if (!IsValidDestination(destination)) {
        throw JSONRPCError(RPC_INVALID_ADDRESS_OR_KEY, "Error: Invalid address");
    }

    std::shared_ptr<CReserveScript> coinbaseScript = std::make_shared<CReserveScript>();
    coinbaseScript->reserveScript = GetScriptForDestination(destination);

    return generateBlocks(coinbaseScript, nGenerate, nMaxTries, false);
}

UniValue getmininginfo(const JSONRPCRequest& request)
{
    if (request.fHelp || request.params.size() != 0)
        throw std::runtime_error(
            "getmininginfo\n"
            "\nReturns a json object containing mining-related information."
            "\nResult:\n"
            "{\n"
            "  \"blocks\": nnn,             (numeric) The current block\n"
            "  \"currentblocksize\": nnn,   (numeric) The last block size\n"
            "  \"currentblockweight\": nnn, (numeric) The last block weight\n"
            "  \"currentblocktx\": nnn,     (numeric) The last block transaction\n"
            "  \"difficulty\": xxx.xxxxx    (numeric) The current difficulty\n"
            "  \"errors\": \"...\"            (string) Current errors\n"
            "  \"networkhashps\": nnn,      (numeric) The network hashes per second\n"
            "  \"pooledtx\": n              (numeric) The size of the mempool\n"
            "  \"chain\": \"xxxx\",           (string) current network name as defined in BIP70 (main, test, regtest)\n"
            "}\n"
            "\nExamples:\n"
            + HelpExampleCli("getmininginfo", "")
            + HelpExampleRpc("getmininginfo", "")
        );


    LOCK(cs_main);

    UniValue obj(UniValue::VOBJ);
    obj.push_back(Pair("blocks",           (int)chainActive.Height()));
    obj.push_back(Pair("currentblocksize", (uint64_t)nLastBlockSize));
    obj.push_back(Pair("currentblockweight", (uint64_t)nLastBlockWeight));
    obj.push_back(Pair("currentblocktx",   (uint64_t)nLastBlockTx));
    obj.push_back(Pair("difficulty",       (double)GetDifficulty()));
    obj.push_back(Pair("errors",           GetWarnings("statusbar")));
    obj.push_back(Pair("networkhashps",    getnetworkhashps(request)));
    obj.push_back(Pair("pooledtx",         (uint64_t)mempool.size()));
    obj.push_back(Pair("chain",            Params().NetworkIDString()));
    return obj;
}


// NOTE: Unlike wallet RPC (which use BTC values), mining RPCs follow GBT (BIP 22) in using satoshi amounts
UniValue prioritisetransaction(const JSONRPCRequest& request)
{
    if (request.fHelp || request.params.size() != 3)
        throw std::runtime_error(
            "prioritisetransaction <txid> <dummy value> <fee delta>\n"
            "Accepts the transaction into mined blocks at a higher (or lower) priority\n"
            "\nArguments:\n"
            "1. \"txid\"       (string, required) The transaction id.\n"
            "2. dummy          (numeric, optional) API-Compatibility for previous API. Must be zero or null.\n"
            "                  DEPRECATED. For forward compatibility use named arguments and omit this parameter.\n"
            "3. fee_delta      (numeric, required) The fee value (in satoshis) to add (or subtract, if negative).\n"
            "                  The fee is not actually paid, only the algorithm for selecting transactions into a block\n"
            "                  considers the transaction as it would have paid a higher (or lower) fee.\n"
            "\nResult:\n"
            "true              (boolean) Returns true\n"
            "\nExamples:\n"
            + HelpExampleCli("prioritisetransaction", "\"txid\" 0.0 10000")
            + HelpExampleRpc("prioritisetransaction", "\"txid\", 0.0, 10000")
        );

    LOCK(cs_main);

    uint256 hash = ParseHashStr(request.params[0].get_str(), "txid");
    CAmount nAmount = request.params[2].get_int64();

    if (!(request.params[1].isNull() || request.params[1].get_real() == 0)) {
        throw JSONRPCError(RPC_INVALID_PARAMETER, "Priority is no longer supported, dummy argument to prioritisetransaction must be 0.");
    }

    mempool.PrioritiseTransaction(hash, nAmount);
    return true;
}


// NOTE: Assumes a conclusive result; if result is inconclusive, it must be handled by caller
static UniValue BIP22ValidationResult(const CValidationState& state)
{
    if (state.IsValid())
        return NullUniValue;

    std::string strRejectReason = state.GetRejectReason();
    if (state.IsError())
        throw JSONRPCError(RPC_VERIFY_ERROR, strRejectReason);
    if (state.IsInvalid())
    {
        if (strRejectReason.empty())
            return "rejected";
        return strRejectReason;
    }
    // Should be impossible
    return "valid?";
}

std::string gbt_vb_name(const Consensus::DeploymentPos pos) {
    const struct VBDeploymentInfo& vbinfo = VersionBitsDeploymentInfo[pos];
    std::string s = vbinfo.name;
    if (!vbinfo.gbt_force) {
        s.insert(s.begin(), '!');
    }
    return s;
}

UniValue getblocktemplate(const JSONRPCRequest& request)
{
    if (request.fHelp || request.params.size() > 1)
        throw std::runtime_error(
            "getblocktemplate ( TemplateRequest )\n"
            "\nIf the request parameters include a 'mode' key, that is used to explicitly select between the default 'template' request or a 'proposal'.\n"
            "It returns data needed to construct a block to work on.\n"
            "For full specification, see BIPs 22, 23, 9, and 145:\n"
            "    https://github.com/bitcoin/bips/blob/master/bip-0022.mediawiki\n"
            "    https://github.com/bitcoin/bips/blob/master/bip-0023.mediawiki\n"
            "    https://github.com/bitcoin/bips/blob/master/bip-0009.mediawiki#getblocktemplate_changes\n"
            "    https://github.com/bitcoin/bips/blob/master/bip-0145.mediawiki\n"

            "\nArguments:\n"
            "1. template_request         (json object, optional) A json object in the following spec\n"
            "     {\n"
            "       \"mode\":\"template\"    (string, optional) This must be set to \"template\", \"proposal\" (see BIP 23), or omitted\n"
            "       \"capabilities\":[     (array, optional) A list of strings\n"
            "           \"support\"          (string) client side supported feature, 'longpoll', 'coinbasetxn', 'coinbasevalue', 'proposal', 'serverlist', 'workid'\n"
            "           ,...\n"
            "       ],\n"
            "       \"rules\":[            (array, optional) A list of strings\n"
            "           \"support\"          (string) client side supported softfork deployment\n"
            "           ,...\n"
            "       ]\n"
            "     }\n"
            "\n"

            "\nResult:\n"
            "{\n"
            "  \"version\" : n,                    (numeric) The preferred block version\n"
            "  \"rules\" : [ \"rulename\", ... ],    (array of strings) specific block rules that are to be enforced\n"
            "  \"vbavailable\" : {                 (json object) set of pending, supported versionbit (BIP 9) softfork deployments\n"
            "      \"rulename\" : bitnumber          (numeric) identifies the bit number as indicating acceptance and readiness for the named softfork rule\n"
            "      ,...\n"
            "  },\n"
            "  \"vbrequired\" : n,                 (numeric) bit mask of versionbits the server requires set in submissions\n"
            "  \"previousblockhash\" : \"xxxx\",     (string) The hash of current highest block\n"
            "  \"transactions\" : [                (array) contents of non-coinbase transactions that should be included in the next block\n"
            "      {\n"
            "         \"data\" : \"xxxx\",             (string) transaction data encoded in hexadecimal (byte-for-byte)\n"
            "         \"txid\" : \"xxxx\",             (string) transaction id encoded in little-endian hexadecimal\n"
            "         \"hash\" : \"xxxx\",             (string) hash encoded in little-endian hexadecimal (including witness data)\n"
            "         \"depends\" : [                (array) array of numbers \n"
            "             n                          (numeric) transactions before this one (by 1-based index in 'transactions' list) that must be present in the final block if this one is\n"
            "             ,...\n"
            "         ],\n"
            "         \"fee\": n,                    (numeric) difference in value between transaction inputs and outputs (in satoshis); for coinbase transactions, this is a negative Number of the total collected block fees (ie, not including the block subsidy); if key is not present, fee is unknown and clients MUST NOT assume there isn't one\n"
            "         \"sigops\" : n,                (numeric) total SigOps cost, as counted for purposes of block limits; if key is not present, sigop cost is unknown and clients MUST NOT assume it is zero\n"
            "         \"weight\" : n,                (numeric) total transaction weight, as counted for purposes of block limits\n"
            "         \"required\" : true|false      (boolean) if provided and true, this transaction must be in the final block\n"
            "      }\n"
            "      ,...\n"
            "  ],\n"
            "  \"coinbaseaux\" : {                 (json object) data that should be included in the coinbase's scriptSig content\n"
            "      \"flags\" : \"xx\"                  (string) key name is to be ignored, and value included in scriptSig\n"
            "  },\n"
            "  \"coinbasevalue\" : n,              (numeric) maximum allowable input to coinbase transaction, including the generation award and transaction fees (in satoshis)\n"
            "  \"coinbasetxn\" : { ... },          (json object) information for coinbase transaction\n"
            "  \"target\" : \"xxxx\",                (string) The hash target\n"
            "  \"mintime\" : xxx,                  (numeric) The minimum timestamp appropriate for next block time in seconds since epoch (Jan 1 1970 GMT)\n"
            "  \"mutable\" : [                     (array of string) list of ways the block template may be changed \n"
            "     \"value\"                          (string) A way the block template may be changed, e.g. 'time', 'transactions', 'prevblock'\n"
            "     ,...\n"
            "  ],\n"
            "  \"noncerange\" : \"00000000ffffffff\",(string) A range of valid nonces\n"
            "  \"sigoplimit\" : n,                 (numeric) limit of sigops in blocks\n"
            "  \"sizelimit\" : n,                  (numeric) limit of block size\n"
            "  \"weightlimit\" : n,                (numeric) limit of block weight\n"
            "  \"curtime\" : ttt,                  (numeric) current timestamp in seconds since epoch (Jan 1 1970 GMT)\n"
            "  \"bits\" : \"xxxxxxxx\",              (string) compressed target of next block\n"
            "  \"height\" : n                      (numeric) The height of the next block\n"
            "}\n"

            "\nExamples:\n"
            + HelpExampleCli("getblocktemplate", "")
            + HelpExampleRpc("getblocktemplate", "")
         );

    LOCK(cs_main);

    std::string strMode = "template";
    UniValue lpval = NullUniValue;
    std::set<std::string> setClientRules;
    int64_t nMaxVersionPreVB = -1;
    if (!request.params[0].isNull())
    {
        const UniValue& oparam = request.params[0].get_obj();
        const UniValue& modeval = find_value(oparam, "mode");
        if (modeval.isStr())
            strMode = modeval.get_str();
        else if (modeval.isNull())
        {
            /* Do nothing */
        }
        else
            throw JSONRPCError(RPC_INVALID_PARAMETER, "Invalid mode");
        lpval = find_value(oparam, "longpollid");

        if (strMode == "proposal")
        {
            const UniValue& dataval = find_value(oparam, "data");
            if (!dataval.isStr())
                throw JSONRPCError(RPC_TYPE_ERROR, "Missing data String key for proposal");

            CBlock block;
            if (!DecodeHexBlk(block, dataval.get_str()))
                throw JSONRPCError(RPC_DESERIALIZATION_ERROR, "Block decode failed");

            uint256 hash = block.GetHash();
            BlockMap::iterator mi = mapBlockIndex.find(hash);
            if (mi != mapBlockIndex.end()) {
                CBlockIndex *pindex = mi->second;
                if (pindex->IsValid(BLOCK_VALID_SCRIPTS))
                    return "duplicate";
                if (pindex->nStatus & BLOCK_FAILED_MASK)
                    return "duplicate-invalid";
                return "duplicate-inconclusive";
            }

            CBlockIndex* const pindexPrev = chainActive.Tip();
            // TestBlockValidity only supports blocks built on the current Tip
            if (block.hashPrevBlock != pindexPrev->GetBlockHash())
                return "inconclusive-not-best-prevblk";
            CValidationState state;
            TestBlockValidity(state, Params(), block, pindexPrev, false, true);
            return BIP22ValidationResult(state);
        }

        const UniValue& aClientRules = find_value(oparam, "rules");
        if (aClientRules.isArray()) {
            for (unsigned int i = 0; i < aClientRules.size(); ++i) {
                const UniValue& v = aClientRules[i];
                setClientRules.insert(v.get_str());
            }
        } else {
            // NOTE: It is important that this NOT be read if versionbits is supported
            const UniValue& uvMaxVersion = find_value(oparam, "maxversion");
            if (uvMaxVersion.isNum()) {
                nMaxVersionPreVB = uvMaxVersion.get_int64();
            }
        }
    }

    if (strMode != "template")
        throw JSONRPCError(RPC_INVALID_PARAMETER, "Invalid mode");

    if(!g_connman)
        throw JSONRPCError(RPC_CLIENT_P2P_DISABLED, "Error: Peer-to-peer functionality missing or disabled");

    if (g_connman->GetNodeCount(CConnman::CONNECTIONS_ALL) == 0)
        throw JSONRPCError(RPC_CLIENT_NOT_CONNECTED, "Bitcoin is not connected!");

    if (IsInitialBlockDownload())
        throw JSONRPCError(RPC_CLIENT_IN_INITIAL_DOWNLOAD, "Bitcoin is downloading blocks...");

    static unsigned int nTransactionsUpdatedLast;

    if (!lpval.isNull())
    {
        // Wait to respond until either the best block changes, OR a minute has passed and there are more transactions
        uint256 hashWatchedChain;
        boost::system_time checktxtime;
        unsigned int nTransactionsUpdatedLastLP;

        if (lpval.isStr())
        {
            // Format: <hashBestChain><nTransactionsUpdatedLast>
            std::string lpstr = lpval.get_str();

            hashWatchedChain.SetHex(lpstr.substr(0, 64));
            nTransactionsUpdatedLastLP = atoi64(lpstr.substr(64));
        }
        else
        {
            // NOTE: Spec does not specify behaviour for non-string longpollid, but this makes testing easier
            hashWatchedChain = chainActive.Tip()->GetBlockHash();
            nTransactionsUpdatedLastLP = nTransactionsUpdatedLast;
        }

        // Release the wallet and main lock while waiting
        LEAVE_CRITICAL_SECTION(cs_main);
        {
            checktxtime = boost::get_system_time() + boost::posix_time::minutes(1);

            boost::unique_lock<boost::mutex> lock(csBestBlock);
            while (chainActive.Tip()->GetBlockHash() == hashWatchedChain && IsRPCRunning())
            {
                if (!cvBlockChange.timed_wait(lock, checktxtime))
                {
                    // Timeout: Check transactions for update
                    if (mempool.GetTransactionsUpdated() != nTransactionsUpdatedLastLP)
                        break;
                    checktxtime += boost::posix_time::seconds(10);
                }
            }
        }
        ENTER_CRITICAL_SECTION(cs_main);

        if (!IsRPCRunning())
            throw JSONRPCError(RPC_CLIENT_NOT_CONNECTED, "Shutting down");
        // TODO: Maybe recheck connections/IBD and (if something wrong) send an expires-immediately template to stop miners?
    }

    const struct VBDeploymentInfo& segwit_info = VersionBitsDeploymentInfo[Consensus::DEPLOYMENT_SEGWIT];
    // If the caller is indicating segwit support, then allow CreateNewBlock()
    // to select witness transactions, after segwit activates (otherwise
    // don't).
    bool fSupportsSegwit = setClientRules.find(segwit_info.name) != setClientRules.end();

    // Update block
    static CBlockIndex* pindexPrev;
    static int64_t nStart;
    static std::unique_ptr<CBlockTemplate> pblocktemplate;
    // Cache whether the last invocation was with segwit support, to avoid returning
    // a segwit-block to a non-segwit caller.
    static bool fLastTemplateSupportsSegwit = true;
    if (pindexPrev != chainActive.Tip() ||
        (mempool.GetTransactionsUpdated() != nTransactionsUpdatedLast && GetTime() - nStart > 5) ||
        fLastTemplateSupportsSegwit != fSupportsSegwit)
    {
        // Clear pindexPrev so future calls make a new block, despite any failures from here on
        pindexPrev = nullptr;

        // Store the pindexBest used before CreateNewBlock, to avoid races
        nTransactionsUpdatedLast = mempool.GetTransactionsUpdated();
        CBlockIndex* pindexPrevNew = chainActive.Tip();
        nStart = GetTime();
        fLastTemplateSupportsSegwit = fSupportsSegwit;

        // Create new block
        CScript scriptDummy = CScript() << OP_TRUE;
        pblocktemplate = BlockAssembler(Params()).CreateNewBlock(scriptDummy, fSupportsSegwit);
        if (!pblocktemplate)
            throw JSONRPCError(RPC_OUT_OF_MEMORY, "Out of memory");

        // Need to update only after we know CreateNewBlock succeeded
        pindexPrev = pindexPrevNew;
    }
    CBlock* pblock = &pblocktemplate->block; // pointer for convenience
    const Consensus::Params& consensusParams = Params().GetConsensus();

    // Update nTime
    UpdateTime(pblock, consensusParams, pindexPrev);
    pblock->nNonce = 0;

    // NOTE: If at some point we support pre-segwit miners post-segwit-activation, this needs to take segwit support into consideration
    const bool fPreSegWit = (THRESHOLD_ACTIVE != VersionBitsState(pindexPrev, consensusParams, Consensus::DEPLOYMENT_SEGWIT, versionbitscache));

    UniValue aCaps(UniValue::VARR); aCaps.push_back("proposal");

    UniValue transactions(UniValue::VARR);
    std::map<uint256, int64_t> setTxIndex;
    int i = 0;
    for (const auto& it : pblock->vtx) {
        const CTransaction& tx = *it;
        uint256 txHash = tx.GetHash();
        setTxIndex[txHash] = i++;

        if (tx.IsCoinBase())
            continue;

        UniValue entry(UniValue::VOBJ);

        entry.push_back(Pair("data", EncodeHexTx(tx)));
        entry.push_back(Pair("txid", txHash.GetHex()));
        entry.push_back(Pair("hash", tx.GetWitnessHash().GetHex()));

        UniValue deps(UniValue::VARR);
        for (const CTxIn &in : tx.vin)
        {
            if (setTxIndex.count(in.prevout.hash))
                deps.push_back(setTxIndex[in.prevout.hash]);
        }
        entry.push_back(Pair("depends", deps));

        int index_in_template = i - 1;
        entry.push_back(Pair("fee", pblocktemplate->vTxFees[index_in_template]));
        int64_t nTxSigOps = pblocktemplate->vTxSigOpsCost[index_in_template];
        if (fPreSegWit) {
            assert(nTxSigOps % WITNESS_SCALE_FACTOR == 0);
            nTxSigOps /= WITNESS_SCALE_FACTOR;
        }
        entry.push_back(Pair("sigops", nTxSigOps));
        entry.push_back(Pair("weight", GetTransactionWeight(tx)));

        transactions.push_back(entry);
    }

    UniValue aux(UniValue::VOBJ);
    aux.push_back(Pair("flags", HexStr(COINBASE_FLAGS.begin(), COINBASE_FLAGS.end())));

    arith_uint256 hashTarget = arith_uint256().SetCompact(pblock->nBits);

    UniValue aMutable(UniValue::VARR);
    aMutable.push_back("time");
    aMutable.push_back("transactions");
    aMutable.push_back("prevblock");

    UniValue result(UniValue::VOBJ);
    result.push_back(Pair("capabilities", aCaps));

    UniValue aRules(UniValue::VARR);
    UniValue vbavailable(UniValue::VOBJ);
    for (int j = 0; j < (int)Consensus::MAX_VERSION_BITS_DEPLOYMENTS; ++j) {
        Consensus::DeploymentPos pos = Consensus::DeploymentPos(j);
        ThresholdState state = VersionBitsState(pindexPrev, consensusParams, pos, versionbitscache);
        switch (state) {
            case THRESHOLD_DEFINED:
            case THRESHOLD_FAILED:
                // Not exposed to GBT at all
                break;
            case THRESHOLD_LOCKED_IN:
                // Ensure bit is set in block version
                pblock->nVersion |= VersionBitsMask(consensusParams, pos);
                // FALL THROUGH to get vbavailable set...
            case THRESHOLD_STARTED:
            {
                const struct VBDeploymentInfo& vbinfo = VersionBitsDeploymentInfo[pos];
                vbavailable.push_back(Pair(gbt_vb_name(pos), consensusParams.vDeployments[pos].bit));
                if (setClientRules.find(vbinfo.name) == setClientRules.end()) {
                    if (!vbinfo.gbt_force) {
                        // If the client doesn't support this, don't indicate it in the [default] version
                        pblock->nVersion &= ~VersionBitsMask(consensusParams, pos);
                    }
                }
                break;
            }
            case THRESHOLD_ACTIVE:
            {
                // Add to rules only
                const struct VBDeploymentInfo& vbinfo = VersionBitsDeploymentInfo[pos];
                aRules.push_back(gbt_vb_name(pos));
                if (setClientRules.find(vbinfo.name) == setClientRules.end()) {
                    // Not supported by the client; make sure it's safe to proceed
                    if (!vbinfo.gbt_force) {
                        // If we do anything other than throw an exception here, be sure version/force isn't sent to old clients
                        throw JSONRPCError(RPC_INVALID_PARAMETER, strprintf("Support for '%s' rule requires explicit client support", vbinfo.name));
                    }
                }
                break;
            }
        }
    }
    result.push_back(Pair("version", pblock->nVersion));
    result.push_back(Pair("rules", aRules));
    result.push_back(Pair("vbavailable", vbavailable));
    result.push_back(Pair("vbrequired", int(0)));

    if (nMaxVersionPreVB >= 2) {
        // If VB is supported by the client, nMaxVersionPreVB is -1, so we won't get here
        // Because BIP 34 changed how the generation transaction is serialized, we can only use version/force back to v2 blocks
        // This is safe to do [otherwise-]unconditionally only because we are throwing an exception above if a non-force deployment gets activated
        // Note that this can probably also be removed entirely after the first BIP9 non-force deployment (ie, probably segwit) gets activated
        aMutable.push_back("version/force");
    }

    result.push_back(Pair("previousblockhash", pblock->hashPrevBlock.GetHex()));
    result.push_back(Pair("transactions", transactions));
    result.push_back(Pair("coinbaseaux", aux));
    result.push_back(Pair("coinbasevalue", (int64_t)pblock->vtx[0]->vout[0].nValue));
    result.push_back(Pair("longpollid", chainActive.Tip()->GetBlockHash().GetHex() + i64tostr(nTransactionsUpdatedLast)));
    result.push_back(Pair("target", hashTarget.GetHex()));
    result.push_back(Pair("mintime", (int64_t)pindexPrev->GetMedianTimePast()+1));
    result.push_back(Pair("mutable", aMutable));
    result.push_back(Pair("noncerange", "00000000ffffffff"));
    int64_t nSigOpLimit = MAX_BLOCK_SIGOPS_COST;
    int64_t nSizeLimit = MAX_BLOCK_SERIALIZED_SIZE;
    if (fPreSegWit) {
        assert(nSigOpLimit % WITNESS_SCALE_FACTOR == 0);
        nSigOpLimit /= WITNESS_SCALE_FACTOR;
        assert(nSizeLimit % WITNESS_SCALE_FACTOR == 0);
        nSizeLimit /= WITNESS_SCALE_FACTOR;
    }
    result.push_back(Pair("sigoplimit", nSigOpLimit));
    result.push_back(Pair("sizelimit", nSizeLimit));
    if (!fPreSegWit) {
        result.push_back(Pair("weightlimit", (int64_t)MAX_BLOCK_WEIGHT));
    }
    result.push_back(Pair("curtime", pblock->GetBlockTime()));
    result.push_back(Pair("bits", strprintf("%08x", pblock->nBits)));
    result.push_back(Pair("height", (int64_t)(pindexPrev->nHeight+1)));

    if (!pblocktemplate->vchCoinbaseCommitment.empty() && fSupportsSegwit) {
        result.push_back(Pair("default_witness_commitment", HexStr(pblocktemplate->vchCoinbaseCommitment.begin(), pblocktemplate->vchCoinbaseCommitment.end())));
    }

    return result;
}

class submitblock_StateCatcher : public CValidationInterface
{
public:
    uint256 hash;
    bool found;
    CValidationState state;

    explicit submitblock_StateCatcher(const uint256 &hashIn) : hash(hashIn), found(false), state() {}

protected:
    void BlockChecked(const CBlock& block, const CValidationState& stateIn) override {
        if (block.GetHash() != hash)
            return;
        found = true;
        state = stateIn;
    }
};

UniValue submitblock(const JSONRPCRequest& request)
{
    // We allow 2 arguments for compliance with BIP22. Argument 2 is ignored.
    if (request.fHelp || request.params.size() < 1 || request.params.size() > 2) {
        throw std::runtime_error(
            "submitblock \"hexdata\"  ( \"dummy\" )\n"
            "\nAttempts to submit new block to network.\n"
            "See https://en.bitcoin.it/wiki/BIP_0022 for full specification.\n"

            "\nArguments\n"
            "1. \"hexdata\"        (string, required) the hex-encoded block data to submit\n"
            "2. \"dummy\"          (optional) dummy value, for compatibility with BIP22. This value is ignored.\n"
            "\nResult:\n"
            "\nExamples:\n"
            + HelpExampleCli("submitblock", "\"mydata\"")
            + HelpExampleRpc("submitblock", "\"mydata\"")
        );
    }

    std::shared_ptr<CBlock> blockptr = std::make_shared<CBlock>();
    CBlock& block = *blockptr;
    if (!DecodeHexBlk(block, request.params[0].get_str())) {
        throw JSONRPCError(RPC_DESERIALIZATION_ERROR, "Block decode failed");
    }

    if (block.vtx.empty() || !block.vtx[0]->IsCoinBase()) {
        throw JSONRPCError(RPC_DESERIALIZATION_ERROR, "Block does not start with a coinbase");
    }

    uint256 hash = block.GetHash();
    bool fBlockPresent = false;
    {
        LOCK(cs_main);
        BlockMap::iterator mi = mapBlockIndex.find(hash);
        if (mi != mapBlockIndex.end()) {
            CBlockIndex *pindex = mi->second;
            if (pindex->IsValid(BLOCK_VALID_SCRIPTS)) {
                return "duplicate";
            }
            if (pindex->nStatus & BLOCK_FAILED_MASK) {
                return "duplicate-invalid";
            }
            // Otherwise, we might only have the header - process the block before returning
            fBlockPresent = true;
        }
    }

    {
        LOCK(cs_main);
        BlockMap::iterator mi = mapBlockIndex.find(block.hashPrevBlock);
        if (mi != mapBlockIndex.end()) {
            UpdateUncommittedBlockStructures(block, mi->second, Params().GetConsensus());
        }
    }

    submitblock_StateCatcher sc(block.GetHash());
    RegisterValidationInterface(&sc);
    bool fAccepted = ProcessNewBlock(Params(), blockptr, true, nullptr);
    UnregisterValidationInterface(&sc);
    if (fBlockPresent) {
        if (fAccepted && !sc.found) {
            return "duplicate-inconclusive";
        }
        return "duplicate";
    }
    if (!sc.found) {
        return "inconclusive";
    }
    return BIP22ValidationResult(sc.state);
}

UniValue estimatefee(const JSONRPCRequest& request)
{
    if (request.fHelp || request.params.size() != 1)
        throw std::runtime_error(
            "estimatefee nblocks\n"
            "\nDEPRECATED. Please use estimatesmartfee for more intelligent estimates."
            "\nEstimates the approximate fee per kilobyte needed for a transaction to begin\n"
            "confirmation within nblocks blocks. Uses virtual transaction size of transaction\n"
            "as defined in BIP 141 (witness data is discounted).\n"
            "\nArguments:\n"
            "1. nblocks     (numeric, required)\n"
            "\nResult:\n"
            "n              (numeric) estimated fee-per-kilobyte\n"
            "\n"
            "A negative value is returned if not enough transactions and blocks\n"
            "have been observed to make an estimate.\n"
            "-1 is always returned for nblocks == 1 as it is impossible to calculate\n"
            "a fee that is high enough to get reliably included in the next block.\n"
            "\nExample:\n"
            + HelpExampleCli("estimatefee", "6")
            );

    RPCTypeCheck(request.params, {UniValue::VNUM});

    int nBlocks = request.params[0].get_int();
    if (nBlocks < 1)
        nBlocks = 1;

    CFeeRate feeRate = ::feeEstimator.estimateFee(nBlocks);
    if (feeRate == CFeeRate(0))
        return -1.0;

    return ValueFromAmount(feeRate.GetFeePerK());
}

UniValue estimatesmartfee(const JSONRPCRequest& request)
{
    if (request.fHelp || request.params.size() < 1 || request.params.size() > 2)
        throw std::runtime_error(
            "estimatesmartfee conf_target (\"estimate_mode\")\n"
            "\nEstimates the approximate fee per kilobyte needed for a transaction to begin\n"
            "confirmation within conf_target blocks if possible and return the number of blocks\n"
            "for which the estimate is valid. Uses virtual transaction size as defined\n"
            "in BIP 141 (witness data is discounted).\n"
            "\nArguments:\n"
            "1. conf_target     (numeric) Confirmation target in blocks (1 - 1008)\n"
            "2. \"estimate_mode\" (string, optional, default=CONSERVATIVE) The fee estimate mode.\n"
            "                   Whether to return a more conservative estimate which also satisfies\n"
            "                   a longer history. A conservative estimate potentially returns a\n"
            "                   higher feerate and is more likely to be sufficient for the desired\n"
            "                   target, but is not as responsive to short term drops in the\n"
            "                   prevailing fee market.  Must be one of:\n"
            "       \"UNSET\" (defaults to CONSERVATIVE)\n"
            "       \"ECONOMICAL\"\n"
            "       \"CONSERVATIVE\"\n"
            "\nResult:\n"
            "{\n"
            "  \"feerate\" : x.x,     (numeric, optional) estimate fee rate in " + CURRENCY_UNIT + "/kB\n"
            "  \"errors\": [ str... ] (json array of strings, optional) Errors encountered during processing\n"
            "  \"blocks\" : n         (numeric) block number where estimate was found\n"
            "}\n"
            "\n"
            "The request target will be clamped between 2 and the highest target\n"
            "fee estimation is able to return based on how long it has been running.\n"
            "An error is returned if not enough transactions and blocks\n"
            "have been observed to make an estimate for any number of blocks.\n"
            "\nExample:\n"
            + HelpExampleCli("estimatesmartfee", "6")
            );

    RPCTypeCheck(request.params, {UniValue::VNUM, UniValue::VSTR});
    RPCTypeCheckArgument(request.params[0], UniValue::VNUM);
    unsigned int conf_target = ParseConfirmTarget(request.params[0]);
    bool conservative = true;
    if (!request.params[1].isNull()) {
        FeeEstimateMode fee_mode;
        if (!FeeModeFromString(request.params[1].get_str(), fee_mode)) {
            throw JSONRPCError(RPC_INVALID_PARAMETER, "Invalid estimate_mode parameter");
        }
        if (fee_mode == FeeEstimateMode::ECONOMICAL) conservative = false;
    }

    UniValue result(UniValue::VOBJ);
    UniValue errors(UniValue::VARR);
    FeeCalculation feeCalc;
    CFeeRate feeRate = ::feeEstimator.estimateSmartFee(conf_target, &feeCalc, conservative);
    if (feeRate != CFeeRate(0)) {
        result.push_back(Pair("feerate", ValueFromAmount(feeRate.GetFeePerK())));
    } else {
        errors.push_back("Insufficient data or no feerate found");
        result.push_back(Pair("errors", errors));
    }
    result.push_back(Pair("blocks", feeCalc.returnedTarget));
    return result;
}

UniValue estimaterawfee(const JSONRPCRequest& request)
{
    if (request.fHelp || request.params.size() < 1 || request.params.size() > 2)
        throw std::runtime_error(
            "estimaterawfee conf_target (threshold)\n"
            "\nWARNING: This interface is unstable and may disappear or change!\n"
            "\nWARNING: This is an advanced API call that is tightly coupled to the specific\n"
            "         implementation of fee estimation. The parameters it can be called with\n"
            "         and the results it returns will change if the internal implementation changes.\n"
            "\nEstimates the approximate fee per kilobyte needed for a transaction to begin\n"
            "confirmation within conf_target blocks if possible. Uses virtual transaction size as\n"
            "defined in BIP 141 (witness data is discounted).\n"
            "\nArguments:\n"
            "1. conf_target (numeric) Confirmation target in blocks (1 - 1008)\n"
            "2. threshold   (numeric, optional) The proportion of transactions in a given feerate range that must have been\n"
            "               confirmed within conf_target in order to consider those feerates as high enough and proceed to check\n"
            "               lower buckets.  Default: 0.95\n"
            "\nResult:\n"
            "{\n"
            "  \"short\" : {            (json object, optional) estimate for short time horizon\n"
            "      \"feerate\" : x.x,        (numeric, optional) estimate fee rate in " + CURRENCY_UNIT + "/kB\n"
            "      \"decay\" : x.x,          (numeric) exponential decay (per block) for historical moving average of confirmation data\n"
            "      \"scale\" : x,            (numeric) The resolution of confirmation targets at this time horizon\n"
            "      \"pass\" : {              (json object, optional) information about the lowest range of feerates to succeed in meeting the threshold\n"
            "          \"startrange\" : x.x,     (numeric) start of feerate range\n"
            "          \"endrange\" : x.x,       (numeric) end of feerate range\n"
            "          \"withintarget\" : x.x,   (numeric) number of txs over history horizon in the feerate range that were confirmed within target\n"
            "          \"totalconfirmed\" : x.x, (numeric) number of txs over history horizon in the feerate range that were confirmed at any point\n"
            "          \"inmempool\" : x.x,      (numeric) current number of txs in mempool in the feerate range unconfirmed for at least target blocks\n"
            "          \"leftmempool\" : x.x,    (numeric) number of txs over history horizon in the feerate range that left mempool unconfirmed after target\n"
            "      },\n"
            "      \"fail\" : { ... },       (json object, optional) information about the highest range of feerates to fail to meet the threshold\n"
            "      \"errors\":  [ str... ]   (json array of strings, optional) Errors encountered during processing\n"
            "  },\n"
            "  \"medium\" : { ... },    (json object, optional) estimate for medium time horizon\n"
            "  \"long\" : { ... }       (json object) estimate for long time horizon\n"
            "}\n"
            "\n"
            "Results are returned for any horizon which tracks blocks up to the confirmation target.\n"
            "\nExample:\n"
            + HelpExampleCli("estimaterawfee", "6 0.9")
            );

    RPCTypeCheck(request.params, {UniValue::VNUM, UniValue::VNUM}, true);
    RPCTypeCheckArgument(request.params[0], UniValue::VNUM);
    unsigned int conf_target = ParseConfirmTarget(request.params[0]);
    double threshold = 0.95;
    if (!request.params[1].isNull()) {
        threshold = request.params[1].get_real();
    }
    if (threshold < 0 || threshold > 1) {
        throw JSONRPCError(RPC_INVALID_PARAMETER, "Invalid threshold");
    }

    UniValue result(UniValue::VOBJ);

    for (FeeEstimateHorizon horizon : {FeeEstimateHorizon::SHORT_HALFLIFE, FeeEstimateHorizon::MED_HALFLIFE, FeeEstimateHorizon::LONG_HALFLIFE}) {
        CFeeRate feeRate;
        EstimationResult buckets;

        // Only output results for horizons which track the target
        if (conf_target > ::feeEstimator.HighestTargetTracked(horizon)) continue;

        feeRate = ::feeEstimator.estimateRawFee(conf_target, threshold, horizon, &buckets);
        UniValue horizon_result(UniValue::VOBJ);
        UniValue errors(UniValue::VARR);
        UniValue passbucket(UniValue::VOBJ);
        passbucket.push_back(Pair("startrange", round(buckets.pass.start)));
        passbucket.push_back(Pair("endrange", round(buckets.pass.end)));
        passbucket.push_back(Pair("withintarget", round(buckets.pass.withinTarget * 100.0) / 100.0));
        passbucket.push_back(Pair("totalconfirmed", round(buckets.pass.totalConfirmed * 100.0) / 100.0));
        passbucket.push_back(Pair("inmempool", round(buckets.pass.inMempool * 100.0) / 100.0));
        passbucket.push_back(Pair("leftmempool", round(buckets.pass.leftMempool * 100.0) / 100.0));
        UniValue failbucket(UniValue::VOBJ);
        failbucket.push_back(Pair("startrange", round(buckets.fail.start)));
        failbucket.push_back(Pair("endrange", round(buckets.fail.end)));
        failbucket.push_back(Pair("withintarget", round(buckets.fail.withinTarget * 100.0) / 100.0));
        failbucket.push_back(Pair("totalconfirmed", round(buckets.fail.totalConfirmed * 100.0) / 100.0));
        failbucket.push_back(Pair("inmempool", round(buckets.fail.inMempool * 100.0) / 100.0));
        failbucket.push_back(Pair("leftmempool", round(buckets.fail.leftMempool * 100.0) / 100.0));

        // CFeeRate(0) is used to indicate error as a return value from estimateRawFee
        if (feeRate != CFeeRate(0)) {
            horizon_result.push_back(Pair("feerate", ValueFromAmount(feeRate.GetFeePerK())));
            horizon_result.push_back(Pair("decay", buckets.decay));
            horizon_result.push_back(Pair("scale", (int)buckets.scale));
            horizon_result.push_back(Pair("pass", passbucket));
            // buckets.fail.start == -1 indicates that all buckets passed, there is no fail bucket to output
            if (buckets.fail.start != -1) horizon_result.push_back(Pair("fail", failbucket));
        } else {
            // Output only information that is still meaningful in the event of error
            horizon_result.push_back(Pair("decay", buckets.decay));
            horizon_result.push_back(Pair("scale", (int)buckets.scale));
            horizon_result.push_back(Pair("fail", failbucket));
            errors.push_back("Insufficient data or no feerate found which meets threshold");
            horizon_result.push_back(Pair("errors",errors));
        }
        result.push_back(Pair(StringForFeeEstimateHorizon(horizon), horizon_result));
    }
    return result;
}

/* ************************************************************************** */
/* Merge mining.  */

namespace {

/**
 * The variables below are used to keep track of created and not yet
 * submitted auxpow blocks.  Lock them to be sure even for multiple
 * RPC threads running in parallel.
 */
CCriticalSection cs_auxblockCache;
std::map<uint256, CBlock*> mapNewBlock;
std::vector<std::unique_ptr<CBlockTemplate>> vNewBlockTemplate;

void AuxMiningCheck()
{
  if(!g_connman)
    throw JSONRPCError(RPC_CLIENT_P2P_DISABLED,
                       "Error: Peer-to-peer functionality missing or disabled");

  if (g_connman->GetNodeCount(CConnman::CONNECTIONS_ALL) == 0
        && !Params().MineBlocksOnDemand())
    throw JSONRPCError(RPC_CLIENT_NOT_CONNECTED,
                       "Namecoin is not connected!");

  if (IsInitialBlockDownload() && !Params().MineBlocksOnDemand())
    throw JSONRPCError(RPC_CLIENT_IN_INITIAL_DOWNLOAD,
                       "Namecoin is downloading blocks...");

  /* This should never fail, since the chain is already
     past the point of merge-mining start.  Check nevertheless.  */
  {
    LOCK(cs_main);
    if (chainActive.Height() + 1 < Params().GetConsensus().nAuxpowStartHeight)
      throw std::runtime_error("mining auxblock method is not yet available");
  }
}

} // anonymous namespace

UniValue AuxMiningCreateBlock(const CScript& scriptPubKey)
{
    AuxMiningCheck();

    LOCK(cs_auxblockCache);

    static unsigned nTransactionsUpdatedLast;
    static const CBlockIndex* pindexPrev = nullptr;
    static uint64_t nStart;
    static CBlock* pblock = nullptr;
    static unsigned nExtraNonce = 0;

    // Update block
    {
    LOCK(cs_main);
    if (pindexPrev != chainActive.Tip()
        || (mempool.GetTransactionsUpdated() != nTransactionsUpdatedLast
            && GetTime() - nStart > 60))
    {
        if (pindexPrev != chainActive.Tip())
        {
            // Clear old blocks since they're obsolete now.
            mapNewBlock.clear();
            vNewBlockTemplate.clear();
            pblock = nullptr;
        }

        // Create new block with nonce = 0 and extraNonce = 1
        std::unique_ptr<CBlockTemplate> newBlock
            = BlockAssembler(Params()).CreateNewBlock(scriptPubKey);
        if (!newBlock)
            throw JSONRPCError(RPC_OUT_OF_MEMORY, "out of memory");

        // Update state only when CreateNewBlock succeeded
        nTransactionsUpdatedLast = mempool.GetTransactionsUpdated();
        pindexPrev = chainActive.Tip();
        nStart = GetTime();

        // Finalise it by setting the version and building the merkle root
        IncrementExtraNonce(&newBlock->block, pindexPrev, nExtraNonce);
        newBlock->block.SetAuxpowVersion(true);

        // Save
        pblock = &newBlock->block;
        mapNewBlock[pblock->GetHash()] = pblock;
        vNewBlockTemplate.push_back(std::move(newBlock));
    }
    }

    // At this point, pblock is always initialised:  If we make it here
    // without creating a new block above, it means that, in particular,
    // pindexPrev == chainActive.Tip().  But for that to happen, we must
    // already have created a pblock in a previous call, as pindexPrev is
    // initialised only when pblock is.
    assert(pblock);

    arith_uint256 target;
    bool fNegative, fOverflow;
    target.SetCompact(pblock->nBits, &fNegative, &fOverflow);
    if (fNegative || fOverflow || target == 0)
        throw std::runtime_error("invalid difficulty bits in block");

    UniValue result(UniValue::VOBJ);
    result.pushKV("hash", pblock->GetHash().GetHex());
    result.pushKV("chainid", pblock->GetChainId());
    result.pushKV("previousblockhash", pblock->hashPrevBlock.GetHex());
    result.pushKV("coinbasevalue", (int64_t)pblock->vtx[0]->vout[0].nValue);
    result.pushKV("bits", strprintf("%08x", pblock->nBits));
    result.pushKV("height", static_cast<int64_t> (pindexPrev->nHeight + 1));
    result.pushKV("_target", HexStr(BEGIN(target), END(target)));

    return result;
}

bool AuxMiningSubmitBlock(const std::string& hashHex,
                          const std::string& auxpowHex)
{
    AuxMiningCheck();

    LOCK(cs_auxblockCache);

    uint256 hash;
    hash.SetHex(hashHex);

    const std::map<uint256, CBlock*>::iterator mit = mapNewBlock.find(hash);
    if (mit == mapNewBlock.end())
        throw JSONRPCError(RPC_INVALID_PARAMETER, "block hash unknown");
    CBlock& block = *mit->second;

    const std::vector<unsigned char> vchAuxPow = ParseHex(auxpowHex);
    CDataStream ss(vchAuxPow, SER_GETHASH, PROTOCOL_VERSION);
    CAuxPow pow;
    ss >> pow;
    block.SetAuxpow(new CAuxPow(pow));
    assert(block.GetHash() == hash);

    submitblock_StateCatcher sc(block.GetHash());
    RegisterValidationInterface(&sc);
    std::shared_ptr<const CBlock> shared_block 
      = std::make_shared<const CBlock>(block);
    bool fAccepted = ProcessNewBlock(Params(), shared_block, true, nullptr);
    UnregisterValidationInterface(&sc);

    return fAccepted;
}

UniValue createauxblock(const JSONRPCRequest& request)
{
    if (request.fHelp || request.params.size() != 1)
        throw std::runtime_error(
            "createauxblock <address>\n"
            "\ncreate a new block and return information required to merge-mine it.\n"
            "\nArguments:\n"
            "1. address      (string, required) specify coinbase transaction payout address\n"
            "\nResult:\n"
            "{\n"
            "  \"hash\"               (string) hash of the created block\n"
            "  \"chainid\"            (numeric) chain ID for this block\n"
            "  \"previousblockhash\"  (string) hash of the previous block\n"
            "  \"coinbasevalue\"      (numeric) value of the block's coinbase\n"
            "  \"bits\"               (string) compressed target of the block\n"
            "  \"height\"             (numeric) height of the block\n"
            "  \"_target\"            (string) target in reversed byte order, deprecated\n"
            "}\n"
            "\nExamples:\n"
            + HelpExampleCli("createauxblock", "\"address\"")
            + HelpExampleRpc("createauxblock", "\"address\"")
            );

    // Check coinbase payout address
    CBitcoinAddress coinbaseAddress(request.params[0].get_str());
    if (!coinbaseAddress.IsValid())
        throw JSONRPCError(RPC_INVALID_PARAMETER,
                           "Invalid coinbase payout address");
    const CScript scriptPubKey
        = GetScriptForDestination(coinbaseAddress.Get());

    return AuxMiningCreateBlock(scriptPubKey);
}

UniValue submitauxblock(const JSONRPCRequest& request)
{
    if (request.fHelp || request.params.size() != 2)
        throw std::runtime_error(
            "submitauxblock <hash> <auxpow>\n"
            "\nsubmit a solved auxpow for a previously block created by 'createauxblock'.\n"
            "\nArguments:\n"
            "1. hash      (string, required) hash of the block to submit\n"
            "2. auxpow    (string, required) serialised auxpow found\n"
            "\nResult:\n"
            "xxxxx        (boolean) whether the submitted block was correct\n"
            "\nExamples:\n"
            + HelpExampleCli("submitauxblock", "\"hash\" \"serialised auxpow\"")
            + HelpExampleRpc("submitauxblock", "\"hash\" \"serialised auxpow\"")
            );

    return AuxMiningSubmitBlock(request.params[0].get_str(), 
                                request.params[1].get_str());
}


/* ************************************************************************** */

static const CRPCCommand commands[] =
{ //  category              name                      actor (function)         argNames
  //  --------------------- ------------------------  -----------------------  ----------
<<<<<<< HEAD
    { "mining",             "getnetworkhashps",       &getnetworkhashps,       true,  {"nblocks","height"} },
    { "mining",             "getmininginfo",          &getmininginfo,          true,  {} },
    { "mining",             "prioritisetransaction",  &prioritisetransaction,  true,  {"txid","dummy","fee_delta"} },
    { "mining",             "getblocktemplate",       &getblocktemplate,       true,  {"template_request"} },
    { "mining",             "submitblock",            &submitblock,            true,  {"hexdata","dummy"} },
    { "mining",             "createauxblock",         &createauxblock,         true,  {"address"} },
    { "mining",             "submitauxblock",         &submitauxblock,         true,  {"hash", "auxpow"} },
=======
    { "mining",             "getnetworkhashps",       &getnetworkhashps,       {"nblocks","height"} },
    { "mining",             "getmininginfo",          &getmininginfo,          {} },
    { "mining",             "prioritisetransaction",  &prioritisetransaction,  {"txid","dummy","fee_delta"} },
    { "mining",             "getblocktemplate",       &getblocktemplate,       {"template_request"} },
    { "mining",             "submitblock",            &submitblock,            {"hexdata","dummy"} },

>>>>>>> 3255d634

    { "generating",         "generatetoaddress",      &generatetoaddress,      {"nblocks","address","maxtries"} },

    { "util",               "estimatefee",            &estimatefee,            {"nblocks"} },
    { "util",               "estimatesmartfee",       &estimatesmartfee,       {"nblocks", "estimate_mode"} },

    { "hidden",             "estimaterawfee",         &estimaterawfee,         {"conf_target", "threshold"} },
};

void RegisterMiningRPCCommands(CRPCTable &t)
{
    for (unsigned int vcidx = 0; vcidx < ARRAYLEN(commands); vcidx++)
        t.appendCommand(commands[vcidx].name, &commands[vcidx]);
}<|MERGE_RESOLUTION|>--- conflicted
+++ resolved
@@ -1140,12 +1140,13 @@
             );
 
     // Check coinbase payout address
-    CBitcoinAddress coinbaseAddress(request.params[0].get_str());
-    if (!coinbaseAddress.IsValid())
-        throw JSONRPCError(RPC_INVALID_PARAMETER,
-                           "Invalid coinbase payout address");
-    const CScript scriptPubKey
-        = GetScriptForDestination(coinbaseAddress.Get());
+    const CTxDestination coinbaseScript
+      = DecodeDestination(request.params[0].get_str());
+    if (!IsValidDestination(coinbaseScript)) {
+        throw JSONRPCError(RPC_INVALID_ADDRESS_OR_KEY,
+                           "Error: Invalid coinbase payout address");
+    }
+    const CScript scriptPubKey = GetScriptForDestination(coinbaseScript);
 
     return AuxMiningCreateBlock(scriptPubKey);
 }
@@ -1176,22 +1177,13 @@
 static const CRPCCommand commands[] =
 { //  category              name                      actor (function)         argNames
   //  --------------------- ------------------------  -----------------------  ----------
-<<<<<<< HEAD
-    { "mining",             "getnetworkhashps",       &getnetworkhashps,       true,  {"nblocks","height"} },
-    { "mining",             "getmininginfo",          &getmininginfo,          true,  {} },
-    { "mining",             "prioritisetransaction",  &prioritisetransaction,  true,  {"txid","dummy","fee_delta"} },
-    { "mining",             "getblocktemplate",       &getblocktemplate,       true,  {"template_request"} },
-    { "mining",             "submitblock",            &submitblock,            true,  {"hexdata","dummy"} },
-    { "mining",             "createauxblock",         &createauxblock,         true,  {"address"} },
-    { "mining",             "submitauxblock",         &submitauxblock,         true,  {"hash", "auxpow"} },
-=======
     { "mining",             "getnetworkhashps",       &getnetworkhashps,       {"nblocks","height"} },
     { "mining",             "getmininginfo",          &getmininginfo,          {} },
     { "mining",             "prioritisetransaction",  &prioritisetransaction,  {"txid","dummy","fee_delta"} },
     { "mining",             "getblocktemplate",       &getblocktemplate,       {"template_request"} },
     { "mining",             "submitblock",            &submitblock,            {"hexdata","dummy"} },
-
->>>>>>> 3255d634
+    { "mining",             "createauxblock",         &createauxblock,         {"address"} },
+    { "mining",             "submitauxblock",         &submitauxblock,         {"hash", "auxpow"} },
 
     { "generating",         "generatetoaddress",      &generatetoaddress,      {"nblocks","address","maxtries"} },
 
