// Copyright (c) 2010 Satoshi Nakamoto
// Copyright (c) 2009-2015 The Bitcoin Core developers
// Distributed under the MIT software license, see the accompanying
// file COPYING or http://www.opensource.org/licenses/mit-license.php.

#include "base58.h"
#include "amount.h"
#include "chain.h"
#include "chainparams.h"
#include "consensus/consensus.h"
#include "consensus/validation.h"
#include "core_io.h"
#include "init.h"
#include "main.h"
#include "miner.h"
#include "net.h"
#include "pow.h"
#include "rpc/server.h"
#include "txmempool.h"
#include "util.h"
#include "utilstrencodings.h"
#include "validationinterface.h"

#include <stdint.h>

#include <boost/assign/list_of.hpp>
#include <boost/shared_ptr.hpp>

#include <univalue.h>

using namespace std;

/**
 * Return average network hashes per second based on the last 'lookup' blocks,
 * or from the last difficulty change if 'lookup' is nonpositive.
 * If 'height' is nonnegative, compute the estimate at the time when a given block was found.
 */
UniValue GetNetworkHashPS(int lookup, int height) {
    CBlockIndex *pb = chainActive.Tip();

    if (height >= 0 && height < chainActive.Height())
        pb = chainActive[height];

    if (pb == NULL || !pb->nHeight)
        return 0;

    // If lookup is -1, then use blocks since last difficulty change.
    if (lookup <= 0)
        lookup = pb->nHeight % Params().GetConsensus().DifficultyAdjustmentInterval() + 1;

    // If lookup is larger than chain, then set it to chain length.
    if (lookup > pb->nHeight)
        lookup = pb->nHeight;

    CBlockIndex *pb0 = pb;
    int64_t minTime = pb0->GetBlockTime();
    int64_t maxTime = minTime;
    for (int i = 0; i < lookup; i++) {
        pb0 = pb0->pprev;
        int64_t time = pb0->GetBlockTime();
        minTime = std::min(time, minTime);
        maxTime = std::max(time, maxTime);
    }

    // In case there's a situation where minTime == maxTime, we don't want a divide by zero exception.
    if (minTime == maxTime)
        return 0;

    arith_uint256 workDiff = pb->nChainWork - pb0->nChainWork;
    int64_t timeDiff = maxTime - minTime;

    return workDiff.getdouble() / timeDiff;
}

UniValue getnetworkhashps(const UniValue& params, bool fHelp)
{
    if (fHelp || params.size() > 2)
        throw runtime_error(
            "getnetworkhashps ( blocks height )\n"
            "\nReturns the estimated network hashes per second based on the last n blocks.\n"
            "Pass in [blocks] to override # of blocks, -1 specifies since last difficulty change.\n"
            "Pass in [height] to estimate the network speed at the time when a certain block was found.\n"
            "\nArguments:\n"
            "1. blocks     (numeric, optional, default=120) The number of blocks, or -1 for blocks since last difficulty change.\n"
            "2. height     (numeric, optional, default=-1) To estimate at the time of the given height.\n"
            "\nResult:\n"
            "x             (numeric) Hashes per second estimated\n"
            "\nExamples:\n"
            + HelpExampleCli("getnetworkhashps", "")
            + HelpExampleRpc("getnetworkhashps", "")
       );

    LOCK(cs_main);
    return GetNetworkHashPS(params.size() > 0 ? params[0].get_int() : 120, params.size() > 1 ? params[1].get_int() : -1);
}

UniValue generateBlocks(boost::shared_ptr<CReserveScript> coinbaseScript, int nGenerate, uint64_t nMaxTries, bool keepScript)
{
    static const int nInnerLoopCount = 0x10000;
    int nHeightStart = 0;
    int nHeightEnd = 0;
    int nHeight = 0;

    {   // Don't keep cs_main locked
        LOCK(cs_main);
        nHeightStart = chainActive.Height();
        nHeight = nHeightStart;
        nHeightEnd = nHeightStart+nGenerate;
    }
    unsigned int nExtraNonce = 0;
    UniValue blockHashes(UniValue::VARR);
    while (nHeight < nHeightEnd)
    {
        auto_ptr<CBlockTemplate> pblocktemplate(CreateNewBlock(Params(), coinbaseScript->reserveScript));
        if (!pblocktemplate.get())
            throw JSONRPCError(RPC_INTERNAL_ERROR, "Couldn't create new block");
        CBlock *pblock = &pblocktemplate->block;
        {
            LOCK(cs_main);
            IncrementExtraNonce(pblock, chainActive.Tip(), nExtraNonce);
        }
        CAuxPow::initAuxPow(*pblock);
        CPureBlockHeader& miningHeader = pblock->auxpow->parentBlock;
        while (nMaxTries > 0 && miningHeader.nNonce < nInnerLoopCount && !CheckProofOfWork(miningHeader.GetHash(), pblock->nBits, Params().GetConsensus())) {
            ++miningHeader.nNonce;
            --nMaxTries;
        }
        if (nMaxTries == 0) {
            break;
        }
        if (miningHeader.nNonce == nInnerLoopCount) {
            continue;
        }
        CValidationState state;
        if (!ProcessNewBlock(state, Params(), NULL, pblock, true, NULL))
            throw JSONRPCError(RPC_INTERNAL_ERROR, "ProcessNewBlock, block not accepted");
        ++nHeight;
        blockHashes.push_back(pblock->GetHash().GetHex());

        //mark script as important because it was used at least for one coinbase output if the script came from the wallet
        if (keepScript)
        {
            coinbaseScript->KeepScript();
        }
    }
    return blockHashes;
}

UniValue generate(const UniValue& params, bool fHelp)
{
    if (fHelp || params.size() < 1 || params.size() > 2)
        throw runtime_error(
            "generate numblocks ( maxtries )\n"
            "\nMine up to numblocks blocks immediately (before the RPC call returns)\n"
            "\nArguments:\n"
            "1. numblocks    (numeric, required) How many blocks are generated immediately.\n"
            "2. maxtries     (numeric, optional) How many iterations to try (default = 1000000).\n"
            "\nResult\n"
            "[ blockhashes ]     (array) hashes of blocks generated\n"
            "\nExamples:\n"
            "\nGenerate 11 blocks\n"
            + HelpExampleCli("generate", "11")
        );

    int nGenerate = params[0].get_int();
    uint64_t nMaxTries = 1000000;
    if (params.size() > 1) {
        nMaxTries = params[1].get_int();
    }

    boost::shared_ptr<CReserveScript> coinbaseScript;
    GetMainSignals().ScriptForMining(coinbaseScript);

    // If the keypool is exhausted, no script is returned at all.  Catch this.
    if (!coinbaseScript)
        throw JSONRPCError(RPC_WALLET_KEYPOOL_RAN_OUT, "Error: Keypool ran out, please call keypoolrefill first");

    //throw an error if no script was provided
    if (coinbaseScript->reserveScript.empty())
        throw JSONRPCError(RPC_INTERNAL_ERROR, "No coinbase script available (mining requires a wallet)");

    return generateBlocks(coinbaseScript, nGenerate, nMaxTries, true);
}

UniValue generatetoaddress(const UniValue& params, bool fHelp)
{
    if (fHelp || params.size() < 2 || params.size() > 3)
        throw runtime_error(
            "generatetoaddress numblocks address (maxtries)\n"
            "\nMine blocks immediately to a specified address (before the RPC call returns)\n"
            "\nArguments:\n"
            "1. numblocks    (numeric, required) How many blocks are generated immediately.\n"
            "2. address    (string, required) The address to send the newly generated bitcoin to.\n"
            "3. maxtries     (numeric, optional) How many iterations to try (default = 1000000).\n"
            "\nResult\n"
            "[ blockhashes ]     (array) hashes of blocks generated\n"
            "\nExamples:\n"
            "\nGenerate 11 blocks to myaddress\n"
            + HelpExampleCli("generatetoaddress", "11 \"myaddress\"")
        );

    int nGenerate = params[0].get_int();
    uint64_t nMaxTries = 1000000;
    if (params.size() > 2) {
        nMaxTries = params[2].get_int();
    }

    CBitcoinAddress address(params[1].get_str());
    if (!address.IsValid())
        throw JSONRPCError(RPC_INVALID_ADDRESS_OR_KEY, "Error: Invalid address");
    
    boost::shared_ptr<CReserveScript> coinbaseScript(new CReserveScript());
    coinbaseScript->reserveScript = GetScriptForDestination(address.Get());

    return generateBlocks(coinbaseScript, nGenerate, nMaxTries, false);
}

UniValue getmininginfo(const UniValue& params, bool fHelp)
{
    if (fHelp || params.size() != 0)
        throw runtime_error(
            "getmininginfo\n"
            "\nReturns a json object containing mining-related information."
            "\nResult:\n"
            "{\n"
            "  \"blocks\": nnn,             (numeric) The current block\n"
            "  \"currentblocksize\": nnn,   (numeric) The last block size\n"
            "  \"currentblocktx\": nnn,     (numeric) The last block transaction\n"
            "  \"difficulty\": xxx.xxxxx    (numeric) The current difficulty\n"
            "  \"errors\": \"...\"          (string) Current errors\n"
            "  \"pooledtx\": n              (numeric) The size of the mem pool\n"
            "  \"testnet\": true|false      (boolean) If using testnet or not\n"
            "  \"chain\": \"xxxx\",         (string) current network name as defined in BIP70 (main, test, regtest)\n"
            "}\n"
            "\nExamples:\n"
            + HelpExampleCli("getmininginfo", "")
            + HelpExampleRpc("getmininginfo", "")
        );


    LOCK(cs_main);

    UniValue obj(UniValue::VOBJ);
    obj.push_back(Pair("blocks",           (int)chainActive.Height()));
    obj.push_back(Pair("currentblocksize", (uint64_t)nLastBlockSize));
    obj.push_back(Pair("currentblocktx",   (uint64_t)nLastBlockTx));
    obj.push_back(Pair("difficulty",       (double)GetDifficulty()));
    obj.push_back(Pair("errors",           GetWarnings("statusbar")));
    obj.push_back(Pair("networkhashps",    getnetworkhashps(params, false)));
    obj.push_back(Pair("pooledtx",         (uint64_t)mempool.size()));
    obj.push_back(Pair("testnet",          Params().TestnetToBeDeprecatedFieldRPC()));
    obj.push_back(Pair("chain",            Params().NetworkIDString()));
    return obj;
}


// NOTE: Unlike wallet RPC (which use BTC values), mining RPCs follow GBT (BIP 22) in using satoshi amounts
UniValue prioritisetransaction(const UniValue& params, bool fHelp)
{
    if (fHelp || params.size() != 3)
        throw runtime_error(
            "prioritisetransaction <txid> <priority delta> <fee delta>\n"
            "Accepts the transaction into mined blocks at a higher (or lower) priority\n"
            "\nArguments:\n"
            "1. \"txid\"       (string, required) The transaction id.\n"
            "2. priority delta (numeric, required) The priority to add or subtract.\n"
            "                  The transaction selection algorithm considers the tx as it would have a higher priority.\n"
            "                  (priority of a transaction is calculated: coinage * value_in_satoshis / txsize) \n"
            "3. fee delta      (numeric, required) The fee value (in satoshis) to add (or subtract, if negative).\n"
            "                  The fee is not actually paid, only the algorithm for selecting transactions into a block\n"
            "                  considers the transaction as it would have paid a higher (or lower) fee.\n"
            "\nResult\n"
            "true              (boolean) Returns true\n"
            "\nExamples:\n"
            + HelpExampleCli("prioritisetransaction", "\"txid\" 0.0 10000")
            + HelpExampleRpc("prioritisetransaction", "\"txid\", 0.0, 10000")
        );

    LOCK(cs_main);

    uint256 hash = ParseHashStr(params[0].get_str(), "txid");
    CAmount nAmount = params[2].get_int64();

    mempool.PrioritiseTransaction(hash, params[0].get_str(), params[1].get_real(), nAmount);
    return true;
}


// NOTE: Assumes a conclusive result; if result is inconclusive, it must be handled by caller
static UniValue BIP22ValidationResult(const CValidationState& state)
{
    if (state.IsValid())
        return NullUniValue;

    std::string strRejectReason = state.GetRejectReason();
    if (state.IsError())
        throw JSONRPCError(RPC_VERIFY_ERROR, strRejectReason);
    if (state.IsInvalid())
    {
        if (strRejectReason.empty())
            return "rejected";
        return strRejectReason;
    }
    // Should be impossible
    return "valid?";
}

#if 0
getblocktemplate is disabled for merge-mining, since getauxblock should
be used instead.  All blocks are required to be merge-mined, thus GBT
makes no sense.

UniValue getblocktemplate(const UniValue& params, bool fHelp)
{
    if (fHelp || params.size() > 1)
        throw runtime_error(
            "getblocktemplate ( \"jsonrequestobject\" )\n"
            "\nIf the request parameters include a 'mode' key, that is used to explicitly select between the default 'template' request or a 'proposal'.\n"
            "It returns data needed to construct a block to work on.\n"
            "See https://en.bitcoin.it/wiki/BIP_0022 for full specification.\n"

            "\nArguments:\n"
            "1. \"jsonrequestobject\"       (string, optional) A json object in the following spec\n"
            "     {\n"
            "       \"mode\":\"template\"    (string, optional) This must be set to \"template\" or omitted\n"
            "       \"capabilities\":[       (array, optional) A list of strings\n"
            "           \"support\"           (string) client side supported feature, 'longpoll', 'coinbasetxn', 'coinbasevalue', 'proposal', 'serverlist', 'workid'\n"
            "           ,...\n"
            "         ]\n"
            "     }\n"
            "\n"

            "\nResult:\n"
            "{\n"
            "  \"version\" : n,                    (numeric) The block version\n"
            "  \"previousblockhash\" : \"xxxx\",    (string) The hash of current highest block\n"
            "  \"transactions\" : [                (array) contents of non-coinbase transactions that should be included in the next block\n"
            "      {\n"
            "         \"data\" : \"xxxx\",          (string) transaction data encoded in hexadecimal (byte-for-byte)\n"
            "         \"hash\" : \"xxxx\",          (string) hash/id encoded in little-endian hexadecimal\n"
            "         \"depends\" : [              (array) array of numbers \n"
            "             n                        (numeric) transactions before this one (by 1-based index in 'transactions' list) that must be present in the final block if this one is\n"
            "             ,...\n"
            "         ],\n"
            "         \"fee\": n,                   (numeric) difference in value between transaction inputs and outputs (in Satoshis); for coinbase transactions, this is a negative Number of the total collected block fees (ie, not including the block subsidy); if key is not present, fee is unknown and clients MUST NOT assume there isn't one\n"
            "         \"sigops\" : n,               (numeric) total number of SigOps, as counted for purposes of block limits; if key is not present, sigop count is unknown and clients MUST NOT assume there aren't any\n"
            "         \"required\" : true|false     (boolean) if provided and true, this transaction must be in the final block\n"
            "      }\n"
            "      ,...\n"
            "  ],\n"
            "  \"coinbaseaux\" : {                  (json object) data that should be included in the coinbase's scriptSig content\n"
            "      \"flags\" : \"flags\"            (string) \n"
            "  },\n"
            "  \"coinbasevalue\" : n,               (numeric) maximum allowable input to coinbase transaction, including the generation award and transaction fees (in Satoshis)\n"
            "  \"coinbasetxn\" : { ... },           (json object) information for coinbase transaction\n"
            "  \"target\" : \"xxxx\",               (string) The hash target\n"
            "  \"mintime\" : xxx,                   (numeric) The minimum timestamp appropriate for next block time in seconds since epoch (Jan 1 1970 GMT)\n"
            "  \"mutable\" : [                      (array of string) list of ways the block template may be changed \n"
            "     \"value\"                         (string) A way the block template may be changed, e.g. 'time', 'transactions', 'prevblock'\n"
            "     ,...\n"
            "  ],\n"
            "  \"noncerange\" : \"00000000ffffffff\",   (string) A range of valid nonces\n"
            "  \"sigoplimit\" : n,                 (numeric) limit of sigops in blocks\n"
            "  \"sizelimit\" : n,                  (numeric) limit of block size\n"
            "  \"curtime\" : ttt,                  (numeric) current timestamp in seconds since epoch (Jan 1 1970 GMT)\n"
            "  \"bits\" : \"xxx\",                 (string) compressed target of next block\n"
            "  \"height\" : n                      (numeric) The height of the next block\n"
            "}\n"

            "\nExamples:\n"
            + HelpExampleCli("getblocktemplate", "")
            + HelpExampleRpc("getblocktemplate", "")
         );

    LOCK(cs_main);

    std::string strMode = "template";
    UniValue lpval = NullUniValue;
    if (params.size() > 0)
    {
        const UniValue& oparam = params[0].get_obj();
        const UniValue& modeval = find_value(oparam, "mode");
        if (modeval.isStr())
            strMode = modeval.get_str();
        else if (modeval.isNull())
        {
            /* Do nothing */
        }
        else
            throw JSONRPCError(RPC_INVALID_PARAMETER, "Invalid mode");
        lpval = find_value(oparam, "longpollid");

        if (strMode == "proposal")
        {
            const UniValue& dataval = find_value(oparam, "data");
            if (!dataval.isStr())
                throw JSONRPCError(RPC_TYPE_ERROR, "Missing data String key for proposal");

            CBlock block;
            if (!DecodeHexBlk(block, dataval.get_str()))
                throw JSONRPCError(RPC_DESERIALIZATION_ERROR, "Block decode failed");

            uint256 hash = block.GetHash();
            BlockMap::iterator mi = mapBlockIndex.find(hash);
            if (mi != mapBlockIndex.end()) {
                CBlockIndex *pindex = mi->second;
                if (pindex->IsValid(BLOCK_VALID_SCRIPTS))
                    return "duplicate";
                if (pindex->nStatus & BLOCK_FAILED_MASK)
                    return "duplicate-invalid";
                return "duplicate-inconclusive";
            }

            CBlockIndex* const pindexPrev = chainActive.Tip();
            // TestBlockValidity only supports blocks built on the current Tip
            if (block.hashPrevBlock != pindexPrev->GetBlockHash())
                return "inconclusive-not-best-prevblk";
            CValidationState state;
            TestBlockValidity(state, Params(), block, pindexPrev, false, true);
            return BIP22ValidationResult(state);
        }
    }

    if (strMode != "template")
        throw JSONRPCError(RPC_INVALID_PARAMETER, "Invalid mode");

    if (vNodes.empty())
        throw JSONRPCError(RPC_CLIENT_NOT_CONNECTED, "Bitcoin is not connected!");

    if (IsInitialBlockDownload())
        throw JSONRPCError(RPC_CLIENT_IN_INITIAL_DOWNLOAD, "Bitcoin is downloading blocks...");

    static unsigned int nTransactionsUpdatedLast;

    if (!lpval.isNull())
    {
        // Wait to respond until either the best block changes, OR a minute has passed and there are more transactions
        uint256 hashWatchedChain;
        boost::system_time checktxtime;
        unsigned int nTransactionsUpdatedLastLP;

        if (lpval.isStr())
        {
            // Format: <hashBestChain><nTransactionsUpdatedLast>
            std::string lpstr = lpval.get_str();

            hashWatchedChain.SetHex(lpstr.substr(0, 64));
            nTransactionsUpdatedLastLP = atoi64(lpstr.substr(64));
        }
        else
        {
            // NOTE: Spec does not specify behaviour for non-string longpollid, but this makes testing easier
            hashWatchedChain = chainActive.Tip()->GetBlockHash();
            nTransactionsUpdatedLastLP = nTransactionsUpdatedLast;
        }

        // Release the wallet and main lock while waiting
        LEAVE_CRITICAL_SECTION(cs_main);
        {
            checktxtime = boost::get_system_time() + boost::posix_time::minutes(1);

            boost::unique_lock<boost::mutex> lock(csBestBlock);
            while (chainActive.Tip()->GetBlockHash() == hashWatchedChain && IsRPCRunning())
            {
                if (!cvBlockChange.timed_wait(lock, checktxtime))
                {
                    // Timeout: Check transactions for update
                    if (mempool.GetTransactionsUpdated() != nTransactionsUpdatedLastLP)
                        break;
                    checktxtime += boost::posix_time::seconds(10);
                }
            }
        }
        ENTER_CRITICAL_SECTION(cs_main);

        if (!IsRPCRunning())
            throw JSONRPCError(RPC_CLIENT_NOT_CONNECTED, "Shutting down");
        // TODO: Maybe recheck connections/IBD and (if something wrong) send an expires-immediately template to stop miners?
    }

    // Update block
    static CBlockIndex* pindexPrev;
    static int64_t nStart;
    static CBlockTemplate* pblocktemplate;
    if (pindexPrev != chainActive.Tip() ||
        (mempool.GetTransactionsUpdated() != nTransactionsUpdatedLast && GetTime() - nStart > 5))
    {
        // Clear pindexPrev so future calls make a new block, despite any failures from here on
        pindexPrev = NULL;

        // Store the pindexBest used before CreateNewBlock, to avoid races
        nTransactionsUpdatedLast = mempool.GetTransactionsUpdated();
        CBlockIndex* pindexPrevNew = chainActive.Tip();
        nStart = GetTime();

        // Create new block
        if(pblocktemplate)
        {
            delete pblocktemplate;
            pblocktemplate = NULL;
        }
        CScript scriptDummy = CScript() << OP_TRUE;
        pblocktemplate = CreateNewBlock(Params(), scriptDummy);
        if (!pblocktemplate)
            throw JSONRPCError(RPC_OUT_OF_MEMORY, "Out of memory");

        // Need to update only after we know CreateNewBlock succeeded
        pindexPrev = pindexPrevNew;
    }
    CBlock* pblock = &pblocktemplate->block; // pointer for convenience

    // Update nTime
    UpdateTime(pblock, Params().GetConsensus(), pindexPrev);
    pblock->nNonce = 0;

    UniValue aCaps(UniValue::VARR); aCaps.push_back("proposal");

    UniValue transactions(UniValue::VARR);
    map<uint256, int64_t> setTxIndex;
    int i = 0;
    BOOST_FOREACH (const CTransaction& tx, pblock->vtx) {
        uint256 txHash = tx.GetHash();
        setTxIndex[txHash] = i++;

        if (tx.IsCoinBase())
            continue;

        UniValue entry(UniValue::VOBJ);

        entry.push_back(Pair("data", EncodeHexTx(tx)));

        entry.push_back(Pair("hash", txHash.GetHex()));

        UniValue deps(UniValue::VARR);
        BOOST_FOREACH (const CTxIn &in, tx.vin)
        {
            if (setTxIndex.count(in.prevout.hash))
                deps.push_back(setTxIndex[in.prevout.hash]);
        }
        entry.push_back(Pair("depends", deps));

        int index_in_template = i - 1;
        entry.push_back(Pair("fee", pblocktemplate->vTxFees[index_in_template]));
        entry.push_back(Pair("sigops", pblocktemplate->vTxSigOps[index_in_template]));

        transactions.push_back(entry);
    }

    UniValue aux(UniValue::VOBJ);
    aux.push_back(Pair("flags", HexStr(COINBASE_FLAGS.begin(), COINBASE_FLAGS.end())));

    arith_uint256 hashTarget = arith_uint256().SetCompact(pblock->nBits);

    static UniValue aMutable(UniValue::VARR);
    if (aMutable.empty())
    {
        aMutable.push_back("time");
        aMutable.push_back("transactions");
        aMutable.push_back("prevblock");
    }

    UniValue result(UniValue::VOBJ);
    result.push_back(Pair("capabilities", aCaps));
    result.push_back(Pair("version", pblock->nVersion));
    result.push_back(Pair("previousblockhash", pblock->hashPrevBlock.GetHex()));
    result.push_back(Pair("transactions", transactions));
    result.push_back(Pair("coinbaseaux", aux));
    result.push_back(Pair("coinbasevalue", (int64_t)pblock->vtx[0].vout[0].nValue));
    result.push_back(Pair("longpollid", chainActive.Tip()->GetBlockHash().GetHex() + i64tostr(nTransactionsUpdatedLast)));
    result.push_back(Pair("target", hashTarget.GetHex()));
    result.push_back(Pair("mintime", (int64_t)pindexPrev->GetMedianTimePast()+1));
    result.push_back(Pair("mutable", aMutable));
    result.push_back(Pair("noncerange", "00000000ffffffff"));
    result.push_back(Pair("sigoplimit", (int64_t)MAX_BLOCK_SIGOPS));
    result.push_back(Pair("sizelimit", (int64_t)MAX_BLOCK_SIZE));
    result.push_back(Pair("curtime", pblock->GetBlockTime()));
    result.push_back(Pair("bits", strprintf("%08x", pblock->nBits)));
    result.push_back(Pair("height", (int64_t)(pindexPrev->nHeight+1)));

    return result;
}
#endif // Disabled getblocktemplate

class submitblock_StateCatcher : public CValidationInterface
{
public:
    uint256 hash;
    bool found;
    CValidationState state;

    submitblock_StateCatcher(const uint256 &hashIn) : hash(hashIn), found(false), state() {};

protected:
    virtual void BlockChecked(const CBlock& block, const CValidationState& stateIn) {
        if (block.GetHash() != hash)
            return;
        found = true;
        state = stateIn;
    };
};

UniValue submitblock(const UniValue& params, bool fHelp)
{
    if (fHelp || params.size() < 1 || params.size() > 2)
        throw runtime_error(
            "submitblock \"hexdata\" ( \"jsonparametersobject\" )\n"
            "\nAttempts to submit new block to network.\n"
            "The 'jsonparametersobject' parameter is currently ignored.\n"
            "See https://en.bitcoin.it/wiki/BIP_0022 for full specification.\n"

            "\nArguments\n"
            "1. \"hexdata\"    (string, required) the hex-encoded block data to submit\n"
            "2. \"jsonparametersobject\"     (string, optional) object of optional parameters\n"
            "    {\n"
            "      \"workid\" : \"id\"    (string, optional) if the server provided a workid, it MUST be included with submissions\n"
            "    }\n"
            "\nResult:\n"
            "\nExamples:\n"
            + HelpExampleCli("submitblock", "\"mydata\"")
            + HelpExampleRpc("submitblock", "\"mydata\"")
        );

    CBlock block;
    if (!DecodeHexBlk(block, params[0].get_str()))
        throw JSONRPCError(RPC_DESERIALIZATION_ERROR, "Block decode failed");

    uint256 hash = block.GetHash();
    bool fBlockPresent = false;
    {
        LOCK(cs_main);
        BlockMap::iterator mi = mapBlockIndex.find(hash);
        if (mi != mapBlockIndex.end()) {
            CBlockIndex *pindex = mi->second;
            if (pindex->IsValid(BLOCK_VALID_SCRIPTS))
                return "duplicate";
            if (pindex->nStatus & BLOCK_FAILED_MASK)
                return "duplicate-invalid";
            // Otherwise, we might only have the header - process the block before returning
            fBlockPresent = true;
        }
    }

    CValidationState state;
    submitblock_StateCatcher sc(block.GetHash());
    RegisterValidationInterface(&sc);
    bool fAccepted = ProcessNewBlock(state, Params(), NULL, &block, true, NULL);
    UnregisterValidationInterface(&sc);
    if (fBlockPresent)
    {
        if (fAccepted && !sc.found)
            return "duplicate-inconclusive";
        return "duplicate";
    }
    if (fAccepted)
    {
        if (!sc.found)
            return "inconclusive";
        state = sc.state;
    }
    return BIP22ValidationResult(state);
}

UniValue estimatefee(const UniValue& params, bool fHelp)
{
    if (fHelp || params.size() != 1)
        throw runtime_error(
            "estimatefee nblocks\n"
            "\nEstimates the approximate fee per kilobyte needed for a transaction to begin\n"
            "confirmation within nblocks blocks.\n"
            "\nArguments:\n"
            "1. nblocks     (numeric)\n"
            "\nResult:\n"
            "n              (numeric) estimated fee-per-kilobyte\n"
            "\n"
            "A negative value is returned if not enough transactions and blocks\n"
            "have been observed to make an estimate.\n"
            "\nExample:\n"
            + HelpExampleCli("estimatefee", "6")
            );

    RPCTypeCheck(params, boost::assign::list_of(UniValue::VNUM));

    int nBlocks = params[0].get_int();
    if (nBlocks < 1)
        nBlocks = 1;

    CFeeRate feeRate = mempool.estimateFee(nBlocks);
    if (feeRate == CFeeRate(0))
        return -1.0;

    return ValueFromAmount(feeRate.GetFeePerK());
}

UniValue estimatepriority(const UniValue& params, bool fHelp)
{
    if (fHelp || params.size() != 1)
        throw runtime_error(
            "estimatepriority nblocks\n"
            "\nEstimates the approximate priority a zero-fee transaction needs to begin\n"
            "confirmation within nblocks blocks.\n"
            "\nArguments:\n"
            "1. nblocks     (numeric)\n"
            "\nResult:\n"
            "n              (numeric) estimated priority\n"
            "\n"
            "A negative value is returned if not enough transactions and blocks\n"
            "have been observed to make an estimate.\n"
            "\nExample:\n"
            + HelpExampleCli("estimatepriority", "6")
            );

    RPCTypeCheck(params, boost::assign::list_of(UniValue::VNUM));

    int nBlocks = params[0].get_int();
    if (nBlocks < 1)
        nBlocks = 1;

    return mempool.estimatePriority(nBlocks);
}

UniValue estimatesmartfee(const UniValue& params, bool fHelp)
{
    if (fHelp || params.size() != 1)
        throw runtime_error(
            "estimatesmartfee nblocks\n"
            "\nWARNING: This interface is unstable and may disappear or change!\n"
            "\nEstimates the approximate fee per kilobyte needed for a transaction to begin\n"
            "confirmation within nblocks blocks if possible and return the number of blocks\n"
            "for which the estimate is valid.\n"
            "\nArguments:\n"
            "1. nblocks     (numeric)\n"
            "\nResult:\n"
            "{\n"
            "  \"feerate\" : x.x,     (numeric) estimate fee-per-kilobyte (in BTC)\n"
            "  \"blocks\" : n         (numeric) block number where estimate was found\n"
            "}\n"
            "\n"
            "A negative value is returned if not enough transactions and blocks\n"
            "have been observed to make an estimate for any number of blocks.\n"
            "However it will not return a value below the mempool reject fee.\n"
            "\nExample:\n"
            + HelpExampleCli("estimatesmartfee", "6")
            );

    RPCTypeCheck(params, boost::assign::list_of(UniValue::VNUM));

    int nBlocks = params[0].get_int();

    UniValue result(UniValue::VOBJ);
    int answerFound;
    CFeeRate feeRate = mempool.estimateSmartFee(nBlocks, &answerFound);
    result.push_back(Pair("feerate", feeRate == CFeeRate(0) ? -1.0 : ValueFromAmount(feeRate.GetFeePerK())));
    result.push_back(Pair("blocks", answerFound));
    return result;
}

UniValue estimatesmartpriority(const UniValue& params, bool fHelp)
{
    if (fHelp || params.size() != 1)
        throw runtime_error(
            "estimatesmartpriority nblocks\n"
            "\nWARNING: This interface is unstable and may disappear or change!\n"
            "\nEstimates the approximate priority a zero-fee transaction needs to begin\n"
            "confirmation within nblocks blocks if possible and return the number of blocks\n"
            "for which the estimate is valid.\n"
            "\nArguments:\n"
            "1. nblocks     (numeric)\n"
            "\nResult:\n"
            "{\n"
            "  \"priority\" : x.x,    (numeric) estimated priority\n"
            "  \"blocks\" : n         (numeric) block number where estimate was found\n"
            "}\n"
            "\n"
            "A negative value is returned if not enough transactions and blocks\n"
            "have been observed to make an estimate for any number of blocks.\n"
            "However if the mempool reject fee is set it will return 1e9 * MAX_MONEY.\n"
            "\nExample:\n"
            + HelpExampleCli("estimatesmartpriority", "6")
            );

    RPCTypeCheck(params, boost::assign::list_of(UniValue::VNUM));

    int nBlocks = params[0].get_int();

    UniValue result(UniValue::VOBJ);
    int answerFound;
    double priority = mempool.estimateSmartPriority(nBlocks, &answerFound);
    result.push_back(Pair("priority", priority));
    result.push_back(Pair("blocks", answerFound));
    return result;
}

<<<<<<< HEAD
/* ************************************************************************** */
/* Merge mining.  */

UniValue getauxblock(const UniValue& params, bool fHelp)
{
    if (fHelp || (params.size() != 0 && params.size() != 2))
        throw std::runtime_error(
            "getauxblock (hash auxpow)\n"
            "\nCreate or submit a merge-mined block.\n"
            "\nWithout arguments, create a new block and return information\n"
            "required to merge-mine it.  With arguments, submit a solved\n"
            "auxpow for a previously returned block.\n"
            "\nArguments:\n"
            "1. \"hash\"    (string, optional) hash of the block to submit\n"
            "2. \"auxpow\"  (string, optional) serialised auxpow found\n"
            "\nResult (without arguments):\n"
            "{\n"
            "  \"hash\"               (string) hash of the created block\n"
            "  \"chainid\"            (numeric) chain ID for this block\n"
            "  \"previousblockhash\"  (string) hash of the previous block\n"
            "  \"coinbasevalue\"      (numeric) value of the block's coinbase\n"
            "  \"bits\"               (string) compressed target of the block\n"
            "  \"height\"             (numeric) height of the block\n"
            "  \"_target\"            (string) target in reversed byte order, deprecated\n"
            "}\n"
            "\nResult (with arguments):\n"
            "xxxxx        (boolean) whether the submitted block was correct\n"
            "\nExamples:\n"
            + HelpExampleCli("getauxblock", "")
            + HelpExampleCli("getauxblock", "\"hash\" \"serialised auxpow\"")
            + HelpExampleRpc("getauxblock", "")
            );

    boost::shared_ptr<CReserveScript> coinbaseScript;
    GetMainSignals().ScriptForMining(coinbaseScript);

    // If the keypool is exhausted, no script is returned at all.  Catch this.
    if (!coinbaseScript)
        throw JSONRPCError(RPC_WALLET_KEYPOOL_RAN_OUT, "Error: Keypool ran out, please call keypoolrefill first");

    //throw an error if no script was provided
    if (!coinbaseScript->reserveScript.size())
        throw JSONRPCError(RPC_INTERNAL_ERROR, "No coinbase script available (mining requires a wallet)");

    if (vNodes.empty() && !Params().MineBlocksOnDemand())
        throw JSONRPCError(RPC_CLIENT_NOT_CONNECTED,
                           "Namecoin is not connected!");

    if (IsInitialBlockDownload() && !Params().MineBlocksOnDemand())
        throw JSONRPCError(RPC_CLIENT_IN_INITIAL_DOWNLOAD,
                           "Namecoin is downloading blocks...");
    
    /* This should never fail, since the chain is already
       past the point of merge-mining start.  Check nevertheless.  */
    {
        LOCK(cs_main);
        if (chainActive.Height() + 1 < Params().GetConsensus().nAuxpowStartHeight)
            throw std::runtime_error("getauxblock method is not yet available");
    }

    /* The variables below are used to keep track of created and not yet
       submitted auxpow blocks.  Lock them to be sure even for multiple
       RPC threads running in parallel.  */
    static CCriticalSection cs_auxblockCache;
    LOCK(cs_auxblockCache);
    static std::map<uint256, CBlock*> mapNewBlock;
    static std::vector<CBlockTemplate*> vNewBlockTemplate;

    /* Create a new block?  */
    if (params.size() == 0)
    {
        static unsigned nTransactionsUpdatedLast;
        static const CBlockIndex* pindexPrev = NULL;
        static uint64_t nStart;
        static CBlockTemplate* pblocktemplate;
        static unsigned nExtraNonce = 0;

        // Update block
        {
        LOCK(cs_main);
        if (pindexPrev != chainActive.Tip()
            || (mempool.GetTransactionsUpdated() != nTransactionsUpdatedLast
                && GetTime() - nStart > 60))
        {
            if (pindexPrev != chainActive.Tip())
            {
                // Deallocate old blocks since they're obsolete now
                mapNewBlock.clear();
                BOOST_FOREACH(CBlockTemplate* pbt, vNewBlockTemplate)
                    delete pbt;
                vNewBlockTemplate.clear();
            }

            // Create new block with nonce = 0 and extraNonce = 1
            pblocktemplate = CreateNewBlock(Params(), coinbaseScript->reserveScript);
            if (!pblocktemplate)
                throw JSONRPCError(RPC_OUT_OF_MEMORY, "out of memory");

            // Update state only when CreateNewBlock succeeded
            nTransactionsUpdatedLast = mempool.GetTransactionsUpdated();
            pindexPrev = chainActive.Tip();
            nStart = GetTime();

            // Finalise it by setting the version and building the merkle root
            CBlock* pblock = &pblocktemplate->block;
            IncrementExtraNonce(pblock, pindexPrev, nExtraNonce);
            pblock->SetAuxpowVersion(true);

            // Save
            mapNewBlock[pblock->GetHash()] = pblock;
            vNewBlockTemplate.push_back(pblocktemplate);
        }
        }

        const CBlock& block = pblocktemplate->block;

        arith_uint256 target;
        bool fNegative, fOverflow;
        target.SetCompact(block.nBits, &fNegative, &fOverflow);
        if (fNegative || fOverflow || target == 0)
            throw std::runtime_error("invalid difficulty bits in block");

        UniValue result(UniValue::VOBJ);
        result.push_back(Pair("hash", block.GetHash().GetHex()));
        result.push_back(Pair("chainid", block.GetChainId()));
        result.push_back(Pair("previousblockhash", block.hashPrevBlock.GetHex()));
        result.push_back(Pair("coinbasevalue", (int64_t)block.vtx[0].vout[0].nValue));
        result.push_back(Pair("bits", strprintf("%08x", block.nBits)));
        result.push_back(Pair("height", static_cast<int64_t> (pindexPrev->nHeight + 1)));
        result.push_back(Pair("_target", HexStr(BEGIN(target), END(target))));

        return result;
    }

    /* Submit a block instead.  Note that this need not lock cs_main,
       since ProcessNewBlock below locks it instead.  */

    assert(params.size() == 2);
    uint256 hash;
    hash.SetHex(params[0].get_str());

    const std::map<uint256, CBlock*>::iterator mit = mapNewBlock.find(hash);
    if (mit == mapNewBlock.end())
        throw JSONRPCError(RPC_INVALID_PARAMETER, "block hash unknown");
    CBlock& block = *mit->second;

    const std::vector<unsigned char> vchAuxPow = ParseHex(params[1].get_str());
    CDataStream ss(vchAuxPow, SER_GETHASH, PROTOCOL_VERSION);
    CAuxPow pow;
    ss >> pow;
    block.SetAuxpow(new CAuxPow(pow));
    assert(block.GetHash() == hash);

    CValidationState state;
    submitblock_StateCatcher sc(block.GetHash());
    RegisterValidationInterface(&sc);
    bool fAccepted = ProcessNewBlock(state, Params(), NULL, &block, true, NULL);
    UnregisterValidationInterface(&sc);

    if (fAccepted)
        coinbaseScript->KeepScript();

    return fAccepted;
=======
static const CRPCCommand commands[] =
{ //  category              name                      actor (function)         okSafeMode
  //  --------------------- ------------------------  -----------------------  ----------
    { "mining",             "getnetworkhashps",       &getnetworkhashps,       true  },
    { "mining",             "getmininginfo",          &getmininginfo,          true  },
    { "mining",             "prioritisetransaction",  &prioritisetransaction,  true  },
    { "mining",             "getblocktemplate",       &getblocktemplate,       true  },
    { "mining",             "submitblock",            &submitblock,            true  },

    { "generating",         "generate",               &generate,               true  },
    { "generating",         "generatetoaddress",      &generatetoaddress,      true  },

    { "util",               "estimatefee",            &estimatefee,            true  },
    { "util",               "estimatepriority",       &estimatepriority,       true  },
    { "util",               "estimatesmartfee",       &estimatesmartfee,       true  },
    { "util",               "estimatesmartpriority",  &estimatesmartpriority,  true  },
};

void RegisterMiningRPCCommands(CRPCTable &tableRPC)
{
    for (unsigned int vcidx = 0; vcidx < ARRAYLEN(commands); vcidx++)
        tableRPC.appendCommand(commands[vcidx].name, &commands[vcidx]);
>>>>>>> 30c2dd8d
}<|MERGE_RESOLUTION|>--- conflicted
+++ resolved
@@ -790,7 +790,6 @@
     return result;
 }
 
-<<<<<<< HEAD
 /* ************************************************************************** */
 /* Merge mining.  */
 
@@ -954,15 +953,18 @@
         coinbaseScript->KeepScript();
 
     return fAccepted;
-=======
+}
+
+/* ************************************************************************** */
+
 static const CRPCCommand commands[] =
 { //  category              name                      actor (function)         okSafeMode
   //  --------------------- ------------------------  -----------------------  ----------
     { "mining",             "getnetworkhashps",       &getnetworkhashps,       true  },
     { "mining",             "getmininginfo",          &getmininginfo,          true  },
     { "mining",             "prioritisetransaction",  &prioritisetransaction,  true  },
-    { "mining",             "getblocktemplate",       &getblocktemplate,       true  },
     { "mining",             "submitblock",            &submitblock,            true  },
+    { "mining",             "getauxblock",            &getauxblock,            true  },
 
     { "generating",         "generate",               &generate,               true  },
     { "generating",         "generatetoaddress",      &generatetoaddress,      true  },
@@ -977,5 +979,4 @@
 {
     for (unsigned int vcidx = 0; vcidx < ARRAYLEN(commands); vcidx++)
         tableRPC.appendCommand(commands[vcidx].name, &commands[vcidx]);
->>>>>>> 30c2dd8d
 }