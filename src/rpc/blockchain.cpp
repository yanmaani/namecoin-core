--- conflicted
+++ resolved
@@ -857,41 +857,6 @@
                     RPCResult{"for verbosity = 0",
                 RPCResult::Type::STR_HEX, "", "A string that is serialized, hex-encoded data for block 'hash'"},
                     RPCResult{"for verbosity = 1",
-<<<<<<< HEAD
-            "{\n"
-            "  \"hash\" : \"hash\",     (string) the block hash (same as provided)\n"
-            "  \"confirmations\" : n,   (numeric) The number of confirmations, or -1 if the block is not on the main chain\n"
-            "  \"size\" : n,            (numeric) The block size\n"
-            "  \"strippedsize\" : n,    (numeric) The block size excluding witness data\n"
-            "  \"weight\" : n           (numeric) The block weight as defined in BIP 141\n"
-            "  \"height\" : n,          (numeric) The block height or index\n"
-            "  \"version\" : n,         (numeric) The block version\n"
-            "  \"versionHex\" : \"00000000\", (string) The block version formatted in hexadecimal\n"
-            "  \"merkleroot\" : \"xxxx\", (string) The merkle root\n"
-            "  \"tx\" : [               (array of string) The transaction ids\n"
-            "     \"transactionid\"     (string) The transaction id\n"
-            "     ,...\n"
-            "  ],\n"
-            "  \"time\" : ttt,          (numeric) The block time expressed in " + UNIX_EPOCH_TIME + "\n"
-            "  \"mediantime\" : ttt,    (numeric) The median block time expressed in " + UNIX_EPOCH_TIME + "\n"
-            "  \"nonce\" : n,           (numeric) The nonce\n"
-            "  \"bits\" : \"1d00ffff\", (string) The bits\n"
-            "  \"difficulty\" : x.xxx,  (numeric) The difficulty\n"
-            "  \"chainwork\" : \"xxxx\",  (string) Expected number of hashes required to produce the chain up to this block (in hex)\n"
-            "  \"nTx\" : n,             (numeric) The number of transactions in the block.\n"
-            "  \"previousblockhash\" : \"hash\",  (string) The hash of the previous block\n"
-            "  \"nextblockhash\" : \"hash\"       (string) The hash of the next block\n"
-            "  \"auxpow\" : {           (object) The auxpow object attached to this block\n"
-            "    \"tx\" : {...},        (object) The parent chain coinbase tx of this auxpow\n"
-            "    \"index\" : 0,         (numeric) Merkle index of the parent coinbase\n"
-            "    \"merklebranch\" : [...], (array) Merke branch of the parent coinbase\n"
-            "    \"chainindex\" : n,    (numeric) Index in the auxpow Merkle tree\n"
-            "    \"chainmerklebranch\" : [...], (array) Branch in the auxpow Merkle tree\n"
-            "    \"parentblock\" : \"xx\" (string) The parent block serialised as hex string\n"
-            "  }\n"
-            "}\n"
-                    },
-=======
                 RPCResult::Type::OBJ, "", "",
                 {
                     {RPCResult::Type::STR_HEX, "hash", "the block hash (same as provided)"},
@@ -914,8 +879,19 @@
                     {RPCResult::Type::NUM, "nTx", "The number of transactions in the block"},
                     {RPCResult::Type::STR_HEX, "previousblockhash", "The hash of the previous block"},
                     {RPCResult::Type::STR_HEX, "nextblockhash", "The hash of the next block"},
+                    {RPCResult::Type::OBJ, "auxpow", "The auxpow object attached to this block",
+                        {
+                            {RPCResult::Type::OBJ, "tx", "The parent chain coinbase tx of this auxpow",
+                                {{RPCResult::Type::ELISION, "", "Same format as for decoded raw transactions"}}},
+                            {RPCResult::Type::NUM, "index", "Merkle index of the parent coinbase"},
+                            {RPCResult::Type::ARR, "merklebranch", "Merkle branch of the parent coinbase",
+                                {{RPCResult::Type::STR_HEX, "", "The Merkle branch hash"}}},
+                            {RPCResult::Type::NUM, "chainindex", "Index in the auxpow Merkle tree"},
+                            {RPCResult::Type::ARR, "chainmerklebranch", "Branch in the auxpow Merkle tree",
+                                {{RPCResult::Type::STR_HEX, "", "The Merkle branch hash"}}},
+                            {RPCResult::Type::STR_HEX, "parentblock", "The parent block serialised as hex string"},
+                        }},
                 }},
->>>>>>> a71c3474
                     RPCResult{"for verbosity = 2",
                 RPCResult::Type::OBJ, "", "",
                 {
