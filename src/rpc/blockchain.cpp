// Copyright (c) 2010 Satoshi Nakamoto
// Copyright (c) 2009-2020 The Bitcoin Core developers
// Distributed under the MIT software license, see the accompanying
// file COPYING or http://www.opensource.org/licenses/mit-license.php.

#include <rpc/blockchain.h>

#include <amount.h>
#include <blockfilter.h>
#include <chain.h>
#include <chainparams.h>
#include <coins.h>
#include <consensus/validation.h>
#include <core_io.h>
#include <hash.h>
#include <index/blockfilterindex.h>
#include <node/blockstorage.h>
#include <node/coinstats.h>
#include <node/context.h>
#include <node/utxo_snapshot.h>
#include <policy/feerate.h>
#include <policy/fees.h>
#include <policy/policy.h>
#include <policy/rbf.h>
#include <primitives/transaction.h>
#include <rpc/rawtransaction.h>
#include <rpc/server.h>
#include <rpc/util.h>
#include <script/descriptor.h>
#include <streams.h>
#include <sync.h>
#include <txdb.h>
#include <txmempool.h>
#include <undo.h>
#include <util/strencodings.h>
#include <util/system.h>
#include <util/translation.h>
#include <validation.h>
#include <validationinterface.h>
#include <wallet/context.h>
#include <warnings.h>

#include <stdint.h>

#include <univalue.h>

#include <condition_variable>
#include <memory>
#include <mutex>

struct CUpdatedBlock
{
    uint256 hash;
    int height;
};

static Mutex cs_blockchange;
static std::condition_variable cond_blockchange;
static CUpdatedBlock latestblock GUARDED_BY(cs_blockchange);

NodeContext& EnsureAnyNodeContext(const std::any& context)
{
    auto wallet_context = util::AnyPtr<WalletContext>(context);
    if (wallet_context) {
        if (wallet_context->nodeContext != nullptr)
            return *wallet_context->nodeContext;
    }

    auto node_context = util::AnyPtr<NodeContext>(context);
    if (!node_context) {
        throw JSONRPCError(RPC_INTERNAL_ERROR, "Node context not found");
    }
    return *node_context;
}

CTxMemPool& EnsureMemPool(const NodeContext& node)
{
    if (!node.mempool) {
        throw JSONRPCError(RPC_CLIENT_MEMPOOL_DISABLED, "Mempool disabled or instance not found");
    }
    return *node.mempool;
}

CTxMemPool& EnsureAnyMemPool(const std::any& context)
{
    return EnsureMemPool(EnsureAnyNodeContext(context));
}

ChainstateManager& EnsureChainman(const NodeContext& node)
{
    if (!node.chainman) {
        throw JSONRPCError(RPC_INTERNAL_ERROR, "Node chainman not found");
    }
    WITH_LOCK(::cs_main, CHECK_NONFATAL(std::addressof(g_chainman) == std::addressof(*node.chainman)));
    return *node.chainman;
}

ChainstateManager& EnsureAnyChainman(const std::any& context)
{
    return EnsureChainman(EnsureAnyNodeContext(context));
}

CBlockPolicyEstimator& EnsureFeeEstimator(const NodeContext& node)
{
    if (!node.fee_estimator) {
        throw JSONRPCError(RPC_INTERNAL_ERROR, "Fee estimation disabled");
    }
    return *node.fee_estimator;
}

<<<<<<< HEAD
/* Calculate the difficulty for the given bits.
=======
CBlockPolicyEstimator& EnsureAnyFeeEstimator(const std::any& context)
{
    return EnsureFeeEstimator(EnsureAnyNodeContext(context));
}

/* Calculate the difficulty for a given block index.
>>>>>>> a47ae618
 */
double GetDifficultyForBits(const uint32_t nBits)
{
    const uint32_t mantissa = nBits & 0x00ffffff;
    if (mantissa == 0)
        return 0.0;

    int nShift = (nBits >> 24) & 0xff;
    double dDiff = (double)0x0000ffff / (double)mantissa;

    while (nShift < 29)
    {
        dDiff *= 256.0;
        nShift++;
    }
    while (nShift > 29)
    {
        dDiff /= 256.0;
        nShift--;
    }

    return dDiff;
}

static int ComputeNextBlockAndDepth(const CBlockIndex* tip, const CBlockIndex* blockindex, const CBlockIndex*& next)
{
    next = tip->GetAncestor(blockindex->nHeight + 1);
    if (next && next->pprev == blockindex) {
        return tip->nHeight - blockindex->nHeight + 1;
    }
    next = nullptr;
    return blockindex == tip ? 1 : -1;
}

/** Converts the base data, excluding any contextual information,
 * in a block header to JSON.  */
static UniValue blockheaderToJSON(const CPureBlockHeader& header)
{
    UniValue result(UniValue::VOBJ);
    result.pushKV("hash", header.GetHash().GetHex());
    result.pushKV("version", header.nVersion);
    result.pushKV("versionHex", strprintf("%08x", header.nVersion));
    result.pushKV("merkleroot", header.hashMerkleRoot.GetHex());
    result.pushKV("time", (int64_t)header.nTime);
    result.pushKV("nonce", (uint64_t)header.nNonce);
    result.pushKV("bits", strprintf("%08x", header.nBits));
    result.pushKV("difficulty", GetDifficultyForBits(header.nBits));

    if (!header.hashPrevBlock.IsNull())
        result.pushKV("previousblockhash", header.hashPrevBlock.GetHex());

    return result;
}

UniValue blockheaderToJSON(const CBlockIndex* tip, const CBlockIndex* blockindex)
{
    // Serialize passed information without accessing chain state of the active chain!
    AssertLockNotHeld(cs_main); // For performance reasons

    auto result = blockheaderToJSON(blockindex->GetBlockHeader(Params().GetConsensus()));

    const CBlockIndex* pnext;
    int confirmations = ComputeNextBlockAndDepth(tip, blockindex, pnext);
    result.pushKV("confirmations", confirmations);
    result.pushKV("height", blockindex->nHeight);
    result.pushKV("mediantime", (int64_t)blockindex->GetMedianTimePast());
    result.pushKV("chainwork", blockindex->nChainWork.GetHex());
    result.pushKV("nTx", (uint64_t)blockindex->nTx);

    if (pnext)
        result.pushKV("nextblockhash", pnext->GetBlockHash().GetHex());
    return result;
}

UniValue blockToJSON(const CBlock& block, const CBlockIndex* tip, const CBlockIndex* blockindex, bool txDetails)
{
    UniValue result = blockheaderToJSON(tip, blockindex);

    result.pushKV("strippedsize", (int)::GetSerializeSize(block, PROTOCOL_VERSION | SERIALIZE_TRANSACTION_NO_WITNESS));
    result.pushKV("size", (int)::GetSerializeSize(block, PROTOCOL_VERSION));
    result.pushKV("weight", (int)::GetBlockWeight(block));
    UniValue txs(UniValue::VARR);
    if (txDetails) {
        CBlockUndo blockUndo;
        const bool have_undo = !IsBlockPruned(blockindex) && UndoReadFromDisk(blockUndo, blockindex);
        for (size_t i = 0; i < block.vtx.size(); ++i) {
            const CTransactionRef& tx = block.vtx.at(i);
            // coinbase transaction (i == 0) doesn't have undo data
            const CTxUndo* txundo = (have_undo && i) ? &blockUndo.vtxundo.at(i - 1) : nullptr;
            UniValue objTx(UniValue::VOBJ);
            TxToUniv(*tx, uint256(), objTx, true, RPCSerializationFlags(), txundo);
            txs.push_back(objTx);
        }
    } else {
        for (const CTransactionRef& tx : block.vtx) {
            txs.push_back(tx->GetHash().GetHex());
        }
    }
    result.pushKV("tx", txs);

    return result;
}

UniValue AuxpowToJSON(const CAuxPow& auxpow, const bool verbose)
{
    UniValue result(UniValue::VOBJ);

    {
        UniValue tx(UniValue::VOBJ);
        tx.pushKV("hex", EncodeHexTx(*auxpow.coinbaseTx));
        TxToJSON(*auxpow.coinbaseTx, auxpow.parentBlock.GetHash(), tx);
        result.pushKV("tx", tx);
    }

    result.pushKV("chainindex", auxpow.nChainIndex);

    {
        UniValue branch(UniValue::VARR);
        for (const auto& node : auxpow.vMerkleBranch)
            branch.push_back(node.GetHex());
        result.pushKV("merklebranch", branch);
    }

    {
        UniValue branch(UniValue::VARR);
        for (const auto& node : auxpow.vChainMerkleBranch)
            branch.push_back(node.GetHex());
        result.pushKV("chainmerklebranch", branch);
    }

    if (verbose)
        result.pushKV("parentblock", blockheaderToJSON(auxpow.parentBlock));
    else
    {
        CDataStream ssParent(SER_NETWORK, PROTOCOL_VERSION);
        ssParent << auxpow.parentBlock;
        const std::string strHex = HexStr(ssParent);
        result.pushKV("parentblock", strHex);
    }

    return result;
}

static RPCHelpMan getblockcount()
{
    return RPCHelpMan{"getblockcount",
                "\nReturns the height of the most-work fully-validated chain.\n"
                "The genesis block has height 0.\n",
                {},
                RPCResult{
                    RPCResult::Type::NUM, "", "The current block count"},
                RPCExamples{
                    HelpExampleCli("getblockcount", "")
            + HelpExampleRpc("getblockcount", "")
                },
        [&](const RPCHelpMan& self, const JSONRPCRequest& request) -> UniValue
{
    ChainstateManager& chainman = EnsureAnyChainman(request.context);
    LOCK(cs_main);
    return chainman.ActiveChain().Height();
},
    };
}

static RPCHelpMan getbestblockhash()
{
    return RPCHelpMan{"getbestblockhash",
                "\nReturns the hash of the best (tip) block in the most-work fully-validated chain.\n",
                {},
                RPCResult{
                    RPCResult::Type::STR_HEX, "", "the block hash, hex-encoded"},
                RPCExamples{
                    HelpExampleCli("getbestblockhash", "")
            + HelpExampleRpc("getbestblockhash", "")
                },
        [&](const RPCHelpMan& self, const JSONRPCRequest& request) -> UniValue
{
    ChainstateManager& chainman = EnsureAnyChainman(request.context);
    LOCK(cs_main);
    return chainman.ActiveChain().Tip()->GetBlockHash().GetHex();
},
    };
}

void RPCNotifyBlockChange(const CBlockIndex* pindex)
{
    if(pindex) {
        LOCK(cs_blockchange);
        latestblock.hash = pindex->GetBlockHash();
        latestblock.height = pindex->nHeight;
    }
    cond_blockchange.notify_all();
}

static RPCHelpMan waitfornewblock()
{
    return RPCHelpMan{"waitfornewblock",
                "\nWaits for a specific new block and returns useful info about it.\n"
                "\nReturns the current block on timeout or exit.\n",
                {
                    {"timeout", RPCArg::Type::NUM, /* default */ "0", "Time in milliseconds to wait for a response. 0 indicates no timeout."},
                },
                RPCResult{
                    RPCResult::Type::OBJ, "", "",
                    {
                        {RPCResult::Type::STR_HEX, "hash", "The blockhash"},
                        {RPCResult::Type::NUM, "height", "Block height"},
                    }},
                RPCExamples{
                    HelpExampleCli("waitfornewblock", "1000")
            + HelpExampleRpc("waitfornewblock", "1000")
                },
        [&](const RPCHelpMan& self, const JSONRPCRequest& request) -> UniValue
{
    int timeout = 0;
    if (!request.params[0].isNull())
        timeout = request.params[0].get_int();

    CUpdatedBlock block;
    {
        WAIT_LOCK(cs_blockchange, lock);
        block = latestblock;
        if(timeout)
            cond_blockchange.wait_for(lock, std::chrono::milliseconds(timeout), [&block]() EXCLUSIVE_LOCKS_REQUIRED(cs_blockchange) {return latestblock.height != block.height || latestblock.hash != block.hash || !IsRPCRunning(); });
        else
            cond_blockchange.wait(lock, [&block]() EXCLUSIVE_LOCKS_REQUIRED(cs_blockchange) {return latestblock.height != block.height || latestblock.hash != block.hash || !IsRPCRunning(); });
        block = latestblock;
    }
    UniValue ret(UniValue::VOBJ);
    ret.pushKV("hash", block.hash.GetHex());
    ret.pushKV("height", block.height);
    return ret;
},
    };
}

static RPCHelpMan waitforblock()
{
    return RPCHelpMan{"waitforblock",
                "\nWaits for a specific new block and returns useful info about it.\n"
                "\nReturns the current block on timeout or exit.\n",
                {
                    {"blockhash", RPCArg::Type::STR_HEX, RPCArg::Optional::NO, "Block hash to wait for."},
                    {"timeout", RPCArg::Type::NUM, /* default */ "0", "Time in milliseconds to wait for a response. 0 indicates no timeout."},
                },
                RPCResult{
                    RPCResult::Type::OBJ, "", "",
                    {
                        {RPCResult::Type::STR_HEX, "hash", "The blockhash"},
                        {RPCResult::Type::NUM, "height", "Block height"},
                    }},
                RPCExamples{
                    HelpExampleCli("waitforblock", "\"0000000000079f8ef3d2c688c244eb7a4570b24c9ed7b4a8c619eb02596f8862\" 1000")
            + HelpExampleRpc("waitforblock", "\"0000000000079f8ef3d2c688c244eb7a4570b24c9ed7b4a8c619eb02596f8862\", 1000")
                },
        [&](const RPCHelpMan& self, const JSONRPCRequest& request) -> UniValue
{
    int timeout = 0;

    uint256 hash(ParseHashV(request.params[0], "blockhash"));

    if (!request.params[1].isNull())
        timeout = request.params[1].get_int();

    CUpdatedBlock block;
    {
        WAIT_LOCK(cs_blockchange, lock);
        if(timeout)
            cond_blockchange.wait_for(lock, std::chrono::milliseconds(timeout), [&hash]() EXCLUSIVE_LOCKS_REQUIRED(cs_blockchange) {return latestblock.hash == hash || !IsRPCRunning();});
        else
            cond_blockchange.wait(lock, [&hash]() EXCLUSIVE_LOCKS_REQUIRED(cs_blockchange) {return latestblock.hash == hash || !IsRPCRunning(); });
        block = latestblock;
    }

    UniValue ret(UniValue::VOBJ);
    ret.pushKV("hash", block.hash.GetHex());
    ret.pushKV("height", block.height);
    return ret;
},
    };
}

static RPCHelpMan waitforblockheight()
{
    return RPCHelpMan{"waitforblockheight",
                "\nWaits for (at least) block height and returns the height and hash\n"
                "of the current tip.\n"
                "\nReturns the current block on timeout or exit.\n",
                {
                    {"height", RPCArg::Type::NUM, RPCArg::Optional::NO, "Block height to wait for."},
                    {"timeout", RPCArg::Type::NUM, /* default */ "0", "Time in milliseconds to wait for a response. 0 indicates no timeout."},
                },
                RPCResult{
                    RPCResult::Type::OBJ, "", "",
                    {
                        {RPCResult::Type::STR_HEX, "hash", "The blockhash"},
                        {RPCResult::Type::NUM, "height", "Block height"},
                    }},
                RPCExamples{
                    HelpExampleCli("waitforblockheight", "100 1000")
            + HelpExampleRpc("waitforblockheight", "100, 1000")
                },
        [&](const RPCHelpMan& self, const JSONRPCRequest& request) -> UniValue
{
    int timeout = 0;

    int height = request.params[0].get_int();

    if (!request.params[1].isNull())
        timeout = request.params[1].get_int();

    CUpdatedBlock block;
    {
        WAIT_LOCK(cs_blockchange, lock);
        if(timeout)
            cond_blockchange.wait_for(lock, std::chrono::milliseconds(timeout), [&height]() EXCLUSIVE_LOCKS_REQUIRED(cs_blockchange) {return latestblock.height >= height || !IsRPCRunning();});
        else
            cond_blockchange.wait(lock, [&height]() EXCLUSIVE_LOCKS_REQUIRED(cs_blockchange) {return latestblock.height >= height || !IsRPCRunning(); });
        block = latestblock;
    }
    UniValue ret(UniValue::VOBJ);
    ret.pushKV("hash", block.hash.GetHex());
    ret.pushKV("height", block.height);
    return ret;
},
    };
}

static RPCHelpMan syncwithvalidationinterfacequeue()
{
    return RPCHelpMan{"syncwithvalidationinterfacequeue",
                "\nWaits for the validation interface queue to catch up on everything that was there when we entered this function.\n",
                {},
                RPCResult{RPCResult::Type::NONE, "", ""},
                RPCExamples{
                    HelpExampleCli("syncwithvalidationinterfacequeue","")
            + HelpExampleRpc("syncwithvalidationinterfacequeue","")
                },
        [&](const RPCHelpMan& self, const JSONRPCRequest& request) -> UniValue
{
    SyncWithValidationInterfaceQueue();
    return NullUniValue;
},
    };
}

static RPCHelpMan getdifficulty()
{
    return RPCHelpMan{"getdifficulty",
                "\nReturns the proof-of-work difficulty as a multiple of the minimum difficulty.\n",
                {},
                RPCResult{
                    RPCResult::Type::NUM, "", "the proof-of-work difficulty as a multiple of the minimum difficulty."},
                RPCExamples{
                    HelpExampleCli("getdifficulty", "")
            + HelpExampleRpc("getdifficulty", "")
                },
        [&](const RPCHelpMan& self, const JSONRPCRequest& request) -> UniValue
{
    ChainstateManager& chainman = EnsureAnyChainman(request.context);
    LOCK(cs_main);
<<<<<<< HEAD
    return GetDifficultyForBits(::ChainActive().Tip()->nBits);
=======
    return GetDifficulty(chainman.ActiveChain().Tip());
>>>>>>> a47ae618
},
    };
}

static std::vector<RPCResult> MempoolEntryDescription() { return {
    RPCResult{RPCResult::Type::NUM, "vsize", "virtual transaction size as defined in BIP 141. This is different from actual serialized size for witness transactions as witness data is discounted."},
    RPCResult{RPCResult::Type::NUM, "weight", "transaction weight as defined in BIP 141."},
    RPCResult{RPCResult::Type::STR_AMOUNT, "fee", "transaction fee in " + CURRENCY_UNIT + " (DEPRECATED)"},
    RPCResult{RPCResult::Type::STR_AMOUNT, "modifiedfee", "transaction fee with fee deltas used for mining priority (DEPRECATED)"},
    RPCResult{RPCResult::Type::NUM_TIME, "time", "local time transaction entered pool in seconds since 1 Jan 1970 GMT"},
    RPCResult{RPCResult::Type::NUM, "height", "block height when transaction entered pool"},
    RPCResult{RPCResult::Type::NUM, "descendantcount", "number of in-mempool descendant transactions (including this one)"},
    RPCResult{RPCResult::Type::NUM, "descendantsize", "virtual transaction size of in-mempool descendants (including this one)"},
    RPCResult{RPCResult::Type::STR_AMOUNT, "descendantfees", "modified fees (see above) of in-mempool descendants (including this one) (DEPRECATED)"},
    RPCResult{RPCResult::Type::NUM, "ancestorcount", "number of in-mempool ancestor transactions (including this one)"},
    RPCResult{RPCResult::Type::NUM, "ancestorsize", "virtual transaction size of in-mempool ancestors (including this one)"},
    RPCResult{RPCResult::Type::STR_AMOUNT, "ancestorfees", "modified fees (see above) of in-mempool ancestors (including this one) (DEPRECATED)"},
    RPCResult{RPCResult::Type::STR_HEX, "wtxid", "hash of serialized transaction, including witness data"},
    RPCResult{RPCResult::Type::OBJ, "fees", "",
        {
            RPCResult{RPCResult::Type::STR_AMOUNT, "base", "transaction fee in " + CURRENCY_UNIT},
            RPCResult{RPCResult::Type::STR_AMOUNT, "modified", "transaction fee with fee deltas used for mining priority in " + CURRENCY_UNIT},
            RPCResult{RPCResult::Type::STR_AMOUNT, "ancestor", "modified fees (see above) of in-mempool ancestors (including this one) in " + CURRENCY_UNIT},
            RPCResult{RPCResult::Type::STR_AMOUNT, "descendant", "modified fees (see above) of in-mempool descendants (including this one) in " + CURRENCY_UNIT},
        }},
    RPCResult{RPCResult::Type::ARR, "depends", "unconfirmed transactions used as inputs for this transaction",
        {RPCResult{RPCResult::Type::STR_HEX, "transactionid", "parent transaction id"}}},
    RPCResult{RPCResult::Type::ARR, "spentby", "unconfirmed transactions spending outputs from this transaction",
        {RPCResult{RPCResult::Type::STR_HEX, "transactionid", "child transaction id"}}},
    RPCResult{RPCResult::Type::BOOL, "bip125-replaceable", "Whether this transaction could be replaced due to BIP125 (replace-by-fee)"},
    RPCResult{RPCResult::Type::BOOL, "unbroadcast", "Whether this transaction is currently unbroadcast (initial broadcast not yet acknowledged by any peers)"},
};}

static void entryToJSON(const CTxMemPool& pool, UniValue& info, const CTxMemPoolEntry& e) EXCLUSIVE_LOCKS_REQUIRED(pool.cs)
{
    AssertLockHeld(pool.cs);

    UniValue fees(UniValue::VOBJ);
    fees.pushKV("base", ValueFromAmount(e.GetFee()));
    fees.pushKV("modified", ValueFromAmount(e.GetModifiedFee()));
    fees.pushKV("ancestor", ValueFromAmount(e.GetModFeesWithAncestors()));
    fees.pushKV("descendant", ValueFromAmount(e.GetModFeesWithDescendants()));
    info.pushKV("fees", fees);

    info.pushKV("vsize", (int)e.GetTxSize());
    info.pushKV("weight", (int)e.GetTxWeight());
    info.pushKV("fee", ValueFromAmount(e.GetFee()));
    info.pushKV("modifiedfee", ValueFromAmount(e.GetModifiedFee()));
    info.pushKV("time", count_seconds(e.GetTime()));
    info.pushKV("height", (int)e.GetHeight());
    info.pushKV("descendantcount", e.GetCountWithDescendants());
    info.pushKV("descendantsize", e.GetSizeWithDescendants());
    info.pushKV("descendantfees", e.GetModFeesWithDescendants());
    info.pushKV("ancestorcount", e.GetCountWithAncestors());
    info.pushKV("ancestorsize", e.GetSizeWithAncestors());
    info.pushKV("ancestorfees", e.GetModFeesWithAncestors());
    info.pushKV("wtxid", pool.vTxHashes[e.vTxHashesIdx].first.ToString());
    const CTransaction& tx = e.GetTx();
    std::set<std::string> setDepends;
    for (const CTxIn& txin : tx.vin)
    {
        if (pool.exists(txin.prevout.hash))
            setDepends.insert(txin.prevout.hash.ToString());
    }

    UniValue depends(UniValue::VARR);
    for (const std::string& dep : setDepends)
    {
        depends.push_back(dep);
    }

    info.pushKV("depends", depends);

    UniValue spent(UniValue::VARR);
    const CTxMemPool::txiter& it = pool.mapTx.find(tx.GetHash());
    const CTxMemPoolEntry::Children& children = it->GetMemPoolChildrenConst();
    for (const CTxMemPoolEntry& child : children) {
        spent.push_back(child.GetTx().GetHash().ToString());
    }

    info.pushKV("spentby", spent);

    // Add opt-in RBF status
    bool rbfStatus = false;
    RBFTransactionState rbfState = IsRBFOptIn(tx, pool);
    if (rbfState == RBFTransactionState::UNKNOWN) {
        throw JSONRPCError(RPC_MISC_ERROR, "Transaction is not in mempool");
    } else if (rbfState == RBFTransactionState::REPLACEABLE_BIP125) {
        rbfStatus = true;
    }

    info.pushKV("bip125-replaceable", rbfStatus);
    info.pushKV("unbroadcast", pool.IsUnbroadcastTx(tx.GetHash()));
}

UniValue MempoolToJSON(const CTxMemPool& pool, bool verbose, bool include_mempool_sequence)
{
    if (verbose) {
        if (include_mempool_sequence) {
            throw JSONRPCError(RPC_INVALID_PARAMETER, "Verbose results cannot contain mempool sequence values.");
        }
        LOCK(pool.cs);
        UniValue o(UniValue::VOBJ);
        for (const CTxMemPoolEntry& e : pool.mapTx) {
            const uint256& hash = e.GetTx().GetHash();
            UniValue info(UniValue::VOBJ);
            entryToJSON(pool, info, e);
            // Mempool has unique entries so there is no advantage in using
            // UniValue::pushKV, which checks if the key already exists in O(N).
            // UniValue::__pushKV is used instead which currently is O(1).
            o.__pushKV(hash.ToString(), info);
        }
        return o;
    } else {
        uint64_t mempool_sequence;
        std::vector<uint256> vtxid;
        {
            LOCK(pool.cs);
            pool.queryHashes(vtxid);
            mempool_sequence = pool.GetSequence();
        }
        UniValue a(UniValue::VARR);
        for (const uint256& hash : vtxid)
            a.push_back(hash.ToString());

        if (!include_mempool_sequence) {
            return a;
        } else {
            UniValue o(UniValue::VOBJ);
            o.pushKV("txids", a);
            o.pushKV("mempool_sequence", mempool_sequence);
            return o;
        }
    }
}

static RPCHelpMan getrawmempool()
{
    return RPCHelpMan{"getrawmempool",
                "\nReturns all transaction ids in memory pool as a json array of string transaction ids.\n"
                "\nHint: use getmempoolentry to fetch a specific transaction from the mempool.\n",
                {
                    {"verbose", RPCArg::Type::BOOL, /* default */ "false", "True for a json object, false for array of transaction ids"},
                    {"mempool_sequence", RPCArg::Type::BOOL, /* default */ "false", "If verbose=false, returns a json object with transaction list and mempool sequence number attached."},
                },
                {
                    RPCResult{"for verbose = false",
                        RPCResult::Type::ARR, "", "",
                        {
                            {RPCResult::Type::STR_HEX, "", "The transaction id"},
                        }},
                    RPCResult{"for verbose = true",
                        RPCResult::Type::OBJ_DYN, "", "",
                        {
                            {RPCResult::Type::OBJ, "transactionid", "", MempoolEntryDescription()},
                        }},
                    RPCResult{"for verbose = false and mempool_sequence = true",
                        RPCResult::Type::OBJ, "", "",
                        {
                            {RPCResult::Type::ARR, "txids", "",
                            {
                                {RPCResult::Type::STR_HEX, "", "The transaction id"},
                            }},
                            {RPCResult::Type::NUM, "mempool_sequence", "The mempool sequence value."},
                        }},
                },
                RPCExamples{
                    HelpExampleCli("getrawmempool", "true")
            + HelpExampleRpc("getrawmempool", "true")
                },
        [&](const RPCHelpMan& self, const JSONRPCRequest& request) -> UniValue
{
    bool fVerbose = false;
    if (!request.params[0].isNull())
        fVerbose = request.params[0].get_bool();

    bool include_mempool_sequence = false;
    if (!request.params[1].isNull()) {
        include_mempool_sequence = request.params[1].get_bool();
    }

    return MempoolToJSON(EnsureAnyMemPool(request.context), fVerbose, include_mempool_sequence);
},
    };
}

static RPCHelpMan getmempoolancestors()
{
    return RPCHelpMan{"getmempoolancestors",
                "\nIf txid is in the mempool, returns all in-mempool ancestors.\n",
                {
                    {"txid", RPCArg::Type::STR_HEX, RPCArg::Optional::NO, "The transaction id (must be in mempool)"},
                    {"verbose", RPCArg::Type::BOOL, /* default */ "false", "True for a json object, false for array of transaction ids"},
                },
                {
                    RPCResult{"for verbose = false",
                        RPCResult::Type::ARR, "", "",
                        {{RPCResult::Type::STR_HEX, "", "The transaction id of an in-mempool ancestor transaction"}}},
                    RPCResult{"for verbose = true",
                        RPCResult::Type::OBJ_DYN, "", "",
                        {
                            {RPCResult::Type::OBJ, "transactionid", "", MempoolEntryDescription()},
                        }},
                },
                RPCExamples{
                    HelpExampleCli("getmempoolancestors", "\"mytxid\"")
            + HelpExampleRpc("getmempoolancestors", "\"mytxid\"")
                },
        [&](const RPCHelpMan& self, const JSONRPCRequest& request) -> UniValue
{
    bool fVerbose = false;
    if (!request.params[1].isNull())
        fVerbose = request.params[1].get_bool();

    uint256 hash = ParseHashV(request.params[0], "parameter 1");

    const CTxMemPool& mempool = EnsureAnyMemPool(request.context);
    LOCK(mempool.cs);

    CTxMemPool::txiter it = mempool.mapTx.find(hash);
    if (it == mempool.mapTx.end()) {
        throw JSONRPCError(RPC_INVALID_ADDRESS_OR_KEY, "Transaction not in mempool");
    }

    CTxMemPool::setEntries setAncestors;
    uint64_t noLimit = std::numeric_limits<uint64_t>::max();
    std::string dummy;
    mempool.CalculateMemPoolAncestors(*it, setAncestors, noLimit, noLimit, noLimit, noLimit, dummy, false);

    if (!fVerbose) {
        UniValue o(UniValue::VARR);
        for (CTxMemPool::txiter ancestorIt : setAncestors) {
            o.push_back(ancestorIt->GetTx().GetHash().ToString());
        }
        return o;
    } else {
        UniValue o(UniValue::VOBJ);
        for (CTxMemPool::txiter ancestorIt : setAncestors) {
            const CTxMemPoolEntry &e = *ancestorIt;
            const uint256& _hash = e.GetTx().GetHash();
            UniValue info(UniValue::VOBJ);
            entryToJSON(mempool, info, e);
            o.pushKV(_hash.ToString(), info);
        }
        return o;
    }
},
    };
}

static RPCHelpMan getmempooldescendants()
{
    return RPCHelpMan{"getmempooldescendants",
                "\nIf txid is in the mempool, returns all in-mempool descendants.\n",
                {
                    {"txid", RPCArg::Type::STR_HEX, RPCArg::Optional::NO, "The transaction id (must be in mempool)"},
                    {"verbose", RPCArg::Type::BOOL, /* default */ "false", "True for a json object, false for array of transaction ids"},
                },
                {
                    RPCResult{"for verbose = false",
                        RPCResult::Type::ARR, "", "",
                        {{RPCResult::Type::STR_HEX, "", "The transaction id of an in-mempool descendant transaction"}}},
                    RPCResult{"for verbose = true",
                        RPCResult::Type::OBJ_DYN, "", "",
                        {
                            {RPCResult::Type::OBJ, "transactionid", "", MempoolEntryDescription()},
                        }},
                },
                RPCExamples{
                    HelpExampleCli("getmempooldescendants", "\"mytxid\"")
            + HelpExampleRpc("getmempooldescendants", "\"mytxid\"")
                },
        [&](const RPCHelpMan& self, const JSONRPCRequest& request) -> UniValue
{
    bool fVerbose = false;
    if (!request.params[1].isNull())
        fVerbose = request.params[1].get_bool();

    uint256 hash = ParseHashV(request.params[0], "parameter 1");

    const CTxMemPool& mempool = EnsureAnyMemPool(request.context);
    LOCK(mempool.cs);

    CTxMemPool::txiter it = mempool.mapTx.find(hash);
    if (it == mempool.mapTx.end()) {
        throw JSONRPCError(RPC_INVALID_ADDRESS_OR_KEY, "Transaction not in mempool");
    }

    CTxMemPool::setEntries setDescendants;
    mempool.CalculateDescendants(it, setDescendants);
    // CTxMemPool::CalculateDescendants will include the given tx
    setDescendants.erase(it);

    if (!fVerbose) {
        UniValue o(UniValue::VARR);
        for (CTxMemPool::txiter descendantIt : setDescendants) {
            o.push_back(descendantIt->GetTx().GetHash().ToString());
        }

        return o;
    } else {
        UniValue o(UniValue::VOBJ);
        for (CTxMemPool::txiter descendantIt : setDescendants) {
            const CTxMemPoolEntry &e = *descendantIt;
            const uint256& _hash = e.GetTx().GetHash();
            UniValue info(UniValue::VOBJ);
            entryToJSON(mempool, info, e);
            o.pushKV(_hash.ToString(), info);
        }
        return o;
    }
},
    };
}

static RPCHelpMan getmempoolentry()
{
    return RPCHelpMan{"getmempoolentry",
                "\nReturns mempool data for given transaction\n",
                {
                    {"txid", RPCArg::Type::STR_HEX, RPCArg::Optional::NO, "The transaction id (must be in mempool)"},
                },
                RPCResult{
                    RPCResult::Type::OBJ, "", "", MempoolEntryDescription()},
                RPCExamples{
                    HelpExampleCli("getmempoolentry", "\"mytxid\"")
            + HelpExampleRpc("getmempoolentry", "\"mytxid\"")
                },
        [&](const RPCHelpMan& self, const JSONRPCRequest& request) -> UniValue
{
    uint256 hash = ParseHashV(request.params[0], "parameter 1");

    const CTxMemPool& mempool = EnsureAnyMemPool(request.context);
    LOCK(mempool.cs);

    CTxMemPool::txiter it = mempool.mapTx.find(hash);
    if (it == mempool.mapTx.end()) {
        throw JSONRPCError(RPC_INVALID_ADDRESS_OR_KEY, "Transaction not in mempool");
    }

    const CTxMemPoolEntry &e = *it;
    UniValue info(UniValue::VOBJ);
    entryToJSON(mempool, info, e);
    return info;
},
    };
}

static RPCHelpMan getblockhash()
{
    return RPCHelpMan{"getblockhash",
                "\nReturns hash of block in best-block-chain at height provided.\n",
                {
                    {"height", RPCArg::Type::NUM, RPCArg::Optional::NO, "The height index"},
                },
                RPCResult{
                    RPCResult::Type::STR_HEX, "", "The block hash"},
                RPCExamples{
                    HelpExampleCli("getblockhash", "1000")
            + HelpExampleRpc("getblockhash", "1000")
                },
        [&](const RPCHelpMan& self, const JSONRPCRequest& request) -> UniValue
{
    ChainstateManager& chainman = EnsureAnyChainman(request.context);
    LOCK(cs_main);
    const CChain& active_chain = chainman.ActiveChain();

    int nHeight = request.params[0].get_int();
    if (nHeight < 0 || nHeight > active_chain.Height())
        throw JSONRPCError(RPC_INVALID_PARAMETER, "Block height out of range");

    CBlockIndex* pblockindex = active_chain[nHeight];
    return pblockindex->GetBlockHash().GetHex();
},
    };
}

static RPCHelpMan getblockheader()
{
    return RPCHelpMan{"getblockheader",
                "\nIf verbose is false, returns a string that is serialized, hex-encoded data for blockheader 'hash'.\n"
                "If verbose is true, returns an Object with information about blockheader <hash>.\n",
                {
                    {"blockhash", RPCArg::Type::STR_HEX, RPCArg::Optional::NO, "The block hash"},
                    {"verbose", RPCArg::Type::BOOL, /* default */ "true", "true for a json object, false for the hex-encoded data"},
                },
                {
                    RPCResult{"for verbose = true",
                        RPCResult::Type::OBJ, "", "",
                        {
                            {RPCResult::Type::STR_HEX, "hash", "the block hash (same as provided)"},
                            {RPCResult::Type::NUM, "confirmations", "The number of confirmations, or -1 if the block is not on the main chain"},
                            {RPCResult::Type::NUM, "height", "The block height or index"},
                            {RPCResult::Type::NUM, "version", "The block version"},
                            {RPCResult::Type::STR_HEX, "versionHex", "The block version formatted in hexadecimal"},
                            {RPCResult::Type::STR_HEX, "merkleroot", "The merkle root"},
                            {RPCResult::Type::NUM_TIME, "time", "The block time expressed in " + UNIX_EPOCH_TIME},
                            {RPCResult::Type::NUM_TIME, "mediantime", "The median block time expressed in " + UNIX_EPOCH_TIME},
                            {RPCResult::Type::NUM, "nonce", "The nonce"},
                            {RPCResult::Type::STR_HEX, "bits", "The bits"},
                            {RPCResult::Type::NUM, "difficulty", "The difficulty"},
                            {RPCResult::Type::STR_HEX, "chainwork", "Expected number of hashes required to produce the current chain"},
                            {RPCResult::Type::NUM, "nTx", "The number of transactions in the block"},
                            {RPCResult::Type::STR_HEX, "previousblockhash", /* optional */ true, "The hash of the previous block (if available)"},
                            {RPCResult::Type::STR_HEX, "nextblockhash", /* optional */ true, "The hash of the next block (if available)"},
                        }},
                    RPCResult{"for verbose=false",
                        RPCResult::Type::STR_HEX, "", "A string that is serialized, hex-encoded data for block 'hash'"},
                },
                RPCExamples{
                    HelpExampleCli("getblockheader", "\"00000000c937983704a73af28acdec37b049d214adbda81d7e2a3dd146f6ed09\"")
            + HelpExampleRpc("getblockheader", "\"00000000c937983704a73af28acdec37b049d214adbda81d7e2a3dd146f6ed09\"")
                },
        [&](const RPCHelpMan& self, const JSONRPCRequest& request) -> UniValue
{
    uint256 hash(ParseHashV(request.params[0], "hash"));

    bool fVerbose = true;
    if (!request.params[1].isNull())
        fVerbose = request.params[1].get_bool();

    const CBlockIndex* pblockindex;
    const CBlockIndex* tip;
    {
        ChainstateManager& chainman = EnsureAnyChainman(request.context);
        LOCK(cs_main);
        pblockindex = chainman.m_blockman.LookupBlockIndex(hash);
        tip = chainman.ActiveChain().Tip();
    }

    if (!pblockindex) {
        throw JSONRPCError(RPC_INVALID_ADDRESS_OR_KEY, "Block not found");
    }

    const auto header = pblockindex->GetBlockHeader(Params().GetConsensus());

    if (!fVerbose)
    {
        CDataStream ssBlock(SER_NETWORK, PROTOCOL_VERSION);
        ssBlock << header;
        std::string strHex = HexStr(ssBlock);
        return strHex;
    }

    auto result = blockheaderToJSON(tip, pblockindex);
    if (header.auxpow)
        result.pushKV("auxpow", AuxpowToJSON(*header.auxpow, fVerbose));

    return blockheaderToJSON(tip, pblockindex);
},
    };
}

static CBlock GetBlockChecked(const CBlockIndex* pblockindex)
{
    CBlock block;
    if (IsBlockPruned(pblockindex)) {
        throw JSONRPCError(RPC_MISC_ERROR, "Block not available (pruned data)");
    }

    if (!ReadBlockFromDisk(block, pblockindex, Params().GetConsensus())) {
        // Block not found on disk. This could be because we have the block
        // header in our index but not yet have the block or did not accept the
        // block.
        throw JSONRPCError(RPC_MISC_ERROR, "Block not found on disk");
    }

    return block;
}

static CBlockUndo GetUndoChecked(const CBlockIndex* pblockindex)
{
    CBlockUndo blockUndo;
    if (IsBlockPruned(pblockindex)) {
        throw JSONRPCError(RPC_MISC_ERROR, "Undo data not available (pruned data)");
    }

    if (!UndoReadFromDisk(blockUndo, pblockindex)) {
        throw JSONRPCError(RPC_MISC_ERROR, "Can't read undo data from disk");
    }

    return blockUndo;
}

static RPCHelpMan getblock()
{
    return RPCHelpMan{"getblock",
                "\nIf verbosity is 0, returns a string that is serialized, hex-encoded data for block 'hash'.\n"
                "If verbosity is 1, returns an Object with information about block <hash>.\n"
                "If verbosity is 2, returns an Object with information about block <hash> and information about each transaction. \n",
                {
                    {"blockhash", RPCArg::Type::STR_HEX, RPCArg::Optional::NO, "The block hash"},
                    {"verbosity|verbose", RPCArg::Type::NUM, /* default */ "1", "0 for hex-encoded data, 1 for a json object, and 2 for json object with transaction data"},
                },
                {
                    RPCResult{"for verbosity = 0",
                RPCResult::Type::STR_HEX, "", "A string that is serialized, hex-encoded data for block 'hash'"},
                    RPCResult{"for verbosity = 1",
                RPCResult::Type::OBJ, "", "",
                {
                    {RPCResult::Type::STR_HEX, "hash", "the block hash (same as provided)"},
                    {RPCResult::Type::NUM, "confirmations", "The number of confirmations, or -1 if the block is not on the main chain"},
                    {RPCResult::Type::NUM, "size", "The block size"},
                    {RPCResult::Type::NUM, "strippedsize", "The block size excluding witness data"},
                    {RPCResult::Type::NUM, "weight", "The block weight as defined in BIP 141"},
                    {RPCResult::Type::NUM, "height", "The block height or index"},
                    {RPCResult::Type::NUM, "version", "The block version"},
                    {RPCResult::Type::STR_HEX, "versionHex", "The block version formatted in hexadecimal"},
                    {RPCResult::Type::STR_HEX, "merkleroot", "The merkle root"},
                    {RPCResult::Type::ARR, "tx", "The transaction ids",
                        {{RPCResult::Type::STR_HEX, "", "The transaction id"}}},
                    {RPCResult::Type::NUM_TIME, "time",       "The block time expressed in " + UNIX_EPOCH_TIME},
                    {RPCResult::Type::NUM_TIME, "mediantime", "The median block time expressed in " + UNIX_EPOCH_TIME},
                    {RPCResult::Type::NUM, "nonce", "The nonce"},
                    {RPCResult::Type::STR_HEX, "bits", "The bits"},
                    {RPCResult::Type::NUM, "difficulty", "The difficulty"},
                    {RPCResult::Type::STR_HEX, "chainwork", "Expected number of hashes required to produce the chain up to this block (in hex)"},
                    {RPCResult::Type::NUM, "nTx", "The number of transactions in the block"},
                    {RPCResult::Type::STR_HEX, "previousblockhash", /* optional */ true, "The hash of the previous block (if available)"},
                    {RPCResult::Type::STR_HEX, "nextblockhash", /* optional */ true, "The hash of the next block (if available)"},
                    {RPCResult::Type::OBJ, "auxpow", "The auxpow object attached to this block",
                        {
                            {RPCResult::Type::OBJ, "tx", "The parent chain coinbase tx of this auxpow",
                                {{RPCResult::Type::ELISION, "", "Same format as for decoded raw transactions"}}},
                            {RPCResult::Type::NUM, "index", "Merkle index of the parent coinbase"},
                            {RPCResult::Type::ARR, "merklebranch", "Merkle branch of the parent coinbase",
                                {{RPCResult::Type::STR_HEX, "", "The Merkle branch hash"}}},
                            {RPCResult::Type::NUM, "chainindex", "Index in the auxpow Merkle tree"},
                            {RPCResult::Type::ARR, "chainmerklebranch", "Branch in the auxpow Merkle tree",
                                {{RPCResult::Type::STR_HEX, "", "The Merkle branch hash"}}},
                            {RPCResult::Type::STR_HEX, "parentblock", "The parent block serialised as hex string"},
                        }},
                }},
                    RPCResult{"for verbosity = 2",
                RPCResult::Type::OBJ, "", "",
                {
                    {RPCResult::Type::ELISION, "", "Same output as verbosity = 1"},
                    {RPCResult::Type::ARR, "tx", "",
                    {
                        {RPCResult::Type::OBJ, "", "",
                        {
                            {RPCResult::Type::ELISION, "", "The transactions in the format of the getrawtransaction RPC. Different from verbosity = 1 \"tx\" result"},
                            {RPCResult::Type::NUM, "fee", "The transaction fee in " + CURRENCY_UNIT + ", omitted if block undo data is not available"},
                        }},
                    }},
                }},
        },
                RPCExamples{
                    HelpExampleCli("getblock", "\"00000000c937983704a73af28acdec37b049d214adbda81d7e2a3dd146f6ed09\"")
            + HelpExampleRpc("getblock", "\"00000000c937983704a73af28acdec37b049d214adbda81d7e2a3dd146f6ed09\"")
                },
        [&](const RPCHelpMan& self, const JSONRPCRequest& request) -> UniValue
{
    uint256 hash(ParseHashV(request.params[0], "blockhash"));

    int verbosity = 1;
    if (!request.params[1].isNull()) {
        if (request.params[1].isBool()) {
            verbosity = request.params[1].get_bool() ? 1 : 0;
        } else {
            verbosity = request.params[1].get_int();
        }
    }

    CBlock block;
    const CBlockIndex* pblockindex;
    const CBlockIndex* tip;
    {
        ChainstateManager& chainman = EnsureAnyChainman(request.context);
        LOCK(cs_main);
        pblockindex = chainman.m_blockman.LookupBlockIndex(hash);
        tip = chainman.ActiveChain().Tip();

        if (!pblockindex) {
            throw JSONRPCError(RPC_INVALID_ADDRESS_OR_KEY, "Block not found");
        }

        block = GetBlockChecked(pblockindex);
    }

    if (verbosity <= 0)
    {
        CDataStream ssBlock(SER_NETWORK, PROTOCOL_VERSION | RPCSerializationFlags());
        ssBlock << block;
        std::string strHex = HexStr(ssBlock);
        return strHex;
    }

    auto result = blockToJSON(block, tip, pblockindex, verbosity >= 2);

    if (block.auxpow)
        result.pushKV("auxpow", AuxpowToJSON(*block.auxpow, verbosity >= 1));

    return result;
},
    };
}

static RPCHelpMan pruneblockchain()
{
    return RPCHelpMan{"pruneblockchain", "",
                {
                    {"height", RPCArg::Type::NUM, RPCArg::Optional::NO, "The block height to prune up to. May be set to a discrete height, or to a " + UNIX_EPOCH_TIME + "\n"
            "                  to prune blocks whose block time is at least 2 hours older than the provided timestamp."},
                },
                RPCResult{
                    RPCResult::Type::NUM, "", "Height of the last block pruned"},
                RPCExamples{
                    HelpExampleCli("pruneblockchain", "1000")
            + HelpExampleRpc("pruneblockchain", "1000")
                },
        [&](const RPCHelpMan& self, const JSONRPCRequest& request) -> UniValue
{
    if (!fPruneMode)
        throw JSONRPCError(RPC_MISC_ERROR, "Cannot prune blocks because node is not in prune mode.");

    ChainstateManager& chainman = EnsureAnyChainman(request.context);
    LOCK(cs_main);
    CChainState& active_chainstate = chainman.ActiveChainstate();
    CChain& active_chain = active_chainstate.m_chain;

    int heightParam = request.params[0].get_int();
    if (heightParam < 0)
        throw JSONRPCError(RPC_INVALID_PARAMETER, "Negative block height.");

    // Height value more than a billion is too high to be a block height, and
    // too low to be a block time (corresponds to timestamp from Sep 2001).
    if (heightParam > 1000000000) {
        // Add a 2 hour buffer to include blocks which might have had old timestamps
        CBlockIndex* pindex = active_chain.FindEarliestAtLeast(heightParam - TIMESTAMP_WINDOW, 0);
        if (!pindex) {
            throw JSONRPCError(RPC_INVALID_PARAMETER, "Could not find block with at least the specified timestamp.");
        }
        heightParam = pindex->nHeight;
    }

    unsigned int height = (unsigned int) heightParam;
    unsigned int chainHeight = (unsigned int) active_chain.Height();
    if (chainHeight < Params().PruneAfterHeight())
        throw JSONRPCError(RPC_MISC_ERROR, "Blockchain is too short for pruning.");
    else if (height > chainHeight)
        throw JSONRPCError(RPC_INVALID_PARAMETER, "Blockchain is shorter than the attempted prune height.");
    else if (height > chainHeight - MIN_BLOCKS_TO_KEEP) {
        LogPrint(BCLog::RPC, "Attempt to prune blocks close to the tip.  Retaining the minimum number of blocks.\n");
        height = chainHeight - MIN_BLOCKS_TO_KEEP;
    }

    PruneBlockFilesManual(active_chainstate, height);
    const CBlockIndex* block = active_chain.Tip();
    CHECK_NONFATAL(block);
    while (block->pprev && (block->pprev->nStatus & BLOCK_HAVE_DATA)) {
        block = block->pprev;
    }
    return uint64_t(block->nHeight);
},
    };
}

CoinStatsHashType ParseHashType(const std::string& hash_type_input)
{
    if (hash_type_input == "hash_serialized_2") {
        return CoinStatsHashType::HASH_SERIALIZED;
    } else if (hash_type_input == "muhash") {
        return CoinStatsHashType::MUHASH;
    } else if (hash_type_input == "none") {
        return CoinStatsHashType::NONE;
    } else {
        throw JSONRPCError(RPC_INVALID_PARAMETER, strprintf("%s is not a valid hash_type", hash_type_input));
    }
}

static RPCHelpMan gettxoutsetinfo()
{
    return RPCHelpMan{"gettxoutsetinfo",
                "\nReturns statistics about the unspent transaction output set.\n"
                "Note this call may take some time.\n",
                {
                    {"hash_type", RPCArg::Type::STR, /* default */ "hash_serialized_2", "Which UTXO set hash should be calculated. Options: 'hash_serialized_2' (the legacy algorithm), 'muhash', 'none'."},
                },
                RPCResult{
                    RPCResult::Type::OBJ, "", "",
                    {
                        {RPCResult::Type::NUM, "height", "The block height (index) of the returned statistics"},
                        {RPCResult::Type::STR_HEX, "bestblock", "The hash of the block at which these statistics are calculated"},
                        {RPCResult::Type::NUM, "transactions", "The number of transactions with unspent outputs"},
                        {RPCResult::Type::NUM, "txouts", "The number of unspent transaction outputs"},
                        {RPCResult::Type::NUM, "bogosize", "A meaningless metric for UTXO set size"},
                        {RPCResult::Type::STR_HEX, "hash_serialized_2", /* optional */ true, "The serialized hash (only present if 'hash_serialized_2' hash_type is chosen)"},
                        {RPCResult::Type::STR_HEX, "muhash", /* optional */ true, "The serialized hash (only present if 'muhash' hash_type is chosen)"},
                        {RPCResult::Type::NUM, "disk_size", "The estimated size of the chainstate on disk"},
                        {RPCResult::Type::STR_AMOUNT, "total_amount", "The total amount of coins in the UTXO set"},
                    }},
                RPCExamples{
                    HelpExampleCli("gettxoutsetinfo", "")
            + HelpExampleRpc("gettxoutsetinfo", "")
                },
        [&](const RPCHelpMan& self, const JSONRPCRequest& request) -> UniValue
{
    UniValue ret(UniValue::VOBJ);

    CCoinsStats stats;
    NodeContext& node = EnsureAnyNodeContext(request.context);
    ChainstateManager& chainman = EnsureChainman(node);
    CChainState& active_chainstate = chainman.ActiveChainstate();
    active_chainstate.ForceFlushStateToDisk();

    const CoinStatsHashType hash_type{request.params[0].isNull() ? CoinStatsHashType::HASH_SERIALIZED : ParseHashType(request.params[0].get_str())};

    CCoinsView* coins_view;
    BlockManager* blockman;
    {
        LOCK(::cs_main);
        coins_view = &active_chainstate.CoinsDB();
        blockman = &active_chainstate.m_blockman;
    }
    if (GetUTXOStats(coins_view, *blockman, stats, hash_type, node.rpc_interruption_point)) {
        ret.pushKV("height", (int64_t)stats.nHeight);
        ret.pushKV("bestblock", stats.hashBlock.GetHex());
        ret.pushKV("transactions", (int64_t)stats.nTransactions);
        ret.pushKV("txouts", (int64_t)stats.nTransactionOutputs);
        ret.pushKV("bogosize", (int64_t)stats.nBogoSize);
        if (hash_type == CoinStatsHashType::HASH_SERIALIZED) {
            ret.pushKV("hash_serialized_2", stats.hashSerialized.GetHex());
        }
        if (hash_type == CoinStatsHashType::MUHASH) {
              ret.pushKV("muhash", stats.hashSerialized.GetHex());
        }
        ret.pushKV("disk_size", stats.nDiskSize);
        ret.pushKV("total_amount", ValueFromAmount(stats.nTotalAmount));
    } else {
        throw JSONRPCError(RPC_INTERNAL_ERROR, "Unable to read UTXO set");
    }
    return ret;
},
    };
}

static RPCHelpMan gettxout()
{
    return RPCHelpMan{"gettxout",
        "\nReturns details about an unspent transaction output.\n",
        {
            {"txid", RPCArg::Type::STR, RPCArg::Optional::NO, "The transaction id"},
            {"n", RPCArg::Type::NUM, RPCArg::Optional::NO, "vout number"},
            {"include_mempool", RPCArg::Type::BOOL, /* default */ "true", "Whether to include the mempool. Note that an unspent output that is spent in the mempool won't appear."},
        },
        {
            RPCResult{"If the UTXO was not found", RPCResult::Type::NONE, "", ""},
            RPCResult{"Otherwise", RPCResult::Type::OBJ, "", "", {
                {RPCResult::Type::STR_HEX, "bestblock", "The hash of the block at the tip of the chain"},
                {RPCResult::Type::NUM, "confirmations", "The number of confirmations"},
                {RPCResult::Type::STR_AMOUNT, "value", "The transaction value in " + CURRENCY_UNIT},
                {RPCResult::Type::OBJ, "scriptPubKey", "", {
                    {RPCResult::Type::STR, "asm", ""},
                    {RPCResult::Type::STR_HEX, "hex", ""},
                    {RPCResult::Type::NUM, "reqSigs", /* optional */ true, "(DEPRECATED, returned only if config option -deprecatedrpc=addresses is passed) Number of required signatures"},
                    {RPCResult::Type::STR, "type", "The type, eg pubkeyhash"},
                    {RPCResult::Type::STR, "address", /* optional */ true, "bitcoin address (only if a well-defined address exists)"},
                    {RPCResult::Type::ARR, "addresses", /* optional */ true, "(DEPRECATED, returned only if config option -deprecatedrpc=addresses is passed) Array of bitcoin addresses",
                        {{RPCResult::Type::STR, "address", "bitcoin address"}}},
                }},
                {RPCResult::Type::BOOL, "coinbase", "Coinbase or not"},
            }},
        },
        RPCExamples{
            "\nGet unspent transactions\n"
            + HelpExampleCli("listunspent", "") +
            "\nView the details\n"
            + HelpExampleCli("gettxout", "\"txid\" 1") +
            "\nAs a JSON-RPC call\n"
            + HelpExampleRpc("gettxout", "\"txid\", 1")
                },
        [&](const RPCHelpMan& self, const JSONRPCRequest& request) -> UniValue
{
    NodeContext& node = EnsureAnyNodeContext(request.context);
    ChainstateManager& chainman = EnsureChainman(node);
    LOCK(cs_main);

    UniValue ret(UniValue::VOBJ);

    uint256 hash(ParseHashV(request.params[0], "txid"));
    int n = request.params[1].get_int();
    COutPoint out(hash, n);
    bool fMempool = true;
    if (!request.params[2].isNull())
        fMempool = request.params[2].get_bool();

    Coin coin;
    CChainState& active_chainstate = chainman.ActiveChainstate();
    CCoinsViewCache* coins_view = &active_chainstate.CoinsTip();

    if (fMempool) {
        const CTxMemPool& mempool = EnsureMemPool(node);
        LOCK(mempool.cs);
        CCoinsViewMemPool view(coins_view, mempool);
        if (!view.GetCoin(out, coin) || mempool.isSpent(out)) {
            return NullUniValue;
        }
    } else {
        if (!coins_view->GetCoin(out, coin)) {
            return NullUniValue;
        }
    }

    const CBlockIndex* pindex = active_chainstate.m_blockman.LookupBlockIndex(coins_view->GetBestBlock());
    ret.pushKV("bestblock", pindex->GetBlockHash().GetHex());
    if (coin.nHeight == MEMPOOL_HEIGHT) {
        ret.pushKV("confirmations", 0);
    } else {
        ret.pushKV("confirmations", (int64_t)(pindex->nHeight - coin.nHeight + 1));
    }
    ret.pushKV("value", ValueFromAmount(coin.out.nValue));
    UniValue o(UniValue::VOBJ);
    ScriptPubKeyToUniv(coin.out.scriptPubKey, o, true);
    ret.pushKV("scriptPubKey", o);
    ret.pushKV("coinbase", (bool)coin.fCoinBase);

    return ret;
},
    };
}

static RPCHelpMan verifychain()
{
    return RPCHelpMan{"verifychain",
                "\nVerifies blockchain database.\n",
                {
                    {"checklevel", RPCArg::Type::NUM, /* default */ strprintf("%d, range=0-4", DEFAULT_CHECKLEVEL),
                        strprintf("How thorough the block verification is:\n - %s", Join(CHECKLEVEL_DOC, "\n- "))},
                    {"nblocks", RPCArg::Type::NUM, /* default */ strprintf("%d, 0=all", DEFAULT_CHECKBLOCKS), "The number of blocks to check."},
                },
                RPCResult{
                    RPCResult::Type::BOOL, "", "Verified or not"},
                RPCExamples{
                    HelpExampleCli("verifychain", "")
            + HelpExampleRpc("verifychain", "")
                },
        [&](const RPCHelpMan& self, const JSONRPCRequest& request) -> UniValue
{
    const int check_level(request.params[0].isNull() ? DEFAULT_CHECKLEVEL : request.params[0].get_int());
    const int check_depth{request.params[1].isNull() ? DEFAULT_CHECKBLOCKS : request.params[1].get_int()};

    ChainstateManager& chainman = EnsureAnyChainman(request.context);
    LOCK(cs_main);

    CChainState& active_chainstate = chainman.ActiveChainstate();
    return CVerifyDB().VerifyDB(Params(), active_chainstate, &active_chainstate.CoinsTip(), check_level, check_depth);
},
    };
}

static void BuriedForkDescPushBack(UniValue& softforks, const std::string &name, int softfork_height, int tip_height) EXCLUSIVE_LOCKS_REQUIRED(cs_main)
{
    // For buried deployments.
    // A buried deployment is one where the height of the activation has been hardcoded into
    // the client implementation long after the consensus change has activated. See BIP 90.
    // Buried deployments with activation height value of
    // std::numeric_limits<int>::max() are disabled and thus hidden.
    if (softfork_height == std::numeric_limits<int>::max()) return;

    UniValue rv(UniValue::VOBJ);
    rv.pushKV("type", "buried");
    // getblockchaininfo reports the softfork as active from when the chain height is
    // one below the activation height
    rv.pushKV("active", tip_height + 1 >= softfork_height);
    rv.pushKV("height", softfork_height);
    softforks.pushKV(name, rv);
}

static void BIP9SoftForkDescPushBack(const CBlockIndex* active_chain_tip, UniValue& softforks, const std::string &name, const Consensus::Params& consensusParams, Consensus::DeploymentPos id) EXCLUSIVE_LOCKS_REQUIRED(cs_main)
{
    // For BIP9 deployments.
    // Deployments that are never active are hidden.
    if (consensusParams.vDeployments[id].nStartTime == Consensus::BIP9Deployment::NEVER_ACTIVE) return;

    UniValue bip9(UniValue::VOBJ);
    const ThresholdState thresholdState = VersionBitsState(active_chain_tip, consensusParams, id, versionbitscache);
    switch (thresholdState) {
    case ThresholdState::DEFINED: bip9.pushKV("status", "defined"); break;
    case ThresholdState::STARTED: bip9.pushKV("status", "started"); break;
    case ThresholdState::LOCKED_IN: bip9.pushKV("status", "locked_in"); break;
    case ThresholdState::ACTIVE: bip9.pushKV("status", "active"); break;
    case ThresholdState::FAILED: bip9.pushKV("status", "failed"); break;
    }
    if (ThresholdState::STARTED == thresholdState)
    {
        bip9.pushKV("bit", consensusParams.vDeployments[id].bit);
    }
    bip9.pushKV("start_time", consensusParams.vDeployments[id].nStartTime);
    bip9.pushKV("timeout", consensusParams.vDeployments[id].nTimeout);
    int64_t since_height = VersionBitsStateSinceHeight(active_chain_tip, consensusParams, id, versionbitscache);
    bip9.pushKV("since", since_height);
    if (ThresholdState::STARTED == thresholdState)
    {
        UniValue statsUV(UniValue::VOBJ);
        BIP9Stats statsStruct = VersionBitsStatistics(active_chain_tip, consensusParams, id);
        statsUV.pushKV("period", statsStruct.period);
        statsUV.pushKV("threshold", statsStruct.threshold);
        statsUV.pushKV("elapsed", statsStruct.elapsed);
        statsUV.pushKV("count", statsStruct.count);
        statsUV.pushKV("possible", statsStruct.possible);
        bip9.pushKV("statistics", statsUV);
    }
    bip9.pushKV("min_activation_height", consensusParams.vDeployments[id].min_activation_height);

    UniValue rv(UniValue::VOBJ);
    rv.pushKV("type", "bip9");
    rv.pushKV("bip9", bip9);
    if (ThresholdState::ACTIVE == thresholdState) {
        rv.pushKV("height", since_height);
    }
    rv.pushKV("active", ThresholdState::ACTIVE == thresholdState);

    softforks.pushKV(name, rv);
}

RPCHelpMan getblockchaininfo()
{
    return RPCHelpMan{"getblockchaininfo",
                "Returns an object containing various state info regarding blockchain processing.\n",
                {},
                RPCResult{
                    RPCResult::Type::OBJ, "", "",
                    {
                        {RPCResult::Type::STR, "chain", "current network name (main, test, signet, regtest)"},
                        {RPCResult::Type::NUM, "blocks", "the height of the most-work fully-validated chain. The genesis block has height 0"},
                        {RPCResult::Type::NUM, "headers", "the current number of headers we have validated"},
                        {RPCResult::Type::STR, "bestblockhash", "the hash of the currently best block"},
                        {RPCResult::Type::NUM, "difficulty", "the current difficulty"},
                        {RPCResult::Type::NUM, "mediantime", "median time for the current best block"},
                        {RPCResult::Type::NUM, "verificationprogress", "estimate of verification progress [0..1]"},
                        {RPCResult::Type::BOOL, "initialblockdownload", "(debug information) estimate of whether this node is in Initial Block Download mode"},
                        {RPCResult::Type::STR_HEX, "chainwork", "total amount of work in active chain, in hexadecimal"},
                        {RPCResult::Type::NUM, "size_on_disk", "the estimated size of the block and undo files on disk"},
                        {RPCResult::Type::BOOL, "pruned", "if the blocks are subject to pruning"},
                        {RPCResult::Type::NUM, "pruneheight", "lowest-height complete block stored (only present if pruning is enabled)"},
                        {RPCResult::Type::BOOL, "automatic_pruning", "whether automatic pruning is enabled (only present if pruning is enabled)"},
                        {RPCResult::Type::NUM, "prune_target_size", "the target size used by pruning (only present if automatic pruning is enabled)"},
                        {RPCResult::Type::OBJ_DYN, "softforks", "status of softforks",
                        {
                            {RPCResult::Type::OBJ, "xxxx", "name of the softfork",
                            {
                                {RPCResult::Type::STR, "type", "one of \"buried\", \"bip9\""},
                                {RPCResult::Type::OBJ, "bip9", "status of bip9 softforks (only for \"bip9\" type)",
                                {
                                    {RPCResult::Type::STR, "status", "one of \"defined\", \"started\", \"locked_in\", \"active\", \"failed\""},
                                    {RPCResult::Type::NUM, "bit", "the bit (0-28) in the block version field used to signal this softfork (only for \"started\" status)"},
                                    {RPCResult::Type::NUM_TIME, "start_time", "the minimum median time past of a block at which the bit gains its meaning"},
                                    {RPCResult::Type::NUM_TIME, "timeout", "the median time past of a block at which the deployment is considered failed if not yet locked in"},
                                    {RPCResult::Type::NUM, "since", "height of the first block to which the status applies"},
                                    {RPCResult::Type::NUM, "min_activation_height", "minimum height of blocks for which the rules may be enforced"},
                                    {RPCResult::Type::OBJ, "statistics", "numeric statistics about BIP9 signalling for a softfork (only for \"started\" status)",
                                    {
                                        {RPCResult::Type::NUM, "period", "the length in blocks of the BIP9 signalling period"},
                                        {RPCResult::Type::NUM, "threshold", "the number of blocks with the version bit set required to activate the feature"},
                                        {RPCResult::Type::NUM, "elapsed", "the number of blocks elapsed since the beginning of the current period"},
                                        {RPCResult::Type::NUM, "count", "the number of blocks with the version bit set in the current period"},
                                        {RPCResult::Type::BOOL, "possible", "returns false if there are not enough blocks left in this period to pass activation threshold"},
                                    }},
                                }},
                                {RPCResult::Type::NUM, "height", "height of the first block which the rules are or will be enforced (only for \"buried\" type, or \"bip9\" type with \"active\" status)"},
                                {RPCResult::Type::BOOL, "active", "true if the rules are enforced for the mempool and the next block"},
                            }},
                        }},
                        {RPCResult::Type::STR, "warnings", "any network and blockchain warnings"},
                    }},
                RPCExamples{
                    HelpExampleCli("getblockchaininfo", "")
            + HelpExampleRpc("getblockchaininfo", "")
                },
        [&](const RPCHelpMan& self, const JSONRPCRequest& request) -> UniValue
{
    ChainstateManager& chainman = EnsureAnyChainman(request.context);
    LOCK(cs_main);
    CChainState& active_chainstate = chainman.ActiveChainstate();

    const CBlockIndex* tip = active_chainstate.m_chain.Tip();
    CHECK_NONFATAL(tip);
    const int height = tip->nHeight;
    UniValue obj(UniValue::VOBJ);
    obj.pushKV("chain",                 Params().NetworkIDString());
    obj.pushKV("blocks",                height);
    obj.pushKV("headers",               pindexBestHeader ? pindexBestHeader->nHeight : -1);
    obj.pushKV("bestblockhash",         tip->GetBlockHash().GetHex());
    obj.pushKV("difficulty",            (double)GetDifficultyForBits(tip->nBits));
    obj.pushKV("mediantime",            (int64_t)tip->GetMedianTimePast());
    obj.pushKV("verificationprogress",  GuessVerificationProgress(Params().TxData(), tip));
    obj.pushKV("initialblockdownload",  active_chainstate.IsInitialBlockDownload());
    obj.pushKV("chainwork",             tip->nChainWork.GetHex());
    obj.pushKV("size_on_disk",          CalculateCurrentUsage());
    obj.pushKV("pruned",                fPruneMode);
    if (fPruneMode) {
        const CBlockIndex* block = tip;
        CHECK_NONFATAL(block);
        while (block->pprev && (block->pprev->nStatus & BLOCK_HAVE_DATA)) {
            block = block->pprev;
        }

        obj.pushKV("pruneheight",        block->nHeight);

        // if 0, execution bypasses the whole if block.
        bool automatic_pruning = (gArgs.GetArg("-prune", 0) != 1);
        obj.pushKV("automatic_pruning",  automatic_pruning);
        if (automatic_pruning) {
            obj.pushKV("prune_target_size",  nPruneTarget);
        }
    }

    const Consensus::Params& consensusParams = Params().GetConsensus();
    UniValue softforks(UniValue::VOBJ);
<<<<<<< HEAD
    BuriedForkDescPushBack(softforks, "bip34", consensusParams.BIP34Height);
    BuriedForkDescPushBack(softforks, "bip66", consensusParams.BIP66Height);
    BuriedForkDescPushBack(softforks, "bip65", consensusParams.BIP65Height);
    BuriedForkDescPushBack(softforks, "csv", consensusParams.CSVHeight);
    BuriedForkDescPushBack(softforks, "segwit", consensusParams.SegwitHeight);
    // FIXME: Real BIP9 deployment (not yet buried) are not supported until we
    // do the always-auxpow fork.
    //BIP9SoftForkDescPushBack(softforks, "testdummy", consensusParams, Consensus::DEPLOYMENT_TESTDUMMY);
    //BIP9SoftForkDescPushBack(softforks, "taproot", consensusParams, Consensus::DEPLOYMENT_TAPROOT);
=======
    BuriedForkDescPushBack(softforks, "bip34", consensusParams.BIP34Height, height);
    BuriedForkDescPushBack(softforks, "bip66", consensusParams.BIP66Height, height);
    BuriedForkDescPushBack(softforks, "bip65", consensusParams.BIP65Height, height);
    BuriedForkDescPushBack(softforks, "csv", consensusParams.CSVHeight, height);
    BuriedForkDescPushBack(softforks, "segwit", consensusParams.SegwitHeight, height);
    BIP9SoftForkDescPushBack(tip, softforks, "testdummy", consensusParams, Consensus::DEPLOYMENT_TESTDUMMY);
    BIP9SoftForkDescPushBack(tip, softforks, "taproot", consensusParams, Consensus::DEPLOYMENT_TAPROOT);
>>>>>>> a47ae618
    obj.pushKV("softforks",             softforks);

    obj.pushKV("warnings", GetWarnings(false).original);
    return obj;
},
    };
}

/** Comparison function for sorting the getchaintips heads.  */
struct CompareBlocksByHeight
{
    bool operator()(const CBlockIndex* a, const CBlockIndex* b) const
    {
        /* Make sure that unequal blocks with the same height do not compare
           equal. Use the pointers themselves to make a distinction. */

        if (a->nHeight != b->nHeight)
          return (a->nHeight > b->nHeight);

        return a < b;
    }
};

static RPCHelpMan getchaintips()
{
    return RPCHelpMan{"getchaintips",
                "Return information about all known tips in the block tree,"
                " including the main chain as well as orphaned branches.\n",
                {},
                RPCResult{
                    RPCResult::Type::ARR, "", "",
                    {{RPCResult::Type::OBJ, "", "",
                        {
                            {RPCResult::Type::NUM, "height", "height of the chain tip"},
                            {RPCResult::Type::STR_HEX, "hash", "block hash of the tip"},
                            {RPCResult::Type::NUM, "branchlen", "zero for main chain, otherwise length of branch connecting the tip to the main chain"},
                            {RPCResult::Type::STR, "status", "status of the chain, \"active\" for the main chain\n"
            "Possible values for status:\n"
            "1.  \"invalid\"               This branch contains at least one invalid block\n"
            "2.  \"headers-only\"          Not all blocks for this branch are available, but the headers are valid\n"
            "3.  \"valid-headers\"         All blocks are available for this branch, but they were never fully validated\n"
            "4.  \"valid-fork\"            This branch is not part of the active chain, but is fully validated\n"
            "5.  \"active\"                This is the tip of the active main chain, which is certainly valid"},
                        }}}},
                RPCExamples{
                    HelpExampleCli("getchaintips", "")
            + HelpExampleRpc("getchaintips", "")
                },
        [&](const RPCHelpMan& self, const JSONRPCRequest& request) -> UniValue
{
    ChainstateManager& chainman = EnsureAnyChainman(request.context);
    LOCK(cs_main);
    CChain& active_chain = chainman.ActiveChain();

    /*
     * Idea: The set of chain tips is the active chain tip, plus orphan blocks which do not have another orphan building off of them.
     * Algorithm:
     *  - Make one pass through BlockIndex(), picking out the orphan blocks, and also storing a set of the orphan block's pprev pointers.
     *  - Iterate through the orphan blocks. If the block isn't pointed to by another orphan, it is a chain tip.
     *  - Add the active chain tip
     */
    std::set<const CBlockIndex*, CompareBlocksByHeight> setTips;
    std::set<const CBlockIndex*> setOrphans;
    std::set<const CBlockIndex*> setPrevs;

    for (const std::pair<const uint256, CBlockIndex*>& item : chainman.BlockIndex()) {
        if (!active_chain.Contains(item.second)) {
            setOrphans.insert(item.second);
            setPrevs.insert(item.second->pprev);
        }
    }

    for (std::set<const CBlockIndex*>::iterator it = setOrphans.begin(); it != setOrphans.end(); ++it) {
        if (setPrevs.erase(*it) == 0) {
            setTips.insert(*it);
        }
    }

    // Always report the currently active tip.
    setTips.insert(active_chain.Tip());

    /* Construct the output array.  */
    UniValue res(UniValue::VARR);
    for (const CBlockIndex* block : setTips) {
        UniValue obj(UniValue::VOBJ);
        obj.pushKV("height", block->nHeight);
        obj.pushKV("hash", block->phashBlock->GetHex());

        const int branchLen = block->nHeight - active_chain.FindFork(block)->nHeight;
        obj.pushKV("branchlen", branchLen);

        std::string status;
        if (active_chain.Contains(block)) {
            // This block is part of the currently active chain.
            status = "active";
        } else if (block->nStatus & BLOCK_FAILED_MASK) {
            // This block or one of its ancestors is invalid.
            status = "invalid";
        } else if (!block->HaveTxsDownloaded()) {
            // This block cannot be connected because full block data for it or one of its parents is missing.
            status = "headers-only";
        } else if (block->IsValid(BLOCK_VALID_SCRIPTS)) {
            // This block is fully validated, but no longer part of the active chain. It was probably the active block once, but was reorganized.
            status = "valid-fork";
        } else if (block->IsValid(BLOCK_VALID_TREE)) {
            // The headers for this block are valid, but it has not been validated. It was probably never part of the most-work chain.
            status = "valid-headers";
        } else {
            // No clue.
            status = "unknown";
        }
        obj.pushKV("status", status);

        res.push_back(obj);
    }

    return res;
},
    };
}

UniValue MempoolInfoToJSON(const CTxMemPool& pool)
{
    // Make sure this call is atomic in the pool.
    LOCK(pool.cs);
    UniValue ret(UniValue::VOBJ);
    ret.pushKV("loaded", pool.IsLoaded());
    ret.pushKV("size", (int64_t)pool.size());
    ret.pushKV("bytes", (int64_t)pool.GetTotalTxSize());
    ret.pushKV("usage", (int64_t)pool.DynamicMemoryUsage());
    ret.pushKV("total_fee", ValueFromAmount(pool.GetTotalFee()));
    size_t maxmempool = gArgs.GetArg("-maxmempool", DEFAULT_MAX_MEMPOOL_SIZE) * 1000000;
    ret.pushKV("maxmempool", (int64_t) maxmempool);
    ret.pushKV("mempoolminfee", ValueFromAmount(std::max(pool.GetMinFee(maxmempool), ::minRelayTxFee).GetFeePerK()));
    ret.pushKV("minrelaytxfee", ValueFromAmount(::minRelayTxFee.GetFeePerK()));
    ret.pushKV("unbroadcastcount", uint64_t{pool.GetUnbroadcastTxs().size()});
    return ret;
}

static RPCHelpMan getmempoolinfo()
{
    return RPCHelpMan{"getmempoolinfo",
                "\nReturns details on the active state of the TX memory pool.\n",
                {},
                RPCResult{
                    RPCResult::Type::OBJ, "", "",
                    {
                        {RPCResult::Type::BOOL, "loaded", "True if the mempool is fully loaded"},
                        {RPCResult::Type::NUM, "size", "Current tx count"},
                        {RPCResult::Type::NUM, "bytes", "Sum of all virtual transaction sizes as defined in BIP 141. Differs from actual serialized size because witness data is discounted"},
                        {RPCResult::Type::NUM, "usage", "Total memory usage for the mempool"},
                        {RPCResult::Type::STR_AMOUNT, "total_fee", "Total fees for the mempool in " + CURRENCY_UNIT + ", ignoring modified fees through prioritizetransaction"},
                        {RPCResult::Type::NUM, "maxmempool", "Maximum memory usage for the mempool"},
                        {RPCResult::Type::STR_AMOUNT, "mempoolminfee", "Minimum fee rate in " + CURRENCY_UNIT + "/kB for tx to be accepted. Is the maximum of minrelaytxfee and minimum mempool fee"},
                        {RPCResult::Type::STR_AMOUNT, "minrelaytxfee", "Current minimum relay fee for transactions"},
                        {RPCResult::Type::NUM, "unbroadcastcount", "Current number of transactions that haven't passed initial broadcast yet"}
                    }},
                RPCExamples{
                    HelpExampleCli("getmempoolinfo", "")
            + HelpExampleRpc("getmempoolinfo", "")
                },
        [&](const RPCHelpMan& self, const JSONRPCRequest& request) -> UniValue
{
    return MempoolInfoToJSON(EnsureAnyMemPool(request.context));
},
    };
}

static RPCHelpMan preciousblock()
{
    return RPCHelpMan{"preciousblock",
                "\nTreats a block as if it were received before others with the same work.\n"
                "\nA later preciousblock call can override the effect of an earlier one.\n"
                "\nThe effects of preciousblock are not retained across restarts.\n",
                {
                    {"blockhash", RPCArg::Type::STR_HEX, RPCArg::Optional::NO, "the hash of the block to mark as precious"},
                },
                RPCResult{RPCResult::Type::NONE, "", ""},
                RPCExamples{
                    HelpExampleCli("preciousblock", "\"blockhash\"")
            + HelpExampleRpc("preciousblock", "\"blockhash\"")
                },
        [&](const RPCHelpMan& self, const JSONRPCRequest& request) -> UniValue
{
    uint256 hash(ParseHashV(request.params[0], "blockhash"));
    CBlockIndex* pblockindex;

    ChainstateManager& chainman = EnsureAnyChainman(request.context);
    {
        LOCK(cs_main);
        pblockindex = chainman.m_blockman.LookupBlockIndex(hash);
        if (!pblockindex) {
            throw JSONRPCError(RPC_INVALID_ADDRESS_OR_KEY, "Block not found");
        }
    }

    BlockValidationState state;
    chainman.ActiveChainstate().PreciousBlock(state, Params(), pblockindex);

    if (!state.IsValid()) {
        throw JSONRPCError(RPC_DATABASE_ERROR, state.ToString());
    }

    return NullUniValue;
},
    };
}

static RPCHelpMan invalidateblock()
{
    return RPCHelpMan{"invalidateblock",
                "\nPermanently marks a block as invalid, as if it violated a consensus rule.\n",
                {
                    {"blockhash", RPCArg::Type::STR_HEX, RPCArg::Optional::NO, "the hash of the block to mark as invalid"},
                },
                RPCResult{RPCResult::Type::NONE, "", ""},
                RPCExamples{
                    HelpExampleCli("invalidateblock", "\"blockhash\"")
            + HelpExampleRpc("invalidateblock", "\"blockhash\"")
                },
        [&](const RPCHelpMan& self, const JSONRPCRequest& request) -> UniValue
{
    uint256 hash(ParseHashV(request.params[0], "blockhash"));
    BlockValidationState state;

    ChainstateManager& chainman = EnsureAnyChainman(request.context);
    CBlockIndex* pblockindex;
    {
        LOCK(cs_main);
        pblockindex = chainman.m_blockman.LookupBlockIndex(hash);
        if (!pblockindex) {
            throw JSONRPCError(RPC_INVALID_ADDRESS_OR_KEY, "Block not found");
        }
    }
    chainman.ActiveChainstate().InvalidateBlock(state, Params(), pblockindex);

    if (state.IsValid()) {
        chainman.ActiveChainstate().ActivateBestChain(state, Params());
    }

    if (!state.IsValid()) {
        throw JSONRPCError(RPC_DATABASE_ERROR, state.ToString());
    }

    return NullUniValue;
},
    };
}

static RPCHelpMan reconsiderblock()
{
    return RPCHelpMan{"reconsiderblock",
                "\nRemoves invalidity status of a block, its ancestors and its descendants, reconsider them for activation.\n"
                "This can be used to undo the effects of invalidateblock.\n",
                {
                    {"blockhash", RPCArg::Type::STR_HEX, RPCArg::Optional::NO, "the hash of the block to reconsider"},
                },
                RPCResult{RPCResult::Type::NONE, "", ""},
                RPCExamples{
                    HelpExampleCli("reconsiderblock", "\"blockhash\"")
            + HelpExampleRpc("reconsiderblock", "\"blockhash\"")
                },
        [&](const RPCHelpMan& self, const JSONRPCRequest& request) -> UniValue
{
    ChainstateManager& chainman = EnsureAnyChainman(request.context);
    uint256 hash(ParseHashV(request.params[0], "blockhash"));

    {
        LOCK(cs_main);
        CBlockIndex* pblockindex = chainman.m_blockman.LookupBlockIndex(hash);
        if (!pblockindex) {
            throw JSONRPCError(RPC_INVALID_ADDRESS_OR_KEY, "Block not found");
        }

        chainman.ActiveChainstate().ResetBlockFailureFlags(pblockindex);
    }

    BlockValidationState state;
    chainman.ActiveChainstate().ActivateBestChain(state, Params());

    if (!state.IsValid()) {
        throw JSONRPCError(RPC_DATABASE_ERROR, state.ToString());
    }

    return NullUniValue;
},
    };
}

static RPCHelpMan getchaintxstats()
{
    return RPCHelpMan{"getchaintxstats",
                "\nCompute statistics about the total number and rate of transactions in the chain.\n",
                {
                    {"nblocks", RPCArg::Type::NUM, /* default */ "one month", "Size of the window in number of blocks"},
                    {"blockhash", RPCArg::Type::STR_HEX, /* default */ "chain tip", "The hash of the block that ends the window."},
                },
                RPCResult{
                    RPCResult::Type::OBJ, "", "",
                    {
                        {RPCResult::Type::NUM_TIME, "time", "The timestamp for the final block in the window, expressed in " + UNIX_EPOCH_TIME},
                        {RPCResult::Type::NUM, "txcount", "The total number of transactions in the chain up to that point"},
                        {RPCResult::Type::STR_HEX, "window_final_block_hash", "The hash of the final block in the window"},
                        {RPCResult::Type::NUM, "window_final_block_height", "The height of the final block in the window."},
                        {RPCResult::Type::NUM, "window_block_count", "Size of the window in number of blocks"},
                        {RPCResult::Type::NUM, "window_tx_count", /* optional */ true, "The number of transactions in the window. Only returned if \"window_block_count\" is > 0"},
                        {RPCResult::Type::NUM, "window_interval", /* optional */ true, "The elapsed time in the window in seconds. Only returned if \"window_block_count\" is > 0"},
                        {RPCResult::Type::NUM, "txrate", /* optional */ true, "The average rate of transactions per second in the window. Only returned if \"window_interval\" is > 0"},
                    }},
                RPCExamples{
                    HelpExampleCli("getchaintxstats", "")
            + HelpExampleRpc("getchaintxstats", "2016")
                },
        [&](const RPCHelpMan& self, const JSONRPCRequest& request) -> UniValue
{
    ChainstateManager& chainman = EnsureAnyChainman(request.context);
    const CBlockIndex* pindex;
    int blockcount = 30 * 24 * 60 * 60 / Params().GetConsensus().nPowTargetSpacing; // By default: 1 month

    if (request.params[1].isNull()) {
        LOCK(cs_main);
        pindex = chainman.ActiveChain().Tip();
    } else {
        uint256 hash(ParseHashV(request.params[1], "blockhash"));
        LOCK(cs_main);
        pindex = chainman.m_blockman.LookupBlockIndex(hash);
        if (!pindex) {
            throw JSONRPCError(RPC_INVALID_ADDRESS_OR_KEY, "Block not found");
        }
        if (!chainman.ActiveChain().Contains(pindex)) {
            throw JSONRPCError(RPC_INVALID_PARAMETER, "Block is not in main chain");
        }
    }

    CHECK_NONFATAL(pindex != nullptr);

    if (request.params[0].isNull()) {
        blockcount = std::max(0, std::min(blockcount, pindex->nHeight - 1));
    } else {
        blockcount = request.params[0].get_int();

        if (blockcount < 0 || (blockcount > 0 && blockcount >= pindex->nHeight)) {
            throw JSONRPCError(RPC_INVALID_PARAMETER, "Invalid block count: should be between 0 and the block's height - 1");
        }
    }

    const CBlockIndex* pindexPast = pindex->GetAncestor(pindex->nHeight - blockcount);
    int nTimeDiff = pindex->GetMedianTimePast() - pindexPast->GetMedianTimePast();
    int nTxDiff = pindex->nChainTx - pindexPast->nChainTx;

    UniValue ret(UniValue::VOBJ);
    ret.pushKV("time", (int64_t)pindex->nTime);
    ret.pushKV("txcount", (int64_t)pindex->nChainTx);
    ret.pushKV("window_final_block_hash", pindex->GetBlockHash().GetHex());
    ret.pushKV("window_final_block_height", pindex->nHeight);
    ret.pushKV("window_block_count", blockcount);
    if (blockcount > 0) {
        ret.pushKV("window_tx_count", nTxDiff);
        ret.pushKV("window_interval", nTimeDiff);
        if (nTimeDiff > 0) {
            ret.pushKV("txrate", ((double)nTxDiff) / nTimeDiff);
        }
    }

    return ret;
},
    };
}

template<typename T>
static T CalculateTruncatedMedian(std::vector<T>& scores)
{
    size_t size = scores.size();
    if (size == 0) {
        return 0;
    }

    std::sort(scores.begin(), scores.end());
    if (size % 2 == 0) {
        return (scores[size / 2 - 1] + scores[size / 2]) / 2;
    } else {
        return scores[size / 2];
    }
}

void CalculatePercentilesByWeight(CAmount result[NUM_GETBLOCKSTATS_PERCENTILES], std::vector<std::pair<CAmount, int64_t>>& scores, int64_t total_weight)
{
    if (scores.empty()) {
        return;
    }

    std::sort(scores.begin(), scores.end());

    // 10th, 25th, 50th, 75th, and 90th percentile weight units.
    const double weights[NUM_GETBLOCKSTATS_PERCENTILES] = {
        total_weight / 10.0, total_weight / 4.0, total_weight / 2.0, (total_weight * 3.0) / 4.0, (total_weight * 9.0) / 10.0
    };

    int64_t next_percentile_index = 0;
    int64_t cumulative_weight = 0;
    for (const auto& element : scores) {
        cumulative_weight += element.second;
        while (next_percentile_index < NUM_GETBLOCKSTATS_PERCENTILES && cumulative_weight >= weights[next_percentile_index]) {
            result[next_percentile_index] = element.first;
            ++next_percentile_index;
        }
    }

    // Fill any remaining percentiles with the last value.
    for (int64_t i = next_percentile_index; i < NUM_GETBLOCKSTATS_PERCENTILES; i++) {
        result[i] = scores.back().first;
    }
}

void ScriptPubKeyToUniv(const CScript& scriptPubKey, UniValue& out, bool fIncludeHex)
{
    ScriptPubKeyToUniv(scriptPubKey, out, fIncludeHex, IsDeprecatedRPCEnabled("addresses"));
}

void TxToUniv(const CTransaction& tx, const uint256& hashBlock, UniValue& entry, bool include_hex, int serialize_flags, const CTxUndo* txundo)
{
    TxToUniv(tx, hashBlock, IsDeprecatedRPCEnabled("addresses"), entry, include_hex, serialize_flags, txundo);
}

template<typename T>
static inline bool SetHasKeys(const std::set<T>& set) {return false;}
template<typename T, typename Tk, typename... Args>
static inline bool SetHasKeys(const std::set<T>& set, const Tk& key, const Args&... args)
{
    return (set.count(key) != 0) || SetHasKeys(set, args...);
}

// outpoint (needed for the utxo index) + nHeight + fCoinBase
static constexpr size_t PER_UTXO_OVERHEAD = sizeof(COutPoint) + sizeof(uint32_t) + sizeof(bool);

static RPCHelpMan getblockstats()
{
    return RPCHelpMan{"getblockstats",
                "\nCompute per block statistics for a given window. All amounts are in satoshis.\n"
                "It won't work for some heights with pruning.\n",
                {
                    {"hash_or_height", RPCArg::Type::NUM, RPCArg::Optional::NO, "The block hash or height of the target block", "", {"", "string or numeric"}},
                    {"stats", RPCArg::Type::ARR, /* default */ "all values", "Values to plot (see result below)",
                        {
                            {"height", RPCArg::Type::STR, RPCArg::Optional::OMITTED, "Selected statistic"},
                            {"time", RPCArg::Type::STR, RPCArg::Optional::OMITTED, "Selected statistic"},
                        },
                        "stats"},
                },
                RPCResult{
            RPCResult::Type::OBJ, "", "",
            {
                {RPCResult::Type::NUM, "avgfee", "Average fee in the block"},
                {RPCResult::Type::NUM, "avgfeerate", "Average feerate (in satoshis per virtual byte)"},
                {RPCResult::Type::NUM, "avgtxsize", "Average transaction size"},
                {RPCResult::Type::STR_HEX, "blockhash", "The block hash (to check for potential reorgs)"},
                {RPCResult::Type::ARR_FIXED, "feerate_percentiles", "Feerates at the 10th, 25th, 50th, 75th, and 90th percentile weight unit (in satoshis per virtual byte)",
                {
                    {RPCResult::Type::NUM, "10th_percentile_feerate", "The 10th percentile feerate"},
                    {RPCResult::Type::NUM, "25th_percentile_feerate", "The 25th percentile feerate"},
                    {RPCResult::Type::NUM, "50th_percentile_feerate", "The 50th percentile feerate"},
                    {RPCResult::Type::NUM, "75th_percentile_feerate", "The 75th percentile feerate"},
                    {RPCResult::Type::NUM, "90th_percentile_feerate", "The 90th percentile feerate"},
                }},
                {RPCResult::Type::NUM, "height", "The height of the block"},
                {RPCResult::Type::NUM, "ins", "The number of inputs (excluding coinbase)"},
                {RPCResult::Type::NUM, "maxfee", "Maximum fee in the block"},
                {RPCResult::Type::NUM, "maxfeerate", "Maximum feerate (in satoshis per virtual byte)"},
                {RPCResult::Type::NUM, "maxtxsize", "Maximum transaction size"},
                {RPCResult::Type::NUM, "medianfee", "Truncated median fee in the block"},
                {RPCResult::Type::NUM, "mediantime", "The block median time past"},
                {RPCResult::Type::NUM, "mediantxsize", "Truncated median transaction size"},
                {RPCResult::Type::NUM, "minfee", "Minimum fee in the block"},
                {RPCResult::Type::NUM, "minfeerate", "Minimum feerate (in satoshis per virtual byte)"},
                {RPCResult::Type::NUM, "mintxsize", "Minimum transaction size"},
                {RPCResult::Type::NUM, "outs", "The number of outputs"},
                {RPCResult::Type::NUM, "subsidy", "The block subsidy"},
                {RPCResult::Type::NUM, "swtotal_size", "Total size of all segwit transactions"},
                {RPCResult::Type::NUM, "swtotal_weight", "Total weight of all segwit transactions"},
                {RPCResult::Type::NUM, "swtxs", "The number of segwit transactions"},
                {RPCResult::Type::NUM, "time", "The block time"},
                {RPCResult::Type::NUM, "total_out", "Total amount in all outputs (excluding coinbase and thus reward [ie subsidy + totalfee])"},
                {RPCResult::Type::NUM, "total_size", "Total size of all non-coinbase transactions"},
                {RPCResult::Type::NUM, "total_weight", "Total weight of all non-coinbase transactions"},
                {RPCResult::Type::NUM, "totalfee", "The fee total"},
                {RPCResult::Type::NUM, "txs", "The number of transactions (including coinbase)"},
                {RPCResult::Type::NUM, "utxo_increase", "The increase/decrease in the number of unspent outputs"},
                {RPCResult::Type::NUM, "utxo_size_inc", "The increase/decrease in size for the utxo index (not discounting op_return and similar)"},
            }},
                RPCExamples{
                    HelpExampleCli("getblockstats", R"('"00000000c937983704a73af28acdec37b049d214adbda81d7e2a3dd146f6ed09"' '["minfeerate","avgfeerate"]')") +
                    HelpExampleCli("getblockstats", R"(1000 '["minfeerate","avgfeerate"]')") +
                    HelpExampleRpc("getblockstats", R"("00000000c937983704a73af28acdec37b049d214adbda81d7e2a3dd146f6ed09", ["minfeerate","avgfeerate"])") +
                    HelpExampleRpc("getblockstats", R"(1000, ["minfeerate","avgfeerate"])")
                },
        [&](const RPCHelpMan& self, const JSONRPCRequest& request) -> UniValue
{
    ChainstateManager& chainman = EnsureAnyChainman(request.context);
    LOCK(cs_main);
    CChain& active_chain = chainman.ActiveChain();

    CBlockIndex* pindex;
    if (request.params[0].isNum()) {
        const int height = request.params[0].get_int();
        const int current_tip = active_chain.Height();
        if (height < 0) {
            throw JSONRPCError(RPC_INVALID_PARAMETER, strprintf("Target block height %d is negative", height));
        }
        if (height > current_tip) {
            throw JSONRPCError(RPC_INVALID_PARAMETER, strprintf("Target block height %d after current tip %d", height, current_tip));
        }

        pindex = active_chain[height];
    } else {
        const uint256 hash(ParseHashV(request.params[0], "hash_or_height"));
        pindex = chainman.m_blockman.LookupBlockIndex(hash);
        if (!pindex) {
            throw JSONRPCError(RPC_INVALID_ADDRESS_OR_KEY, "Block not found");
        }
        if (!active_chain.Contains(pindex)) {
            throw JSONRPCError(RPC_INVALID_PARAMETER, strprintf("Block is not in chain %s", Params().NetworkIDString()));
        }
    }

    CHECK_NONFATAL(pindex != nullptr);

    std::set<std::string> stats;
    if (!request.params[1].isNull()) {
        const UniValue stats_univalue = request.params[1].get_array();
        for (unsigned int i = 0; i < stats_univalue.size(); i++) {
            const std::string stat = stats_univalue[i].get_str();
            stats.insert(stat);
        }
    }

    const CBlock block = GetBlockChecked(pindex);
    const CBlockUndo blockUndo = GetUndoChecked(pindex);

    const bool do_all = stats.size() == 0; // Calculate everything if nothing selected (default)
    const bool do_mediantxsize = do_all || stats.count("mediantxsize") != 0;
    const bool do_medianfee = do_all || stats.count("medianfee") != 0;
    const bool do_feerate_percentiles = do_all || stats.count("feerate_percentiles") != 0;
    const bool loop_inputs = do_all || do_medianfee || do_feerate_percentiles ||
        SetHasKeys(stats, "utxo_size_inc", "totalfee", "avgfee", "avgfeerate", "minfee", "maxfee", "minfeerate", "maxfeerate");
    const bool loop_outputs = do_all || loop_inputs || stats.count("total_out");
    const bool do_calculate_size = do_mediantxsize ||
        SetHasKeys(stats, "total_size", "avgtxsize", "mintxsize", "maxtxsize", "swtotal_size");
    const bool do_calculate_weight = do_all || SetHasKeys(stats, "total_weight", "avgfeerate", "swtotal_weight", "avgfeerate", "feerate_percentiles", "minfeerate", "maxfeerate");
    const bool do_calculate_sw = do_all || SetHasKeys(stats, "swtxs", "swtotal_size", "swtotal_weight");

    CAmount maxfee = 0;
    CAmount maxfeerate = 0;
    CAmount minfee = MAX_MONEY;
    CAmount minfeerate = MAX_MONEY;
    CAmount total_out = 0;
    CAmount totalfee = 0;
    int64_t inputs = 0;
    int64_t maxtxsize = 0;
    int64_t mintxsize = MAX_BLOCK_SERIALIZED_SIZE;
    int64_t outputs = 0;
    int64_t swtotal_size = 0;
    int64_t swtotal_weight = 0;
    int64_t swtxs = 0;
    int64_t total_size = 0;
    int64_t total_weight = 0;
    int64_t utxo_size_inc = 0;
    std::vector<CAmount> fee_array;
    std::vector<std::pair<CAmount, int64_t>> feerate_array;
    std::vector<int64_t> txsize_array;

    for (size_t i = 0; i < block.vtx.size(); ++i) {
        const auto& tx = block.vtx.at(i);
        outputs += tx->vout.size();

        CAmount tx_total_out = 0;
        if (loop_outputs) {
            for (const CTxOut& out : tx->vout) {
                tx_total_out += out.nValue;
                utxo_size_inc += GetSerializeSize(out, PROTOCOL_VERSION) + PER_UTXO_OVERHEAD;
            }
        }

        if (tx->IsCoinBase()) {
            continue;
        }

        inputs += tx->vin.size(); // Don't count coinbase's fake input
        total_out += tx_total_out; // Don't count coinbase reward

        int64_t tx_size = 0;
        if (do_calculate_size) {

            tx_size = tx->GetTotalSize();
            if (do_mediantxsize) {
                txsize_array.push_back(tx_size);
            }
            maxtxsize = std::max(maxtxsize, tx_size);
            mintxsize = std::min(mintxsize, tx_size);
            total_size += tx_size;
        }

        int64_t weight = 0;
        if (do_calculate_weight) {
            weight = GetTransactionWeight(*tx);
            total_weight += weight;
        }

        if (do_calculate_sw && tx->HasWitness()) {
            ++swtxs;
            swtotal_size += tx_size;
            swtotal_weight += weight;
        }

        if (loop_inputs) {
            CAmount tx_total_in = 0;
            const auto& txundo = blockUndo.vtxundo.at(i - 1);
            for (const Coin& coin: txundo.vprevout) {
                const CTxOut& prevoutput = coin.out;

                tx_total_in += prevoutput.nValue;
                utxo_size_inc -= GetSerializeSize(prevoutput, PROTOCOL_VERSION) + PER_UTXO_OVERHEAD;
            }

            CAmount txfee = tx_total_in - tx_total_out;
            CHECK_NONFATAL(MoneyRange(txfee));
            if (do_medianfee) {
                fee_array.push_back(txfee);
            }
            maxfee = std::max(maxfee, txfee);
            minfee = std::min(minfee, txfee);
            totalfee += txfee;

            // New feerate uses satoshis per virtual byte instead of per serialized byte
            CAmount feerate = weight ? (txfee * WITNESS_SCALE_FACTOR) / weight : 0;
            if (do_feerate_percentiles) {
                feerate_array.emplace_back(std::make_pair(feerate, weight));
            }
            maxfeerate = std::max(maxfeerate, feerate);
            minfeerate = std::min(minfeerate, feerate);
        }
    }

    CAmount feerate_percentiles[NUM_GETBLOCKSTATS_PERCENTILES] = { 0 };
    CalculatePercentilesByWeight(feerate_percentiles, feerate_array, total_weight);

    UniValue feerates_res(UniValue::VARR);
    for (int64_t i = 0; i < NUM_GETBLOCKSTATS_PERCENTILES; i++) {
        feerates_res.push_back(feerate_percentiles[i]);
    }

    UniValue ret_all(UniValue::VOBJ);
    ret_all.pushKV("avgfee", (block.vtx.size() > 1) ? totalfee / (block.vtx.size() - 1) : 0);
    ret_all.pushKV("avgfeerate", total_weight ? (totalfee * WITNESS_SCALE_FACTOR) / total_weight : 0); // Unit: sat/vbyte
    ret_all.pushKV("avgtxsize", (block.vtx.size() > 1) ? total_size / (block.vtx.size() - 1) : 0);
    ret_all.pushKV("blockhash", pindex->GetBlockHash().GetHex());
    ret_all.pushKV("feerate_percentiles", feerates_res);
    ret_all.pushKV("height", (int64_t)pindex->nHeight);
    ret_all.pushKV("ins", inputs);
    ret_all.pushKV("maxfee", maxfee);
    ret_all.pushKV("maxfeerate", maxfeerate);
    ret_all.pushKV("maxtxsize", maxtxsize);
    ret_all.pushKV("medianfee", CalculateTruncatedMedian(fee_array));
    ret_all.pushKV("mediantime", pindex->GetMedianTimePast());
    ret_all.pushKV("mediantxsize", CalculateTruncatedMedian(txsize_array));
    ret_all.pushKV("minfee", (minfee == MAX_MONEY) ? 0 : minfee);
    ret_all.pushKV("minfeerate", (minfeerate == MAX_MONEY) ? 0 : minfeerate);
    ret_all.pushKV("mintxsize", mintxsize == MAX_BLOCK_SERIALIZED_SIZE ? 0 : mintxsize);
    ret_all.pushKV("outs", outputs);
    ret_all.pushKV("subsidy", GetBlockSubsidy(pindex->nHeight, Params().GetConsensus()));
    ret_all.pushKV("swtotal_size", swtotal_size);
    ret_all.pushKV("swtotal_weight", swtotal_weight);
    ret_all.pushKV("swtxs", swtxs);
    ret_all.pushKV("time", pindex->GetBlockTime());
    ret_all.pushKV("total_out", total_out);
    ret_all.pushKV("total_size", total_size);
    ret_all.pushKV("total_weight", total_weight);
    ret_all.pushKV("totalfee", totalfee);
    ret_all.pushKV("txs", (int64_t)block.vtx.size());
    ret_all.pushKV("utxo_increase", outputs - inputs);
    ret_all.pushKV("utxo_size_inc", utxo_size_inc);

    if (do_all) {
        return ret_all;
    }

    UniValue ret(UniValue::VOBJ);
    for (const std::string& stat : stats) {
        const UniValue& value = ret_all[stat];
        if (value.isNull()) {
            throw JSONRPCError(RPC_INVALID_PARAMETER, strprintf("Invalid selected statistic %s", stat));
        }
        ret.pushKV(stat, value);
    }
    return ret;
},
    };
}

static RPCHelpMan savemempool()
{
    return RPCHelpMan{"savemempool",
                "\nDumps the mempool to disk. It will fail until the previous dump is fully loaded.\n",
                {},
                RPCResult{RPCResult::Type::NONE, "", ""},
                RPCExamples{
                    HelpExampleCli("savemempool", "")
            + HelpExampleRpc("savemempool", "")
                },
        [&](const RPCHelpMan& self, const JSONRPCRequest& request) -> UniValue
{
    const CTxMemPool& mempool = EnsureAnyMemPool(request.context);

    if (!mempool.IsLoaded()) {
        throw JSONRPCError(RPC_MISC_ERROR, "The mempool was not loaded yet");
    }

    if (!DumpMempool(mempool)) {
        throw JSONRPCError(RPC_MISC_ERROR, "Unable to dump mempool to disk");
    }

    return NullUniValue;
},
    };
}

namespace {
//! Search for a given set of pubkey scripts
bool FindScriptPubKey(std::atomic<int>& scan_progress, const std::atomic<bool>& should_abort, int64_t& count, CCoinsViewCursor* cursor, const std::set<CScript>& needles, std::map<COutPoint, Coin>& out_results, std::function<void()>& interruption_point)
{
    scan_progress = 0;
    count = 0;
    while (cursor->Valid()) {
        COutPoint key;
        Coin coin;
        if (!cursor->GetKey(key) || !cursor->GetValue(coin)) return false;
        if (++count % 8192 == 0) {
            interruption_point();
            if (should_abort) {
                // allow to abort the scan via the abort reference
                return false;
            }
        }
        if (count % 256 == 0) {
            // update progress reference every 256 item
            uint32_t high = 0x100 * *key.hash.begin() + *(key.hash.begin() + 1);
            scan_progress = (int)(high * 100.0 / 65536.0 + 0.5);
        }
        if (needles.count(coin.out.scriptPubKey)) {
            out_results.emplace(key, coin);
        }
        cursor->Next();
    }
    scan_progress = 100;
    return true;
}
} // namespace

/** RAII object to prevent concurrency issue when scanning the txout set */
static std::atomic<int> g_scan_progress;
static std::atomic<bool> g_scan_in_progress;
static std::atomic<bool> g_should_abort_scan;
class CoinsViewScanReserver
{
private:
    bool m_could_reserve;
public:
    explicit CoinsViewScanReserver() : m_could_reserve(false) {}

    bool reserve() {
        CHECK_NONFATAL(!m_could_reserve);
        if (g_scan_in_progress.exchange(true)) {
            return false;
        }
        m_could_reserve = true;
        return true;
    }

    ~CoinsViewScanReserver() {
        if (m_could_reserve) {
            g_scan_in_progress = false;
        }
    }
};

static RPCHelpMan scantxoutset()
{
    return RPCHelpMan{"scantxoutset",
        "\nScans the unspent transaction output set for entries that match certain output descriptors.\n"
        "Examples of output descriptors are:\n"
        "    addr(<address>)                      Outputs whose scriptPubKey corresponds to the specified address (does not include P2PK)\n"
        "    raw(<hex script>)                    Outputs whose scriptPubKey equals the specified hex scripts\n"
        "    combo(<pubkey>)                      P2PK, P2PKH, P2WPKH, and P2SH-P2WPKH outputs for the given pubkey\n"
        "    pkh(<pubkey>)                        P2PKH outputs for the given pubkey\n"
        "    sh(multi(<n>,<pubkey>,<pubkey>,...)) P2SH-multisig outputs for the given threshold and pubkeys\n"
        "\nIn the above, <pubkey> either refers to a fixed public key in hexadecimal notation, or to an xpub/xprv optionally followed by one\n"
        "or more path elements separated by \"/\", and optionally ending in \"/*\" (unhardened), or \"/*'\" or \"/*h\" (hardened) to specify all\n"
        "unhardened or hardened child keys.\n"
        "In the latter case, a range needs to be specified by below if different from 1000.\n"
        "For more information on output descriptors, see the documentation in the doc/descriptors.md file.\n",
        {
            {"action", RPCArg::Type::STR, RPCArg::Optional::NO, "The action to execute\n"
                "\"start\" for starting a scan\n"
                "\"abort\" for aborting the current scan (returns true when abort was successful)\n"
                "\"status\" for progress report (in %) of the current scan"},
            {"scanobjects", RPCArg::Type::ARR, RPCArg::Optional::OMITTED, "Array of scan objects. Required for \"start\" action\n"
                "Every scan object is either a string descriptor or an object:",
            {
                {"descriptor", RPCArg::Type::STR, RPCArg::Optional::OMITTED, "An output descriptor"},
                {"", RPCArg::Type::OBJ, RPCArg::Optional::OMITTED, "An object with output descriptor and metadata",
                {
                    {"desc", RPCArg::Type::STR, RPCArg::Optional::NO, "An output descriptor"},
                    {"range", RPCArg::Type::RANGE, /* default */ "1000", "The range of HD chain indexes to explore (either end or [begin,end])"},
                }},
            },
                        "[scanobjects,...]"},
        },
        {
            RPCResult{"When action=='abort'", RPCResult::Type::BOOL, "", ""},
            RPCResult{"When action=='status' and no scan is in progress", RPCResult::Type::NONE, "", ""},
            RPCResult{"When action=='status' and scan is in progress", RPCResult::Type::OBJ, "", "",
            {
                {RPCResult::Type::NUM, "progress", "The scan progress"},
            }},
            RPCResult{"When action=='start'", RPCResult::Type::OBJ, "", "", {
                {RPCResult::Type::BOOL, "success", "Whether the scan was completed"},
                {RPCResult::Type::NUM, "txouts", "The number of unspent transaction outputs scanned"},
                {RPCResult::Type::NUM, "height", "The current block height (index)"},
                {RPCResult::Type::STR_HEX, "bestblock", "The hash of the block at the tip of the chain"},
                {RPCResult::Type::ARR, "unspents", "",
                {
                    {RPCResult::Type::OBJ, "", "",
                    {
                        {RPCResult::Type::STR_HEX, "txid", "The transaction id"},
                        {RPCResult::Type::NUM, "vout", "The vout value"},
                        {RPCResult::Type::STR_HEX, "scriptPubKey", "The script key"},
                        {RPCResult::Type::STR, "desc", "A specialized descriptor for the matched scriptPubKey"},
                        {RPCResult::Type::STR_AMOUNT, "amount", "The total amount in " + CURRENCY_UNIT + " of the unspent output"},
                        {RPCResult::Type::NUM, "height", "Height of the unspent transaction output"},
                    }},
                }},
                {RPCResult::Type::STR_AMOUNT, "total_amount", "The total amount of all found unspent outputs in " + CURRENCY_UNIT},
            }},
        },
        RPCExamples{""},
        [&](const RPCHelpMan& self, const JSONRPCRequest& request) -> UniValue
{
    RPCTypeCheck(request.params, {UniValue::VSTR, UniValue::VARR});

    UniValue result(UniValue::VOBJ);
    if (request.params[0].get_str() == "status") {
        CoinsViewScanReserver reserver;
        if (reserver.reserve()) {
            // no scan in progress
            return NullUniValue;
        }
        result.pushKV("progress", g_scan_progress);
        return result;
    } else if (request.params[0].get_str() == "abort") {
        CoinsViewScanReserver reserver;
        if (reserver.reserve()) {
            // reserve was possible which means no scan was running
            return false;
        }
        // set the abort flag
        g_should_abort_scan = true;
        return true;
    } else if (request.params[0].get_str() == "start") {
        CoinsViewScanReserver reserver;
        if (!reserver.reserve()) {
            throw JSONRPCError(RPC_INVALID_PARAMETER, "Scan already in progress, use action \"abort\" or \"status\"");
        }

        if (request.params.size() < 2) {
            throw JSONRPCError(RPC_MISC_ERROR, "scanobjects argument is required for the start action");
        }

        std::set<CScript> needles;
        std::map<CScript, std::string> descriptors;
        CAmount total_in = 0;

        // loop through the scan objects
        for (const UniValue& scanobject : request.params[1].get_array().getValues()) {
            FlatSigningProvider provider;
            auto scripts = EvalDescriptorStringOrObject(scanobject, provider);
            for (const auto& script : scripts) {
                std::string inferred = InferDescriptor(script, provider)->ToString();
                needles.emplace(script);
                descriptors.emplace(std::move(script), std::move(inferred));
            }
        }

        // Scan the unspent transaction output set for inputs
        UniValue unspents(UniValue::VARR);
        std::vector<CTxOut> input_txos;
        std::map<COutPoint, Coin> coins;
        g_should_abort_scan = false;
        g_scan_progress = 0;
        int64_t count = 0;
        std::unique_ptr<CCoinsViewCursor> pcursor;
        CBlockIndex* tip;
        NodeContext& node = EnsureAnyNodeContext(request.context);
        {
            ChainstateManager& chainman = EnsureChainman(node);
            LOCK(cs_main);
            CChainState& active_chainstate = chainman.ActiveChainstate();
            active_chainstate.ForceFlushStateToDisk();
            pcursor = std::unique_ptr<CCoinsViewCursor>(active_chainstate.CoinsDB().Cursor());
            CHECK_NONFATAL(pcursor);
            tip = active_chainstate.m_chain.Tip();
            CHECK_NONFATAL(tip);
        }
        bool res = FindScriptPubKey(g_scan_progress, g_should_abort_scan, count, pcursor.get(), needles, coins, node.rpc_interruption_point);
        result.pushKV("success", res);
        result.pushKV("txouts", count);
        result.pushKV("height", tip->nHeight);
        result.pushKV("bestblock", tip->GetBlockHash().GetHex());

        for (const auto& it : coins) {
            const COutPoint& outpoint = it.first;
            const Coin& coin = it.second;
            const CTxOut& txo = coin.out;
            input_txos.push_back(txo);
            total_in += txo.nValue;

            UniValue unspent(UniValue::VOBJ);
            unspent.pushKV("txid", outpoint.hash.GetHex());
            unspent.pushKV("vout", (int32_t)outpoint.n);
            unspent.pushKV("scriptPubKey", HexStr(txo.scriptPubKey));
            unspent.pushKV("desc", descriptors[txo.scriptPubKey]);
            unspent.pushKV("amount", ValueFromAmount(txo.nValue));
            unspent.pushKV("height", (int32_t)coin.nHeight);

            unspents.push_back(unspent);
        }
        result.pushKV("unspents", unspents);
        result.pushKV("total_amount", ValueFromAmount(total_in));
    } else {
        throw JSONRPCError(RPC_INVALID_PARAMETER, "Invalid command");
    }
    return result;
},
    };
}

static RPCHelpMan getblockfilter()
{
    return RPCHelpMan{"getblockfilter",
                "\nRetrieve a BIP 157 content filter for a particular block.\n",
                {
                    {"blockhash", RPCArg::Type::STR_HEX, RPCArg::Optional::NO, "The hash of the block"},
                    {"filtertype", RPCArg::Type::STR, /*default*/ "basic", "The type name of the filter"},
                },
                RPCResult{
                    RPCResult::Type::OBJ, "", "",
                    {
                        {RPCResult::Type::STR_HEX, "filter", "the hex-encoded filter data"},
                        {RPCResult::Type::STR_HEX, "header", "the hex-encoded filter header"},
                    }},
                RPCExamples{
                    HelpExampleCli("getblockfilter", "\"00000000c937983704a73af28acdec37b049d214adbda81d7e2a3dd146f6ed09\" \"basic\"") +
                    HelpExampleRpc("getblockfilter", "\"00000000c937983704a73af28acdec37b049d214adbda81d7e2a3dd146f6ed09\", \"basic\"")
                },
        [&](const RPCHelpMan& self, const JSONRPCRequest& request) -> UniValue
{
    uint256 block_hash = ParseHashV(request.params[0], "blockhash");
    std::string filtertype_name = "basic";
    if (!request.params[1].isNull()) {
        filtertype_name = request.params[1].get_str();
    }

    BlockFilterType filtertype;
    if (!BlockFilterTypeByName(filtertype_name, filtertype)) {
        throw JSONRPCError(RPC_INVALID_ADDRESS_OR_KEY, "Unknown filtertype");
    }

    BlockFilterIndex* index = GetBlockFilterIndex(filtertype);
    if (!index) {
        throw JSONRPCError(RPC_MISC_ERROR, "Index is not enabled for filtertype " + filtertype_name);
    }

    const CBlockIndex* block_index;
    bool block_was_connected;
    {
        ChainstateManager& chainman = EnsureAnyChainman(request.context);
        LOCK(cs_main);
        block_index = chainman.m_blockman.LookupBlockIndex(block_hash);
        if (!block_index) {
            throw JSONRPCError(RPC_INVALID_ADDRESS_OR_KEY, "Block not found");
        }
        block_was_connected = block_index->IsValid(BLOCK_VALID_SCRIPTS);
    }

    bool index_ready = index->BlockUntilSyncedToCurrentChain();

    BlockFilter filter;
    uint256 filter_header;
    if (!index->LookupFilter(block_index, filter) ||
        !index->LookupFilterHeader(block_index, filter_header)) {
        int err_code;
        std::string errmsg = "Filter not found.";

        if (!block_was_connected) {
            err_code = RPC_INVALID_ADDRESS_OR_KEY;
            errmsg += " Block was not connected to active chain.";
        } else if (!index_ready) {
            err_code = RPC_MISC_ERROR;
            errmsg += " Block filters are still in the process of being indexed.";
        } else {
            err_code = RPC_INTERNAL_ERROR;
            errmsg += " This error is unexpected and indicates index corruption.";
        }

        throw JSONRPCError(err_code, errmsg);
    }

    UniValue ret(UniValue::VOBJ);
    ret.pushKV("filter", HexStr(filter.GetEncodedFilter()));
    ret.pushKV("header", filter_header.GetHex());
    return ret;
},
    };
}

/**
 * Serialize the UTXO set to a file for loading elsewhere.
 *
 * @see SnapshotMetadata
 */
static RPCHelpMan dumptxoutset()
{
    return RPCHelpMan{
        "dumptxoutset",
        "\nWrite the serialized UTXO set to disk.\n",
        {
            {"path",
                RPCArg::Type::STR,
                RPCArg::Optional::NO,
                /* default_val */ "",
                "path to the output file. If relative, will be prefixed by datadir."},
        },
        RPCResult{
            RPCResult::Type::OBJ, "", "",
                {
                    {RPCResult::Type::NUM, "coins_written", "the number of coins written in the snapshot"},
                    {RPCResult::Type::STR_HEX, "base_hash", "the hash of the base of the snapshot"},
                    {RPCResult::Type::NUM, "base_height", "the height of the base of the snapshot"},
                    {RPCResult::Type::STR, "path", "the absolute path that the snapshot was written to"},
                }
        },
        RPCExamples{
            HelpExampleCli("dumptxoutset", "utxo.dat")
        },
        [&](const RPCHelpMan& self, const JSONRPCRequest& request) -> UniValue
{
    const fs::path path = fsbridge::AbsPathJoin(GetDataDir(), request.params[0].get_str());
    // Write to a temporary path and then move into `path` on completion
    // to avoid confusion due to an interruption.
    const fs::path temppath = fsbridge::AbsPathJoin(GetDataDir(), request.params[0].get_str() + ".incomplete");

    if (fs::exists(path)) {
        throw JSONRPCError(
            RPC_INVALID_PARAMETER,
            path.string() + " already exists. If you are sure this is what you want, "
            "move it out of the way first");
    }

    FILE* file{fsbridge::fopen(temppath, "wb")};
    CAutoFile afile{file, SER_DISK, CLIENT_VERSION};
    NodeContext& node = EnsureAnyNodeContext(request.context);
    UniValue result = CreateUTXOSnapshot(node, node.chainman->ActiveChainstate(), afile);
    fs::rename(temppath, path);

    result.pushKV("path", path.string());
    return result;
},
    };
}

UniValue CreateUTXOSnapshot(NodeContext& node, CChainState& chainstate, CAutoFile& afile)
{
    std::unique_ptr<CCoinsViewCursor> pcursor;
    CCoinsStats stats;
    CBlockIndex* tip;

    {
        // We need to lock cs_main to ensure that the coinsdb isn't written to
        // between (i) flushing coins cache to disk (coinsdb), (ii) getting stats
        // based upon the coinsdb, and (iii) constructing a cursor to the
        // coinsdb for use below this block.
        //
        // Cursors returned by leveldb iterate over snapshots, so the contents
        // of the pcursor will not be affected by simultaneous writes during
        // use below this block.
        //
        // See discussion here:
        //   https://github.com/bitcoin/bitcoin/pull/15606#discussion_r274479369
        //
        LOCK(::cs_main);

        chainstate.ForceFlushStateToDisk();

        if (!GetUTXOStats(&chainstate.CoinsDB(), chainstate.m_blockman, stats, CoinStatsHashType::NONE, node.rpc_interruption_point)) {
            throw JSONRPCError(RPC_INTERNAL_ERROR, "Unable to read UTXO set");
        }

        pcursor = std::unique_ptr<CCoinsViewCursor>(chainstate.CoinsDB().Cursor());
        tip = chainstate.m_blockman.LookupBlockIndex(stats.hashBlock);
        CHECK_NONFATAL(tip);
    }

    SnapshotMetadata metadata{tip->GetBlockHash(), stats.coins_count, tip->nChainTx};

    afile << metadata;

    COutPoint key;
    Coin coin;
    unsigned int iter{0};

    while (pcursor->Valid()) {
        if (iter % 5000 == 0) node.rpc_interruption_point();
        ++iter;
        if (pcursor->GetKey(key) && pcursor->GetValue(coin)) {
            afile << key;
            afile << coin;
        }

        pcursor->Next();
    }

    afile.fclose();

    UniValue result(UniValue::VOBJ);
    result.pushKV("coins_written", stats.coins_count);
    result.pushKV("base_hash", tip->GetBlockHash().ToString());
    result.pushKV("base_height", tip->nHeight);

    return result;
}

void RegisterBlockchainRPCCommands(CRPCTable &t)
{
// clang-format off
static const CRPCCommand commands[] =
{ //  category              actor (function)
  //  --------------------- ------------------------
    { "blockchain",         &getblockchaininfo,                  },
    { "blockchain",         &getchaintxstats,                    },
    { "blockchain",         &getblockstats,                      },
    { "blockchain",         &getbestblockhash,                   },
    { "blockchain",         &getblockcount,                      },
    { "blockchain",         &getblock,                           },
    { "blockchain",         &getblockhash,                       },
    { "blockchain",         &getblockheader,                     },
    { "blockchain",         &getchaintips,                       },
    { "blockchain",         &getdifficulty,                      },
    { "blockchain",         &getmempoolancestors,                },
    { "blockchain",         &getmempooldescendants,              },
    { "blockchain",         &getmempoolentry,                    },
    { "blockchain",         &getmempoolinfo,                     },
    { "blockchain",         &getrawmempool,                      },
    { "blockchain",         &gettxout,                           },
    { "blockchain",         &gettxoutsetinfo,                    },
    { "blockchain",         &pruneblockchain,                    },
    { "blockchain",         &savemempool,                        },
    { "blockchain",         &verifychain,                        },

    { "blockchain",         &preciousblock,                      },
    { "blockchain",         &scantxoutset,                       },
    { "blockchain",         &getblockfilter,                     },

    /* Not shown in help */
    { "hidden",              &invalidateblock,                   },
    { "hidden",              &reconsiderblock,                   },
    { "hidden",              &waitfornewblock,                   },
    { "hidden",              &waitforblock,                      },
    { "hidden",              &waitforblockheight,                },
    { "hidden",              &syncwithvalidationinterfacequeue,  },
    { "hidden",              &dumptxoutset,                      },
};
// clang-format on
    for (const auto& c : commands) {
        t.appendCommand(c.name, &c);
    }
}<|MERGE_RESOLUTION|>--- conflicted
+++ resolved
@@ -108,16 +108,12 @@
     return *node.fee_estimator;
 }
 
-<<<<<<< HEAD
-/* Calculate the difficulty for the given bits.
-=======
 CBlockPolicyEstimator& EnsureAnyFeeEstimator(const std::any& context)
 {
     return EnsureFeeEstimator(EnsureAnyNodeContext(context));
 }
 
 /* Calculate the difficulty for a given block index.
->>>>>>> a47ae618
  */
 double GetDifficultyForBits(const uint32_t nBits)
 {
@@ -221,14 +217,14 @@
     return result;
 }
 
-UniValue AuxpowToJSON(const CAuxPow& auxpow, const bool verbose)
+UniValue AuxpowToJSON(const CAuxPow& auxpow, const bool verbose, CChainState& active_chainstate)
 {
     UniValue result(UniValue::VOBJ);
 
     {
         UniValue tx(UniValue::VOBJ);
         tx.pushKV("hex", EncodeHexTx(*auxpow.coinbaseTx));
-        TxToJSON(*auxpow.coinbaseTx, auxpow.parentBlock.GetHash(), tx);
+        TxToJSON(*auxpow.coinbaseTx, auxpow.parentBlock.GetHash(), tx, active_chainstate);
         result.pushKV("tx", tx);
     }
 
@@ -479,11 +475,7 @@
 {
     ChainstateManager& chainman = EnsureAnyChainman(request.context);
     LOCK(cs_main);
-<<<<<<< HEAD
-    return GetDifficultyForBits(::ChainActive().Tip()->nBits);
-=======
-    return GetDifficulty(chainman.ActiveChain().Tip());
->>>>>>> a47ae618
+    return GetDifficultyForBits(chainman.ActiveChain().Tip()->nBits);
 },
     };
 }
@@ -905,10 +897,11 @@
     if (!request.params[1].isNull())
         fVerbose = request.params[1].get_bool();
 
+    ChainstateManager& chainman = EnsureAnyChainman(request.context);
+
     const CBlockIndex* pblockindex;
     const CBlockIndex* tip;
     {
-        ChainstateManager& chainman = EnsureAnyChainman(request.context);
         LOCK(cs_main);
         pblockindex = chainman.m_blockman.LookupBlockIndex(hash);
         tip = chainman.ActiveChain().Tip();
@@ -930,7 +923,7 @@
 
     auto result = blockheaderToJSON(tip, pblockindex);
     if (header.auxpow)
-        result.pushKV("auxpow", AuxpowToJSON(*header.auxpow, fVerbose));
+        result.pushKV("auxpow", AuxpowToJSON(*header.auxpow, fVerbose, chainman.ActiveChainstate()));
 
     return blockheaderToJSON(tip, pblockindex);
 },
@@ -1048,11 +1041,12 @@
         }
     }
 
+    ChainstateManager& chainman = EnsureAnyChainman(request.context);
+
     CBlock block;
     const CBlockIndex* pblockindex;
     const CBlockIndex* tip;
     {
-        ChainstateManager& chainman = EnsureAnyChainman(request.context);
         LOCK(cs_main);
         pblockindex = chainman.m_blockman.LookupBlockIndex(hash);
         tip = chainman.ActiveChain().Tip();
@@ -1075,7 +1069,7 @@
     auto result = blockToJSON(block, tip, pblockindex, verbosity >= 2);
 
     if (block.auxpow)
-        result.pushKV("auxpow", AuxpowToJSON(*block.auxpow, verbosity >= 1));
+        result.pushKV("auxpow", AuxpowToJSON(*block.auxpow, verbosity >= 1, chainman.ActiveChainstate()));
 
     return result;
 },
@@ -1494,25 +1488,15 @@
 
     const Consensus::Params& consensusParams = Params().GetConsensus();
     UniValue softforks(UniValue::VOBJ);
-<<<<<<< HEAD
-    BuriedForkDescPushBack(softforks, "bip34", consensusParams.BIP34Height);
-    BuriedForkDescPushBack(softforks, "bip66", consensusParams.BIP66Height);
-    BuriedForkDescPushBack(softforks, "bip65", consensusParams.BIP65Height);
-    BuriedForkDescPushBack(softforks, "csv", consensusParams.CSVHeight);
-    BuriedForkDescPushBack(softforks, "segwit", consensusParams.SegwitHeight);
-    // FIXME: Real BIP9 deployment (not yet buried) are not supported until we
-    // do the always-auxpow fork.
-    //BIP9SoftForkDescPushBack(softforks, "testdummy", consensusParams, Consensus::DEPLOYMENT_TESTDUMMY);
-    //BIP9SoftForkDescPushBack(softforks, "taproot", consensusParams, Consensus::DEPLOYMENT_TAPROOT);
-=======
     BuriedForkDescPushBack(softforks, "bip34", consensusParams.BIP34Height, height);
     BuriedForkDescPushBack(softforks, "bip66", consensusParams.BIP66Height, height);
     BuriedForkDescPushBack(softforks, "bip65", consensusParams.BIP65Height, height);
     BuriedForkDescPushBack(softforks, "csv", consensusParams.CSVHeight, height);
     BuriedForkDescPushBack(softforks, "segwit", consensusParams.SegwitHeight, height);
-    BIP9SoftForkDescPushBack(tip, softforks, "testdummy", consensusParams, Consensus::DEPLOYMENT_TESTDUMMY);
-    BIP9SoftForkDescPushBack(tip, softforks, "taproot", consensusParams, Consensus::DEPLOYMENT_TAPROOT);
->>>>>>> a47ae618
+    // FIXME: Real BIP9 deployment (not yet buried) are not supported until we
+    // do the always-auxpow fork.
+    //BIP9SoftForkDescPushBack(softforks, "testdummy", consensusParams, Consensus::DEPLOYMENT_TESTDUMMY);
+    //BIP9SoftForkDescPushBack(softforks, "taproot", consensusParams, Consensus::DEPLOYMENT_TAPROOT);
     obj.pushKV("softforks",             softforks);
 
     obj.pushKV("warnings", GetWarnings(false).original);
