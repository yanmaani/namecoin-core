--- conflicted
+++ resolved
@@ -178,11 +178,6 @@
 {
     UniValue result = blockheaderToJSON(tip, blockindex);
 
-<<<<<<< HEAD
-    auto result = blockheaderToJSON(tip, blockindex);
-
-=======
->>>>>>> df8892dc
     result.pushKV("strippedsize", (int)::GetSerializeSize(block, PROTOCOL_VERSION | SERIALIZE_TRANSACTION_NO_WITNESS));
     result.pushKV("size", (int)::GetSerializeSize(block, PROTOCOL_VERSION));
     result.pushKV("weight", (int)::GetBlockWeight(block));
@@ -205,7 +200,6 @@
     }
     result.pushKV("tx", txs);
 
-<<<<<<< HEAD
     return result;
 }
 
@@ -246,8 +240,6 @@
         result.pushKV("parentblock", strHex);
     }
 
-=======
->>>>>>> df8892dc
     return result;
 }
 
