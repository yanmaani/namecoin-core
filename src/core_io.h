// Copyright (c) 2009-2018 The Bitcoin Core developers
// Distributed under the MIT software license, see the accompanying
// file COPYING or http://www.opensource.org/licenses/mit-license.php.

#ifndef BITCOIN_CORE_IO_H
#define BITCOIN_CORE_IO_H

#include <amount.h>

#include <string>
#include <vector>

class CBlock;
<<<<<<< HEAD
class CNameScript;
=======
class CBlockHeader;
>>>>>>> b9e258b5
class CScript;
class CTransaction;
struct CMutableTransaction;
struct PartiallySignedTransaction;
class uint256;
class UniValue;

// core_read.cpp
CScript ParseScript(const std::string& s);
std::string ScriptToAsmStr(const CScript& script, const bool fAttemptSighashDecode = false);
bool DecodeHexTx(CMutableTransaction& tx, const std::string& hex_tx, bool try_no_witness = false, bool try_witness = true);
bool DecodeHexBlk(CBlock&, const std::string& strHexBlk);
bool DecodeHexBlockHeader(CBlockHeader&, const std::string& hex_header);
uint256 ParseHashStr(const std::string&, const std::string& strName);
std::vector<unsigned char> ParseHexUV(const UniValue& v, const std::string& strName);
bool DecodePSBT(PartiallySignedTransaction& psbt, const std::string& base64_tx, std::string& error);
int ParseSighashString(const UniValue& sighash);

// core_write.cpp
UniValue ValueFromAmount(const CAmount& amount);
std::string FormatScript(const CScript& script);
std::string EncodeHexTx(const CTransaction& tx, const int serializeFlags = 0);
std::string SighashToStr(unsigned char sighash_type);
void ScriptPubKeyToUniv(const CScript& scriptPubKey, UniValue& out, bool fIncludeHex);
void ScriptToUniv(const CScript& script, UniValue& out, bool include_address);
void TxToUniv(const CTransaction& tx, const uint256& hashBlock, UniValue& entry, bool include_hex = true, int serialize_flags = 0);

/**
 * Converts a name script to an UniValue representation suitable to show
 * for decoded transactions (and similar).
 */
UniValue NameOpToUniv(const CNameScript& nameOp);

#endif // BITCOIN_CORE_IO_H<|MERGE_RESOLUTION|>--- conflicted
+++ resolved
@@ -11,11 +11,8 @@
 #include <vector>
 
 class CBlock;
-<<<<<<< HEAD
+class CBlockHeader;
 class CNameScript;
-=======
-class CBlockHeader;
->>>>>>> b9e258b5
 class CScript;
 class CTransaction;
 struct CMutableTransaction;
