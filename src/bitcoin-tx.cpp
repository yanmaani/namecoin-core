--- conflicted
+++ resolved
@@ -40,30 +40,13 @@
 
 static void SetupBitcoinTxArgs(ArgsManager &argsman)
 {
-<<<<<<< HEAD
-    SetupHelpOptions(gArgs);
-
-    gArgs.AddArg("-create", "Create new, empty TX.", ArgsManager::ALLOW_ANY, OptionsCategory::OPTIONS);
-    gArgs.AddArg("-json", "Select JSON output", ArgsManager::ALLOW_ANY, OptionsCategory::OPTIONS);
-    gArgs.AddArg("-txid", "Output only the hex-encoded transaction id of the resultant transaction.", ArgsManager::ALLOW_ANY, OptionsCategory::OPTIONS);
-    gArgs.AddArg("-nameencoding", strprintf("The encoding to use for names in the JSON output (default: %s)", EncodingToString(DEFAULT_NAME_ENCODING)), ArgsManager::ALLOW_ANY, OptionsCategory::OPTIONS);
-    gArgs.AddArg("-valueencoding", strprintf("The encoding to use for values in the JSON output (default: %s)", EncodingToString(DEFAULT_VALUE_ENCODING)), ArgsManager::ALLOW_ANY, OptionsCategory::OPTIONS);
-    SetupChainParamsBaseOptions();
-
-    gArgs.AddArg("delin=N", "Delete input N from TX", ArgsManager::ALLOW_ANY, OptionsCategory::COMMANDS);
-    gArgs.AddArg("delout=N", "Delete output N from TX", ArgsManager::ALLOW_ANY, OptionsCategory::COMMANDS);
-    gArgs.AddArg("in=TXID:VOUT(:SEQUENCE_NUMBER)", "Add input to TX", ArgsManager::ALLOW_ANY, OptionsCategory::COMMANDS);
-    gArgs.AddArg("locktime=N", "Set TX lock time to N", ArgsManager::ALLOW_ANY, OptionsCategory::COMMANDS);
-    gArgs.AddArg("nversion=N", "Set TX version to N", ArgsManager::ALLOW_ANY, OptionsCategory::COMMANDS);
-    gArgs.AddArg("outaddr=VALUE:ADDRESS", "Add address-based output to TX", ArgsManager::ALLOW_ANY, OptionsCategory::COMMANDS);
-    gArgs.AddArg("outdata=[VALUE:]DATA", "Add data-based output to TX", ArgsManager::ALLOW_ANY, OptionsCategory::COMMANDS);
-    gArgs.AddArg("outmultisig=VALUE:REQUIRED:PUBKEYS:PUBKEY1:PUBKEY2:....[:FLAGS]", "Add Pay To n-of-m Multi-sig output to TX. n = REQUIRED, m = PUBKEYS. "
-=======
     SetupHelpOptions(argsman);
 
     argsman.AddArg("-create", "Create new, empty TX.", ArgsManager::ALLOW_ANY, OptionsCategory::OPTIONS);
     argsman.AddArg("-json", "Select JSON output", ArgsManager::ALLOW_ANY, OptionsCategory::OPTIONS);
     argsman.AddArg("-txid", "Output only the hex-encoded transaction id of the resultant transaction.", ArgsManager::ALLOW_ANY, OptionsCategory::OPTIONS);
+    argsman.AddArg("-nameencoding", strprintf("The encoding to use for names in the JSON output (default: %s)", EncodingToString(DEFAULT_NAME_ENCODING)), ArgsManager::ALLOW_ANY, OptionsCategory::OPTIONS);
+    argsman.AddArg("-valueencoding", strprintf("The encoding to use for values in the JSON output (default: %s)", EncodingToString(DEFAULT_VALUE_ENCODING)), ArgsManager::ALLOW_ANY, OptionsCategory::OPTIONS);
     SetupChainParamsBaseOptions(argsman);
 
     argsman.AddArg("delin=N", "Delete input N from TX", ArgsManager::ALLOW_ANY, OptionsCategory::COMMANDS);
@@ -74,7 +57,6 @@
     argsman.AddArg("outaddr=VALUE:ADDRESS", "Add address-based output to TX", ArgsManager::ALLOW_ANY, OptionsCategory::COMMANDS);
     argsman.AddArg("outdata=[VALUE:]DATA", "Add data-based output to TX", ArgsManager::ALLOW_ANY, OptionsCategory::COMMANDS);
     argsman.AddArg("outmultisig=VALUE:REQUIRED:PUBKEYS:PUBKEY1:PUBKEY2:....[:FLAGS]", "Add Pay To n-of-m Multi-sig output to TX. n = REQUIRED, m = PUBKEYS. "
->>>>>>> 0414f76e
         "Optionally add the \"W\" flag to produce a pay-to-witness-script-hash output. "
         "Optionally add the \"S\" flag to wrap the output in a pay-to-script-hash.", ArgsManager::ALLOW_ANY, OptionsCategory::COMMANDS);
     argsman.AddArg("outpubkey=VALUE:PUBKEY[:FLAGS]", "Add pay-to-pubkey output to TX. "
@@ -90,26 +72,21 @@
         "privatekeys=JSON object. "
         "See signrawtransactionwithkey docs for format of sighash flags, JSON objects.", ArgsManager::ALLOW_ANY, OptionsCategory::COMMANDS);
 
-<<<<<<< HEAD
-    gArgs.AddArg("load=NAME:FILENAME", "Load JSON file FILENAME into register NAME", ArgsManager::ALLOW_ANY, OptionsCategory::REGISTER_COMMANDS);
-    gArgs.AddArg("set=NAME:JSON-STRING", "Set register NAME to given JSON-STRING", ArgsManager::ALLOW_ANY, OptionsCategory::REGISTER_COMMANDS);
-
-    gArgs.AddArg("namenew=N:NAME:RAND",
-                 "Turns the existing output N into a NAME_NEW operation"
-                 " with the given hex-encoded NAME and RAND.",
-                 ArgsManager::ALLOW_ANY, OptionsCategory::COMMANDS);
-    gArgs.AddArg("namefirstupdate=N:NAME:VALUE:RAND",
-                 "Turns the existing output N into a NAME_FIRSTUPDATE operation"
-                 " with the given hex-encoded NAME, VALUE and RAND.",
-                 ArgsManager::ALLOW_ANY, OptionsCategory::COMMANDS);
-    gArgs.AddArg("nameupdate=N:NAME:VALUE",
-                 "Turns the existing output N into a NAME_UPDATE operation"
-                 " with the given hex-encoded NAME and VALUE.",
-                 ArgsManager::ALLOW_ANY, OptionsCategory::COMMANDS);
-=======
     argsman.AddArg("load=NAME:FILENAME", "Load JSON file FILENAME into register NAME", ArgsManager::ALLOW_ANY, OptionsCategory::REGISTER_COMMANDS);
     argsman.AddArg("set=NAME:JSON-STRING", "Set register NAME to given JSON-STRING", ArgsManager::ALLOW_ANY, OptionsCategory::REGISTER_COMMANDS);
->>>>>>> 0414f76e
+
+    argsman.AddArg("namenew=N:NAME:RAND",
+                   "Turns the existing output N into a NAME_NEW operation"
+                   " with the given hex-encoded NAME and RAND.",
+                   ArgsManager::ALLOW_ANY, OptionsCategory::COMMANDS);
+    argsman.AddArg("namefirstupdate=N:NAME:VALUE:RAND",
+                   "Turns the existing output N into a NAME_FIRSTUPDATE operation"
+                   " with the given hex-encoded NAME, VALUE and RAND.",
+                   ArgsManager::ALLOW_ANY, OptionsCategory::COMMANDS);
+    argsman.AddArg("nameupdate=N:NAME:VALUE",
+                   "Turns the existing output N into a NAME_UPDATE operation"
+                   " with the given hex-encoded NAME and VALUE.",
+                   ArgsManager::ALLOW_ANY, OptionsCategory::COMMANDS);
 }
 
 //
