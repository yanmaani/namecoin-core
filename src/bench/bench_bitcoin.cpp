// Copyright (c) 2015-2020 The Bitcoin Core developers
// Distributed under the MIT software license, see the accompanying
// file COPYING or http://www.opensource.org/licenses/mit-license.php.

#include <bench/bench.h>

#include <util/strencodings.h>
#include <util/system.h>

#include <memory>

static const int64_t DEFAULT_BENCH_EVALUATIONS = 5;
static const char* DEFAULT_BENCH_FILTER = ".*";
static const char* DEFAULT_BENCH_SCALING = "1.0";
static const char* DEFAULT_BENCH_PRINTER = "console";
static const char* DEFAULT_PLOT_PLOTLYURL = "https://cdn.plot.ly/plotly-latest.min.js";
static const int64_t DEFAULT_PLOT_WIDTH = 1024;
static const int64_t DEFAULT_PLOT_HEIGHT = 768;

static void SetupBenchArgs(ArgsManager& argsman)
{
    SetupHelpOptions(argsman);

    argsman.AddArg("-list", "List benchmarks without executing them. Can be combined with -scaling and -filter", ArgsManager::ALLOW_ANY, OptionsCategory::OPTIONS);
    argsman.AddArg("-evals=<n>", strprintf("Number of measurement evaluations to perform. (default: %u)", DEFAULT_BENCH_EVALUATIONS), ArgsManager::ALLOW_ANY, OptionsCategory::OPTIONS);
    argsman.AddArg("-filter=<regex>", strprintf("Regular expression filter to select benchmark by name (default: %s)", DEFAULT_BENCH_FILTER), ArgsManager::ALLOW_ANY, OptionsCategory::OPTIONS);
    argsman.AddArg("-scaling=<n>", strprintf("Scaling factor for benchmark's runtime (default: %u)", DEFAULT_BENCH_SCALING), ArgsManager::ALLOW_ANY, OptionsCategory::OPTIONS);
    argsman.AddArg("-printer=(console|plot)", strprintf("Choose printer format. console: print data to console. plot: Print results as HTML graph (default: %s)", DEFAULT_BENCH_PRINTER), ArgsManager::ALLOW_ANY, OptionsCategory::OPTIONS);
    argsman.AddArg("-plot-plotlyurl=<uri>", strprintf("URL to use for plotly.js (default: %s)", DEFAULT_PLOT_PLOTLYURL), ArgsManager::ALLOW_ANY, OptionsCategory::OPTIONS);
    argsman.AddArg("-plot-width=<x>", strprintf("Plot width in pixel (default: %u)", DEFAULT_PLOT_WIDTH), ArgsManager::ALLOW_ANY, OptionsCategory::OPTIONS);
    argsman.AddArg("-plot-height=<x>", strprintf("Plot height in pixel (default: %u)", DEFAULT_PLOT_HEIGHT), ArgsManager::ALLOW_ANY, OptionsCategory::OPTIONS);
}

int main(int argc, char** argv)
{
<<<<<<< HEAD
    /* FIXME: Re-enable benchmarking after it has been fixed for auxpow.
       See https://github.com/namecoin/namecoin-core/issues/273.  */
    fprintf(stderr, "bench_bitcoin is disabled in Namecoin/Auxpow\n");
    return EXIT_SUCCESS;

    SetupBenchArgs();
=======
    ArgsManager argsman;
    SetupBenchArgs(argsman);
>>>>>>> f8102d90
    std::string error;
    if (!argsman.ParseParameters(argc, argv, error)) {
        tfm::format(std::cerr, "Error parsing command line arguments: %s\n", error);
        return EXIT_FAILURE;
    }

    if (HelpRequested(argsman)) {
        std::cout << argsman.GetHelpMessage();

        return EXIT_SUCCESS;
    }

    int64_t evaluations = argsman.GetArg("-evals", DEFAULT_BENCH_EVALUATIONS);
    std::string regex_filter = argsman.GetArg("-filter", DEFAULT_BENCH_FILTER);
    std::string scaling_str = argsman.GetArg("-scaling", DEFAULT_BENCH_SCALING);
    bool is_list_only = argsman.GetBoolArg("-list", false);

    if (evaluations == 0) {
        return EXIT_SUCCESS;
    } else if (evaluations < 0) {
        tfm::format(std::cerr, "Error parsing evaluations argument: %d\n", evaluations);
        return EXIT_FAILURE;
    }

    double scaling_factor;
    if (!ParseDouble(scaling_str, &scaling_factor)) {
        tfm::format(std::cerr, "Error parsing scaling factor as double: %s\n", scaling_str);
        return EXIT_FAILURE;
    }

    std::unique_ptr<benchmark::Printer> printer = MakeUnique<benchmark::ConsolePrinter>();
    std::string printer_arg = argsman.GetArg("-printer", DEFAULT_BENCH_PRINTER);
    if ("plot" == printer_arg) {
        printer.reset(new benchmark::PlotlyPrinter(
            argsman.GetArg("-plot-plotlyurl", DEFAULT_PLOT_PLOTLYURL),
            argsman.GetArg("-plot-width", DEFAULT_PLOT_WIDTH),
            argsman.GetArg("-plot-height", DEFAULT_PLOT_HEIGHT)));
    }

    benchmark::BenchRunner::RunAll(*printer, evaluations, scaling_factor, regex_filter, is_list_only);

    return EXIT_SUCCESS;
}<|MERGE_RESOLUTION|>--- conflicted
+++ resolved
@@ -33,17 +33,13 @@
 
 int main(int argc, char** argv)
 {
-<<<<<<< HEAD
     /* FIXME: Re-enable benchmarking after it has been fixed for auxpow.
        See https://github.com/namecoin/namecoin-core/issues/273.  */
     fprintf(stderr, "bench_bitcoin is disabled in Namecoin/Auxpow\n");
     return EXIT_SUCCESS;
 
-    SetupBenchArgs();
-=======
     ArgsManager argsman;
     SetupBenchArgs(argsman);
->>>>>>> f8102d90
     std::string error;
     if (!argsman.ParseParameters(argc, argv, error)) {
         tfm::format(std::cerr, "Error parsing command line arguments: %s\n", error);
