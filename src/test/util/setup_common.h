// Copyright (c) 2015-2020 The Bitcoin Core developers
// Distributed under the MIT software license, see the accompanying
// file COPYING or http://www.opensource.org/licenses/mit-license.php.

#ifndef BITCOIN_TEST_UTIL_SETUP_COMMON_H
#define BITCOIN_TEST_UTIL_SETUP_COMMON_H

#include <chainparamsbase.h>
#include <fs.h>
#include <key.h>
#include <node/context.h>
#include <pubkey.h>
#include <random.h>
#include <txmempool.h>
#include <util/check.h>
#include <util/string.h>

#include <type_traits>

#include <boost/thread/thread.hpp>

/** This is connected to the logger. Can be used to redirect logs to any other log */
extern const std::function<void(const std::string&)> G_TEST_LOG_FUN;

// Enable BOOST_CHECK_EQUAL for enum class types
template <typename T>
std::ostream& operator<<(typename std::enable_if<std::is_enum<T>::value, std::ostream>::type& stream, const T& e)
{
    return stream << static_cast<typename std::underlying_type<T>::type>(e);
}

/**
 * This global and the helpers that use it are not thread-safe.
 *
 * If thread-safety is needed, the global could be made thread_local (given
 * that thread_local is supported on all architectures we support) or a
 * per-thread instance could be used in the multi-threaded test.
 */
extern FastRandomContext g_insecure_rand_ctx;

/**
 * Flag to make GetRand in random.h return the same number
 */
extern bool g_mock_deterministic_tests;

enum class SeedRand {
    ZEROS, //!< Seed with a compile time constant of zeros
    SEED,  //!< Call the Seed() helper
};

/** Seed the given random ctx or use the seed passed in via an environment var */
void Seed(FastRandomContext& ctx);

static inline void SeedInsecureRand(SeedRand seed = SeedRand::SEED)
{
    if (seed == SeedRand::ZEROS) {
        g_insecure_rand_ctx = FastRandomContext(/* deterministic */ true);
    } else {
        Seed(g_insecure_rand_ctx);
    }
}

static inline uint32_t InsecureRand32() { return g_insecure_rand_ctx.rand32(); }
static inline uint256 InsecureRand256() { return g_insecure_rand_ctx.rand256(); }
static inline uint64_t InsecureRandBits(int bits) { return g_insecure_rand_ctx.randbits(bits); }
static inline uint64_t InsecureRandRange(uint64_t range) { return g_insecure_rand_ctx.randrange(range); }
static inline bool InsecureRandBool() { return g_insecure_rand_ctx.randbool(); }

static constexpr CAmount CENT{1000000};

/** Basic testing setup.
 * This just configures logging, data dir and chain parameters.
 */
struct BasicTestingSetup {
    ECCVerifyHandle globalVerifyHandle;
    NodeContext m_node;

    explicit BasicTestingSetup(const std::string& chainName = CBaseChainParams::MAIN, const std::vector<const char*>& extra_args = {});
    ~BasicTestingSetup();

private:
    const fs::path m_path_root;
};

/** Testing setup that configures a complete environment.
 * Included are coins database, script check threads setup.
 */
struct TestingSetup : public BasicTestingSetup {
    boost::thread_group threadGroup;

    explicit TestingSetup(const std::string& chainName = CBaseChainParams::MAIN, const std::vector<const char*>& extra_args = {});
    ~TestingSetup();
};

/** Identical to TestingSetup, but chain set to regtest */
struct RegTestingSetup : public TestingSetup {
    RegTestingSetup()
        : TestingSetup{CBaseChainParams::REGTEST} {}
};

class CBlock;
struct CMutableTransaction;
class CScript;

/**
 * Testing fixture that pre-creates a 100-block REGTEST-mode block chain
 */
struct TestChain100Setup : public RegTestingSetup {
    TestChain100Setup();

    /**
     * Create a new block with just given transactions, coinbase paying to
     * scriptPubKey, and try to add it to the current chain.
     */
    CBlock CreateAndProcessBlock(const std::vector<CMutableTransaction>& txns,
                                 const CScript& scriptPubKey);

    ~TestChain100Setup();

    std::vector<CTransactionRef> m_coinbase_txns; // For convenience, coinbase transactions
    CKey coinbaseKey; // private/public key needed to spend coinbase transactions
};

class CTxMemPoolEntry;

struct TestMemPoolEntryHelper
{
    // Default values
    CAmount nFee;
    int64_t nTime;
    unsigned int nHeight;
    bool spendsCoinbase;
    unsigned int sigOpCost;
    LockPoints lp;

    TestMemPoolEntryHelper() :
        nFee(0), nTime(0), nHeight(1),
        spendsCoinbase(false), sigOpCost(4) { }

    CTxMemPoolEntry FromTx(const CMutableTransaction& tx);
    CTxMemPoolEntry FromTx(const CTransactionRef& tx);

    // Change the default value
    TestMemPoolEntryHelper &Fee(CAmount _fee) { nFee = _fee; return *this; }
    TestMemPoolEntryHelper &Time(int64_t _time) { nTime = _time; return *this; }
    TestMemPoolEntryHelper &Height(unsigned int _height) { nHeight = _height; return *this; }
    TestMemPoolEntryHelper &SpendsCoinbase(bool _flag) { spendsCoinbase = _flag; return *this; }
    TestMemPoolEntryHelper &SigOpsCost(unsigned int _sigopsCost) { sigOpCost = _sigopsCost; return *this; }
};

CBlock getBlock13b8a();

// define an implicit conversion here so that uint256 may be used directly in BOOST_CHECK_*
std::ostream& operator<<(std::ostream& os, const uint256& num);

<<<<<<< HEAD
/* This is defined in merkle_tests.cpp, but also used by auxpow_tests.cpp.  */
namespace merkle_tests {
std::vector<uint256> BlockMerkleBranch(const CBlock& block, uint32_t position);
}
=======
/**
 * BOOST_CHECK_EXCEPTION predicates to check the specific validation error.
 * Use as
 * BOOST_CHECK_EXCEPTION(code that throws, exception type, HasReason("foo"));
 */
class HasReason {
public:
    explicit HasReason(const std::string& reason) : m_reason(reason) {}
    template <typename E>
    bool operator() (const E& e) const {
        return std::string(e.what()).find(m_reason) != std::string::npos;
    };
private:
    const std::string m_reason;
};
>>>>>>> dde10496

#endif<|MERGE_RESOLUTION|>--- conflicted
+++ resolved
@@ -153,12 +153,6 @@
 // define an implicit conversion here so that uint256 may be used directly in BOOST_CHECK_*
 std::ostream& operator<<(std::ostream& os, const uint256& num);
 
-<<<<<<< HEAD
-/* This is defined in merkle_tests.cpp, but also used by auxpow_tests.cpp.  */
-namespace merkle_tests {
-std::vector<uint256> BlockMerkleBranch(const CBlock& block, uint32_t position);
-}
-=======
 /**
  * BOOST_CHECK_EXCEPTION predicates to check the specific validation error.
  * Use as
@@ -174,6 +168,10 @@
 private:
     const std::string m_reason;
 };
->>>>>>> dde10496
+
+/* This is defined in merkle_tests.cpp, but also used by auxpow_tests.cpp.  */
+namespace merkle_tests {
+std::vector<uint256> BlockMerkleBranch(const CBlock& block, uint32_t position);
+}
 
 #endif