// Copyright (c) 2009-2010 Satoshi Nakamoto
// Copyright (c) 2009-2020 The Bitcoin Core developers
// Distributed under the MIT software license, see the accompanying
// file COPYING or http://www.opensource.org/licenses/mit-license.php.

#ifndef BITCOIN_LOGGING_H
#define BITCOIN_LOGGING_H

#include <fs.h>
#include <tinyformat.h>
#include <threadsafety.h>
#include <util/string.h>

#include <atomic>
#include <cstdint>
#include <list>
#include <mutex>
#include <string>
#include <vector>

static const bool DEFAULT_LOGTIMEMICROS = false;
static const bool DEFAULT_LOGIPS        = false;
static const bool DEFAULT_LOGTIMESTAMPS = true;
static const bool DEFAULT_LOGTHREADNAMES = false;
static const bool DEFAULT_LOGSOURCELOCATIONS = false;
extern const char * const DEFAULT_DEBUGLOGFILE;

extern bool fLogIPs;

struct LogCategory {
    std::string category;
    bool active;
};

namespace BCLog {
    enum LogFlags : uint32_t {
        NONE        = 0,
        NET         = (1 <<  0),
        TOR         = (1 <<  1),
        MEMPOOL     = (1 <<  2),
        HTTP        = (1 <<  3),
        BENCH       = (1 <<  4),
        ZMQ         = (1 <<  5),
        WALLETDB    = (1 <<  6),
        RPC         = (1 <<  7),
        ESTIMATEFEE = (1 <<  8),
        ADDRMAN     = (1 <<  9),
        SELECTCOINS = (1 << 10),
        REINDEX     = (1 << 11),
        CMPCTBLOCK  = (1 << 12),
        RAND        = (1 << 13),
        PRUNE       = (1 << 14),
        PROXY       = (1 << 15),
        MEMPOOLREJ  = (1 << 16),
        LIBEVENT    = (1 << 17),
        COINDB      = (1 << 18),
        QT          = (1 << 19),
        LEVELDB     = (1 << 20),
        VALIDATION  = (1 << 21),
        I2P         = (1 << 22),
<<<<<<< HEAD
        NAMES       = (1 << 23),
=======
        IPC         = (1 << 23),
>>>>>>> 9e55892d
        ALL         = ~(uint32_t)0,
    };

    class Logger
    {
    private:
        mutable StdMutex m_cs; // Can not use Mutex from sync.h because in debug mode it would cause a deadlock when a potential deadlock was detected

        FILE* m_fileout GUARDED_BY(m_cs) = nullptr;
        std::list<std::string> m_msgs_before_open GUARDED_BY(m_cs);
        bool m_buffering GUARDED_BY(m_cs) = true; //!< Buffer messages before logging can be started.

        /**
         * m_started_new_line is a state variable that will suppress printing of
         * the timestamp when multiple calls are made that don't end in a
         * newline.
         */
        std::atomic_bool m_started_new_line{true};

        /** Log categories bitfield. */
        std::atomic<uint32_t> m_categories{0};

        std::string LogTimestampStr(const std::string& str);

        /** Slots that connect to the print signal */
        std::list<std::function<void(const std::string&)>> m_print_callbacks GUARDED_BY(m_cs) {};

    public:
        bool m_print_to_console = false;
        bool m_print_to_file = false;

        bool m_log_timestamps = DEFAULT_LOGTIMESTAMPS;
        bool m_log_time_micros = DEFAULT_LOGTIMEMICROS;
        bool m_log_threadnames = DEFAULT_LOGTHREADNAMES;
        bool m_log_sourcelocations = DEFAULT_LOGSOURCELOCATIONS;

        fs::path m_file_path;
        std::atomic<bool> m_reopen_file{false};

        /** Send a string to the log output */
        void LogPrintStr(const std::string& str, const std::string& logging_function, const std::string& source_file, const int source_line);

        /** Returns whether logs will be written to any output */
        bool Enabled() const
        {
            StdLockGuard scoped_lock(m_cs);
            return m_buffering || m_print_to_console || m_print_to_file || !m_print_callbacks.empty();
        }

        /** Connect a slot to the print signal and return the connection */
        std::list<std::function<void(const std::string&)>>::iterator PushBackCallback(std::function<void(const std::string&)> fun)
        {
            StdLockGuard scoped_lock(m_cs);
            m_print_callbacks.push_back(std::move(fun));
            return --m_print_callbacks.end();
        }

        /** Delete a connection */
        void DeleteCallback(std::list<std::function<void(const std::string&)>>::iterator it)
        {
            StdLockGuard scoped_lock(m_cs);
            m_print_callbacks.erase(it);
        }

        /** Start logging (and flush all buffered messages) */
        bool StartLogging();
        /** Only for testing */
        void DisconnectTestLogger();

        void ShrinkDebugFile();

        uint32_t GetCategoryMask() const { return m_categories.load(); }

        void EnableCategory(LogFlags flag);
        bool EnableCategory(const std::string& str);
        void DisableCategory(LogFlags flag);
        bool DisableCategory(const std::string& str);

        bool WillLogCategory(LogFlags category) const;
        /** Returns a vector of the log categories */
        std::vector<LogCategory> LogCategoriesList() const;
        /** Returns a string with the log categories */
        std::string LogCategoriesString() const
        {
            return Join(LogCategoriesList(), ", ", [&](const LogCategory& i) { return i.category; });
        };

        bool DefaultShrinkDebugFile() const;
    };

} // namespace BCLog

BCLog::Logger& LogInstance();

/** Return true if log accepts specified category */
static inline bool LogAcceptCategory(BCLog::LogFlags category)
{
    return LogInstance().WillLogCategory(category);
}

/** Return true if str parses as a log category and set the flag */
bool GetLogCategory(BCLog::LogFlags& flag, const std::string& str);

// Be conservative when using LogPrintf/error or other things which
// unconditionally log to debug.log! It should not be the case that an inbound
// peer can fill up a user's disk with debug.log entries.

template <typename... Args>
static inline void LogPrintf_(const std::string& logging_function, const std::string& source_file, const int source_line, const char* fmt, const Args&... args)
{
    if (LogInstance().Enabled()) {
        std::string log_msg;
        try {
            log_msg = tfm::format(fmt, args...);
        } catch (tinyformat::format_error& fmterr) {
            /* Original format string will have newline so don't add one here */
            log_msg = "Error \"" + std::string(fmterr.what()) + "\" while formatting log message: " + fmt;
        }
        LogInstance().LogPrintStr(log_msg, logging_function, source_file, source_line);
    }
}

#define LogPrintf(...) LogPrintf_(__func__, __FILE__, __LINE__, __VA_ARGS__)

// Use a macro instead of a function for conditional logging to prevent
// evaluating arguments when logging for the category is not enabled.
#define LogPrint(category, ...)              \
    do {                                     \
        if (LogAcceptCategory((category))) { \
            LogPrintf(__VA_ARGS__);          \
        }                                    \
    } while (0)

#endif // BITCOIN_LOGGING_H<|MERGE_RESOLUTION|>--- conflicted
+++ resolved
@@ -58,11 +58,8 @@
         LEVELDB     = (1 << 20),
         VALIDATION  = (1 << 21),
         I2P         = (1 << 22),
-<<<<<<< HEAD
-        NAMES       = (1 << 23),
-=======
         IPC         = (1 << 23),
->>>>>>> 9e55892d
+        NAMES       = (1 << 24),
         ALL         = ~(uint32_t)0,
     };
 
