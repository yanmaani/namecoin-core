// Copyright (c) 2011-2018 The Bitcoin Core developers
// Distributed under the MIT software license, see the accompanying
// file COPYING or http://www.opensource.org/licenses/mit-license.php.

#if defined(HAVE_CONFIG_H)
#include <config/bitcoin-config.h>
#endif

#include <qt/askpassphrasedialog.h>
#include <qt/forms/ui_askpassphrasedialog.h>

#include <qt/guiconstants.h>
#include <qt/walletmodel.h>

#include <support/allocators/secure.h>

#include <QKeyEvent>
#include <QMessageBox>
#include <QPushButton>

AskPassphraseDialog::AskPassphraseDialog(Mode _mode, QWidget *parent, SecureString* passphrase_out) :
    QDialog(parent),
    ui(new Ui::AskPassphraseDialog),
    mode(_mode),
    model(nullptr),
    fCapsLock(false),
    m_passphrase_out(passphrase_out)
{
    ui->setupUi(this);

    ui->passEdit1->setMinimumSize(ui->passEdit1->sizeHint());
    ui->passEdit2->setMinimumSize(ui->passEdit2->sizeHint());
    ui->passEdit3->setMinimumSize(ui->passEdit3->sizeHint());

    ui->passEdit1->setMaxLength(MAX_PASSPHRASE_SIZE);
    ui->passEdit2->setMaxLength(MAX_PASSPHRASE_SIZE);
    ui->passEdit3->setMaxLength(MAX_PASSPHRASE_SIZE);

    // Setup Caps Lock detection.
    ui->passEdit1->installEventFilter(this);
    ui->passEdit2->installEventFilter(this);
    ui->passEdit3->installEventFilter(this);

    switch(mode)
    {
        case Encrypt: // Ask passphrase x2
            ui->warningLabel->setText(tr("Enter the new passphrase to the wallet.<br/>Please use a passphrase of <b>ten or more random characters</b>, or <b>eight or more words</b>."));
            ui->passLabel1->hide();
            ui->passEdit1->hide();
            setWindowTitle(tr("Encrypt wallet"));
            break;
        case Unlock: // Ask passphrase
            ui->warningLabel->setText(tr("This operation needs your wallet passphrase to unlock the wallet."));
            ui->passLabel2->hide();
            ui->passEdit2->hide();
            ui->passLabel3->hide();
            ui->passEdit3->hide();
            setWindowTitle(tr("Unlock wallet"));
            break;
        case Decrypt:   // Ask passphrase
            ui->warningLabel->setText(tr("This operation needs your wallet passphrase to decrypt the wallet."));
            ui->passLabel2->hide();
            ui->passEdit2->hide();
            ui->passLabel3->hide();
            ui->passEdit3->hide();
            setWindowTitle(tr("Decrypt wallet"));
            break;
        case ChangePass: // Ask old passphrase + new passphrase x2
            setWindowTitle(tr("Change passphrase"));
            ui->warningLabel->setText(tr("Enter the old passphrase and new passphrase to the wallet."));
            break;
    }
    textChanged();
    connect(ui->toggleShowPasswordButton, &QPushButton::toggled, this, &AskPassphraseDialog::toggleShowPassword);
    connect(ui->passEdit1, &QLineEdit::textChanged, this, &AskPassphraseDialog::textChanged);
    connect(ui->passEdit2, &QLineEdit::textChanged, this, &AskPassphraseDialog::textChanged);
    connect(ui->passEdit3, &QLineEdit::textChanged, this, &AskPassphraseDialog::textChanged);
}

AskPassphraseDialog::~AskPassphraseDialog()
{
    secureClearPassFields();
    delete ui;
}

void AskPassphraseDialog::setModel(WalletModel *_model)
{
    this->model = _model;
}

void AskPassphraseDialog::accept()
{
    SecureString oldpass, newpass1, newpass2;
    if (!model && mode != Encrypt)
        return;
    oldpass.reserve(MAX_PASSPHRASE_SIZE);
    newpass1.reserve(MAX_PASSPHRASE_SIZE);
    newpass2.reserve(MAX_PASSPHRASE_SIZE);
    // TODO: get rid of this .c_str() by implementing SecureString::operator=(std::string)
    // Alternately, find a way to make this input mlock()'d to begin with.
    oldpass.assign(ui->passEdit1->text().toStdString().c_str());
    newpass1.assign(ui->passEdit2->text().toStdString().c_str());
    newpass2.assign(ui->passEdit3->text().toStdString().c_str());

    secureClearPassFields();

    switch(mode)
    {
    case Encrypt: {
        if(newpass1.empty() || newpass2.empty())
        {
            // Cannot encrypt with empty passphrase
            break;
        }
        QMessageBox::StandardButton retval = QMessageBox::question(this, tr("Confirm wallet encryption"),
                 tr("Warning: If you encrypt your wallet and lose your passphrase, you will <b>LOSE ALL OF YOUR NAMECOINS</b>!") + "<br><br>" + tr("Are you sure you wish to encrypt your wallet?"),
                 QMessageBox::Yes|QMessageBox::Cancel,
                 QMessageBox::Cancel);
        if(retval == QMessageBox::Yes)
        {
            if(newpass1 == newpass2)
            {
                QString encryption_reminder = tr("Remember that encrypting your wallet cannot fully protect "
                "your bitcoins from being stolen by malware infecting your computer.");
                if (m_passphrase_out) {
                    m_passphrase_out->assign(newpass1);
                    QMessageBox::warning(this, tr("Wallet to be encrypted"),
                                         "<qt>" +
<<<<<<< HEAD
                                         tr("Your wallet is now encrypted. "
                                         "Remember that encrypting your wallet cannot fully protect "
                                         "your namecoins from being stolen by malware infecting your computer.") +
                                         "<br><br><b>" +
                                         tr("IMPORTANT: Any previous backups you have made of your wallet file "
                                         "should be replaced with the newly generated, encrypted wallet file. "
                                         "For security reasons, previous backups of the unencrypted wallet file "
                                         "will become useless as soon as you start using the new, encrypted wallet.") +
=======
                                         tr("Your wallet is about to be encrypted. ") + encryption_reminder +
>>>>>>> 32ffdd86
                                         "</b></qt>");
                } else {
                    assert(model != nullptr);
                    if(model->setWalletEncrypted(true, newpass1))
                    {
                        QMessageBox::warning(this, tr("Wallet encrypted"),
                                             "<qt>" +
                                             tr("Your wallet is now encrypted. ") + encryption_reminder +
                                             "<br><br><b>" +
                                             tr("IMPORTANT: Any previous backups you have made of your wallet file "
                                             "should be replaced with the newly generated, encrypted wallet file. "
                                             "For security reasons, previous backups of the unencrypted wallet file "
                                             "will become useless as soon as you start using the new, encrypted wallet.") +
                                             "</b></qt>");
                    }
                    else
                    {
                        QMessageBox::critical(this, tr("Wallet encryption failed"),
                                             tr("Wallet encryption failed due to an internal error. Your wallet was not encrypted."));
                    }
                }
                QDialog::accept(); // Success
            }
            else
            {
                QMessageBox::critical(this, tr("Wallet encryption failed"),
                                     tr("The supplied passphrases do not match."));
            }
        }
        else
        {
            QDialog::reject(); // Cancelled
        }
        } break;
    case Unlock:
        try {
            if (!model->setWalletLocked(false, oldpass)) {
                QMessageBox::critical(this, tr("Wallet unlock failed"),
                                      tr("The passphrase entered for the wallet decryption was incorrect."));
            } else {
                QDialog::accept(); // Success
            }
        } catch (const std::runtime_error& e) {
            QMessageBox::critical(this, tr("Wallet unlock failed"), e.what());
        }
        break;
    case Decrypt:
        if(!model->setWalletEncrypted(false, oldpass))
        {
            QMessageBox::critical(this, tr("Wallet decryption failed"),
                                  tr("The passphrase entered for the wallet decryption was incorrect."));
        }
        else
        {
            QDialog::accept(); // Success
        }
        break;
    case ChangePass:
        if(newpass1 == newpass2)
        {
            if(model->changePassphrase(oldpass, newpass1))
            {
                QMessageBox::information(this, tr("Wallet encrypted"),
                                     tr("Wallet passphrase was successfully changed."));
                QDialog::accept(); // Success
            }
            else
            {
                QMessageBox::critical(this, tr("Wallet encryption failed"),
                                     tr("The passphrase entered for the wallet decryption was incorrect."));
            }
        }
        else
        {
            QMessageBox::critical(this, tr("Wallet encryption failed"),
                                 tr("The supplied passphrases do not match."));
        }
        break;
    }
}

void AskPassphraseDialog::textChanged()
{
    // Validate input, set Ok button to enabled when acceptable
    bool acceptable = false;
    switch(mode)
    {
    case Encrypt: // New passphrase x2
        acceptable = !ui->passEdit2->text().isEmpty() && !ui->passEdit3->text().isEmpty();
        break;
    case Unlock: // Old passphrase x1
    case Decrypt:
        acceptable = !ui->passEdit1->text().isEmpty();
        break;
    case ChangePass: // Old passphrase x1, new passphrase x2
        acceptable = !ui->passEdit1->text().isEmpty() && !ui->passEdit2->text().isEmpty() && !ui->passEdit3->text().isEmpty();
        break;
    }
    ui->buttonBox->button(QDialogButtonBox::Ok)->setEnabled(acceptable);
}

bool AskPassphraseDialog::event(QEvent *event)
{
    // Detect Caps Lock key press.
    if (event->type() == QEvent::KeyPress) {
        QKeyEvent *ke = static_cast<QKeyEvent *>(event);
        if (ke->key() == Qt::Key_CapsLock) {
            fCapsLock = !fCapsLock;
        }
        if (fCapsLock) {
            ui->capsLabel->setText(tr("Warning: The Caps Lock key is on!"));
        } else {
            ui->capsLabel->clear();
        }
    }
    return QWidget::event(event);
}

void AskPassphraseDialog::toggleShowPassword(bool show)
{
    ui->toggleShowPasswordButton->setDown(show);
    const auto mode = show ? QLineEdit::Normal : QLineEdit::Password;
    ui->passEdit1->setEchoMode(mode);
    ui->passEdit2->setEchoMode(mode);
    ui->passEdit3->setEchoMode(mode);
}

bool AskPassphraseDialog::eventFilter(QObject *object, QEvent *event)
{
    /* Detect Caps Lock.
     * There is no good OS-independent way to check a key state in Qt, but we
     * can detect Caps Lock by checking for the following condition:
     * Shift key is down and the result is a lower case character, or
     * Shift key is not down and the result is an upper case character.
     */
    if (event->type() == QEvent::KeyPress) {
        QKeyEvent *ke = static_cast<QKeyEvent *>(event);
        QString str = ke->text();
        if (str.length() != 0) {
            const QChar *psz = str.unicode();
            bool fShift = (ke->modifiers() & Qt::ShiftModifier) != 0;
            if ((fShift && *psz >= 'a' && *psz <= 'z') || (!fShift && *psz >= 'A' && *psz <= 'Z')) {
                fCapsLock = true;
                ui->capsLabel->setText(tr("Warning: The Caps Lock key is on!"));
            } else if (psz->isLetter()) {
                fCapsLock = false;
                ui->capsLabel->clear();
            }
        }
    }
    return QDialog::eventFilter(object, event);
}

static void SecureClearQLineEdit(QLineEdit* edit)
{
    // Attempt to overwrite text so that they do not linger around in memory
    edit->setText(QString(" ").repeated(edit->text().size()));
    edit->clear();
}

void AskPassphraseDialog::secureClearPassFields()
{
    SecureClearQLineEdit(ui->passEdit1);
    SecureClearQLineEdit(ui->passEdit2);
    SecureClearQLineEdit(ui->passEdit3);
}<|MERGE_RESOLUTION|>--- conflicted
+++ resolved
@@ -121,23 +121,12 @@
             if(newpass1 == newpass2)
             {
                 QString encryption_reminder = tr("Remember that encrypting your wallet cannot fully protect "
-                "your bitcoins from being stolen by malware infecting your computer.");
+                "your coins from being stolen by malware infecting your computer.");
                 if (m_passphrase_out) {
                     m_passphrase_out->assign(newpass1);
                     QMessageBox::warning(this, tr("Wallet to be encrypted"),
                                          "<qt>" +
-<<<<<<< HEAD
-                                         tr("Your wallet is now encrypted. "
-                                         "Remember that encrypting your wallet cannot fully protect "
-                                         "your namecoins from being stolen by malware infecting your computer.") +
-                                         "<br><br><b>" +
-                                         tr("IMPORTANT: Any previous backups you have made of your wallet file "
-                                         "should be replaced with the newly generated, encrypted wallet file. "
-                                         "For security reasons, previous backups of the unencrypted wallet file "
-                                         "will become useless as soon as you start using the new, encrypted wallet.") +
-=======
                                          tr("Your wallet is about to be encrypted. ") + encryption_reminder +
->>>>>>> 32ffdd86
                                          "</b></qt>");
                 } else {
                     assert(model != nullptr);
