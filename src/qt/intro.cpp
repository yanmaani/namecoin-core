// Copyright (c) 2011-2015 The Bitcoin Core developers
// Distributed under the MIT software license, see the accompanying
// file COPYING or http://www.opensource.org/licenses/mit-license.php.

#include "intro.h"
#include "ui_intro.h"

#include "guiutil.h"

#include "util.h"

#include <boost/filesystem.hpp>

#include <QFileDialog>
#include <QSettings>
#include <QMessageBox>

#include <cmath>

static const uint64_t GB_BYTES = 1000000000LL;
<<<<<<< HEAD
static const uint64_t BLOCK_CHAIN_SIZE = 3LL * GB_BYTES;
=======
/* Minimum free space (in GB) needed for data directory */
static const uint64_t BLOCK_CHAIN_SIZE = 80;
/* Minimum free space (in GB) needed for data directory when pruned; Does not include prune target */
static const uint64_t CHAIN_STATE_SIZE = 2;
/* Total required space (in GB) depending on user choice (prune, not prune) */
static uint64_t requiredSpace;
>>>>>>> 0a92d674

/* Check free space asynchronously to prevent hanging the UI thread.

   Up to one request to check a path is in flight to this thread; when the check()
   function runs, the current path is requested from the associated Intro object.
   The reply is sent back through a signal.

   This ensures that no queue of checking requests is built up while the user is
   still entering the path, and that always the most recently entered path is checked as
   soon as the thread becomes available.
*/
class FreespaceChecker : public QObject
{
    Q_OBJECT

public:
    FreespaceChecker(Intro *intro);

    enum Status {
        ST_OK,
        ST_ERROR
    };

public Q_SLOTS:
    void check();

Q_SIGNALS:
    void reply(int status, const QString &message, quint64 available);

private:
    Intro *intro;
};

#include "intro.moc"

FreespaceChecker::FreespaceChecker(Intro *intro)
{
    this->intro = intro;
}

void FreespaceChecker::check()
{
    namespace fs = boost::filesystem;
    QString dataDirStr = intro->getPathToCheck();
    fs::path dataDir = GUIUtil::qstringToBoostPath(dataDirStr);
    uint64_t freeBytesAvailable = 0;
    int replyStatus = ST_OK;
    QString replyMessage = tr("A new data directory will be created.");

    /* Find first parent that exists, so that fs::space does not fail */
    fs::path parentDir = dataDir;
    fs::path parentDirOld = fs::path();
    while(parentDir.has_parent_path() && !fs::exists(parentDir))
    {
        parentDir = parentDir.parent_path();

        /* Check if we make any progress, break if not to prevent an infinite loop here */
        if (parentDirOld == parentDir)
            break;

        parentDirOld = parentDir;
    }

    try {
        freeBytesAvailable = fs::space(parentDir).available;
        if(fs::exists(dataDir))
        {
            if(fs::is_directory(dataDir))
            {
                QString separator = "<code>" + QDir::toNativeSeparators("/") + tr("name") + "</code>";
                replyStatus = ST_OK;
                replyMessage = tr("Directory already exists. Add %1 if you intend to create a new directory here.").arg(separator);
            } else {
                replyStatus = ST_ERROR;
                replyMessage = tr("Path already exists, and is not a directory.");
            }
        }
    } catch (const fs::filesystem_error&)
    {
        /* Parent directory does not exist or is not accessible */
        replyStatus = ST_ERROR;
        replyMessage = tr("Cannot create data directory here.");
    }
    Q_EMIT reply(replyStatus, replyMessage, freeBytesAvailable);
}


Intro::Intro(QWidget *parent) :
    QDialog(parent),
    ui(new Ui::Intro),
    thread(0),
    signalled(false)
{
    ui->setupUi(this);
    uint64_t pruneTarget = std::max<int64_t>(0, GetArg("-prune", 0));
    requiredSpace = BLOCK_CHAIN_SIZE;
    if (pruneTarget)
        requiredSpace = CHAIN_STATE_SIZE + std::ceil(pruneTarget * 1024 * 1024.0 / GB_BYTES);
    ui->sizeWarningLabel->setText(ui->sizeWarningLabel->text().arg(requiredSpace));
    startThread();
}

Intro::~Intro()
{
    delete ui;
    /* Ensure thread is finished before it is deleted */
    Q_EMIT stopThread();
    thread->wait();
}

QString Intro::getDataDirectory()
{
    return ui->dataDirectory->text();
}

void Intro::setDataDirectory(const QString &dataDir)
{
    ui->dataDirectory->setText(dataDir);
    if(dataDir == getDefaultDataDirectory())
    {
        ui->dataDirDefault->setChecked(true);
        ui->dataDirectory->setEnabled(false);
        ui->ellipsisButton->setEnabled(false);
    } else {
        ui->dataDirCustom->setChecked(true);
        ui->dataDirectory->setEnabled(true);
        ui->ellipsisButton->setEnabled(true);
    }
}

QString Intro::getDefaultDataDirectory()
{
    return GUIUtil::boostPathToQString(GetDefaultDataDir());
}

void Intro::pickDataDirectory()
{
    namespace fs = boost::filesystem;
    QSettings settings;
    /* If data directory provided on command line, no need to look at settings
       or show a picking dialog */
    if(!GetArg("-datadir", "").empty())
        return;
    /* 1) Default data directory for operating system */
    QString dataDir = getDefaultDataDirectory();
    /* 2) Allow QSettings to override default dir */
    dataDir = settings.value("strDataDir", dataDir).toString();

    if(!fs::exists(GUIUtil::qstringToBoostPath(dataDir)) || GetBoolArg("-choosedatadir", DEFAULT_CHOOSE_DATADIR))
    {
        /* If current default data directory does not exist, let the user choose one */
        Intro intro;
        intro.setDataDirectory(dataDir);
        intro.setWindowIcon(QIcon(":icons/bitcoin"));

        while(true)
        {
            if(!intro.exec())
            {
                /* Cancel clicked */
                exit(0);
            }
            dataDir = intro.getDataDirectory();
            try {
                TryCreateDirectory(GUIUtil::qstringToBoostPath(dataDir));
                break;
            } catch (const fs::filesystem_error&) {
                QMessageBox::critical(0, tr("Bitcoin Core"),
                    tr("Error: Specified data directory \"%1\" cannot be created.").arg(dataDir));
                /* fall through, back to choosing screen */
            }
        }

        settings.setValue("strDataDir", dataDir);
    }
    /* Only override -datadir if different from the default, to make it possible to
     * override -datadir in the bitcoin.conf file in the default data directory
     * (to be consistent with bitcoind behavior)
     */
    if(dataDir != getDefaultDataDirectory())
        SoftSetArg("-datadir", GUIUtil::qstringToBoostPath(dataDir).string()); // use OS locale for path setting
}

void Intro::setStatus(int status, const QString &message, quint64 bytesAvailable)
{
    switch(status)
    {
    case FreespaceChecker::ST_OK:
        ui->errorMessage->setText(message);
        ui->errorMessage->setStyleSheet("");
        break;
    case FreespaceChecker::ST_ERROR:
        ui->errorMessage->setText(tr("Error") + ": " + message);
        ui->errorMessage->setStyleSheet("QLabel { color: #800000 }");
        break;
    }
    /* Indicate number of bytes available */
    if(status == FreespaceChecker::ST_ERROR)
    {
        ui->freeSpace->setText("");
    } else {
        QString freeString = tr("%n GB of free space available", "", bytesAvailable/GB_BYTES);
        if(bytesAvailable < requiredSpace * GB_BYTES)
        {
            freeString += " " + tr("(of %n GB needed)", "", requiredSpace);
            ui->freeSpace->setStyleSheet("QLabel { color: #800000 }");
        } else {
            ui->freeSpace->setStyleSheet("");
        }
        ui->freeSpace->setText(freeString + ".");
    }
    /* Don't allow confirm in ERROR state */
    ui->buttonBox->button(QDialogButtonBox::Ok)->setEnabled(status != FreespaceChecker::ST_ERROR);
}

void Intro::on_dataDirectory_textChanged(const QString &dataDirStr)
{
    /* Disable OK button until check result comes in */
    ui->buttonBox->button(QDialogButtonBox::Ok)->setEnabled(false);
    checkPath(dataDirStr);
}

void Intro::on_ellipsisButton_clicked()
{
    QString dir = QDir::toNativeSeparators(QFileDialog::getExistingDirectory(0, "Choose data directory", ui->dataDirectory->text()));
    if(!dir.isEmpty())
        ui->dataDirectory->setText(dir);
}

void Intro::on_dataDirDefault_clicked()
{
    setDataDirectory(getDefaultDataDirectory());
}

void Intro::on_dataDirCustom_clicked()
{
    ui->dataDirectory->setEnabled(true);
    ui->ellipsisButton->setEnabled(true);
}

void Intro::startThread()
{
    thread = new QThread(this);
    FreespaceChecker *executor = new FreespaceChecker(this);
    executor->moveToThread(thread);

    connect(executor, SIGNAL(reply(int,QString,quint64)), this, SLOT(setStatus(int,QString,quint64)));
    connect(this, SIGNAL(requestCheck()), executor, SLOT(check()));
    /*  make sure executor object is deleted in its own thread */
    connect(this, SIGNAL(stopThread()), executor, SLOT(deleteLater()));
    connect(this, SIGNAL(stopThread()), thread, SLOT(quit()));

    thread->start();
}

void Intro::checkPath(const QString &dataDir)
{
    mutex.lock();
    pathToCheck = dataDir;
    if(!signalled)
    {
        signalled = true;
        Q_EMIT requestCheck();
    }
    mutex.unlock();
}

QString Intro::getPathToCheck()
{
    QString retval;
    mutex.lock();
    retval = pathToCheck;
    signalled = false; /* new request can be queued now */
    mutex.unlock();
    return retval;
}<|MERGE_RESOLUTION|>--- conflicted
+++ resolved
@@ -18,16 +18,12 @@
 #include <cmath>
 
 static const uint64_t GB_BYTES = 1000000000LL;
-<<<<<<< HEAD
-static const uint64_t BLOCK_CHAIN_SIZE = 3LL * GB_BYTES;
-=======
 /* Minimum free space (in GB) needed for data directory */
-static const uint64_t BLOCK_CHAIN_SIZE = 80;
+static const uint64_t BLOCK_CHAIN_SIZE = 4;
 /* Minimum free space (in GB) needed for data directory when pruned; Does not include prune target */
 static const uint64_t CHAIN_STATE_SIZE = 2;
 /* Total required space (in GB) depending on user choice (prune, not prune) */
 static uint64_t requiredSpace;
->>>>>>> 0a92d674
 
 /* Check free space asynchronously to prevent hanging the UI thread.
 
