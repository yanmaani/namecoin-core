--- conflicted
+++ resolved
@@ -365,11 +365,6 @@
         </widget>
        </item>
        <item row="16" column="0">
-<<<<<<< HEAD
-        <widget class="QPushButton" name="openDebugLogfileButton">
-         <property name="toolTip">
-          <string>Open the Namecoin Core debug log file from the current data directory. This can take a few seconds for large log files.</string>
-=======
         <widget class="QLabel" name="labelMemoryUsage">
          <property name="text">
           <string>Memory usage</string>
@@ -380,7 +375,6 @@
         <widget class="QLabel" name="mempoolSize">
          <property name="cursor">
           <cursorShape>IBeamCursor</cursorShape>
->>>>>>> 4117f31c
          </property>
          <property name="text">
           <string>N/A</string>
