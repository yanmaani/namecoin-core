--- conflicted
+++ resolved
@@ -107,11 +107,7 @@
         ui->newAddress->setVisible(true);
         break;
     case ReceivingTab:
-<<<<<<< HEAD
-        ui->labelExplanation->setText(tr("These are your Namecoin addresses for receiving payments. It is recommended to use a new receiving address for each transaction."));
-=======
-        ui->labelExplanation->setText(tr("These are your Bitcoin addresses for receiving payments. Use the 'Create new receiving address' button in the receive tab to create new addresses."));
->>>>>>> b4c10694
+        ui->labelExplanation->setText(tr("These are your addresses for receiving payments. Use the 'Create new receiving address' button in the receive tab to create new addresses."));
         ui->deleteAddress->setVisible(false);
         ui->newAddress->setVisible(false);
         break;
