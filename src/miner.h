--- conflicted
+++ resolved
@@ -196,8 +196,7 @@
     /** Add descendants of given transactions to mapModifiedTx with ancestor
       * state updated assuming given transactions are inBlock. Returns number
       * of updated descendants. */
-<<<<<<< HEAD
-    int UpdatePackagesForAdded(const CTxMemPool::setEntries& alreadyAdded, indexed_modified_transaction_set &mapModifiedTx) EXCLUSIVE_LOCKS_REQUIRED(mempool.cs);
+    int UpdatePackagesForAdded(const CTxMemPool::setEntries& alreadyAdded, indexed_modified_transaction_set& mapModifiedTx) EXCLUSIVE_LOCKS_REQUIRED(m_mempool.cs);
     
     /**
      * Verify if a tx can be added from a Namecoin perspective.  This may not
@@ -207,9 +206,6 @@
     bool TxAllowedForNamecoin(const CTransaction& tx) const;
     /** Check DB lock limit.  */
     bool DbLockLimitOk(const CTxMemPool::setEntries& candidates) const;
-=======
-    int UpdatePackagesForAdded(const CTxMemPool::setEntries& alreadyAdded, indexed_modified_transaction_set& mapModifiedTx) EXCLUSIVE_LOCKS_REQUIRED(m_mempool.cs);
->>>>>>> 27744895
 };
 
 /** Modify the extranonce in a block */
