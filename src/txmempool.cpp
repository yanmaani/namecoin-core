--- conflicted
+++ resolved
@@ -348,14 +348,9 @@
     assert(int(nSigOpCostWithAncestors) >= 0);
 }
 
-<<<<<<< HEAD
-CTxMemPool::CTxMemPool() :
-    nTransactionsUpdated(0),
+CTxMemPool::CTxMemPool(CBlockPolicyEstimator* estimator) :
+    nTransactionsUpdated(0), minerPolicyEstimator(estimator),
     names(*this)
-=======
-CTxMemPool::CTxMemPool(CBlockPolicyEstimator* estimator) :
-    nTransactionsUpdated(0), minerPolicyEstimator(estimator)
->>>>>>> 90f5e041
 {
     _clear(); //lock free clear
 
@@ -441,12 +436,8 @@
 
     nTransactionsUpdated++;
     totalTxSize += entry.GetTxSize();
-<<<<<<< HEAD
-    minerPolicyEstimator->processTransaction(entry, validFeeEstimate);
+    if (minerPolicyEstimator) {minerPolicyEstimator->processTransaction(entry, validFeeEstimate);}
     names.addUnchecked (hash, entry);
-=======
-    if (minerPolicyEstimator) {minerPolicyEstimator->processTransaction(entry, validFeeEstimate);}
->>>>>>> 90f5e041
 
     vTxHashes.emplace_back(tx.GetWitnessHash(), newit);
     newit->vTxHashesIdx = vTxHashes.size() - 1;
