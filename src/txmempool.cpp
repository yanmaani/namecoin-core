--- conflicted
+++ resolved
@@ -636,7 +636,7 @@
 {
     CValidationState state;
     CAmount txfee = 0;
-    bool fCheckResult = tx.IsCoinBase() || Consensus::CheckTxInputs(tx, state, mempoolDuplicate, spendheight, txfee);
+    bool fCheckResult = tx.IsCoinBase() || Consensus::CheckTxInputs(tx, state, mempoolDuplicate, spendheight, SCRIPT_VERIFY_NAMES_MEMPOOL, txfee);
     assert(fCheckResult);
     UpdateCoins(tx, mempoolDuplicate, 1000000);
 }
@@ -734,15 +734,7 @@
         if (fDependsWait)
             waitingOnDependants.push_back(&(*it));
         else {
-<<<<<<< HEAD
-            CValidationState state;
-            bool fCheckResult = tx.IsCoinBase() ||
-                Consensus::CheckTxInputs(tx, state, mempoolDuplicate, nSpendHeight, SCRIPT_VERIFY_NAMES_MEMPOOL);
-            assert(fCheckResult);
-            UpdateCoins(tx, mempoolDuplicate, 1000000);
-=======
             CheckInputsAndUpdateCoins(tx, mempoolDuplicate, spendheight);
->>>>>>> 313a3af0
         }
     }
     unsigned int stepsSinceLastRemove = 0;
@@ -755,14 +747,7 @@
             stepsSinceLastRemove++;
             assert(stepsSinceLastRemove < waitingOnDependants.size());
         } else {
-<<<<<<< HEAD
-            bool fCheckResult = entry->GetTx().IsCoinBase() ||
-                Consensus::CheckTxInputs(entry->GetTx(), state, mempoolDuplicate, nSpendHeight, SCRIPT_VERIFY_NAMES_MEMPOOL);
-            assert(fCheckResult);
-            UpdateCoins(entry->GetTx(), mempoolDuplicate, 1000000);
-=======
             CheckInputsAndUpdateCoins(entry->GetTx(), mempoolDuplicate, spendheight);
->>>>>>> 313a3af0
             stepsSinceLastRemove = 0;
         }
     }
