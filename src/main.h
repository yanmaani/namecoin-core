--- conflicted
+++ resolved
@@ -481,12 +481,9 @@
 /** Apply the effects of this block (with given index) on the UTXO set represented by coins.
  *  Validity checks that depend on the UTXO set are also done; ConnectBlock()
  *  can fail if those validity checks fail (among other reasons). */
-<<<<<<< HEAD
-bool ConnectBlock(const CBlock& block, CValidationState& state, CBlockIndex* pindex, CCoinsViewCache& coins, std::set<valtype>& expiredNames, bool fJustCheck = false);
-=======
 bool ConnectBlock(const CBlock& block, CValidationState& state, CBlockIndex* pindex, CCoinsViewCache& coins,
+                  std::set<valtype>& expiredNames,
                   const CChainParams& chainparams, bool fJustCheck = false);
->>>>>>> a4132591
 
 /** Undo the effects of this block (with given index) on the UTXO set represented by coins.
  *  In case pfClean is provided, operation will try to be tolerant about errors, and *pfClean
