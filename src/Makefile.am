# Copyright (c) 2013-2016 The Bitcoin Core developers
# Distributed under the MIT software license, see the accompanying
# file COPYING or http://www.opensource.org/licenses/mit-license.php.

DIST_SUBDIRS = secp256k1 univalue

AM_LDFLAGS = $(PTHREAD_CFLAGS) $(LIBTOOL_LDFLAGS) $(HARDENED_LDFLAGS)
AM_CXXFLAGS = $(HARDENED_CXXFLAGS) $(ERROR_CXXFLAGS)
AM_CPPFLAGS = $(HARDENED_CPPFLAGS)
EXTRA_LIBRARIES =

if EMBEDDED_UNIVALUE
LIBUNIVALUE = univalue/libunivalue.la

$(LIBUNIVALUE): $(wildcard univalue/lib/*) $(wildcard univalue/include/*)
	$(AM_V_at)$(MAKE) $(AM_MAKEFLAGS) -C $(@D) $(@F)
else
LIBUNIVALUE = $(UNIVALUE_LIBS)
endif

BITCOIN_CONFIG_INCLUDES=-I$(builddir)/config
BITCOIN_INCLUDES=-I$(builddir) -I$(builddir)/obj $(BDB_CPPFLAGS) $(BOOST_CPPFLAGS) $(LEVELDB_CPPFLAGS) $(CRYPTO_CFLAGS) $(SSL_CFLAGS)

BITCOIN_INCLUDES += -I$(srcdir)/secp256k1/include
BITCOIN_INCLUDES += $(UNIVALUE_CFLAGS)

LIBBITCOIN_SERVER=libbitcoin_server.a
LIBBITCOIN_COMMON=libbitcoin_common.a
LIBBITCOIN_CONSENSUS=libbitcoin_consensus.a
LIBBITCOIN_CLI=libbitcoin_cli.a
LIBBITCOIN_UTIL=libbitcoin_util.a
LIBBITCOIN_CRYPTO=crypto/libbitcoin_crypto.a
LIBBITCOINQT=qt/libbitcoinqt.a
LIBSECP256K1=secp256k1/libsecp256k1.la

if ENABLE_ZMQ
LIBBITCOIN_ZMQ=libbitcoin_zmq.a
endif
if BUILD_BITCOIN_LIBS
LIBBITCOINCONSENSUS=libbitcoinconsensus.la
endif
if ENABLE_WALLET
LIBBITCOIN_WALLET=libbitcoin_wallet.a
endif

$(LIBSECP256K1): $(wildcard secp256k1/src/*) $(wildcard secp256k1/include/*)
	$(AM_V_at)$(MAKE) $(AM_MAKEFLAGS) -C $(@D) $(@F)

# Make is not made aware of per-object dependencies to avoid limiting building parallelization
# But to build the less dependent modules first, we manually select their order here:
EXTRA_LIBRARIES += \
  $(LIBBITCOIN_CRYPTO) \
  $(LIBBITCOIN_UTIL) \
  $(LIBBITCOIN_COMMON) \
  $(LIBBITCOIN_CONSENSUS) \
  $(LIBBITCOIN_SERVER) \
  $(LIBBITCOIN_CLI) \
  $(LIBBITCOIN_WALLET) \
  $(LIBBITCOIN_ZMQ)

lib_LTLIBRARIES = $(LIBBITCOINCONSENSUS)

bin_PROGRAMS =
noinst_PROGRAMS =
TESTS =
BENCHMARKS =

if BUILD_BITCOIND
  bin_PROGRAMS += bitcoind
endif

if BUILD_BITCOIN_UTILS
  bin_PROGRAMS += bitcoin-cli bitcoin-tx
endif

.PHONY: FORCE check-symbols check-security
# bitcoin core #
BITCOIN_CORE_H = \
  addrdb.h \
  addrman.h \
  auxpow.h \
  base58.h \
  bloom.h \
  blockencodings.h \
  chain.h \
  chainparams.h \
  chainparamsbase.h \
  chainparamsseeds.h \
  checkpoints.h \
  checkqueue.h \
  clientversion.h \
  coins.h \
  compat.h \
  compat/byteswap.h \
  compat/endian.h \
  compat/sanity.h \
  compressor.h \
  consensus/consensus.h \
  core_io.h \
  core_memusage.h \
  cuckoocache.h \
  fs.h \
  httprpc.h \
  httpserver.h \
  indirectmap.h \
  init.h \
  key.h \
  keystore.h \
  dbwrapper.h \
  limitedmap.h \
  memusage.h \
  merkleblock.h \
  miner.h \
  net.h \
  net_processing.h \
  netaddress.h \
  netbase.h \
  netmessagemaker.h \
  noui.h \
  policy/feerate.h \
  policy/fees.h \
  policy/policy.h \
  policy/rbf.h \
  pow.h \
  protocol.h \
  random.h \
  reverselock.h \
  rpc/blockchain.h \
  rpc/client.h \
  rpc/protocol.h \
  rpc/server.h \
  rpc/register.h \
  scheduler.h \
  script/sigcache.h \
  script/sign.h \
  script/standard.h \
  script/ismine.h \
  streams.h \
  support/allocators/secure.h \
  support/allocators/zeroafterfree.h \
  support/cleanse.h \
  support/events.h \
  support/lockedpool.h \
  sync.h \
  threadsafety.h \
  threadinterrupt.h \
  timedata.h \
  torcontrol.h \
  txdb.h \
  txmempool.h \
  ui_interface.h \
  undo.h \
  util.h \
  utilmoneystr.h \
  utiltime.h \
  validation.h \
  validationinterface.h \
  versionbits.h \
  wallet/coincontrol.h \
  wallet/crypter.h \
  wallet/db.h \
  wallet/feebumper.h \
  wallet/rpcwallet.h \
  wallet/wallet.h \
  wallet/walletdb.h \
  warnings.h \
  zmq/zmqabstractnotifier.h \
  zmq/zmqconfig.h\
  zmq/zmqnotificationinterface.h \
  zmq/zmqpublishnotifier.h


obj/build.h: FORCE
	@$(MKDIR_P) $(builddir)/obj
	@$(top_srcdir)/share/genbuild.sh "$(abs_top_builddir)/src/obj/build.h" \
	  "$(abs_top_srcdir)"
libbitcoin_util_a-clientversion.$(OBJEXT): obj/build.h

# server: shared between bitcoind and bitcoin-qt
libbitcoin_server_a_CPPFLAGS = $(AM_CPPFLAGS) $(BITCOIN_INCLUDES) $(MINIUPNPC_CPPFLAGS) $(EVENT_CFLAGS) $(EVENT_PTHREADS_CFLAGS)
libbitcoin_server_a_CXXFLAGS = $(AM_CXXFLAGS) $(PIE_FLAGS)
libbitcoin_server_a_SOURCES = \
  addrdb.cpp \
  addrman.cpp \
  bloom.cpp \
  blockencodings.cpp \
  chain.cpp \
  checkpoints.cpp \
  httprpc.cpp \
  httpserver.cpp \
  init.cpp \
  dbwrapper.cpp \
  merkleblock.cpp \
  miner.cpp \
  net.cpp \
  net_processing.cpp \
  noui.cpp \
  policy/fees.cpp \
  policy/policy.cpp \
  pow.cpp \
  rest.cpp \
  rpc/blockchain.cpp \
  rpc/mining.cpp \
  rpc/misc.cpp \
  rpc/net.cpp \
  rpc/rawtransaction.cpp \
  rpc/server.cpp \
  script/sigcache.cpp \
  script/ismine.cpp \
  timedata.cpp \
  torcontrol.cpp \
  txdb.cpp \
  txmempool.cpp \
  ui_interface.cpp \
  validation.cpp \
  validationinterface.cpp \
  versionbits.cpp \
  $(BITCOIN_CORE_H)

if ENABLE_ZMQ
libbitcoin_zmq_a_CPPFLAGS = $(BITCOIN_INCLUDES) $(ZMQ_CFLAGS)
libbitcoin_zmq_a_CXXFLAGS = $(AM_CXXFLAGS) $(PIE_FLAGS)
libbitcoin_zmq_a_SOURCES = \
  zmq/zmqabstractnotifier.cpp \
  zmq/zmqnotificationinterface.cpp \
  zmq/zmqpublishnotifier.cpp
endif


# wallet: shared between bitcoind and bitcoin-qt, but only linked
# when wallet enabled
libbitcoin_wallet_a_CPPFLAGS = $(AM_CPPFLAGS) $(BITCOIN_INCLUDES)
libbitcoin_wallet_a_CXXFLAGS = $(AM_CXXFLAGS) $(PIE_FLAGS)
libbitcoin_wallet_a_SOURCES = \
  wallet/crypter.cpp \
  wallet/db.cpp \
  wallet/feebumper.cpp \
  wallet/rpcdump.cpp \
  wallet/rpcwallet.cpp \
  wallet/wallet.cpp \
  wallet/walletdb.cpp \
  policy/rbf.cpp \
  $(BITCOIN_CORE_H)

# crypto primitives library
crypto_libbitcoin_crypto_a_CPPFLAGS = $(AM_CPPFLAGS) $(BITCOIN_CONFIG_INCLUDES)
crypto_libbitcoin_crypto_a_CXXFLAGS = $(AM_CXXFLAGS) $(PIE_FLAGS)
crypto_libbitcoin_crypto_a_SOURCES = \
  crypto/aes.cpp \
  crypto/aes.h \
  crypto/chacha20.h \
  crypto/chacha20.cpp \
  crypto/common.h \
  crypto/hmac_sha256.cpp \
  crypto/hmac_sha256.h \
  crypto/hmac_sha512.cpp \
  crypto/hmac_sha512.h \
  crypto/ripemd160.cpp \
  crypto/ripemd160.h \
  crypto/sha1.cpp \
  crypto/sha1.h \
  crypto/sha256.cpp \
  crypto/sha256.h \
  crypto/sha512.cpp \
  crypto/sha512.h

# consensus: shared between all executables that validate any consensus rules.
libbitcoin_consensus_a_CPPFLAGS = $(AM_CPPFLAGS) $(BITCOIN_INCLUDES)
libbitcoin_consensus_a_CXXFLAGS = $(AM_CXXFLAGS) $(PIE_FLAGS)
libbitcoin_consensus_a_SOURCES = \
  amount.h \
  arith_uint256.cpp \
  arith_uint256.h \
  consensus/merkle.cpp \
  consensus/merkle.h \
  consensus/params.h \
  consensus/validation.h \
  hash.cpp \
  hash.h \
  prevector.h \
  primitives/block.cpp \
  primitives/block.h \
  primitives/pureheader.cpp \
  primitives/pureheader.h \
  primitives/transaction.cpp \
  primitives/transaction.h \
  pubkey.cpp \
  pubkey.h \
  script/bitcoinconsensus.cpp \
  script/interpreter.cpp \
  script/interpreter.h \
  script/script.cpp \
  script/script.h \
  script/script_error.cpp \
  script/script_error.h \
  serialize.h \
  tinyformat.h \
  uint256.cpp \
  uint256.h \
  utilstrencodings.cpp \
  utilstrencodings.h \
  version.h

# common: shared between bitcoind, and bitcoin-qt and non-server tools
libbitcoin_common_a_CPPFLAGS = $(AM_CPPFLAGS) $(BITCOIN_INCLUDES)
libbitcoin_common_a_CXXFLAGS = $(AM_CXXFLAGS) $(PIE_FLAGS)
libbitcoin_common_a_SOURCES = \
<<<<<<< HEAD
  amount.cpp \
  auxpow.cpp \
=======
>>>>>>> 94e52273
  base58.cpp \
  chainparams.cpp \
  coins.cpp \
  compressor.cpp \
  core_read.cpp \
  core_write.cpp \
  key.cpp \
  keystore.cpp \
  netaddress.cpp \
  netbase.cpp \
  policy/feerate.cpp \
  protocol.cpp \
  scheduler.cpp \
  script/sign.cpp \
  script/standard.cpp \
  warnings.cpp \
  $(BITCOIN_CORE_H)

# util: shared between all executables.
# This library *must* be included to make sure that the glibc
# backward-compatibility objects and their sanity checks are linked.
libbitcoin_util_a_CPPFLAGS = $(AM_CPPFLAGS) $(BITCOIN_INCLUDES)
libbitcoin_util_a_CXXFLAGS = $(AM_CXXFLAGS) $(PIE_FLAGS)
libbitcoin_util_a_SOURCES = \
  support/lockedpool.cpp \
  chainparamsbase.cpp \
  clientversion.cpp \
  compat/glibc_sanity.cpp \
  compat/glibcxx_sanity.cpp \
  compat/strnlen.cpp \
  fs.cpp \
  random.cpp \
  rpc/protocol.cpp \
  support/cleanse.cpp \
  sync.cpp \
  threadinterrupt.cpp \
  util.cpp \
  utilmoneystr.cpp \
  utilstrencodings.cpp \
  utiltime.cpp \
  $(BITCOIN_CORE_H)

if GLIBC_BACK_COMPAT
libbitcoin_util_a_SOURCES += compat/glibc_compat.cpp
endif

# cli: shared between bitcoin-cli and bitcoin-qt
libbitcoin_cli_a_CPPFLAGS = $(AM_CPPFLAGS) $(BITCOIN_INCLUDES)
libbitcoin_cli_a_CXXFLAGS = $(AM_CXXFLAGS) $(PIE_FLAGS)
libbitcoin_cli_a_SOURCES = \
  rpc/client.cpp \
  $(BITCOIN_CORE_H)

nodist_libbitcoin_util_a_SOURCES = $(srcdir)/obj/build.h
#

# bitcoind binary #
bitcoind_SOURCES = bitcoind.cpp
bitcoind_CPPFLAGS = $(AM_CPPFLAGS) $(BITCOIN_INCLUDES)
bitcoind_CXXFLAGS = $(AM_CXXFLAGS) $(PIE_FLAGS)
bitcoind_LDFLAGS = $(RELDFLAGS) $(AM_LDFLAGS) $(LIBTOOL_APP_LDFLAGS)

if TARGET_WINDOWS
bitcoind_SOURCES += bitcoind-res.rc
endif

bitcoind_LDADD = \
  $(LIBBITCOIN_SERVER) \
  $(LIBBITCOIN_COMMON) \
  $(LIBUNIVALUE) \
  $(LIBBITCOIN_UTIL) \
  $(LIBBITCOIN_WALLET) \
  $(LIBBITCOIN_ZMQ) \
  $(LIBBITCOIN_CONSENSUS) \
  $(LIBBITCOIN_CRYPTO) \
  $(LIBLEVELDB) \
  $(LIBMEMENV) \
  $(LIBSECP256K1)

bitcoind_LDADD += $(BOOST_LIBS) $(BDB_LIBS) $(SSL_LIBS) $(CRYPTO_LIBS) $(MINIUPNPC_LIBS) $(EVENT_PTHREADS_LIBS) $(EVENT_LIBS) $(ZMQ_LIBS)

# bitcoin-cli binary #
bitcoin_cli_SOURCES = bitcoin-cli.cpp
bitcoin_cli_CPPFLAGS = $(AM_CPPFLAGS) $(BITCOIN_INCLUDES) $(EVENT_CFLAGS)
bitcoin_cli_CXXFLAGS = $(AM_CXXFLAGS) $(PIE_FLAGS)
bitcoin_cli_LDFLAGS = $(RELDFLAGS) $(AM_LDFLAGS) $(LIBTOOL_APP_LDFLAGS)

if TARGET_WINDOWS
bitcoin_cli_SOURCES += bitcoin-cli-res.rc
endif

bitcoin_cli_LDADD = \
  $(LIBBITCOIN_CLI) \
  $(LIBUNIVALUE) \
  $(LIBBITCOIN_UTIL) \
  $(LIBBITCOIN_CRYPTO)

bitcoin_cli_LDADD += $(BOOST_LIBS) $(SSL_LIBS) $(CRYPTO_LIBS) $(EVENT_LIBS)
#

# bitcoin-tx binary #
bitcoin_tx_SOURCES = bitcoin-tx.cpp
bitcoin_tx_CPPFLAGS = $(AM_CPPFLAGS) $(BITCOIN_INCLUDES)
bitcoin_tx_CXXFLAGS = $(AM_CXXFLAGS) $(PIE_FLAGS)
bitcoin_tx_LDFLAGS = $(RELDFLAGS) $(AM_LDFLAGS) $(LIBTOOL_APP_LDFLAGS)

if TARGET_WINDOWS
bitcoin_tx_SOURCES += bitcoin-tx-res.rc
endif

bitcoin_tx_LDADD = \
  $(LIBUNIVALUE) \
  $(LIBBITCOIN_COMMON) \
  $(LIBBITCOIN_UTIL) \
  $(LIBBITCOIN_CONSENSUS) \
  $(LIBBITCOIN_CRYPTO) \
  $(LIBSECP256K1)

bitcoin_tx_LDADD += $(BOOST_LIBS) $(CRYPTO_LIBS)
#

# bitcoinconsensus library #
if BUILD_BITCOIN_LIBS
include_HEADERS = script/bitcoinconsensus.h
libbitcoinconsensus_la_SOURCES = $(crypto_libbitcoin_crypto_a_SOURCES) $(libbitcoin_consensus_a_SOURCES)

if GLIBC_BACK_COMPAT
  libbitcoinconsensus_la_SOURCES += compat/glibc_compat.cpp
endif

libbitcoinconsensus_la_LDFLAGS = $(AM_LDFLAGS) -no-undefined $(RELDFLAGS)
libbitcoinconsensus_la_LIBADD = $(LIBSECP256K1)
libbitcoinconsensus_la_CPPFLAGS = $(AM_CPPFLAGS) -I$(builddir)/obj -I$(srcdir)/secp256k1/include -DBUILD_BITCOIN_INTERNAL
libbitcoinconsensus_la_CXXFLAGS = $(AM_CXXFLAGS) $(PIE_FLAGS)

endif
#

CTAES_DIST =  crypto/ctaes/bench.c
CTAES_DIST += crypto/ctaes/ctaes.c
CTAES_DIST += crypto/ctaes/ctaes.h
CTAES_DIST += crypto/ctaes/README.md
CTAES_DIST += crypto/ctaes/test.c

CLEANFILES = $(EXTRA_LIBRARIES)

CLEANFILES += *.gcda *.gcno
CLEANFILES += compat/*.gcda compat/*.gcno
CLEANFILES += consensus/*.gcda consensus/*.gcno
CLEANFILES += crypto/*.gcda crypto/*.gcno
CLEANFILES += policy/*.gcda policy/*.gcno
CLEANFILES += primitives/*.gcda primitives/*.gcno
CLEANFILES += script/*.gcda script/*.gcno
CLEANFILES += support/*.gcda support/*.gcno
CLEANFILES += univalue/*.gcda univalue/*.gcno
CLEANFILES += wallet/*.gcda wallet/*.gcno
CLEANFILES += wallet/test/*.gcda wallet/test/*.gcno
CLEANFILES += zmq/*.gcda zmq/*.gcno

DISTCLEANFILES = obj/build.h

EXTRA_DIST = $(CTAES_DIST)


config/bitcoin-config.h: config/stamp-h1
	@$(MAKE) -C $(top_builddir) $(subdir)/$(@)
config/stamp-h1: $(top_srcdir)/$(subdir)/config/bitcoin-config.h.in $(top_builddir)/config.status
	$(AM_V_at)$(MAKE) -C $(top_builddir) $(subdir)/$(@)
$(top_srcdir)/$(subdir)/config/bitcoin-config.h.in:  $(am__configure_deps)
	$(AM_V_at)$(MAKE) -C $(top_srcdir) $(subdir)/config/bitcoin-config.h.in

clean-local:
	-$(MAKE) -C secp256k1 clean
	-$(MAKE) -C univalue clean
	-rm -f leveldb/*/*.gcda leveldb/*/*.gcno leveldb/helpers/memenv/*.gcda leveldb/helpers/memenv/*.gcno
	-rm -f config.h
	-rm -rf test/__pycache__

.rc.o:
	@test -f $(WINDRES)
	## FIXME: How to get the appropriate modulename_CPPFLAGS in here?
	$(AM_V_GEN) $(WINDRES) $(DEFS) $(DEFAULT_INCLUDES) $(INCLUDES) $(CPPFLAGS) -DWINDRES_PREPROC -i $< -o $@

.mm.o:
	$(AM_V_CXX) $(OBJCXX) $(DEFS) $(DEFAULT_INCLUDES) $(INCLUDES) $(AM_CPPFLAGS) \
	  $(CPPFLAGS) $(AM_CXXFLAGS) $(QT_INCLUDES) $(AM_CXXFLAGS) $(PIE_FLAGS) $(CXXFLAGS) -c -o $@ $<

check-symbols: $(bin_PROGRAMS)
if GLIBC_BACK_COMPAT
	@echo "Checking glibc back compat..."
	$(AM_V_at) READELF=$(READELF) CPPFILT=$(CPPFILT) $(top_srcdir)/contrib/devtools/symbol-check.py < $(bin_PROGRAMS)
endif

check-security: $(bin_PROGRAMS)
if HARDEN
	@echo "Checking binary security..."
	$(AM_V_at) READELF=$(READELF) OBJDUMP=$(OBJDUMP) $(top_srcdir)/contrib/devtools/security-check.py < $(bin_PROGRAMS)
endif

%.pb.cc %.pb.h: %.proto
	@test -f $(PROTOC)
	$(AM_V_GEN) $(PROTOC) --cpp_out=$(@D) --proto_path=$(<D) $<

if EMBEDDED_LEVELDB
include Makefile.leveldb.include
endif

if ENABLE_TESTS
include Makefile.test.include
endif

if ENABLE_BENCH
include Makefile.bench.include
endif

if ENABLE_QT
include Makefile.qt.include
endif

if ENABLE_QT_TESTS
include Makefile.qttest.include
endif<|MERGE_RESOLUTION|>--- conflicted
+++ resolved
@@ -305,11 +305,7 @@
 libbitcoin_common_a_CPPFLAGS = $(AM_CPPFLAGS) $(BITCOIN_INCLUDES)
 libbitcoin_common_a_CXXFLAGS = $(AM_CXXFLAGS) $(PIE_FLAGS)
 libbitcoin_common_a_SOURCES = \
-<<<<<<< HEAD
-  amount.cpp \
   auxpow.cpp \
-=======
->>>>>>> 94e52273
   base58.cpp \
   chainparams.cpp \
   coins.cpp \
