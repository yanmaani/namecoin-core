# Copyright (c) 2013-2016 The Bitcoin Core developers
# Distributed under the MIT software license, see the accompanying
# file COPYING or http://www.opensource.org/licenses/mit-license.php.

# Pattern rule to print variables, e.g. make print-top_srcdir
print-%:
	@echo '$*'='$($*)'

DIST_SUBDIRS = secp256k1 univalue

AM_LDFLAGS = $(LIBTOOL_LDFLAGS) $(HARDENED_LDFLAGS) $(GPROF_LDFLAGS) $(SANITIZER_LDFLAGS)
AM_CXXFLAGS = $(DEBUG_CXXFLAGS) $(HARDENED_CXXFLAGS) $(WARN_CXXFLAGS) $(NOWARN_CXXFLAGS) $(ERROR_CXXFLAGS) $(GPROF_CXXFLAGS) $(SANITIZER_CXXFLAGS)
AM_CPPFLAGS = $(DEBUG_CPPFLAGS) $(HARDENED_CPPFLAGS)
AM_LIBTOOLFLAGS = --preserve-dup-deps
PTHREAD_FLAGS = $(PTHREAD_CFLAGS) $(PTHREAD_LIBS)
EXTRA_LIBRARIES =

if EMBEDDED_UNIVALUE
LIBUNIVALUE = univalue/libunivalue.la

$(LIBUNIVALUE): $(wildcard univalue/lib/*) $(wildcard univalue/include/*)
	$(AM_V_at)$(MAKE) $(AM_MAKEFLAGS) -C $(@D) $(@F)
else
LIBUNIVALUE = $(UNIVALUE_LIBS)
endif

BITCOIN_INCLUDES=-I$(builddir) -I$(srcdir)/secp256k1/include $(BDB_CPPFLAGS) $(BOOST_CPPFLAGS) $(LEVELDB_CPPFLAGS)

BITCOIN_INCLUDES += $(UNIVALUE_CFLAGS)

LIBBITCOIN_SERVER=libbitcoin_server.a
LIBBITCOIN_COMMON=libbitcoin_common.a
LIBBITCOIN_CONSENSUS=libbitcoin_consensus.a
LIBBITCOIN_CLI=libbitcoin_cli.a
LIBBITCOIN_UTIL=libbitcoin_util.a
LIBBITCOIN_CRYPTO_BASE=crypto/libbitcoin_crypto_base.a
LIBBITCOINQT=qt/libbitcoinqt.a
LIBSECP256K1=secp256k1/libsecp256k1.la

if ENABLE_ZMQ
LIBBITCOIN_ZMQ=libbitcoin_zmq.a
endif
if BUILD_BITCOIN_LIBS
LIBBITCOINCONSENSUS=libnamecoinconsensus.la
endif
if ENABLE_WALLET
LIBBITCOIN_WALLET=libbitcoin_wallet.a
LIBBITCOIN_WALLET_TOOL=libbitcoin_wallet_tool.a
endif

LIBBITCOIN_CRYPTO= $(LIBBITCOIN_CRYPTO_BASE)
if ENABLE_SSE41
LIBBITCOIN_CRYPTO_SSE41 = crypto/libbitcoin_crypto_sse41.a
LIBBITCOIN_CRYPTO += $(LIBBITCOIN_CRYPTO_SSE41)
endif
if ENABLE_AVX2
LIBBITCOIN_CRYPTO_AVX2 = crypto/libbitcoin_crypto_avx2.a
LIBBITCOIN_CRYPTO += $(LIBBITCOIN_CRYPTO_AVX2)
endif
if ENABLE_SHANI
LIBBITCOIN_CRYPTO_SHANI = crypto/libbitcoin_crypto_shani.a
LIBBITCOIN_CRYPTO += $(LIBBITCOIN_CRYPTO_SHANI)
endif

$(LIBSECP256K1): $(wildcard secp256k1/src/*.h) $(wildcard secp256k1/src/*.c) $(wildcard secp256k1/include/*)
	$(AM_V_at)$(MAKE) $(AM_MAKEFLAGS) -C $(@D) $(@F)

# Make is not made aware of per-object dependencies to avoid limiting building parallelization
# But to build the less dependent modules first, we manually select their order here:
EXTRA_LIBRARIES += \
  $(LIBBITCOIN_CRYPTO) \
  $(LIBBITCOIN_UTIL) \
  $(LIBBITCOIN_COMMON) \
  $(LIBBITCOIN_CONSENSUS) \
  $(LIBBITCOIN_SERVER) \
  $(LIBBITCOIN_CLI) \
  $(LIBBITCOIN_WALLET) \
  $(LIBBITCOIN_WALLET_TOOL) \
  $(LIBBITCOIN_ZMQ)

lib_LTLIBRARIES = $(LIBBITCOINCONSENSUS)

bin_PROGRAMS =
noinst_PROGRAMS =
TESTS =
BENCHMARKS =

if BUILD_BITCOIND
  bin_PROGRAMS += namecoind
endif

if BUILD_BITCOIN_NODE
  bin_PROGRAMS += namecoin-node
endif

if BUILD_BITCOIN_CLI
  bin_PROGRAMS += namecoin-cli
endif

if BUILD_BITCOIN_TX
  bin_PROGRAMS += namecoin-tx
endif

if ENABLE_WALLET
if BUILD_BITCOIN_WALLET
  bin_PROGRAMS += namecoin-wallet
endif
endif

if BUILD_BITCOIN_UTIL
  bin_PROGRAMS += namecoin-util
endif

.PHONY: FORCE check-symbols check-security
# bitcoin core #
BITCOIN_CORE_H = \
  addrdb.h \
  addrman.h \
  attributes.h \
  auxpow.h \
  banman.h \
  base58.h \
  bech32.h \
  blockencodings.h \
  blockfilter.h \
  bloom.h \
  chain.h \
  chainparams.h \
  chainparamsbase.h \
  chainparamsseeds.h \
  checkqueue.h \
  clientversion.h \
  coins.h \
  compat.h \
  compat/assumptions.h \
  compat/byteswap.h \
  compat/cpuid.h \
  compat/endian.h \
  compat/sanity.h \
  compressor.h \
  consensus/consensus.h \
  consensus/tx_check.h \
  consensus/tx_verify.h \
  core_io.h \
  core_memusage.h \
  cuckoocache.h \
  dbwrapper.h \
  external_signer.h \
  flatfile.h \
  fs.h \
  httprpc.h \
  httpserver.h \
  i2p.h \
  index/base.h \
  index/blockfilterindex.h \
  index/disktxpos.h \
  index/namehash.h \
  index/txindex.h \
  indirectmap.h \
  init.h \
  init/common.h \
  interfaces/chain.h \
  interfaces/handler.h \
  interfaces/node.h \
  interfaces/wallet.h \
  key.h \
  key_io.h \
  logging.h \
  logging/timer.h \
  mapport.h \
  memusage.h \
  merkleblock.h \
  miner.h \
  names/common.h \
  names/encoding.h \
  names/main.h \
  names/mempool.h \
  net.h \
  net_permissions.h \
  net_processing.h \
  net_types.h \
  netaddress.h \
  netbase.h \
  netmessagemaker.h \
  node/blockstorage.h \
  node/coin.h \
  node/coinstats.h \
  node/context.h \
  node/psbt.h \
  node/transaction.h \
  node/ui_interface.h \
  node/utxo_snapshot.h \
  noui.h \
  outputtype.h \
  policy/feerate.h \
  policy/fees.h \
  policy/policy.h \
  policy/rbf.h \
  policy/settings.h \
  pow.h \
  protocol.h \
  psbt.h \
  random.h \
  randomenv.h \
  reverse_iterator.h \
  rpc/auxpow_miner.h \
  rpc/blockchain.h \
  rpc/client.h \
  rpc/mining.h \
<<<<<<< HEAD
  rpc/names.h \
=======
  rpc/net.h \
>>>>>>> 0dbdd02f
  rpc/protocol.h \
  rpc/rawtransaction.h \
  rpc/rawtransaction_util.h \
  rpc/register.h \
  rpc/request.h \
  rpc/server.h \
  rpc/util.h \
  scheduler.h \
  script/descriptor.h \
  script/keyorigin.h \
  script/sigcache.h \
  script/sign.h \
  script/signingprovider.h \
  script/standard.h \
  shutdown.h \
  signet.h \
  streams.h \
  support/allocators/secure.h \
  support/allocators/zeroafterfree.h \
  support/cleanse.h \
  support/events.h \
  support/lockedpool.h \
  sync.h \
  threadinterrupt.h \
  threadsafety.h \
  timedata.h \
  torcontrol.h \
  txdb.h \
  txmempool.h \
  txorphanage.h \
  txrequest.h \
  undo.h \
  util/asmap.h \
  util/bip32.h \
  util/bytevectorhash.h \
  util/check.h \
  util/epochguard.h \
  util/error.h \
  util/fees.h \
  util/getuniquepath.h \
  util/golombrice.h \
  util/hasher.h \
  util/macros.h \
  util/message.h \
  util/moneystr.h \
  util/rbf.h \
  util/readwritefile.h \
  util/settings.h \
  util/sock.h \
  util/spanparsing.h \
  util/string.h \
  util/system.h \
  util/threadnames.h \
  util/time.h \
  util/tokenpipe.h \
  util/trace.h \
  util/translation.h \
  util/ui_change_type.h \
  util/url.h \
  util/vector.h \
  validation.h \
  validationinterface.h \
  versionbits.h \
  versionbitsinfo.h \
  wallet/bdb.h \
  wallet/coincontrol.h \
  wallet/coinselection.h \
  wallet/context.h \
  wallet/crypter.h \
  wallet/db.h \
  wallet/dump.h \
  wallet/external_signer_scriptpubkeyman.h \
  wallet/feebumper.h \
  wallet/fees.h \
  wallet/ismine.h \
  wallet/load.h \
  wallet/rpcwallet.h \
  wallet/salvage.h \
  wallet/scriptpubkeyman.h \
  wallet/sqlite.h \
  wallet/wallet.h \
  wallet/walletdb.h \
  wallet/wallettool.h \
  wallet/walletutil.h \
  walletinitinterface.h \
  warnings.h \
  zmq/zmqabstractnotifier.h \
  zmq/zmqnotificationinterface.h \
  zmq/zmqpublishnotifier.h \
  zmq/zmqrpc.h \
  zmq/zmqutil.h


obj/build.h: FORCE
	@$(MKDIR_P) $(builddir)/obj
	@$(top_srcdir)/share/genbuild.sh "$(abs_top_builddir)/src/obj/build.h" \
	  "$(abs_top_srcdir)"
libbitcoin_util_a-clientversion.$(OBJEXT): obj/build.h

# server: shared between bitcoind and bitcoin-qt
# Contains code accessing mempool and chain state that is meant to be separated
# from wallet and gui code (see node/README.md). Shared code should go in
# libbitcoin_common or libbitcoin_util libraries, instead.
libbitcoin_server_a_CPPFLAGS = $(AM_CPPFLAGS) $(BITCOIN_INCLUDES) $(MINIUPNPC_CPPFLAGS) $(NATPMP_CPPFLAGS) $(EVENT_CFLAGS) $(EVENT_PTHREADS_CFLAGS)
libbitcoin_server_a_CXXFLAGS = $(AM_CXXFLAGS) $(PIE_FLAGS)
libbitcoin_server_a_SOURCES = \
  addrdb.cpp \
  addrman.cpp \
  banman.cpp \
  blockencodings.cpp \
  blockfilter.cpp \
  chain.cpp \
  consensus/tx_verify.cpp \
  dbwrapper.cpp \
  flatfile.cpp \
  httprpc.cpp \
  httpserver.cpp \
  i2p.cpp \
  index/base.cpp \
  index/blockfilterindex.cpp \
  index/namehash.cpp \
  index/txindex.cpp \
  init.cpp \
  mapport.cpp \
  miner.cpp \
  names/main.cpp \
  names/mempool.cpp \
  net.cpp \
  net_processing.cpp \
  node/blockstorage.cpp \
  node/coin.cpp \
  node/coinstats.cpp \
  node/context.cpp \
  node/interfaces.cpp \
  node/psbt.cpp \
  node/transaction.cpp \
  node/ui_interface.cpp \
  noui.cpp \
  policy/fees.cpp \
  policy/rbf.cpp \
  policy/settings.cpp \
  pow.cpp \
  rest.cpp \
  rpc/auxpow_miner.cpp \
  rpc/blockchain.cpp \
  rpc/mining.cpp \
  rpc/misc.cpp \
  rpc/names.cpp \
  rpc/net.cpp \
  rpc/rawtransaction.cpp \
  rpc/server.cpp \
  script/sigcache.cpp \
  shutdown.cpp \
  signet.cpp \
  timedata.cpp \
  torcontrol.cpp \
  txdb.cpp \
  txmempool.cpp \
  txorphanage.cpp \
  txrequest.cpp \
  validation.cpp \
  validationinterface.cpp \
  versionbits.cpp \
  $(BITCOIN_CORE_H)

if ENABLE_WALLET
libbitcoin_server_a_SOURCES += wallet/init.cpp
endif
if !ENABLE_WALLET
libbitcoin_server_a_SOURCES += dummywallet.cpp
endif

if ENABLE_ZMQ
libbitcoin_zmq_a_CPPFLAGS = $(AM_CPPFLAGS) $(BITCOIN_INCLUDES) $(ZMQ_CFLAGS)
libbitcoin_zmq_a_CXXFLAGS = $(AM_CXXFLAGS) $(PIE_FLAGS)
libbitcoin_zmq_a_SOURCES = \
  zmq/zmqabstractnotifier.cpp \
  zmq/zmqnotificationinterface.cpp \
  zmq/zmqpublishnotifier.cpp \
  zmq/zmqrpc.cpp \
  zmq/zmqutil.cpp
endif


# wallet: shared between bitcoind and bitcoin-qt, but only linked
# when wallet enabled
libbitcoin_wallet_a_CPPFLAGS = $(AM_CPPFLAGS) $(BITCOIN_INCLUDES) $(SQLITE_CFLAGS)
libbitcoin_wallet_a_CXXFLAGS = $(AM_CXXFLAGS) $(PIE_FLAGS)
libbitcoin_wallet_a_SOURCES = \
  wallet/coincontrol.cpp \
  wallet/context.cpp \
  wallet/crypter.cpp \
  wallet/db.cpp \
  wallet/dump.cpp \
  wallet/external_signer_scriptpubkeyman.cpp \
  wallet/feebumper.cpp \
  wallet/fees.cpp \
  wallet/interfaces.cpp \
  wallet/load.cpp \
  wallet/rpcdump.cpp \
  wallet/rpcnames.cpp \
  wallet/rpcwallet.cpp \
  wallet/scriptpubkeyman.cpp \
  wallet/wallet.cpp \
  wallet/walletdb.cpp \
  wallet/walletutil.cpp \
  wallet/coinselection.cpp \
  $(BITCOIN_CORE_H)

if USE_SQLITE
libbitcoin_wallet_a_SOURCES += wallet/sqlite.cpp
endif
if USE_BDB
libbitcoin_wallet_a_SOURCES += wallet/bdb.cpp wallet/salvage.cpp
endif

libbitcoin_wallet_tool_a_CPPFLAGS = $(AM_CPPFLAGS) $(BITCOIN_INCLUDES)
libbitcoin_wallet_tool_a_CXXFLAGS = $(AM_CXXFLAGS) $(PIE_FLAGS)
libbitcoin_wallet_tool_a_SOURCES = \
  wallet/wallettool.cpp \
  $(BITCOIN_CORE_H)

# crypto primitives library
crypto_libbitcoin_crypto_base_a_CPPFLAGS = $(AM_CPPFLAGS)
crypto_libbitcoin_crypto_base_a_CXXFLAGS = $(AM_CXXFLAGS) $(PIE_FLAGS)
crypto_libbitcoin_crypto_base_a_SOURCES = \
  crypto/aes.cpp \
  crypto/aes.h \
  crypto/chacha_poly_aead.h \
  crypto/chacha_poly_aead.cpp \
  crypto/chacha20.h \
  crypto/chacha20.cpp \
  crypto/common.h \
  crypto/hkdf_sha256_32.cpp \
  crypto/hkdf_sha256_32.h \
  crypto/hmac_sha256.cpp \
  crypto/hmac_sha256.h \
  crypto/hmac_sha512.cpp \
  crypto/hmac_sha512.h \
  crypto/poly1305.h \
  crypto/poly1305.cpp \
  crypto/muhash.h \
  crypto/muhash.cpp \
  crypto/ripemd160.cpp \
  crypto/ripemd160.h \
  crypto/sha1.cpp \
  crypto/sha1.h \
  crypto/sha256.cpp \
  crypto/sha256.h \
  crypto/sha3.cpp \
  crypto/sha3.h \
  crypto/sha512.cpp \
  crypto/sha512.h \
  crypto/siphash.cpp \
  crypto/siphash.h

if USE_ASM
crypto_libbitcoin_crypto_base_a_SOURCES += crypto/sha256_sse4.cpp
endif

crypto_libbitcoin_crypto_sse41_a_CXXFLAGS = $(AM_CXXFLAGS) $(PIE_FLAGS)
crypto_libbitcoin_crypto_sse41_a_CPPFLAGS = $(AM_CPPFLAGS)
crypto_libbitcoin_crypto_sse41_a_CXXFLAGS += $(SSE41_CXXFLAGS)
crypto_libbitcoin_crypto_sse41_a_CPPFLAGS += -DENABLE_SSE41
crypto_libbitcoin_crypto_sse41_a_SOURCES = crypto/sha256_sse41.cpp

crypto_libbitcoin_crypto_avx2_a_CXXFLAGS = $(AM_CXXFLAGS) $(PIE_FLAGS)
crypto_libbitcoin_crypto_avx2_a_CPPFLAGS = $(AM_CPPFLAGS)
crypto_libbitcoin_crypto_avx2_a_CXXFLAGS += $(AVX2_CXXFLAGS)
crypto_libbitcoin_crypto_avx2_a_CPPFLAGS += -DENABLE_AVX2
crypto_libbitcoin_crypto_avx2_a_SOURCES = crypto/sha256_avx2.cpp

crypto_libbitcoin_crypto_shani_a_CXXFLAGS = $(AM_CXXFLAGS) $(PIE_FLAGS)
crypto_libbitcoin_crypto_shani_a_CPPFLAGS = $(AM_CPPFLAGS)
crypto_libbitcoin_crypto_shani_a_CXXFLAGS += $(SHANI_CXXFLAGS)
crypto_libbitcoin_crypto_shani_a_CPPFLAGS += -DENABLE_SHANI
crypto_libbitcoin_crypto_shani_a_SOURCES = crypto/sha256_shani.cpp

# consensus: shared between all executables that validate any consensus rules.
libbitcoin_consensus_a_CPPFLAGS = $(AM_CPPFLAGS) $(BITCOIN_INCLUDES)
libbitcoin_consensus_a_CXXFLAGS = $(AM_CXXFLAGS) $(PIE_FLAGS)
libbitcoin_consensus_a_SOURCES = \
  amount.h \
  arith_uint256.cpp \
  arith_uint256.h \
  consensus/merkle.cpp \
  consensus/merkle.h \
  consensus/params.h \
  consensus/tx_check.cpp \
  consensus/validation.h \
  hash.cpp \
  hash.h \
  prevector.h \
  primitives/block.cpp \
  primitives/block.h \
  primitives/pureheader.cpp \
  primitives/pureheader.h \
  primitives/transaction.cpp \
  primitives/transaction.h \
  pubkey.cpp \
  pubkey.h \
  script/namecoinconsensus.cpp \
  script/interpreter.cpp \
  script/interpreter.h \
  script/names.cpp \
  script/names.h \
  script/script.cpp \
  script/script.h \
  script/script_error.cpp \
  script/script_error.h \
  serialize.h \
  span.h \
  tinyformat.h \
  uint256.cpp \
  uint256.h \
  util/strencodings.cpp \
  util/strencodings.h \
  version.h

# common: shared between bitcoind, and bitcoin-qt and non-server tools
libbitcoin_common_a_CPPFLAGS = $(AM_CPPFLAGS) $(BITCOIN_INCLUDES)
libbitcoin_common_a_CXXFLAGS = $(AM_CXXFLAGS) $(PIE_FLAGS)
libbitcoin_common_a_SOURCES = \
  auxpow.cpp \
  base58.cpp \
  bech32.cpp \
  bloom.cpp \
  chainparams.cpp \
  coins.cpp \
  compressor.cpp \
  core_read.cpp \
  core_write.cpp \
  external_signer.cpp \
  init/common.cpp \
  key.cpp \
  key_io.cpp \
  merkleblock.cpp \
  names/common.cpp \
  names/encoding.cpp \
  netaddress.cpp \
  netbase.cpp \
  net_permissions.cpp \
  outputtype.cpp \
  policy/feerate.cpp \
  policy/policy.cpp \
  protocol.cpp \
  psbt.cpp \
  rpc/rawtransaction_util.cpp \
  rpc/external_signer.cpp \
  rpc/util.cpp \
  scheduler.cpp \
  script/descriptor.cpp \
  script/sign.cpp \
  script/signingprovider.cpp \
  script/standard.cpp \
  versionbitsinfo.cpp \
  warnings.cpp \
  $(BITCOIN_CORE_H)

# util: shared between all executables.
# This library *must* be included to make sure that the glibc
# backward-compatibility objects and their sanity checks are linked.
libbitcoin_util_a_CPPFLAGS = $(AM_CPPFLAGS) $(BITCOIN_INCLUDES)
libbitcoin_util_a_CXXFLAGS = $(AM_CXXFLAGS) $(PIE_FLAGS)
libbitcoin_util_a_SOURCES = \
  support/lockedpool.cpp \
  chainparamsbase.cpp \
  clientversion.cpp \
  compat/glibcxx_sanity.cpp \
  compat/strnlen.cpp \
  fs.cpp \
  interfaces/handler.cpp \
  logging.cpp \
  random.cpp \
  randomenv.cpp \
  rpc/request.cpp \
  support/cleanse.cpp \
  sync.cpp \
  threadinterrupt.cpp \
  util/asmap.cpp \
  util/bip32.cpp \
  util/bytevectorhash.cpp \
  util/error.cpp \
  util/fees.cpp \
  util/getuniquepath.cpp \
  util/hasher.cpp \
  util/sock.cpp \
  util/system.cpp \
  util/message.cpp \
  util/moneystr.cpp \
  util/rbf.cpp \
  util/readwritefile.cpp \
  util/settings.cpp \
  util/threadnames.cpp \
  util/spanparsing.cpp \
  util/strencodings.cpp \
  util/string.cpp \
  util/time.cpp \
  util/tokenpipe.cpp \
  $(BITCOIN_CORE_H)

if USE_LIBEVENT
libbitcoin_util_a_SOURCES += util/url.cpp
endif

if GLIBC_BACK_COMPAT
libbitcoin_util_a_SOURCES += compat/glibc_compat.cpp
AM_LDFLAGS += $(COMPAT_LDFLAGS)
endif

# cli: shared between bitcoin-cli and bitcoin-qt
libbitcoin_cli_a_CPPFLAGS = $(AM_CPPFLAGS) $(BITCOIN_INCLUDES)
libbitcoin_cli_a_CXXFLAGS = $(AM_CXXFLAGS) $(PIE_FLAGS)
libbitcoin_cli_a_SOURCES = \
  compat/stdin.h \
  compat/stdin.cpp \
  rpc/client.cpp \
  $(BITCOIN_CORE_H)

nodist_libbitcoin_util_a_SOURCES = $(srcdir)/obj/build.h
#

# bitcoind & bitcoin-node binaries #
bitcoin_daemon_sources = bitcoind.cpp
bitcoin_bin_cppflags = $(AM_CPPFLAGS) $(BITCOIN_INCLUDES)
bitcoin_bin_cxxflags = $(AM_CXXFLAGS) $(PIE_FLAGS)
bitcoin_bin_ldflags = $(RELDFLAGS) $(AM_LDFLAGS) $(LIBTOOL_APP_LDFLAGS) $(PTHREAD_FLAGS)

if TARGET_WINDOWS
bitcoin_daemon_sources += bitcoind-res.rc
endif

# FIXME: Remove SERVER once we have cleaned up getauxblock.
bitcoin_bin_ldadd = \
  $(LIBBITCOIN_SERVER) \
  $(LIBBITCOIN_WALLET) \
  $(LIBBITCOIN_SERVER) \
  $(LIBBITCOIN_COMMON) \
  $(LIBBITCOIN_UTIL) \
  $(LIBUNIVALUE) \
  $(LIBBITCOIN_ZMQ) \
  $(LIBBITCOIN_CONSENSUS) \
  $(LIBBITCOIN_CRYPTO) \
  $(LIBLEVELDB) \
  $(LIBLEVELDB_SSE42) \
  $(LIBMEMENV) \
  $(LIBSECP256K1)

bitcoin_bin_ldadd += $(BOOST_LIBS) $(BDB_LIBS) $(MINIUPNPC_LIBS) $(NATPMP_LIBS) $(EVENT_PTHREADS_LIBS) $(EVENT_LIBS) $(ZMQ_LIBS) $(SQLITE_LIBS)

namecoind_SOURCES = $(bitcoin_daemon_sources)
namecoind_CPPFLAGS = $(bitcoin_bin_cppflags)
namecoind_CXXFLAGS = $(bitcoin_bin_cxxflags)
namecoind_LDFLAGS = $(bitcoin_bin_ldflags)
namecoind_LDADD = $(LIBBITCOIN_SERVER) $(bitcoin_bin_ldadd)

namecoin_node_SOURCES = $(bitcoin_daemon_sources)
namecoin_node_CPPFLAGS = $(bitcoin_bin_cppflags)
namecoin_node_CXXFLAGS = $(bitcoin_bin_cxxflags)
namecoin_node_LDFLAGS = $(bitcoin_bin_ldflags)
namecoin_node_LDADD = $(LIBBITCOIN_SERVER) $(bitcoin_bin_ldadd)

# bitcoin-cli binary #
namecoin_cli_SOURCES = bitcoin-cli.cpp
namecoin_cli_CPPFLAGS = $(AM_CPPFLAGS) $(BITCOIN_INCLUDES) $(EVENT_CFLAGS)
namecoin_cli_CXXFLAGS = $(AM_CXXFLAGS) $(PIE_FLAGS)
namecoin_cli_LDFLAGS = $(RELDFLAGS) $(AM_LDFLAGS) $(LIBTOOL_APP_LDFLAGS) $(PTHREAD_FLAGS)

if TARGET_WINDOWS
namecoin_cli_SOURCES += bitcoin-cli-res.rc
endif

namecoin_cli_LDADD = \
  $(LIBBITCOIN_CLI) \
  $(LIBUNIVALUE) \
  $(LIBBITCOIN_UTIL) \
  $(LIBBITCOIN_CRYPTO)

namecoin_cli_LDADD += $(BOOST_LIBS) $(EVENT_LIBS)
#

# bitcoin-tx binary #
namecoin_tx_SOURCES = bitcoin-tx.cpp
namecoin_tx_CPPFLAGS = $(AM_CPPFLAGS) $(BITCOIN_INCLUDES)
namecoin_tx_CXXFLAGS = $(AM_CXXFLAGS) $(PIE_FLAGS)
namecoin_tx_LDFLAGS = $(RELDFLAGS) $(AM_LDFLAGS) $(LIBTOOL_APP_LDFLAGS) $(PTHREAD_FLAGS)

if TARGET_WINDOWS
namecoin_tx_SOURCES += bitcoin-tx-res.rc
endif

namecoin_tx_LDADD = \
  $(LIBUNIVALUE) \
  $(LIBBITCOIN_COMMON) \
  $(LIBBITCOIN_UTIL) \
  $(LIBBITCOIN_CONSENSUS) \
  $(LIBBITCOIN_CRYPTO) \
  $(LIBSECP256K1)

namecoin_tx_LDADD += $(BOOST_LIBS)
#

# bitcoin-wallet binary #
namecoin_wallet_SOURCES = bitcoin-wallet.cpp
namecoin_wallet_CPPFLAGS = $(bitcoin_bin_cppflags)
namecoin_wallet_CXXFLAGS = $(bitcoin_bin_cxxflags)
namecoin_wallet_LDFLAGS = $(bitcoin_bin_ldflags)
namecoin_wallet_LDADD = $(LIBBITCOIN_WALLET_TOOL) $(bitcoin_bin_ldadd)

if TARGET_WINDOWS
namecoin_wallet_SOURCES += bitcoin-wallet-res.rc
endif
#

# bitcoin-util binary #
namecoin_util_SOURCES = bitcoin-util.cpp
namecoin_util_CPPFLAGS = $(AM_CPPFLAGS) $(BITCOIN_INCLUDES)
namecoin_util_CXXFLAGS = $(AM_CXXFLAGS) $(PIE_FLAGS)
namecoin_util_LDFLAGS = $(RELDFLAGS) $(AM_LDFLAGS) $(LIBTOOL_APP_LDFLAGS) $(PTHREAD_FLAGS)

if TARGET_WINDOWS
namecoin_util_SOURCES += bitcoin-util-res.rc
endif

namecoin_util_LDADD = \
  $(LIBBITCOIN_COMMON) \
  $(LIBBITCOIN_UTIL) \
  $(LIBUNIVALUE) \
  $(LIBBITCOIN_CONSENSUS) \
  $(LIBBITCOIN_CRYPTO) \
  $(LIBSECP256K1)

namecoin_util_LDADD += $(BOOST_LIBS)
#

# bitcoinconsensus library #
if BUILD_BITCOIN_LIBS
include_HEADERS = script/namecoinconsensus.h
libnamecoinconsensus_la_SOURCES = support/cleanse.cpp $(crypto_libbitcoin_crypto_base_a_SOURCES) $(libnamecoin_consensus_a_SOURCES)

if GLIBC_BACK_COMPAT
  libnamecoinconsensus_la_SOURCES += compat/glibc_compat.cpp
endif

libnamecoinconsensus_la_LDFLAGS = $(AM_LDFLAGS) -no-undefined $(RELDFLAGS)
libnamecoinconsensus_la_LIBADD = $(LIBSECP256K1)
libnamecoinconsensus_la_CPPFLAGS = $(AM_CPPFLAGS) -I$(builddir)/obj -I$(srcdir)/secp256k1/include -DBUILD_BITCOIN_INTERNAL
libnamecoinconsensus_la_CXXFLAGS = $(AM_CXXFLAGS) $(PIE_FLAGS)

endif
#

CTAES_DIST =  crypto/ctaes/bench.c
CTAES_DIST += crypto/ctaes/ctaes.c
CTAES_DIST += crypto/ctaes/ctaes.h
CTAES_DIST += crypto/ctaes/README.md
CTAES_DIST += crypto/ctaes/test.c

CLEANFILES = $(EXTRA_LIBRARIES)

CLEANFILES += *.gcda *.gcno
CLEANFILES += compat/*.gcda compat/*.gcno
CLEANFILES += consensus/*.gcda consensus/*.gcno
CLEANFILES += crc32c/src/*.gcda crc32c/src/*.gcno
CLEANFILES += crypto/*.gcda crypto/*.gcno
CLEANFILES += index/*.gcda index/*.gcno
CLEANFILES += interfaces/*.gcda interfaces/*.gcno
CLEANFILES += node/*.gcda node/*.gcno
CLEANFILES += policy/*.gcda policy/*.gcno
CLEANFILES += primitives/*.gcda primitives/*.gcno
CLEANFILES += rpc/*.gcda rpc/*.gcno
CLEANFILES += script/*.gcda script/*.gcno
CLEANFILES += support/*.gcda support/*.gcno
CLEANFILES += univalue/*.gcda univalue/*.gcno
CLEANFILES += util/*.gcda util/*.gcno
CLEANFILES += wallet/*.gcda wallet/*.gcno
CLEANFILES += wallet/test/*.gcda wallet/test/*.gcno
CLEANFILES += zmq/*.gcda zmq/*.gcno
CLEANFILES += obj/build.h

EXTRA_DIST = $(CTAES_DIST)


config/bitcoin-config.h: config/stamp-h1
	@$(MAKE) -C $(top_builddir) $(subdir)/$(@)
config/stamp-h1: $(top_srcdir)/$(subdir)/config/bitcoin-config.h.in $(top_builddir)/config.status
	$(AM_V_at)$(MAKE) -C $(top_builddir) $(subdir)/$(@)
$(top_srcdir)/$(subdir)/config/bitcoin-config.h.in:  $(am__configure_deps)
	$(AM_V_at)$(MAKE) -C $(top_srcdir) $(subdir)/config/bitcoin-config.h.in

clean-local:
	-$(MAKE) -C secp256k1 clean
	-$(MAKE) -C univalue clean
	-rm -f leveldb/*/*.gcda leveldb/*/*.gcno leveldb/helpers/memenv/*.gcda leveldb/helpers/memenv/*.gcno
	-rm -f config.h
	-rm -rf test/__pycache__

.rc.o:
	@test -f $(WINDRES)
	## FIXME: How to get the appropriate modulename_CPPFLAGS in here?
	$(AM_V_GEN) $(WINDRES) $(DEFS) $(DEFAULT_INCLUDES) $(INCLUDES) $(CPPFLAGS) -DWINDRES_PREPROC -i $< -o $@

check-symbols: $(bin_PROGRAMS)
if TARGET_DARWIN
	@echo "Checking macOS dynamic libraries..."
	$(AM_V_at) OTOOL=$(OTOOL) $(PYTHON) $(top_srcdir)/contrib/devtools/symbol-check.py $(bin_PROGRAMS)
endif

if TARGET_WINDOWS
	@echo "Checking Windows dynamic libraries..."
	$(AM_V_at) OBJDUMP=$(OBJDUMP) $(PYTHON) $(top_srcdir)/contrib/devtools/symbol-check.py $(bin_PROGRAMS)
endif

if GLIBC_BACK_COMPAT
	@echo "Checking glibc back compat..."
	$(AM_V_at) CPPFILT=$(CPPFILT) $(PYTHON) $(top_srcdir)/contrib/devtools/symbol-check.py $(bin_PROGRAMS)
endif

check-security: $(bin_PROGRAMS)
if HARDEN
	@echo "Checking binary security..."
	$(AM_V_at) OBJDUMP=$(OBJDUMP) OTOOL=$(OTOOL) $(PYTHON) $(top_srcdir)/contrib/devtools/security-check.py $(bin_PROGRAMS)
endif

if EMBEDDED_LEVELDB
include Makefile.crc32c.include
include Makefile.leveldb.include
endif

include Makefile.test_util.include
include Makefile.test_fuzz.include

if ENABLE_TESTS
include Makefile.test.include
endif

if ENABLE_BENCH
include Makefile.bench.include
endif

if ENABLE_QT
include Makefile.qt.include
endif

if ENABLE_QT_TESTS
include Makefile.qttest.include
endif<|MERGE_RESOLUTION|>--- conflicted
+++ resolved
@@ -207,11 +207,8 @@
   rpc/blockchain.h \
   rpc/client.h \
   rpc/mining.h \
-<<<<<<< HEAD
   rpc/names.h \
-=======
   rpc/net.h \
->>>>>>> 0dbdd02f
   rpc/protocol.h \
   rpc/rawtransaction.h \
   rpc/rawtransaction_util.h \
