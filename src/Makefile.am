--- conflicted
+++ resolved
@@ -96,11 +96,8 @@
   addrdb.h \
   addrman.h \
   attributes.h \
-<<<<<<< HEAD
   auxpow.h \
-=======
   banman.h \
->>>>>>> 5e0c0fd6
   base58.h \
   bech32.h \
   bloom.h \
