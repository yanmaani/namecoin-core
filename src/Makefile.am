# Copyright (c) 2013-2016 The Bitcoin Core developers
# Distributed under the MIT software license, see the accompanying
# file COPYING or http://www.opensource.org/licenses/mit-license.php.

DIST_SUBDIRS = secp256k1 univalue

AM_LDFLAGS = $(PTHREAD_CFLAGS) $(LIBTOOL_LDFLAGS) $(HARDENED_LDFLAGS) $(GPROF_LDFLAGS) $(SANITIZER_LDFLAGS)
AM_CXXFLAGS = $(DEBUG_CXXFLAGS) $(HARDENED_CXXFLAGS) $(WARN_CXXFLAGS) $(NOWARN_CXXFLAGS) $(ERROR_CXXFLAGS) $(GPROF_CXXFLAGS) $(SANITIZER_CXXFLAGS)
AM_CPPFLAGS = $(DEBUG_CPPFLAGS) $(HARDENED_CPPFLAGS)
AM_LIBTOOLFLAGS = --preserve-dup-deps
EXTRA_LIBRARIES =

if EMBEDDED_UNIVALUE
LIBUNIVALUE = univalue/libunivalue.la

$(LIBUNIVALUE): $(wildcard univalue/lib/*) $(wildcard univalue/include/*)
	$(AM_V_at)$(MAKE) $(AM_MAKEFLAGS) -C $(@D) $(@F)
else
LIBUNIVALUE = $(UNIVALUE_LIBS)
endif

BITCOIN_INCLUDES=-I$(builddir) $(BDB_CPPFLAGS) $(BOOST_CPPFLAGS) $(LEVELDB_CPPFLAGS)

BITCOIN_INCLUDES += -I$(srcdir)/secp256k1/include
BITCOIN_INCLUDES += $(UNIVALUE_CFLAGS)

LIBBITCOIN_SERVER=libbitcoin_server.a
LIBBITCOIN_COMMON=libbitcoin_common.a
LIBBITCOIN_CONSENSUS=libbitcoin_consensus.a
LIBBITCOIN_CLI=libbitcoin_cli.a
LIBBITCOIN_UTIL=libbitcoin_util.a
LIBBITCOIN_CRYPTO_BASE=crypto/libbitcoin_crypto_base.a
LIBBITCOINQT=qt/libbitcoinqt.a
LIBSECP256K1=secp256k1/libsecp256k1.la

if ENABLE_ZMQ
LIBBITCOIN_ZMQ=libbitcoin_zmq.a
endif
if BUILD_BITCOIN_LIBS
LIBBITCOINCONSENSUS=libnamecoinconsensus.la
endif
if ENABLE_WALLET
LIBBITCOIN_WALLET=libbitcoin_wallet.a
LIBBITCOIN_WALLET_TOOL=libbitcoin_wallet_tool.a
endif

LIBBITCOIN_CRYPTO= $(LIBBITCOIN_CRYPTO_BASE)
if ENABLE_SSE41
LIBBITCOIN_CRYPTO_SSE41 = crypto/libbitcoin_crypto_sse41.a
LIBBITCOIN_CRYPTO += $(LIBBITCOIN_CRYPTO_SSE41)
endif
if ENABLE_AVX2
LIBBITCOIN_CRYPTO_AVX2 = crypto/libbitcoin_crypto_avx2.a
LIBBITCOIN_CRYPTO += $(LIBBITCOIN_CRYPTO_AVX2)
endif
if ENABLE_SHANI
LIBBITCOIN_CRYPTO_SHANI = crypto/libbitcoin_crypto_shani.a
LIBBITCOIN_CRYPTO += $(LIBBITCOIN_CRYPTO_SHANI)
endif

$(LIBSECP256K1): $(wildcard secp256k1/src/*.h) $(wildcard secp256k1/src/*.c) $(wildcard secp256k1/include/*)
	$(AM_V_at)$(MAKE) $(AM_MAKEFLAGS) -C $(@D) $(@F)

# Make is not made aware of per-object dependencies to avoid limiting building parallelization
# But to build the less dependent modules first, we manually select their order here:
EXTRA_LIBRARIES += \
  $(LIBBITCOIN_CRYPTO) \
  $(LIBBITCOIN_UTIL) \
  $(LIBBITCOIN_COMMON) \
  $(LIBBITCOIN_CONSENSUS) \
  $(LIBBITCOIN_SERVER) \
  $(LIBBITCOIN_CLI) \
  $(LIBBITCOIN_WALLET) \
  $(LIBBITCOIN_WALLET_TOOL) \
  $(LIBBITCOIN_ZMQ)

lib_LTLIBRARIES = $(LIBBITCOINCONSENSUS)

bin_PROGRAMS =
noinst_PROGRAMS =
TESTS =
BENCHMARKS =

if BUILD_BITCOIND
  bin_PROGRAMS += namecoind
endif

if BUILD_BITCOIN_NODE
  bin_PROGRAMS += namecoin-node
endif

if BUILD_BITCOIN_CLI
  bin_PROGRAMS += namecoin-cli
endif
if BUILD_BITCOIN_TX
  bin_PROGRAMS += namecoin-tx
endif
if ENABLE_WALLET
if BUILD_BITCOIN_WALLET
  bin_PROGRAMS += namecoin-wallet
endif
endif

.PHONY: FORCE check-symbols check-security
# bitcoin core #
BITCOIN_CORE_H = \
  addrdb.h \
  addrman.h \
  attributes.h \
  auxpow.h \
  banman.h \
  base58.h \
  bech32.h \
  blockencodings.h \
  blockfilter.h \
  bloom.h \
  chain.h \
  chainparams.h \
  chainparamsbase.h \
  chainparamsseeds.h \
  checkqueue.h \
  clientversion.h \
  coins.h \
  compat.h \
  compat/assumptions.h \
  compat/byteswap.h \
  compat/cpuid.h \
  compat/endian.h \
  compat/sanity.h \
  compressor.h \
  consensus/consensus.h \
  consensus/tx_check.h \
  consensus/tx_verify.h \
  core_io.h \
  core_memusage.h \
  cuckoocache.h \
  dbwrapper.h \
  flatfile.h \
  fs.h \
  httprpc.h \
  httpserver.h \
  index/base.h \
  index/blockfilterindex.h \
<<<<<<< HEAD
  index/namehash.h \
=======
  index/disktxpos.h \
>>>>>>> 18a72938
  index/txindex.h \
  indirectmap.h \
  init.h \
  interfaces/chain.h \
  interfaces/handler.h \
  interfaces/node.h \
  interfaces/wallet.h \
  key.h \
  key_io.h \
  limitedmap.h \
  logging.h \
  logging/timer.h \
  memusage.h \
  merkleblock.h \
  miner.h \
  names/common.h \
  names/encoding.h \
  names/main.h \
  names/mempool.h \
  net.h \
  net_permissions.h \
  net_processing.h \
  net_types.h \
  netaddress.h \
  netbase.h \
  netmessagemaker.h \
  node/coin.h \
  node/coinstats.h \
  node/context.h \
  node/psbt.h \
  node/transaction.h \
  node/ui_interface.h \
  node/utxo_snapshot.h \
  noui.h \
  optional.h \
  outputtype.h \
  policy/feerate.h \
  policy/fees.h \
  policy/policy.h \
  policy/rbf.h \
  policy/settings.h \
  pow.h \
  protocol.h \
  psbt.h \
  random.h \
  randomenv.h \
  reverse_iterator.h \
  rpc/auxpow_miner.h \
  rpc/blockchain.h \
  rpc/client.h \
  rpc/mining.h \
  rpc/names.h \
  rpc/protocol.h \
  rpc/rawtransaction.h \
  rpc/rawtransaction_util.h \
  rpc/register.h \
  rpc/request.h \
  rpc/server.h \
  rpc/util.h \
  scheduler.h \
  script/descriptor.h \
  script/keyorigin.h \
  script/sigcache.h \
  script/sign.h \
  script/signingprovider.h \
  script/standard.h \
  shutdown.h \
  streams.h \
  support/allocators/secure.h \
  support/allocators/zeroafterfree.h \
  support/cleanse.h \
  support/events.h \
  support/lockedpool.h \
  sync.h \
  threadinterrupt.h \
  threadsafety.h \
  timedata.h \
  torcontrol.h \
  txdb.h \
  txmempool.h \
  undo.h \
  util/asmap.h \
  util/bip32.h \
  util/bytevectorhash.h \
  util/check.h \
  util/error.h \
  util/fees.h \
  util/golombrice.h \
  util/macros.h \
  util/memory.h \
  util/message.h \
  util/moneystr.h \
  util/rbf.h \
  util/ref.h \
  util/settings.h \
  util/spanparsing.h \
  util/string.h \
  util/system.h \
  util/threadnames.h \
  util/time.h \
  util/translation.h \
  util/ui_change_type.h \
  util/url.h \
  util/vector.h \
  validation.h \
  validationinterface.h \
  versionbits.h \
  versionbitsinfo.h \
  wallet/bdb.h \
  wallet/coincontrol.h \
  wallet/coinselection.h \
  wallet/context.h \
  wallet/crypter.h \
  wallet/db.h \
  wallet/feebumper.h \
  wallet/fees.h \
  wallet/ismine.h \
  wallet/load.h \
  wallet/rpcwallet.h \
  wallet/salvage.h \
  wallet/scriptpubkeyman.h \
  wallet/wallet.h \
  wallet/walletdb.h \
  wallet/wallettool.h \
  wallet/walletutil.h \
  walletinitinterface.h \
  warnings.h \
  zmq/zmqabstractnotifier.h \
  zmq/zmqconfig.h\
  zmq/zmqnotificationinterface.h \
  zmq/zmqpublishnotifier.h \
  zmq/zmqrpc.h


obj/build.h: FORCE
	@$(MKDIR_P) $(builddir)/obj
	@$(top_srcdir)/share/genbuild.sh "$(abs_top_builddir)/src/obj/build.h" \
	  "$(abs_top_srcdir)"
libbitcoin_util_a-clientversion.$(OBJEXT): obj/build.h

# server: shared between bitcoind and bitcoin-qt
# Contains code accessing mempool and chain state that is meant to be separated
# from wallet and gui code (see node/README.md). Shared code should go in
# libbitcoin_common or libbitcoin_util libraries, instead.
libbitcoin_server_a_CPPFLAGS = $(AM_CPPFLAGS) $(BITCOIN_INCLUDES) $(MINIUPNPC_CPPFLAGS) $(EVENT_CFLAGS) $(EVENT_PTHREADS_CFLAGS)
libbitcoin_server_a_CXXFLAGS = $(AM_CXXFLAGS) $(PIE_FLAGS)
libbitcoin_server_a_SOURCES = \
  addrdb.cpp \
  addrman.cpp \
  banman.cpp \
  blockencodings.cpp \
  blockfilter.cpp \
  chain.cpp \
  consensus/tx_verify.cpp \
  dbwrapper.cpp \
  flatfile.cpp \
  httprpc.cpp \
  httpserver.cpp \
  index/base.cpp \
  index/blockfilterindex.cpp \
  index/namehash.cpp \
  index/txindex.cpp \
  init.cpp \
  interfaces/chain.cpp \
  interfaces/node.cpp \
  miner.cpp \
  names/main.cpp \
  names/mempool.cpp \
  net.cpp \
  net_processing.cpp \
  node/coin.cpp \
  node/coinstats.cpp \
  node/context.cpp \
  node/psbt.cpp \
  node/transaction.cpp \
  node/ui_interface.cpp \
  noui.cpp \
  policy/fees.cpp \
  policy/rbf.cpp \
  policy/settings.cpp \
  pow.cpp \
  rest.cpp \
  rpc/auxpow_miner.cpp \
  rpc/blockchain.cpp \
  rpc/mining.cpp \
  rpc/misc.cpp \
  rpc/names.cpp \
  rpc/net.cpp \
  rpc/rawtransaction.cpp \
  rpc/server.cpp \
  script/sigcache.cpp \
  shutdown.cpp \
  timedata.cpp \
  torcontrol.cpp \
  txdb.cpp \
  txmempool.cpp \
  validation.cpp \
  validationinterface.cpp \
  versionbits.cpp \
  $(BITCOIN_CORE_H)

if ENABLE_WALLET
libbitcoin_server_a_SOURCES += wallet/init.cpp
endif
if !ENABLE_WALLET
libbitcoin_server_a_SOURCES += dummywallet.cpp
endif

if ENABLE_ZMQ
libbitcoin_zmq_a_CPPFLAGS = $(AM_CPPFLAGS) $(BITCOIN_INCLUDES) $(ZMQ_CFLAGS)
libbitcoin_zmq_a_CXXFLAGS = $(AM_CXXFLAGS) $(PIE_FLAGS)
libbitcoin_zmq_a_SOURCES = \
  zmq/zmqabstractnotifier.cpp \
  zmq/zmqnotificationinterface.cpp \
  zmq/zmqpublishnotifier.cpp \
  zmq/zmqrpc.cpp
endif


# wallet: shared between bitcoind and bitcoin-qt, but only linked
# when wallet enabled
libbitcoin_wallet_a_CPPFLAGS = $(AM_CPPFLAGS) $(BITCOIN_INCLUDES)
libbitcoin_wallet_a_CXXFLAGS = $(AM_CXXFLAGS) $(PIE_FLAGS)
libbitcoin_wallet_a_SOURCES = \
  interfaces/wallet.cpp \
  wallet/bdb.cpp \
  wallet/coincontrol.cpp \
  wallet/context.cpp \
  wallet/crypter.cpp \
  wallet/db.cpp \
  wallet/feebumper.cpp \
  wallet/fees.cpp \
  wallet/load.cpp \
  wallet/rpcdump.cpp \
  wallet/rpcnames.cpp \
  wallet/rpcwallet.cpp \
  wallet/salvage.cpp \
  wallet/scriptpubkeyman.cpp \
  wallet/wallet.cpp \
  wallet/walletdb.cpp \
  wallet/walletutil.cpp \
  wallet/coinselection.cpp \
  $(BITCOIN_CORE_H)

libbitcoin_wallet_tool_a_CPPFLAGS = $(AM_CPPFLAGS) $(BITCOIN_INCLUDES)
libbitcoin_wallet_tool_a_CXXFLAGS = $(AM_CXXFLAGS) $(PIE_FLAGS)
libbitcoin_wallet_tool_a_SOURCES = \
  wallet/wallettool.cpp \
  $(BITCOIN_CORE_H)

# crypto primitives library
crypto_libbitcoin_crypto_base_a_CPPFLAGS = $(AM_CPPFLAGS)
crypto_libbitcoin_crypto_base_a_CXXFLAGS = $(AM_CXXFLAGS) $(PIE_FLAGS)
crypto_libbitcoin_crypto_base_a_SOURCES = \
  crypto/aes.cpp \
  crypto/aes.h \
  crypto/chacha_poly_aead.h \
  crypto/chacha_poly_aead.cpp \
  crypto/chacha20.h \
  crypto/chacha20.cpp \
  crypto/common.h \
  crypto/hkdf_sha256_32.cpp \
  crypto/hkdf_sha256_32.h \
  crypto/hmac_sha256.cpp \
  crypto/hmac_sha256.h \
  crypto/hmac_sha512.cpp \
  crypto/hmac_sha512.h \
  crypto/poly1305.h \
  crypto/poly1305.cpp \
  crypto/ripemd160.cpp \
  crypto/ripemd160.h \
  crypto/sha1.cpp \
  crypto/sha1.h \
  crypto/sha256.cpp \
  crypto/sha256.h \
  crypto/sha512.cpp \
  crypto/sha512.h \
  crypto/siphash.cpp \
  crypto/siphash.h

if USE_ASM
crypto_libbitcoin_crypto_base_a_SOURCES += crypto/sha256_sse4.cpp
endif

crypto_libbitcoin_crypto_sse41_a_CXXFLAGS = $(AM_CXXFLAGS) $(PIE_FLAGS)
crypto_libbitcoin_crypto_sse41_a_CPPFLAGS = $(AM_CPPFLAGS)
crypto_libbitcoin_crypto_sse41_a_CXXFLAGS += $(SSE41_CXXFLAGS)
crypto_libbitcoin_crypto_sse41_a_CPPFLAGS += -DENABLE_SSE41
crypto_libbitcoin_crypto_sse41_a_SOURCES = crypto/sha256_sse41.cpp

crypto_libbitcoin_crypto_avx2_a_CXXFLAGS = $(AM_CXXFLAGS) $(PIE_FLAGS)
crypto_libbitcoin_crypto_avx2_a_CPPFLAGS = $(AM_CPPFLAGS)
crypto_libbitcoin_crypto_avx2_a_CXXFLAGS += $(AVX2_CXXFLAGS)
crypto_libbitcoin_crypto_avx2_a_CPPFLAGS += -DENABLE_AVX2
crypto_libbitcoin_crypto_avx2_a_SOURCES = crypto/sha256_avx2.cpp

crypto_libbitcoin_crypto_shani_a_CXXFLAGS = $(AM_CXXFLAGS) $(PIE_FLAGS)
crypto_libbitcoin_crypto_shani_a_CPPFLAGS = $(AM_CPPFLAGS)
crypto_libbitcoin_crypto_shani_a_CXXFLAGS += $(SHANI_CXXFLAGS)
crypto_libbitcoin_crypto_shani_a_CPPFLAGS += -DENABLE_SHANI
crypto_libbitcoin_crypto_shani_a_SOURCES = crypto/sha256_shani.cpp

# consensus: shared between all executables that validate any consensus rules.
libbitcoin_consensus_a_CPPFLAGS = $(AM_CPPFLAGS) $(BITCOIN_INCLUDES)
libbitcoin_consensus_a_CXXFLAGS = $(AM_CXXFLAGS) $(PIE_FLAGS)
libbitcoin_consensus_a_SOURCES = \
  amount.h \
  arith_uint256.cpp \
  arith_uint256.h \
  consensus/merkle.cpp \
  consensus/merkle.h \
  consensus/params.h \
  consensus/tx_check.cpp \
  consensus/validation.h \
  hash.cpp \
  hash.h \
  prevector.h \
  primitives/block.cpp \
  primitives/block.h \
  primitives/pureheader.cpp \
  primitives/pureheader.h \
  primitives/transaction.cpp \
  primitives/transaction.h \
  pubkey.cpp \
  pubkey.h \
  script/namecoinconsensus.cpp \
  script/interpreter.cpp \
  script/interpreter.h \
  script/names.cpp \
  script/names.h \
  script/script.cpp \
  script/script.h \
  script/script_error.cpp \
  script/script_error.h \
  serialize.h \
  span.h \
  tinyformat.h \
  uint256.cpp \
  uint256.h \
  util/strencodings.cpp \
  util/strencodings.h \
  version.h

# common: shared between bitcoind, and bitcoin-qt and non-server tools
libbitcoin_common_a_CPPFLAGS = $(AM_CPPFLAGS) $(BITCOIN_INCLUDES)
libbitcoin_common_a_CXXFLAGS = $(AM_CXXFLAGS) $(PIE_FLAGS)
libbitcoin_common_a_SOURCES = \
  auxpow.cpp \
  base58.cpp \
  bech32.cpp \
  bloom.cpp \
  chainparams.cpp \
  coins.cpp \
  compressor.cpp \
  core_read.cpp \
  core_write.cpp \
  key.cpp \
  key_io.cpp \
  merkleblock.cpp \
  names/common.cpp \
  names/encoding.cpp \
  netaddress.cpp \
  netbase.cpp \
  net_permissions.cpp \
  outputtype.cpp \
  policy/feerate.cpp \
  policy/policy.cpp \
  protocol.cpp \
  psbt.cpp \
  rpc/rawtransaction_util.cpp \
  rpc/util.cpp \
  scheduler.cpp \
  script/descriptor.cpp \
  script/sign.cpp \
  script/signingprovider.cpp \
  script/standard.cpp \
  versionbitsinfo.cpp \
  warnings.cpp \
  $(BITCOIN_CORE_H)

# util: shared between all executables.
# This library *must* be included to make sure that the glibc
# backward-compatibility objects and their sanity checks are linked.
libbitcoin_util_a_CPPFLAGS = $(AM_CPPFLAGS) $(BITCOIN_INCLUDES)
libbitcoin_util_a_CXXFLAGS = $(AM_CXXFLAGS) $(PIE_FLAGS)
libbitcoin_util_a_SOURCES = \
  support/lockedpool.cpp \
  chainparamsbase.cpp \
  clientversion.cpp \
  compat/glibc_sanity.cpp \
  compat/glibcxx_sanity.cpp \
  compat/strnlen.cpp \
  fs.cpp \
  interfaces/handler.cpp \
  logging.cpp \
  random.cpp \
  randomenv.cpp \
  rpc/request.cpp \
  support/cleanse.cpp \
  sync.cpp \
  threadinterrupt.cpp \
  util/asmap.cpp \
  util/bip32.cpp \
  util/bytevectorhash.cpp \
  util/error.cpp \
  util/fees.cpp \
  util/system.cpp \
  util/message.cpp \
  util/moneystr.cpp \
  util/rbf.cpp \
  util/settings.cpp \
  util/threadnames.cpp \
  util/spanparsing.cpp \
  util/strencodings.cpp \
  util/string.cpp \
  util/time.cpp \
  $(BITCOIN_CORE_H)

if USE_LIBEVENT
libbitcoin_util_a_SOURCES += util/url.cpp
endif

if GLIBC_BACK_COMPAT
libbitcoin_util_a_SOURCES += compat/glibc_compat.cpp
AM_LDFLAGS += $(COMPAT_LDFLAGS)
endif

# cli: shared between bitcoin-cli and bitcoin-qt
libbitcoin_cli_a_CPPFLAGS = $(AM_CPPFLAGS) $(BITCOIN_INCLUDES)
libbitcoin_cli_a_CXXFLAGS = $(AM_CXXFLAGS) $(PIE_FLAGS)
libbitcoin_cli_a_SOURCES = \
  compat/stdin.h \
  compat/stdin.cpp \
  rpc/client.cpp \
  $(BITCOIN_CORE_H)

nodist_libbitcoin_util_a_SOURCES = $(srcdir)/obj/build.h
#

# bitcoind & bitcoin-node binaries #
bitcoin_daemon_sources = bitcoind.cpp
bitcoin_bin_cppflags = $(AM_CPPFLAGS) $(BITCOIN_INCLUDES)
bitcoin_bin_cxxflags = $(AM_CXXFLAGS) $(PIE_FLAGS)
bitcoin_bin_ldflags = $(RELDFLAGS) $(AM_LDFLAGS) $(LIBTOOL_APP_LDFLAGS)

if TARGET_WINDOWS
bitcoin_daemon_sources += bitcoind-res.rc
endif

# FIXME: Remove SERVER once we have cleaned up getauxblock.
bitcoin_bin_ldadd = \
  $(LIBBITCOIN_SERVER) \
  $(LIBBITCOIN_WALLET) \
  $(LIBBITCOIN_SERVER) \
  $(LIBBITCOIN_COMMON) \
  $(LIBBITCOIN_UTIL) \
  $(LIBUNIVALUE) \
  $(LIBBITCOIN_ZMQ) \
  $(LIBBITCOIN_CONSENSUS) \
  $(LIBBITCOIN_CRYPTO) \
  $(LIBLEVELDB) \
  $(LIBLEVELDB_SSE42) \
  $(LIBMEMENV) \
  $(LIBSECP256K1)

bitcoin_bin_ldadd += $(BOOST_LIBS) $(BDB_LIBS) $(MINIUPNPC_LIBS) $(EVENT_PTHREADS_LIBS) $(EVENT_LIBS) $(ZMQ_LIBS)

namecoind_SOURCES = $(bitcoin_daemon_sources)
namecoind_CPPFLAGS = $(bitcoin_bin_cppflags)
namecoind_CXXFLAGS = $(bitcoin_bin_cxxflags)
namecoind_LDFLAGS = $(bitcoin_bin_ldflags)
namecoind_LDADD = $(LIBBITCOIN_SERVER) $(bitcoin_bin_ldadd)

namecoin_node_SOURCES = $(bitcoin_daemon_sources)
namecoin_node_CPPFLAGS = $(bitcoin_bin_cppflags)
namecoin_node_CXXFLAGS = $(bitcoin_bin_cxxflags)
namecoin_node_LDFLAGS = $(bitcoin_bin_ldflags)
namecoin_node_LDADD = $(LIBBITCOIN_SERVER) $(bitcoin_bin_ldadd)

# bitcoin-cli binary #
namecoin_cli_SOURCES = bitcoin-cli.cpp
namecoin_cli_CPPFLAGS = $(AM_CPPFLAGS) $(BITCOIN_INCLUDES) $(EVENT_CFLAGS)
namecoin_cli_CXXFLAGS = $(AM_CXXFLAGS) $(PIE_FLAGS)
namecoin_cli_LDFLAGS = $(RELDFLAGS) $(AM_LDFLAGS) $(LIBTOOL_APP_LDFLAGS)

if TARGET_WINDOWS
namecoin_cli_SOURCES += bitcoin-cli-res.rc
endif

namecoin_cli_LDADD = \
  $(LIBBITCOIN_CLI) \
  $(LIBUNIVALUE) \
  $(LIBBITCOIN_UTIL) \
  $(LIBBITCOIN_CRYPTO)

namecoin_cli_LDADD += $(BOOST_LIBS) $(EVENT_LIBS)
#

# bitcoin-tx binary #
namecoin_tx_SOURCES = bitcoin-tx.cpp
namecoin_tx_CPPFLAGS = $(AM_CPPFLAGS) $(BITCOIN_INCLUDES)
namecoin_tx_CXXFLAGS = $(AM_CXXFLAGS) $(PIE_FLAGS)
namecoin_tx_LDFLAGS = $(RELDFLAGS) $(AM_LDFLAGS) $(LIBTOOL_APP_LDFLAGS)

if TARGET_WINDOWS
namecoin_tx_SOURCES += bitcoin-tx-res.rc
endif

namecoin_tx_LDADD = \
  $(LIBUNIVALUE) \
  $(LIBBITCOIN_COMMON) \
  $(LIBBITCOIN_UTIL) \
  $(LIBBITCOIN_CONSENSUS) \
  $(LIBBITCOIN_CRYPTO) \
  $(LIBSECP256K1)

namecoin_tx_LDADD += $(BOOST_LIBS)
#

# bitcoin-wallet binary #
namecoin_wallet_SOURCES = bitcoin-wallet.cpp
namecoin_wallet_CPPFLAGS = $(bitcoin_bin_cppflags)
namecoin_wallet_CXXFLAGS = $(bitcoin_bin_cxxflags)
namecoin_wallet_LDFLAGS = $(bitcoin_bin_ldflags)
namecoin_wallet_LDADD = $(LIBBITCOIN_WALLET_TOOL) $(bitcoin_bin_ldadd)

if TARGET_WINDOWS
namecoin_wallet_SOURCES += bitcoin-wallet-res.rc
endif
#

# bitcoinconsensus library #
if BUILD_BITCOIN_LIBS
include_HEADERS = script/namecoinconsensus.h
libnamecoinconsensus_la_SOURCES = support/cleanse.cpp $(crypto_libbitcoin_crypto_base_a_SOURCES) $(libnamecoin_consensus_a_SOURCES)

if GLIBC_BACK_COMPAT
  libnamecoinconsensus_la_SOURCES += compat/glibc_compat.cpp
endif

libnamecoinconsensus_la_LDFLAGS = $(AM_LDFLAGS) -no-undefined $(RELDFLAGS)
libnamecoinconsensus_la_LIBADD = $(LIBSECP256K1)
libnamecoinconsensus_la_CPPFLAGS = $(AM_CPPFLAGS) -I$(builddir)/obj -I$(srcdir)/secp256k1/include -DBUILD_BITCOIN_INTERNAL
libnamecoinconsensus_la_CXXFLAGS = $(AM_CXXFLAGS) $(PIE_FLAGS)

endif
#

CTAES_DIST =  crypto/ctaes/bench.c
CTAES_DIST += crypto/ctaes/ctaes.c
CTAES_DIST += crypto/ctaes/ctaes.h
CTAES_DIST += crypto/ctaes/README.md
CTAES_DIST += crypto/ctaes/test.c

CLEANFILES = $(EXTRA_LIBRARIES)

CLEANFILES += *.gcda *.gcno
CLEANFILES += compat/*.gcda compat/*.gcno
CLEANFILES += consensus/*.gcda consensus/*.gcno
CLEANFILES += crc32c/src/*.gcda crc32c/src/*.gcno
CLEANFILES += crypto/*.gcda crypto/*.gcno
CLEANFILES += index/*.gcda index/*.gcno
CLEANFILES += interfaces/*.gcda interfaces/*.gcno
CLEANFILES += node/*.gcda node/*.gcno
CLEANFILES += policy/*.gcda policy/*.gcno
CLEANFILES += primitives/*.gcda primitives/*.gcno
CLEANFILES += rpc/*.gcda rpc/*.gcno
CLEANFILES += script/*.gcda script/*.gcno
CLEANFILES += support/*.gcda support/*.gcno
CLEANFILES += univalue/*.gcda univalue/*.gcno
CLEANFILES += util/*.gcda util/*.gcno
CLEANFILES += wallet/*.gcda wallet/*.gcno
CLEANFILES += wallet/test/*.gcda wallet/test/*.gcno
CLEANFILES += zmq/*.gcda zmq/*.gcno
CLEANFILES += obj/build.h

EXTRA_DIST = $(CTAES_DIST)


config/bitcoin-config.h: config/stamp-h1
	@$(MAKE) -C $(top_builddir) $(subdir)/$(@)
config/stamp-h1: $(top_srcdir)/$(subdir)/config/bitcoin-config.h.in $(top_builddir)/config.status
	$(AM_V_at)$(MAKE) -C $(top_builddir) $(subdir)/$(@)
$(top_srcdir)/$(subdir)/config/bitcoin-config.h.in:  $(am__configure_deps)
	$(AM_V_at)$(MAKE) -C $(top_srcdir) $(subdir)/config/bitcoin-config.h.in

clean-local:
	-$(MAKE) -C secp256k1 clean
	-$(MAKE) -C univalue clean
	-rm -f leveldb/*/*.gcda leveldb/*/*.gcno leveldb/helpers/memenv/*.gcda leveldb/helpers/memenv/*.gcno
	-rm -f config.h
	-rm -rf test/__pycache__

.rc.o:
	@test -f $(WINDRES)
	## FIXME: How to get the appropriate modulename_CPPFLAGS in here?
	$(AM_V_GEN) $(WINDRES) $(DEFS) $(DEFAULT_INCLUDES) $(INCLUDES) $(CPPFLAGS) -DWINDRES_PREPROC -i $< -o $@

check-symbols: $(bin_PROGRAMS)
if TARGET_DARWIN
	@echo "Checking macOS dynamic libraries..."
	$(AM_V_at) OTOOL=$(OTOOL) $(PYTHON) $(top_srcdir)/contrib/devtools/symbol-check.py $(bin_PROGRAMS)
endif

if TARGET_WINDOWS
	@echo "Checking Windows dynamic libraries..."
	$(AM_V_at) OBJDUMP=$(OBJDUMP) $(PYTHON) $(top_srcdir)/contrib/devtools/symbol-check.py $(bin_PROGRAMS)
endif

if GLIBC_BACK_COMPAT
	@echo "Checking glibc back compat..."
	$(AM_V_at) READELF=$(READELF) CPPFILT=$(CPPFILT) $(PYTHON) $(top_srcdir)/contrib/devtools/symbol-check.py $(bin_PROGRAMS)
endif

check-security: $(bin_PROGRAMS)
if HARDEN
	@echo "Checking binary security..."
	$(AM_V_at) READELF=$(READELF) OBJDUMP=$(OBJDUMP) OTOOL=$(OTOOL) $(PYTHON) $(top_srcdir)/contrib/devtools/security-check.py $(bin_PROGRAMS)
endif

if EMBEDDED_LEVELDB
include Makefile.crc32c.include
include Makefile.leveldb.include
endif

include Makefile.test_util.include
include Makefile.test_fuzz.include

if ENABLE_TESTS
include Makefile.test.include
endif

if ENABLE_BENCH
include Makefile.bench.include
endif

if ENABLE_QT
include Makefile.qt.include
endif

if ENABLE_QT_TESTS
include Makefile.qttest.include
endif<|MERGE_RESOLUTION|>--- conflicted
+++ resolved
@@ -141,11 +141,8 @@
   httpserver.h \
   index/base.h \
   index/blockfilterindex.h \
-<<<<<<< HEAD
+  index/disktxpos.h \
   index/namehash.h \
-=======
-  index/disktxpos.h \
->>>>>>> 18a72938
   index/txindex.h \
   indirectmap.h \
   init.h \
