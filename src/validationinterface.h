--- conflicted
+++ resolved
@@ -166,15 +166,9 @@
 
     void UpdatedBlockTip(const CBlockIndex *, const CBlockIndex *, bool fInitialDownload);
     void TransactionAddedToMempool(const CTransactionRef &);
-<<<<<<< HEAD
     void BlockConnected(const std::shared_ptr<const CBlock> &, const CBlockIndex *pindex, const std::shared_ptr<const std::vector<CTransactionRef>> &, const std::shared_ptr<const std::vector<CTransactionRef>> &);
     void BlockDisconnected(const std::shared_ptr<const CBlock> &, const CBlockIndex *, const std::shared_ptr<const std::vector<CTransactionRef>> &);
-    void SetBestChain(const CBlockLocator &);
-=======
-    void BlockConnected(const std::shared_ptr<const CBlock> &, const CBlockIndex *pindex, const std::shared_ptr<const std::vector<CTransactionRef>> &);
-    void BlockDisconnected(const std::shared_ptr<const CBlock> &);
     void ChainStateFlushed(const CBlockLocator &);
->>>>>>> ae290db4
     void Inventory(const uint256 &);
     void Broadcast(int64_t nBestBlockTime, CConnman* connman);
     void BlockChecked(const CBlock&, const CValidationState&);
