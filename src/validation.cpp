// Copyright (c) 2009-2010 Satoshi Nakamoto
// Copyright (c) 2009-2016 The Bitcoin Core developers
// Distributed under the MIT software license, see the accompanying
// file COPYING or http://www.opensource.org/licenses/mit-license.php.

#include "validation.h"

#include "arith_uint256.h"
#include "auxpow.h"
#include "chain.h"
#include "chainparams.h"
#include "checkpoints.h"
#include "checkqueue.h"
#include "consensus/consensus.h"
#include "consensus/merkle.h"
#include "consensus/tx_verify.h"
#include "consensus/validation.h"
#include "cuckoocache.h"
#include "fs.h"
#include "hash.h"
#include "init.h"
#include "policy/fees.h"
#include "policy/policy.h"
#include "policy/rbf.h"
#include "pow.h"
#include "primitives/block.h"
#include "primitives/transaction.h"
#include "random.h"
#include "reverse_iterator.h"
#include "script/script.h"
#include "script/sigcache.h"
#include "script/standard.h"
#include "timedata.h"
#include "tinyformat.h"
#include "txdb.h"
#include "txmempool.h"
#include "ui_interface.h"
#include "undo.h"
#include "util.h"
#include "utilmoneystr.h"
#include "utilstrencodings.h"
#include "validationinterface.h"
#include "versionbits.h"
#include "warnings.h"

#include <atomic>
#include <sstream>

#include <boost/algorithm/string/replace.hpp>
#include <boost/algorithm/string/join.hpp>
#include <boost/thread.hpp>

#if defined(NDEBUG)
# error "Bitcoin cannot be compiled without assertions."
#endif

/**
 * Global state
 */

CCriticalSection cs_main;

BlockMap mapBlockIndex;
CChain chainActive;
CBlockIndex *pindexBestHeader = nullptr;
CWaitableCriticalSection csBestBlock;
CConditionVariable cvBlockChange;
int nScriptCheckThreads = 0;
std::atomic_bool fImporting(false);
bool fReindex = false;
bool fTxIndex = false;
bool fHavePruned = false;
bool fPruneMode = false;
bool fIsBareMultisigStd = DEFAULT_PERMIT_BAREMULTISIG;
bool fRequireStandard = true;
bool fCheckBlockIndex = false;
bool fCheckpointsEnabled = DEFAULT_CHECKPOINTS_ENABLED;
size_t nCoinCacheUsage = 5000 * 300;
uint64_t nPruneTarget = 0;
int64_t nMaxTipAge = DEFAULT_MAX_TIP_AGE;
bool fEnableReplacement = DEFAULT_ENABLE_REPLACEMENT;

uint256 hashAssumeValid;

CFeeRate minRelayTxFee = CFeeRate(DEFAULT_MIN_RELAY_TX_FEE);
CAmount maxTxFee = DEFAULT_TRANSACTION_MAXFEE;

CBlockPolicyEstimator feeEstimator;
CTxMemPool mempool(&feeEstimator);

static void CheckBlockIndex(const Consensus::Params& consensusParams);

/** Constant stuff for coinbase transactions we create: */
CScript COINBASE_FLAGS;

const std::string strMessageMagic = "Bitcoin Signed Message:\n";

// Internal stuff
namespace {

    struct CBlockIndexWorkComparator
    {
        bool operator()(const CBlockIndex *pa, const CBlockIndex *pb) const {
            // First sort by most total work, ...
            if (pa->nChainWork > pb->nChainWork) return false;
            if (pa->nChainWork < pb->nChainWork) return true;

            // ... then by earliest time received, ...
            if (pa->nSequenceId < pb->nSequenceId) return false;
            if (pa->nSequenceId > pb->nSequenceId) return true;

            // Use pointer address as tie breaker (should only happen with blocks
            // loaded from disk, as those all have id 0).
            if (pa < pb) return false;
            if (pa > pb) return true;

            // Identical blocks.
            return false;
        }
    };

    CBlockIndex *pindexBestInvalid;

    /**
     * The set of all CBlockIndex entries with BLOCK_VALID_TRANSACTIONS (for itself and all ancestors) and
     * as good as our current tip or better. Entries may be failed, though, and pruning nodes may be
     * missing the data for the block.
     */
    std::set<CBlockIndex*, CBlockIndexWorkComparator> setBlockIndexCandidates;
    /** All pairs A->B, where A (or one of its ancestors) misses transactions, but B has transactions.
     * Pruned nodes may have entries where B is missing data.
     */
    std::multimap<CBlockIndex*, CBlockIndex*> mapBlocksUnlinked;

    CCriticalSection cs_LastBlockFile;
    std::vector<CBlockFileInfo> vinfoBlockFile;
    int nLastBlockFile = 0;
    /** Global flag to indicate we should check to see if there are
     *  block/undo files that should be deleted.  Set on startup
     *  or if we allocate more file space when we're in prune mode
     */
    bool fCheckForPruning = false;

    /**
     * Every received block is assigned a unique and increasing identifier, so we
     * know which one to give priority in case of a fork.
     */
    CCriticalSection cs_nBlockSequenceId;
    /** Blocks loaded from disk are assigned id 0, so start the counter at 1. */
    int32_t nBlockSequenceId = 1;
    /** Decreasing counter (used by subsequent preciousblock calls). */
    int32_t nBlockReverseSequenceId = -1;
    /** chainwork for the last block that preciousblock has been applied to. */
    arith_uint256 nLastPreciousChainwork = 0;

    /** Dirty block index entries. */
    std::set<CBlockIndex*> setDirtyBlockIndex;

    /** Dirty block file entries. */
    std::set<int> setDirtyFileInfo;
} // anon namespace

CBlockIndex* FindForkInGlobalIndex(const CChain& chain, const CBlockLocator& locator)
{
    // Find the first block the caller has in the main chain
    for (const uint256& hash : locator.vHave) {
        BlockMap::iterator mi = mapBlockIndex.find(hash);
        if (mi != mapBlockIndex.end())
        {
            CBlockIndex* pindex = (*mi).second;
            if (chain.Contains(pindex))
                return pindex;
            if (pindex->GetAncestor(chain.Height()) == chain.Tip()) {
                return chain.Tip();
            }
        }
    }
    return chain.Genesis();
}

CCoinsViewDB *pcoinsdbview = nullptr;
CCoinsViewCache *pcoinsTip = nullptr;
CBlockTreeDB *pblocktree = nullptr;

enum FlushStateMode {
    FLUSH_STATE_NONE,
    FLUSH_STATE_IF_NEEDED,
    FLUSH_STATE_PERIODIC,
    FLUSH_STATE_ALWAYS
};

// See definition for documentation
static bool FlushStateToDisk(const CChainParams& chainParams, CValidationState &state, FlushStateMode mode, int nManualPruneHeight=0);
static void FindFilesToPruneManual(std::set<int>& setFilesToPrune, int nManualPruneHeight);
static void FindFilesToPrune(std::set<int>& setFilesToPrune, uint64_t nPruneAfterHeight);
bool CheckInputs(const CTransaction& tx, CValidationState &state, const CCoinsViewCache &inputs, bool fScriptChecks, unsigned int flags, bool cacheSigStore, bool cacheFullScriptStore, PrecomputedTransactionData& txdata, std::vector<CScriptCheck> *pvChecks = nullptr);
static FILE* OpenUndoFile(const CDiskBlockPos &pos, bool fReadOnly = false);

bool CheckFinalTx(const CTransaction &tx, int flags)
{
    AssertLockHeld(cs_main);

    // By convention a negative value for flags indicates that the
    // current network-enforced consensus rules should be used. In
    // a future soft-fork scenario that would mean checking which
    // rules would be enforced for the next block and setting the
    // appropriate flags. At the present time no soft-forks are
    // scheduled, so no flags are set.
    flags = std::max(flags, 0);

    // CheckFinalTx() uses chainActive.Height()+1 to evaluate
    // nLockTime because when IsFinalTx() is called within
    // CBlock::AcceptBlock(), the height of the block *being*
    // evaluated is what is used. Thus if we want to know if a
    // transaction can be part of the *next* block, we need to call
    // IsFinalTx() with one more than chainActive.Height().
    const int nBlockHeight = chainActive.Height() + 1;

    // BIP113 will require that time-locked transactions have nLockTime set to
    // less than the median time of the previous block they're contained in.
    // When the next block is created its previous block will be the current
    // chain tip, so we use that to calculate the median time passed to
    // IsFinalTx() if LOCKTIME_MEDIAN_TIME_PAST is set.
    const int64_t nBlockTime = (flags & LOCKTIME_MEDIAN_TIME_PAST)
                             ? chainActive.Tip()->GetMedianTimePast()
                             : GetAdjustedTime();

    return IsFinalTx(tx, nBlockHeight, nBlockTime);
}

bool TestLockPointValidity(const LockPoints* lp)
{
    AssertLockHeld(cs_main);
    assert(lp);
    // If there are relative lock times then the maxInputBlock will be set
    // If there are no relative lock times, the LockPoints don't depend on the chain
    if (lp->maxInputBlock) {
        // Check whether chainActive is an extension of the block at which the LockPoints
        // calculation was valid.  If not LockPoints are no longer valid
        if (!chainActive.Contains(lp->maxInputBlock)) {
            return false;
        }
    }

    // LockPoints still valid
    return true;
}

bool CheckSequenceLocks(const CTransaction &tx, int flags, LockPoints* lp, bool useExistingLockPoints)
{
    AssertLockHeld(cs_main);
    AssertLockHeld(mempool.cs);

    CBlockIndex* tip = chainActive.Tip();
    CBlockIndex index;
    index.pprev = tip;
    // CheckSequenceLocks() uses chainActive.Height()+1 to evaluate
    // height based locks because when SequenceLocks() is called within
    // ConnectBlock(), the height of the block *being*
    // evaluated is what is used.
    // Thus if we want to know if a transaction can be part of the
    // *next* block, we need to use one more than chainActive.Height()
    index.nHeight = tip->nHeight + 1;

    std::pair<int, int64_t> lockPair;
    if (useExistingLockPoints) {
        assert(lp);
        lockPair.first = lp->height;
        lockPair.second = lp->time;
    }
    else {
        // pcoinsTip contains the UTXO set for chainActive.Tip()
        CCoinsViewMemPool viewMemPool(pcoinsTip, mempool);
        std::vector<int> prevheights;
        prevheights.resize(tx.vin.size());
        for (size_t txinIndex = 0; txinIndex < tx.vin.size(); txinIndex++) {
            const CTxIn& txin = tx.vin[txinIndex];
            Coin coin;
            if (!viewMemPool.GetCoin(txin.prevout, coin)) {
                return error("%s: Missing input", __func__);
            }
            if (coin.nHeight == MEMPOOL_HEIGHT) {
                // Assume all mempool transaction confirm in the next block
                prevheights[txinIndex] = tip->nHeight + 1;
            } else {
                prevheights[txinIndex] = coin.nHeight;
            }
        }
        lockPair = CalculateSequenceLocks(tx, flags, &prevheights, index);
        if (lp) {
            lp->height = lockPair.first;
            lp->time = lockPair.second;
            // Also store the hash of the block with the highest height of
            // all the blocks which have sequence locked prevouts.
            // This hash needs to still be on the chain
            // for these LockPoint calculations to be valid
            // Note: It is impossible to correctly calculate a maxInputBlock
            // if any of the sequence locked inputs depend on unconfirmed txs,
            // except in the special case where the relative lock time/height
            // is 0, which is equivalent to no sequence lock. Since we assume
            // input height of tip+1 for mempool txs and test the resulting
            // lockPair from CalculateSequenceLocks against tip+1.  We know
            // EvaluateSequenceLocks will fail if there was a non-zero sequence
            // lock on a mempool input, so we can use the return value of
            // CheckSequenceLocks to indicate the LockPoints validity
            int maxInputHeight = 0;
            for (int height : prevheights) {
                // Can ignore mempool inputs since we'll fail if they had non-zero locks
                if (height != tip->nHeight+1) {
                    maxInputHeight = std::max(maxInputHeight, height);
                }
            }
            lp->maxInputBlock = tip->GetAncestor(maxInputHeight);
        }
    }
    return EvaluateSequenceLocks(index, lockPair);
}

// Returns the script flags which should be checked for a given block
static unsigned int GetBlockScriptFlags(const CBlockIndex* pindex, const Consensus::Params& chainparams);

static void LimitMempoolSize(CTxMemPool& pool, size_t limit, unsigned long age) {
    int expired = pool.Expire(GetTime() - age);
    if (expired != 0) {
        LogPrint(BCLog::MEMPOOL, "Expired %i transactions from the memory pool\n", expired);
    }

    std::vector<COutPoint> vNoSpendsRemaining;
    pool.TrimToSize(limit, &vNoSpendsRemaining);
    for (const COutPoint& removed : vNoSpendsRemaining)
        pcoinsTip->Uncache(removed);
}

/** Convert CValidationState to a human-readable message for logging */
std::string FormatStateMessage(const CValidationState &state)
{
    return strprintf("%s%s (code %i)",
        state.GetRejectReason(),
        state.GetDebugMessage().empty() ? "" : ", "+state.GetDebugMessage(),
        state.GetRejectCode());
}

static bool IsCurrentForFeeEstimation()
{
    AssertLockHeld(cs_main);
    if (IsInitialBlockDownload())
        return false;
    if (chainActive.Tip()->GetBlockTime() < (GetTime() - MAX_FEE_ESTIMATION_TIP_AGE))
        return false;
    if (chainActive.Height() < pindexBestHeader->nHeight - 1)
        return false;
    return true;
}

/* Make mempool consistent after a reorg, by re-adding or recursively erasing
 * disconnected block transactions from the mempool, and also removing any
 * other transactions from the mempool that are no longer valid given the new
 * tip/height.
 *
 * Note: we assume that disconnectpool only contains transactions that are NOT
 * confirmed in the current chain nor already in the mempool (otherwise,
 * in-mempool descendants of such transactions would be removed).
 *
 * Passing fAddToMempool=false will skip trying to add the transactions back,
 * and instead just erase from the mempool as needed.
 */

void UpdateMempoolForReorg(DisconnectedBlockTransactions &disconnectpool, bool fAddToMempool)
{
    AssertLockHeld(cs_main);
    std::vector<uint256> vHashUpdate;
    // disconnectpool's insertion_order index sorts the entries from
    // oldest to newest, but the oldest entry will be the last tx from the
    // latest mined block that was disconnected.
    // Iterate disconnectpool in reverse, so that we add transactions
    // back to the mempool starting with the earliest transaction that had
    // been previously seen in a block.
    auto it = disconnectpool.queuedTx.get<insertion_order>().rbegin();
    while (it != disconnectpool.queuedTx.get<insertion_order>().rend()) {
        // ignore validation errors in resurrected transactions
        CValidationState stateDummy;
        if (!fAddToMempool || (*it)->IsCoinBase() || !AcceptToMemoryPool(mempool, stateDummy, *it, false, nullptr, nullptr, true)) {
            // If the transaction doesn't make it in to the mempool, remove any
            // transactions that depend on it (which would now be orphans).
            mempool.removeRecursive(**it, MemPoolRemovalReason::REORG);
        } else if (mempool.exists((*it)->GetHash())) {
            vHashUpdate.push_back((*it)->GetHash());
        }
        ++it;
    }
    disconnectpool.queuedTx.clear();
    // AcceptToMemoryPool/addUnchecked all assume that new mempool entries have
    // no in-mempool children, which is generally not true when adding
    // previously-confirmed transactions back to the mempool.
    // UpdateTransactionsFromBlock finds descendants of any transactions in
    // the disconnectpool that were added back and cleans up the mempool state.
    mempool.UpdateTransactionsFromBlock(vHashUpdate);

    // We also need to remove any now-immature transactions
    mempool.removeForReorg(pcoinsTip, chainActive.Tip()->nHeight + 1, STANDARD_LOCKTIME_VERIFY_FLAGS);
    // Re-limit mempool size, in case we added any transactions
    LimitMempoolSize(mempool, gArgs.GetArg("-maxmempool", DEFAULT_MAX_MEMPOOL_SIZE) * 1000000, gArgs.GetArg("-mempoolexpiry", DEFAULT_MEMPOOL_EXPIRY) * 60 * 60);
}

// Used to avoid mempool polluting consensus critical paths if CCoinsViewMempool
// were somehow broken and returning the wrong scriptPubKeys
static bool CheckInputsFromMempoolAndCache(const CTransaction& tx, CValidationState &state, const CCoinsViewCache &view, CTxMemPool& pool,
                 unsigned int flags, bool cacheSigStore, PrecomputedTransactionData& txdata) {
    AssertLockHeld(cs_main);

    // pool.cs should be locked already, but go ahead and re-take the lock here
    // to enforce that mempool doesn't change between when we check the view
    // and when we actually call through to CheckInputs
    LOCK(pool.cs);

    assert(!tx.IsCoinBase());
    for (const CTxIn& txin : tx.vin) {
        const Coin& coin = view.AccessCoin(txin.prevout);

        // At this point we haven't actually checked if the coins are all
        // available (or shouldn't assume we have, since CheckInputs does).
        // So we just return failure if the inputs are not available here,
        // and then only have to check equivalence for available inputs.
        if (coin.IsSpent()) return false;

        const CTransactionRef& txFrom = pool.get(txin.prevout.hash);
        if (txFrom) {
            assert(txFrom->GetHash() == txin.prevout.hash);
            assert(txFrom->vout.size() > txin.prevout.n);
            assert(txFrom->vout[txin.prevout.n] == coin.out);
        } else {
            const Coin& coinFromDisk = pcoinsTip->AccessCoin(txin.prevout);
            assert(!coinFromDisk.IsSpent());
            assert(coinFromDisk.out == coin.out);
        }
    }

    return CheckInputs(tx, state, view, true, flags, cacheSigStore, true, txdata);
}

static bool AcceptToMemoryPoolWorker(const CChainParams& chainparams, CTxMemPool& pool, CValidationState& state, const CTransactionRef& ptx, bool fLimitFree,
                              bool* pfMissingInputs, int64_t nAcceptTime, std::list<CTransactionRef>* plTxnReplaced,
                              bool fOverrideMempoolLimit, const CAmount& nAbsurdFee, std::vector<COutPoint>& coins_to_uncache)
{
    const CTransaction& tx = *ptx;
    const uint256 hash = tx.GetHash();
    AssertLockHeld(cs_main);
    if (pfMissingInputs)
        *pfMissingInputs = false;

    if (!CheckTransaction(tx, state))
        return false; // state filled in by CheckTransaction

    // Coinbase is only valid in a block, not as a loose transaction
    if (tx.IsCoinBase())
        return state.DoS(100, false, REJECT_INVALID, "coinbase");

    // Reject transactions with witness before segregated witness activates (override with -prematurewitness)
    bool witnessEnabled = IsWitnessEnabled(chainActive.Tip(), chainparams.GetConsensus());
    if (!gArgs.GetBoolArg("-prematurewitness", false) && tx.HasWitness() && !witnessEnabled) {
        return state.DoS(0, false, REJECT_NONSTANDARD, "no-witness-yet", true);
    }

    // Rather not work on nonstandard transactions (unless -testnet/-regtest)
    std::string reason;
    if (fRequireStandard && !IsStandardTx(tx, reason, witnessEnabled))
        return state.DoS(0, false, REJECT_NONSTANDARD, reason);

    // Only accept nLockTime-using transactions that can be mined in the next
    // block; we don't want our mempool filled up with transactions that can't
    // be mined yet.
    if (!CheckFinalTx(tx, STANDARD_LOCKTIME_VERIFY_FLAGS))
        return state.DoS(0, false, REJECT_NONSTANDARD, "non-final");

    // is it already in the memory pool?
    if (pool.exists(hash)) {
        return state.Invalid(false, REJECT_DUPLICATE, "txn-already-in-mempool");
    }

    // Check for conflicts with in-memory transactions
    std::set<uint256> setConflicts;
    {
    LOCK(pool.cs); // protect pool.mapNextTx
    for (const CTxIn &txin : tx.vin)
    {
        auto itConflicting = pool.mapNextTx.find(txin.prevout);
        if (itConflicting != pool.mapNextTx.end())
        {
            const CTransaction *ptxConflicting = itConflicting->second;
            if (!setConflicts.count(ptxConflicting->GetHash()))
            {
                // Allow opt-out of transaction replacement by setting
                // nSequence > MAX_BIP125_RBF_SEQUENCE (SEQUENCE_FINAL-2) on all inputs.
                //
                // SEQUENCE_FINAL-1 is picked to still allow use of nLockTime by
                // non-replaceable transactions. All inputs rather than just one
                // is for the sake of multi-party protocols, where we don't
                // want a single party to be able to disable replacement.
                //
                // The opt-out ignores descendants as anyone relying on
                // first-seen mempool behavior should be checking all
                // unconfirmed ancestors anyway; doing otherwise is hopelessly
                // insecure.
                bool fReplacementOptOut = true;
                if (fEnableReplacement)
                {
                    for (const CTxIn &_txin : ptxConflicting->vin)
                    {
                        if (_txin.nSequence <= MAX_BIP125_RBF_SEQUENCE)
                        {
                            fReplacementOptOut = false;
                            break;
                        }
                    }
                }
                if (fReplacementOptOut) {
                    return state.Invalid(false, REJECT_DUPLICATE, "txn-mempool-conflict");
                }

                setConflicts.insert(ptxConflicting->GetHash());
            }
        }
    }
    }

    {
        CCoinsView dummy;
        CCoinsViewCache view(&dummy);

        CAmount nValueIn = 0;
        LockPoints lp;
        {
        LOCK(pool.cs);
        CCoinsViewMemPool viewMemPool(pcoinsTip, pool);
        view.SetBackend(viewMemPool);

        // do all inputs exist?
        for (const CTxIn txin : tx.vin) {
            if (!pcoinsTip->HaveCoinInCache(txin.prevout)) {
                coins_to_uncache.push_back(txin.prevout);
            }
            if (!view.HaveCoin(txin.prevout)) {
                // Are inputs missing because we already have the tx?
                for (size_t out = 0; out < tx.vout.size(); out++) {
                    // Optimistically just do efficient check of cache for outputs
                    if (pcoinsTip->HaveCoinInCache(COutPoint(hash, out))) {
                        return state.Invalid(false, REJECT_DUPLICATE, "txn-already-known");
                    }
                }
                // Otherwise assume this might be an orphan tx for which we just haven't seen parents yet
                if (pfMissingInputs) {
                    *pfMissingInputs = true;
                }
                return false; // fMissingInputs and !state.IsInvalid() is used to detect this condition, don't set state.Invalid()
            }
        }

        // Bring the best block into scope
        view.GetBestBlock();

        nValueIn = view.GetValueIn(tx);

        // we have all inputs cached now, so switch back to dummy, so we don't need to keep lock on mempool
        view.SetBackend(dummy);

        // Only accept BIP68 sequence locked transactions that can be mined in the next
        // block; we don't want our mempool filled up with transactions that can't
        // be mined yet.
        // Must keep pool.cs for this unless we change CheckSequenceLocks to take a
        // CoinsViewCache instead of create its own
        if (!CheckSequenceLocks(tx, STANDARD_LOCKTIME_VERIFY_FLAGS, &lp))
            return state.DoS(0, false, REJECT_NONSTANDARD, "non-BIP68-final");
        }

        // Check for non-standard pay-to-script-hash in inputs
        if (fRequireStandard && !AreInputsStandard(tx, view))
            return state.Invalid(false, REJECT_NONSTANDARD, "bad-txns-nonstandard-inputs");

        // Check for non-standard witness in P2WSH
        if (tx.HasWitness() && fRequireStandard && !IsWitnessStandard(tx, view))
            return state.DoS(0, false, REJECT_NONSTANDARD, "bad-witness-nonstandard", true);

        int64_t nSigOpsCost = GetTransactionSigOpCost(tx, view, STANDARD_SCRIPT_VERIFY_FLAGS);

        CAmount nValueOut = tx.GetValueOut();
        CAmount nFees = nValueIn-nValueOut;
        // nModifiedFees includes any fee deltas from PrioritiseTransaction
        CAmount nModifiedFees = nFees;
        pool.ApplyDelta(hash, nModifiedFees);

        // Keep track of transactions that spend a coinbase, which we re-scan
        // during reorgs to ensure COINBASE_MATURITY is still met.
        bool fSpendsCoinbase = false;
        for (const CTxIn &txin : tx.vin) {
            const Coin &coin = view.AccessCoin(txin.prevout);
            if (coin.IsCoinBase()) {
                fSpendsCoinbase = true;
                break;
            }
        }

        CTxMemPoolEntry entry(ptx, nFees, nAcceptTime, chainActive.Height(),
                              fSpendsCoinbase, nSigOpsCost, lp);
        unsigned int nSize = entry.GetTxSize();

        // Check that the transaction doesn't have an excessive number of
        // sigops, making it impossible to mine. Since the coinbase transaction
        // itself can contain sigops MAX_STANDARD_TX_SIGOPS is less than
        // MAX_BLOCK_SIGOPS; we still consider this an invalid rather than
        // merely non-standard transaction.
        if (nSigOpsCost > MAX_STANDARD_TX_SIGOPS_COST)
            return state.DoS(0, false, REJECT_NONSTANDARD, "bad-txns-too-many-sigops", false,
                strprintf("%d", nSigOpsCost));

        CAmount mempoolRejectFee = pool.GetMinFee(gArgs.GetArg("-maxmempool", DEFAULT_MAX_MEMPOOL_SIZE) * 1000000).GetFee(nSize);
        if (mempoolRejectFee > 0 && nModifiedFees < mempoolRejectFee) {
            return state.DoS(0, false, REJECT_INSUFFICIENTFEE, "mempool min fee not met", false, strprintf("%d < %d", nFees, mempoolRejectFee));
        }

        // No transactions are allowed below minRelayTxFee except from disconnected blocks
        if (fLimitFree && nModifiedFees < ::minRelayTxFee.GetFee(nSize)) {
            return state.DoS(0, false, REJECT_INSUFFICIENTFEE, "min relay fee not met");
        }

        if (nAbsurdFee && nFees > nAbsurdFee)
            return state.Invalid(false,
                REJECT_HIGHFEE, "absurdly-high-fee",
                strprintf("%d > %d", nFees, nAbsurdFee));

        // Calculate in-mempool ancestors, up to a limit.
        CTxMemPool::setEntries setAncestors;
        size_t nLimitAncestors = gArgs.GetArg("-limitancestorcount", DEFAULT_ANCESTOR_LIMIT);
        size_t nLimitAncestorSize = gArgs.GetArg("-limitancestorsize", DEFAULT_ANCESTOR_SIZE_LIMIT)*1000;
        size_t nLimitDescendants = gArgs.GetArg("-limitdescendantcount", DEFAULT_DESCENDANT_LIMIT);
        size_t nLimitDescendantSize = gArgs.GetArg("-limitdescendantsize", DEFAULT_DESCENDANT_SIZE_LIMIT)*1000;
        std::string errString;
        if (!pool.CalculateMemPoolAncestors(entry, setAncestors, nLimitAncestors, nLimitAncestorSize, nLimitDescendants, nLimitDescendantSize, errString)) {
            return state.DoS(0, false, REJECT_NONSTANDARD, "too-long-mempool-chain", false, errString);
        }

        // A transaction that spends outputs that would be replaced by it is invalid. Now
        // that we have the set of all ancestors we can detect this
        // pathological case by making sure setConflicts and setAncestors don't
        // intersect.
        for (CTxMemPool::txiter ancestorIt : setAncestors)
        {
            const uint256 &hashAncestor = ancestorIt->GetTx().GetHash();
            if (setConflicts.count(hashAncestor))
            {
                return state.DoS(10, false,
                                 REJECT_INVALID, "bad-txns-spends-conflicting-tx", false,
                                 strprintf("%s spends conflicting transaction %s",
                                           hash.ToString(),
                                           hashAncestor.ToString()));
            }
        }

        // Check if it's economically rational to mine this transaction rather
        // than the ones it replaces.
        CAmount nConflictingFees = 0;
        size_t nConflictingSize = 0;
        uint64_t nConflictingCount = 0;
        CTxMemPool::setEntries allConflicting;

        // If we don't hold the lock allConflicting might be incomplete; the
        // subsequent RemoveStaged() and addUnchecked() calls don't guarantee
        // mempool consistency for us.
        LOCK(pool.cs);
        const bool fReplacementTransaction = setConflicts.size();
        if (fReplacementTransaction)
        {
            CFeeRate newFeeRate(nModifiedFees, nSize);
            std::set<uint256> setConflictsParents;
            const int maxDescendantsToVisit = 100;
            CTxMemPool::setEntries setIterConflicting;
            for (const uint256 &hashConflicting : setConflicts)
            {
                CTxMemPool::txiter mi = pool.mapTx.find(hashConflicting);
                if (mi == pool.mapTx.end())
                    continue;

                // Save these to avoid repeated lookups
                setIterConflicting.insert(mi);

                // Don't allow the replacement to reduce the feerate of the
                // mempool.
                //
                // We usually don't want to accept replacements with lower
                // feerates than what they replaced as that would lower the
                // feerate of the next block. Requiring that the feerate always
                // be increased is also an easy-to-reason about way to prevent
                // DoS attacks via replacements.
                //
                // The mining code doesn't (currently) take children into
                // account (CPFP) so we only consider the feerates of
                // transactions being directly replaced, not their indirect
                // descendants. While that does mean high feerate children are
                // ignored when deciding whether or not to replace, we do
                // require the replacement to pay more overall fees too,
                // mitigating most cases.
                CFeeRate oldFeeRate(mi->GetModifiedFee(), mi->GetTxSize());
                if (newFeeRate <= oldFeeRate)
                {
                    return state.DoS(0, false,
                            REJECT_INSUFFICIENTFEE, "insufficient fee", false,
                            strprintf("rejecting replacement %s; new feerate %s <= old feerate %s",
                                  hash.ToString(),
                                  newFeeRate.ToString(),
                                  oldFeeRate.ToString()));
                }

                for (const CTxIn &txin : mi->GetTx().vin)
                {
                    setConflictsParents.insert(txin.prevout.hash);
                }

                nConflictingCount += mi->GetCountWithDescendants();
            }
            // This potentially overestimates the number of actual descendants
            // but we just want to be conservative to avoid doing too much
            // work.
            if (nConflictingCount <= maxDescendantsToVisit) {
                // If not too many to replace, then calculate the set of
                // transactions that would have to be evicted
                for (CTxMemPool::txiter it : setIterConflicting) {
                    pool.CalculateDescendants(it, allConflicting);
                }
                for (CTxMemPool::txiter it : allConflicting) {
                    nConflictingFees += it->GetModifiedFee();
                    nConflictingSize += it->GetTxSize();
                }
            } else {
                return state.DoS(0, false,
                        REJECT_NONSTANDARD, "too many potential replacements", false,
                        strprintf("rejecting replacement %s; too many potential replacements (%d > %d)\n",
                            hash.ToString(),
                            nConflictingCount,
                            maxDescendantsToVisit));
            }

            for (unsigned int j = 0; j < tx.vin.size(); j++)
            {
                // We don't want to accept replacements that require low
                // feerate junk to be mined first. Ideally we'd keep track of
                // the ancestor feerates and make the decision based on that,
                // but for now requiring all new inputs to be confirmed works.
                if (!setConflictsParents.count(tx.vin[j].prevout.hash))
                {
                    // Rather than check the UTXO set - potentially expensive -
                    // it's cheaper to just check if the new input refers to a
                    // tx that's in the mempool.
                    if (pool.mapTx.find(tx.vin[j].prevout.hash) != pool.mapTx.end())
                        return state.DoS(0, false,
                                         REJECT_NONSTANDARD, "replacement-adds-unconfirmed", false,
                                         strprintf("replacement %s adds unconfirmed input, idx %d",
                                                  hash.ToString(), j));
                }
            }

            // The replacement must pay greater fees than the transactions it
            // replaces - if we did the bandwidth used by those conflicting
            // transactions would not be paid for.
            if (nModifiedFees < nConflictingFees)
            {
                return state.DoS(0, false,
                                 REJECT_INSUFFICIENTFEE, "insufficient fee", false,
                                 strprintf("rejecting replacement %s, less fees than conflicting txs; %s < %s",
                                          hash.ToString(), FormatMoney(nModifiedFees), FormatMoney(nConflictingFees)));
            }

            // Finally in addition to paying more fees than the conflicts the
            // new transaction must pay for its own bandwidth.
            CAmount nDeltaFees = nModifiedFees - nConflictingFees;
            if (nDeltaFees < ::incrementalRelayFee.GetFee(nSize))
            {
                return state.DoS(0, false,
                        REJECT_INSUFFICIENTFEE, "insufficient fee", false,
                        strprintf("rejecting replacement %s, not enough additional fees to relay; %s < %s",
                              hash.ToString(),
                              FormatMoney(nDeltaFees),
                              FormatMoney(::incrementalRelayFee.GetFee(nSize))));
            }
        }

        unsigned int scriptVerifyFlags = STANDARD_SCRIPT_VERIFY_FLAGS;
        if (!chainparams.RequireStandard()) {
            scriptVerifyFlags = gArgs.GetArg("-promiscuousmempoolflags", scriptVerifyFlags);
        }

        // Check against previous transactions
        // This is done last to help prevent CPU exhaustion denial-of-service attacks.
        PrecomputedTransactionData txdata(tx);
        if (!CheckInputs(tx, state, view, true, scriptVerifyFlags, true, false, txdata)) {
            // SCRIPT_VERIFY_CLEANSTACK requires SCRIPT_VERIFY_WITNESS, so we
            // need to turn both off, and compare against just turning off CLEANSTACK
            // to see if the failure is specifically due to witness validation.
            CValidationState stateDummy; // Want reported failures to be from first CheckInputs
            if (!tx.HasWitness() && CheckInputs(tx, stateDummy, view, true, scriptVerifyFlags & ~(SCRIPT_VERIFY_WITNESS | SCRIPT_VERIFY_CLEANSTACK), true, false, txdata) &&
                !CheckInputs(tx, stateDummy, view, true, scriptVerifyFlags & ~SCRIPT_VERIFY_CLEANSTACK, true, false, txdata)) {
                // Only the witness is missing, so the transaction itself may be fine.
                state.SetCorruptionPossible();
            }
            return false; // state filled in by CheckInputs
        }

        // Check again against the current block tip's script verification
        // flags to cache our script execution flags. This is, of course,
        // useless if the next block has different script flags from the
        // previous one, but because the cache tracks script flags for us it
        // will auto-invalidate and we'll just have a few blocks of extra
        // misses on soft-fork activation.
        //
        // This is also useful in case of bugs in the standard flags that cause
        // transactions to pass as valid when they're actually invalid. For
        // instance the STRICTENC flag was incorrectly allowing certain
        // CHECKSIG NOT scripts to pass, even though they were invalid.
        //
        // There is a similar check in CreateNewBlock() to prevent creating
        // invalid blocks (using TestBlockValidity), however allowing such
        // transactions into the mempool can be exploited as a DoS attack.
        unsigned int currentBlockScriptVerifyFlags = GetBlockScriptFlags(chainActive.Tip(), Params().GetConsensus());
        if (!CheckInputsFromMempoolAndCache(tx, state, view, pool, currentBlockScriptVerifyFlags, true, txdata))
        {
            // If we're using promiscuousmempoolflags, we may hit this normally
            // Check if current block has some flags that scriptVerifyFlags
            // does not before printing an ominous warning
            if (!(~scriptVerifyFlags & currentBlockScriptVerifyFlags)) {
                return error("%s: BUG! PLEASE REPORT THIS! ConnectInputs failed against latest-block but not STANDARD flags %s, %s",
                    __func__, hash.ToString(), FormatStateMessage(state));
            } else {
                if (!CheckInputs(tx, state, view, true, MANDATORY_SCRIPT_VERIFY_FLAGS, true, false, txdata)) {
                    return error("%s: ConnectInputs failed against MANDATORY but not STANDARD flags due to promiscuous mempool %s, %s",
                        __func__, hash.ToString(), FormatStateMessage(state));
                } else {
                    LogPrintf("Warning: -promiscuousmempool flags set to not include currently enforced soft forks, this may break mining or otherwise cause instability!\n");
                }
            }
        }

        // Remove conflicting transactions from the mempool
        for (const CTxMemPool::txiter it : allConflicting)
        {
            LogPrint(BCLog::MEMPOOL, "replacing tx %s with %s for %s BTC additional fees, %d delta bytes\n",
                    it->GetTx().GetHash().ToString(),
                    hash.ToString(),
                    FormatMoney(nModifiedFees - nConflictingFees),
                    (int)nSize - (int)nConflictingSize);
            if (plTxnReplaced)
                plTxnReplaced->push_back(it->GetSharedTx());
        }
        pool.RemoveStaged(allConflicting, false, MemPoolRemovalReason::REPLACED);

        // This transaction should only count for fee estimation if it isn't a
        // BIP 125 replacement transaction (may not be widely supported), the
        // node is not behind, and the transaction is not dependent on any other
        // transactions in the mempool.
        bool validForFeeEstimation = !fReplacementTransaction && IsCurrentForFeeEstimation() && pool.HasNoInputsOf(tx);

        // Store transaction in memory
        pool.addUnchecked(hash, entry, setAncestors, validForFeeEstimation);

        // trim mempool and check if tx was trimmed
        if (!fOverrideMempoolLimit) {
            LimitMempoolSize(pool, gArgs.GetArg("-maxmempool", DEFAULT_MAX_MEMPOOL_SIZE) * 1000000, gArgs.GetArg("-mempoolexpiry", DEFAULT_MEMPOOL_EXPIRY) * 60 * 60);
            if (!pool.exists(hash))
                return state.DoS(0, false, REJECT_INSUFFICIENTFEE, "mempool full");
        }
    }

    GetMainSignals().TransactionAddedToMempool(ptx);

    return true;
}

/** (try to) add transaction to memory pool with a specified acceptance time **/
static bool AcceptToMemoryPoolWithTime(const CChainParams& chainparams, CTxMemPool& pool, CValidationState &state, const CTransactionRef &tx, bool fLimitFree,
                        bool* pfMissingInputs, int64_t nAcceptTime, std::list<CTransactionRef>* plTxnReplaced,
                        bool fOverrideMempoolLimit, const CAmount nAbsurdFee)
{
    std::vector<COutPoint> coins_to_uncache;
    bool res = AcceptToMemoryPoolWorker(chainparams, pool, state, tx, fLimitFree, pfMissingInputs, nAcceptTime, plTxnReplaced, fOverrideMempoolLimit, nAbsurdFee, coins_to_uncache);
    if (!res) {
        for (const COutPoint& hashTx : coins_to_uncache)
            pcoinsTip->Uncache(hashTx);
    }
    // After we've (potentially) uncached entries, ensure our coins cache is still within its size limits
    CValidationState stateDummy;
    FlushStateToDisk(chainparams, stateDummy, FLUSH_STATE_PERIODIC);
    return res;
}

bool AcceptToMemoryPool(CTxMemPool& pool, CValidationState &state, const CTransactionRef &tx, bool fLimitFree,
                        bool* pfMissingInputs, std::list<CTransactionRef>* plTxnReplaced,
                        bool fOverrideMempoolLimit, const CAmount nAbsurdFee)
{
    const CChainParams& chainparams = Params();
    return AcceptToMemoryPoolWithTime(chainparams, pool, state, tx, fLimitFree, pfMissingInputs, GetTime(), plTxnReplaced, fOverrideMempoolLimit, nAbsurdFee);
}

/** Return transaction in txOut, and if it was found inside a block, its hash is placed in hashBlock */
bool GetTransaction(const uint256 &hash, CTransactionRef &txOut, const Consensus::Params& consensusParams, uint256 &hashBlock, bool fAllowSlow)
{
    CBlockIndex *pindexSlow = nullptr;

    LOCK(cs_main);

    CTransactionRef ptx = mempool.get(hash);
    if (ptx)
    {
        txOut = ptx;
        return true;
    }

    if (fTxIndex) {
        CDiskTxPos postx;
        if (pblocktree->ReadTxIndex(hash, postx)) {
            CAutoFile file(OpenBlockFile(postx, true), SER_DISK, CLIENT_VERSION);
            if (file.IsNull())
                return error("%s: OpenBlockFile failed", __func__);
            CBlockHeader header;
            try {
                file >> header;
                fseek(file.Get(), postx.nTxOffset, SEEK_CUR);
                file >> txOut;
            } catch (const std::exception& e) {
                return error("%s: Deserialize or I/O error - %s", __func__, e.what());
            }
            hashBlock = header.GetHash();
            if (txOut->GetHash() != hash)
                return error("%s: txid mismatch", __func__);
            return true;
        }
    }

    if (fAllowSlow) { // use coin database to locate block that contains transaction, and scan it
        const Coin& coin = AccessByTxid(*pcoinsTip, hash);
        if (!coin.IsSpent()) pindexSlow = chainActive[coin.nHeight];
    }

    if (pindexSlow) {
        CBlock block;
        if (ReadBlockFromDisk(block, pindexSlow, consensusParams)) {
            for (const auto& tx : block.vtx) {
                if (tx->GetHash() == hash) {
                    txOut = tx;
                    hashBlock = pindexSlow->GetBlockHash();
                    return true;
                }
            }
        }
    }

    return false;
}






//////////////////////////////////////////////////////////////////////////////
//
// CBlock and CBlockIndex
//

bool CheckProofOfWork(const CBlockHeader& block, const Consensus::Params& params)
{
    /* Except for legacy blocks with full version 1, ensure that
       the chain ID is correct.  Legacy blocks are not allowed since
       the merge-mining start, which is checked in AcceptBlockHeader
       where the height is known.  */
    if (!block.IsLegacy() && params.fStrictChainId
        && block.GetChainId() != params.nAuxpowChainId)
        return error("%s : block does not have our chain ID"
                     " (got %d, expected %d, full nVersion %d)",
                     __func__, block.GetChainId(),
                     params.nAuxpowChainId, block.nVersion);

    /* If there is no auxpow, just check the block hash.  */
    if (!block.auxpow)
    {
        if (block.IsAuxpow())
            return error("%s : no auxpow on block with auxpow version",
                         __func__);

        if (!CheckProofOfWork(block.GetHash(), block.nBits, params))
            return error("%s : non-AUX proof of work failed", __func__);

        return true;
    }

    /* We have auxpow.  Check it.  */
    if (!block.IsAuxpow())
        return error("%s : auxpow on block with non-auxpow version", __func__);

    if (!block.auxpow->check(block.GetHash(), block.GetChainId(), params))
        return error("%s : AUX POW is not valid", __func__);
    if (!CheckProofOfWork(block.auxpow->getParentBlockHash(), block.nBits, params))
        return error("%s : AUX proof of work failed", __func__);

    return true;
}

static bool WriteBlockToDisk(const CBlock& block, CDiskBlockPos& pos, const CMessageHeader::MessageStartChars& messageStart)
{
    // Open history file to append
    CAutoFile fileout(OpenBlockFile(pos), SER_DISK, CLIENT_VERSION);
    if (fileout.IsNull())
        return error("WriteBlockToDisk: OpenBlockFile failed");

    // Write index header
    unsigned int nSize = GetSerializeSize(fileout, block);
    fileout << FLATDATA(messageStart) << nSize;

    // Write block
    long fileOutPos = ftell(fileout.Get());
    if (fileOutPos < 0)
        return error("WriteBlockToDisk: ftell failed");
    pos.nPos = (unsigned int)fileOutPos;
    fileout << block;

    return true;
}

/* Generic implementation of block reading that can handle
   both a block and its header.  */

template<typename T>
static bool ReadBlockOrHeader(T& block, const CDiskBlockPos& pos, const Consensus::Params& consensusParams)
{
    block.SetNull();

    // Open history file to read
    CAutoFile filein(OpenBlockFile(pos, true), SER_DISK, CLIENT_VERSION);
    if (filein.IsNull())
        return error("ReadBlockFromDisk: OpenBlockFile failed for %s", pos.ToString());

    // Read block
    try {
        filein >> block;
    }
    catch (const std::exception& e) {
        return error("%s: Deserialize or I/O error - %s at %s", __func__, e.what(), pos.ToString());
    }

    // Check the header
    if (!CheckProofOfWork(block, consensusParams))
        return error("ReadBlockFromDisk: Errors in block header at %s", pos.ToString());

    return true;
}

template<typename T>
static bool ReadBlockOrHeader(T& block, const CBlockIndex* pindex, const Consensus::Params& consensusParams)
{
    if (!ReadBlockOrHeader(block, pindex->GetBlockPos(), consensusParams))
        return false;
    if (block.GetHash() != pindex->GetBlockHash())
        return error("ReadBlockFromDisk(CBlock&, CBlockIndex*): GetHash() doesn't match index for %s at %s",
                pindex->ToString(), pindex->GetBlockPos().ToString());
    return true;
}

bool ReadBlockFromDisk(CBlock& block, const CDiskBlockPos& pos, const Consensus::Params& consensusParams)
{
    return ReadBlockOrHeader(block, pos, consensusParams);
}

bool ReadBlockFromDisk(CBlock& block, const CBlockIndex* pindex, const Consensus::Params& consensusParams)
{
    return ReadBlockOrHeader(block, pindex, consensusParams);
}

bool ReadBlockHeaderFromDisk(CBlockHeader& block, const CBlockIndex* pindex, const Consensus::Params& consensusParams)
{
    return ReadBlockOrHeader(block, pindex, consensusParams);
}

CAmount GetBlockSubsidy(int nHeight, const Consensus::Params& consensusParams)
{
    int halvings = nHeight / consensusParams.nSubsidyHalvingInterval;
    // Force block reward to zero when right shift is undefined.
    if (halvings >= 64)
        return 0;

    CAmount nSubsidy = 50 * COIN;
    // Subsidy is cut in half every 210,000 blocks which will occur approximately every 4 years.
    nSubsidy >>= halvings;
    return nSubsidy;
}

bool IsInitialBlockDownload()
{
    const CChainParams& chainParams = Params();

    // Once this function has returned false, it must remain false.
    static std::atomic<bool> latchToFalse{false};
    // Optimization: pre-test latch before taking the lock.
    if (latchToFalse.load(std::memory_order_relaxed))
        return false;

    LOCK(cs_main);
    if (latchToFalse.load(std::memory_order_relaxed))
        return false;
    if (fImporting || fReindex)
        return true;
    if (chainActive.Tip() == nullptr)
        return true;
    if (chainActive.Tip()->nChainWork < UintToArith256(chainParams.GetConsensus().nMinimumChainWork))
        return true;
    if (chainActive.Tip()->GetBlockTime() < (GetTime() - nMaxTipAge))
        return true;
    LogPrintf("Leaving InitialBlockDownload (latching to false)\n");
    latchToFalse.store(true, std::memory_order_relaxed);
    return false;
}

CBlockIndex *pindexBestForkTip = nullptr, *pindexBestForkBase = nullptr;

static void AlertNotify(const std::string& strMessage)
{
    uiInterface.NotifyAlertChanged();
    std::string strCmd = gArgs.GetArg("-alertnotify", "");
    if (strCmd.empty()) return;

    // Alert text should be plain ascii coming from a trusted source, but to
    // be safe we first strip anything not in safeChars, then add single quotes around
    // the whole string before passing it to the shell:
    std::string singleQuote("'");
    std::string safeStatus = SanitizeString(strMessage);
    safeStatus = singleQuote+safeStatus+singleQuote;
    boost::replace_all(strCmd, "%s", safeStatus);

    boost::thread t(runCommand, strCmd); // thread runs free
}

static void CheckForkWarningConditions()
{
    AssertLockHeld(cs_main);
    // Before we get past initial download, we cannot reliably alert about forks
    // (we assume we don't get stuck on a fork before finishing our initial sync)
    if (IsInitialBlockDownload())
        return;

    // If our best fork is no longer within 72 blocks (+/- 12 hours if no one mines it)
    // of our head, drop it
    if (pindexBestForkTip && chainActive.Height() - pindexBestForkTip->nHeight >= 72)
        pindexBestForkTip = nullptr;

    if (pindexBestForkTip || (pindexBestInvalid && pindexBestInvalid->nChainWork > chainActive.Tip()->nChainWork + (GetBlockProof(*chainActive.Tip()) * 6)))
    {
        if (!GetfLargeWorkForkFound() && pindexBestForkBase)
        {
            std::string warning = std::string("'Warning: Large-work fork detected, forking after block ") +
                pindexBestForkBase->phashBlock->ToString() + std::string("'");
            AlertNotify(warning);
        }
        if (pindexBestForkTip && pindexBestForkBase)
        {
            LogPrintf("%s: Warning: Large valid fork found\n  forking the chain at height %d (%s)\n  lasting to height %d (%s).\nChain state database corruption likely.\n", __func__,
                   pindexBestForkBase->nHeight, pindexBestForkBase->phashBlock->ToString(),
                   pindexBestForkTip->nHeight, pindexBestForkTip->phashBlock->ToString());
            SetfLargeWorkForkFound(true);
        }
        else
        {
            LogPrintf("%s: Warning: Found invalid chain at least ~6 blocks longer than our best chain.\nChain state database corruption likely.\n", __func__);
            SetfLargeWorkInvalidChainFound(true);
        }
    }
    else
    {
        SetfLargeWorkForkFound(false);
        SetfLargeWorkInvalidChainFound(false);
    }
}

static void CheckForkWarningConditionsOnNewFork(CBlockIndex* pindexNewForkTip)
{
    AssertLockHeld(cs_main);
    // If we are on a fork that is sufficiently large, set a warning flag
    CBlockIndex* pfork = pindexNewForkTip;
    CBlockIndex* plonger = chainActive.Tip();
    while (pfork && pfork != plonger)
    {
        while (plonger && plonger->nHeight > pfork->nHeight)
            plonger = plonger->pprev;
        if (pfork == plonger)
            break;
        pfork = pfork->pprev;
    }

    // We define a condition where we should warn the user about as a fork of at least 7 blocks
    // with a tip within 72 blocks (+/- 12 hours if no one mines it) of ours
    // We use 7 blocks rather arbitrarily as it represents just under 10% of sustained network
    // hash rate operating on the fork.
    // or a chain that is entirely longer than ours and invalid (note that this should be detected by both)
    // We define it this way because it allows us to only store the highest fork tip (+ base) which meets
    // the 7-block condition and from this always have the most-likely-to-cause-warning fork
    if (pfork && (!pindexBestForkTip || pindexNewForkTip->nHeight > pindexBestForkTip->nHeight) &&
            pindexNewForkTip->nChainWork - pfork->nChainWork > (GetBlockProof(*pfork) * 7) &&
            chainActive.Height() - pindexNewForkTip->nHeight < 72)
    {
        pindexBestForkTip = pindexNewForkTip;
        pindexBestForkBase = pfork;
    }

    CheckForkWarningConditions();
}

void static InvalidChainFound(CBlockIndex* pindexNew)
{
    if (!pindexBestInvalid || pindexNew->nChainWork > pindexBestInvalid->nChainWork)
        pindexBestInvalid = pindexNew;

    LogPrintf("%s: invalid block=%s  height=%d  log2_work=%.8g  date=%s\n", __func__,
      pindexNew->GetBlockHash().ToString(), pindexNew->nHeight,
      log(pindexNew->nChainWork.getdouble())/log(2.0), DateTimeStrFormat("%Y-%m-%d %H:%M:%S",
      pindexNew->GetBlockTime()));
    CBlockIndex *tip = chainActive.Tip();
    assert (tip);
    LogPrintf("%s:  current best=%s  height=%d  log2_work=%.8g  date=%s\n", __func__,
      tip->GetBlockHash().ToString(), chainActive.Height(), log(tip->nChainWork.getdouble())/log(2.0),
      DateTimeStrFormat("%Y-%m-%d %H:%M:%S", tip->GetBlockTime()));
    CheckForkWarningConditions();
}

void static InvalidBlockFound(CBlockIndex *pindex, const CValidationState &state) {
    if (!state.CorruptionPossible()) {
        pindex->nStatus |= BLOCK_FAILED_VALID;
        setDirtyBlockIndex.insert(pindex);
        setBlockIndexCandidates.erase(pindex);
        InvalidChainFound(pindex);
    }
}

void UpdateCoins(const CTransaction& tx, CCoinsViewCache& inputs, CTxUndo &txundo, int nHeight)
{
    // mark inputs spent
    if (!tx.IsCoinBase()) {
        txundo.vprevout.reserve(tx.vin.size());
        for (const CTxIn &txin : tx.vin) {
            txundo.vprevout.emplace_back();
            bool is_spent = inputs.SpendCoin(txin.prevout, &txundo.vprevout.back());
            assert(is_spent);
        }
    }
    // add outputs
    AddCoins(inputs, tx, nHeight);
}

void UpdateCoins(const CTransaction& tx, CCoinsViewCache& inputs, int nHeight)
{
    CTxUndo txundo;
    UpdateCoins(tx, inputs, txundo, nHeight);
}

bool CScriptCheck::operator()() {
    const CScript &scriptSig = ptxTo->vin[nIn].scriptSig;
    const CScriptWitness *witness = &ptxTo->vin[nIn].scriptWitness;
    return VerifyScript(scriptSig, scriptPubKey, witness, nFlags, CachingTransactionSignatureChecker(ptxTo, nIn, amount, cacheStore, *txdata), &error);
}

int GetSpendHeight(const CCoinsViewCache& inputs)
{
    LOCK(cs_main);
    CBlockIndex* pindexPrev = mapBlockIndex.find(inputs.GetBestBlock())->second;
    return pindexPrev->nHeight + 1;
}


static CuckooCache::cache<uint256, SignatureCacheHasher> scriptExecutionCache;
static uint256 scriptExecutionCacheNonce(GetRandHash());

void InitScriptExecutionCache() {
    // nMaxCacheSize is unsigned. If -maxsigcachesize is set to zero,
    // setup_bytes creates the minimum possible cache (2 elements).
    size_t nMaxCacheSize = std::min(std::max((int64_t)0, gArgs.GetArg("-maxsigcachesize", DEFAULT_MAX_SIG_CACHE_SIZE) / 2), MAX_MAX_SIG_CACHE_SIZE) * ((size_t) 1 << 20);
    size_t nElems = scriptExecutionCache.setup_bytes(nMaxCacheSize);
    LogPrintf("Using %zu MiB out of %zu/2 requested for script execution cache, able to store %zu elements\n",
            (nElems*sizeof(uint256)) >>20, (nMaxCacheSize*2)>>20, nElems);
}

/**
 * Check whether all inputs of this transaction are valid (no double spends, scripts & sigs, amounts)
 * This does not modify the UTXO set.
 *
 * If pvChecks is not nullptr, script checks are pushed onto it instead of being performed inline. Any
 * script checks which are not necessary (eg due to script execution cache hits) are, obviously,
 * not pushed onto pvChecks/run.
 *
 * Setting cacheSigStore/cacheFullScriptStore to false will remove elements from the corresponding cache
 * which are matched. This is useful for checking blocks where we will likely never need the cache
 * entry again.
 *
 * Non-static (and re-declared) in src/test/txvalidationcache_tests.cpp
 */
bool CheckInputs(const CTransaction& tx, CValidationState &state, const CCoinsViewCache &inputs, bool fScriptChecks, unsigned int flags, bool cacheSigStore, bool cacheFullScriptStore, PrecomputedTransactionData& txdata, std::vector<CScriptCheck> *pvChecks)
{
    if (!tx.IsCoinBase())
    {
        if (!Consensus::CheckTxInputs(tx, state, inputs, GetSpendHeight(inputs)))
            return false;

        if (pvChecks)
            pvChecks->reserve(tx.vin.size());

        // The first loop above does all the inexpensive checks.
        // Only if ALL inputs pass do we perform expensive ECDSA signature checks.
        // Helps prevent CPU exhaustion attacks.

        // Skip script verification when connecting blocks under the
        // assumevalid block. Assuming the assumevalid block is valid this
        // is safe because block merkle hashes are still computed and checked,
        // Of course, if an assumed valid block is invalid due to false scriptSigs
        // this optimization would allow an invalid chain to be accepted.
        if (fScriptChecks) {
            // First check if script executions have been cached with the same
            // flags. Note that this assumes that the inputs provided are
            // correct (ie that the transaction hash which is in tx's prevouts
            // properly commits to the scriptPubKey in the inputs view of that
            // transaction).
            uint256 hashCacheEntry;
            // We only use the first 19 bytes of nonce to avoid a second SHA
            // round - giving us 19 + 32 + 4 = 55 bytes (+ 8 + 1 = 64)
            static_assert(55 - sizeof(flags) - 32 >= 128/8, "Want at least 128 bits of nonce for script execution cache");
            CSHA256().Write(scriptExecutionCacheNonce.begin(), 55 - sizeof(flags) - 32).Write(tx.GetWitnessHash().begin(), 32).Write((unsigned char*)&flags, sizeof(flags)).Finalize(hashCacheEntry.begin());
            AssertLockHeld(cs_main); //TODO: Remove this requirement by making CuckooCache not require external locks
            if (scriptExecutionCache.contains(hashCacheEntry, !cacheFullScriptStore)) {
                return true;
            }

            for (unsigned int i = 0; i < tx.vin.size(); i++) {
                const COutPoint &prevout = tx.vin[i].prevout;
                const Coin& coin = inputs.AccessCoin(prevout);
                assert(!coin.IsSpent());

                // We very carefully only pass in things to CScriptCheck which
                // are clearly committed to by tx' witness hash. This provides
                // a sanity check that our caching is not introducing consensus
                // failures through additional data in, eg, the coins being
                // spent being checked as a part of CScriptCheck.
                const CScript& scriptPubKey = coin.out.scriptPubKey;
                const CAmount amount = coin.out.nValue;

                // Verify signature
                CScriptCheck check(scriptPubKey, amount, tx, i, flags, cacheSigStore, &txdata);
                if (pvChecks) {
                    pvChecks->push_back(CScriptCheck());
                    check.swap(pvChecks->back());
                } else if (!check()) {
                    if (flags & STANDARD_NOT_MANDATORY_VERIFY_FLAGS) {
                        // Check whether the failure was caused by a
                        // non-mandatory script verification check, such as
                        // non-standard DER encodings or non-null dummy
                        // arguments; if so, don't trigger DoS protection to
                        // avoid splitting the network between upgraded and
                        // non-upgraded nodes.
                        CScriptCheck check2(scriptPubKey, amount, tx, i,
                                flags & ~STANDARD_NOT_MANDATORY_VERIFY_FLAGS, cacheSigStore, &txdata);
                        if (check2())
                            return state.Invalid(false, REJECT_NONSTANDARD, strprintf("non-mandatory-script-verify-flag (%s)", ScriptErrorString(check.GetScriptError())));
                    }
                    // Failures of other flags indicate a transaction that is
                    // invalid in new blocks, e.g. an invalid P2SH. We DoS ban
                    // such nodes as they are not following the protocol. That
                    // said during an upgrade careful thought should be taken
                    // as to the correct behavior - we may want to continue
                    // peering with non-upgraded nodes even after soft-fork
                    // super-majority signaling has occurred.
                    return state.DoS(100,false, REJECT_INVALID, strprintf("mandatory-script-verify-flag-failed (%s)", ScriptErrorString(check.GetScriptError())));
                }
            }

            if (cacheFullScriptStore && !pvChecks) {
                // We executed all of the provided scripts, and were told to
                // cache the result. Do so now.
                scriptExecutionCache.insert(hashCacheEntry);
            }
        }
    }

    return true;
}

namespace {

bool UndoWriteToDisk(const CBlockUndo& blockundo, CDiskBlockPos& pos, const uint256& hashBlock, const CMessageHeader::MessageStartChars& messageStart)
{
    // Open history file to append
    CAutoFile fileout(OpenUndoFile(pos), SER_DISK, CLIENT_VERSION);
    if (fileout.IsNull())
        return error("%s: OpenUndoFile failed", __func__);

    // Write index header
    unsigned int nSize = GetSerializeSize(fileout, blockundo);
    fileout << FLATDATA(messageStart) << nSize;

    // Write undo data
    long fileOutPos = ftell(fileout.Get());
    if (fileOutPos < 0)
        return error("%s: ftell failed", __func__);
    pos.nPos = (unsigned int)fileOutPos;
    fileout << blockundo;

    // calculate & write checksum
    CHashWriter hasher(SER_GETHASH, PROTOCOL_VERSION);
    hasher << hashBlock;
    hasher << blockundo;
    fileout << hasher.GetHash();

    return true;
}

bool UndoReadFromDisk(CBlockUndo& blockundo, const CDiskBlockPos& pos, const uint256& hashBlock)
{
    // Open history file to read
    CAutoFile filein(OpenUndoFile(pos, true), SER_DISK, CLIENT_VERSION);
    if (filein.IsNull())
        return error("%s: OpenUndoFile failed", __func__);

    // Read block
    uint256 hashChecksum;
    CHashVerifier<CAutoFile> verifier(&filein); // We need a CHashVerifier as reserializing may lose data
    try {
        verifier << hashBlock;
        verifier >> blockundo;
        filein >> hashChecksum;
    }
    catch (const std::exception& e) {
        return error("%s: Deserialize or I/O error - %s", __func__, e.what());
    }

    // Verify checksum
    if (hashChecksum != verifier.GetHash())
        return error("%s: Checksum mismatch", __func__);

    return true;
}

/** Abort with a message */
bool AbortNode(const std::string& strMessage, const std::string& userMessage="")
{
    SetMiscWarning(strMessage);
    LogPrintf("*** %s\n", strMessage);
    uiInterface.ThreadSafeMessageBox(
        userMessage.empty() ? _("Error: A fatal internal error occurred, see debug.log for details") : userMessage,
        "", CClientUIInterface::MSG_ERROR);
    StartShutdown();
    return false;
}

bool AbortNode(CValidationState& state, const std::string& strMessage, const std::string& userMessage="")
{
    AbortNode(strMessage, userMessage);
    return state.Error(strMessage);
}

} // namespace

enum DisconnectResult
{
    DISCONNECT_OK,      // All good.
    DISCONNECT_UNCLEAN, // Rolled back, but UTXO set was inconsistent with block.
    DISCONNECT_FAILED   // Something else went wrong.
};

/**
 * Restore the UTXO in a Coin at a given COutPoint
 * @param undo The Coin to be restored.
 * @param view The coins view to which to apply the changes.
 * @param out The out point that corresponds to the tx input.
 * @return A DisconnectResult as an int
 */
int ApplyTxInUndo(Coin&& undo, CCoinsViewCache& view, const COutPoint& out)
{
    bool fClean = true;

    if (view.HaveCoin(out)) fClean = false; // overwriting transaction output

    if (undo.nHeight == 0) {
        // Missing undo metadata (height and coinbase). Older versions included this
        // information only in undo records for the last spend of a transactions'
        // outputs. This implies that it must be present for some other output of the same tx.
        const Coin& alternate = AccessByTxid(view, out.hash);
        if (!alternate.IsSpent()) {
            undo.nHeight = alternate.nHeight;
            undo.fCoinBase = alternate.fCoinBase;
        } else {
            return DISCONNECT_FAILED; // adding output for transaction without known metadata
        }
    }
    // The potential_overwrite parameter to AddCoin is only allowed to be false if we know for
    // sure that the coin did not already exist in the cache. As we have queried for that above
    // using HaveCoin, we don't need to guess. When fClean is false, a coin already existed and
    // it is an overwrite.
    view.AddCoin(out, std::move(undo), !fClean);

    return fClean ? DISCONNECT_OK : DISCONNECT_UNCLEAN;
}

/** Undo the effects of this block (with given index) on the UTXO set represented by coins.
 *  When FAILED is returned, view is left in an indeterminate state. */
static DisconnectResult DisconnectBlock(const CBlock& block, const CBlockIndex* pindex, CCoinsViewCache& view)
{
    bool fClean = true;

    CBlockUndo blockUndo;
    CDiskBlockPos pos = pindex->GetUndoPos();
    if (pos.IsNull()) {
        error("DisconnectBlock(): no undo data available");
        return DISCONNECT_FAILED;
    }
    if (!UndoReadFromDisk(blockUndo, pos, pindex->pprev->GetBlockHash())) {
        error("DisconnectBlock(): failure reading undo data");
        return DISCONNECT_FAILED;
    }

    if (blockUndo.vtxundo.size() + 1 != block.vtx.size()) {
        error("DisconnectBlock(): block and undo data inconsistent");
        return DISCONNECT_FAILED;
    }

    // undo transactions in reverse order
    for (int i = block.vtx.size() - 1; i >= 0; i--) {
        const CTransaction &tx = *(block.vtx[i]);
        uint256 hash = tx.GetHash();
        bool is_coinbase = tx.IsCoinBase();

        // Check that all outputs are available and match the outputs in the block itself
        // exactly.
        for (size_t o = 0; o < tx.vout.size(); o++) {
            if (!tx.vout[o].scriptPubKey.IsUnspendable()) {
                COutPoint out(hash, o);
                Coin coin;
                bool is_spent = view.SpendCoin(out, &coin);
                if (!is_spent || tx.vout[o] != coin.out || pindex->nHeight != coin.nHeight || is_coinbase != coin.fCoinBase) {
                    fClean = false; // transaction output mismatch
                }
            }
        }

        // restore inputs
        if (i > 0) { // not coinbases
            CTxUndo &txundo = blockUndo.vtxundo[i-1];
            if (txundo.vprevout.size() != tx.vin.size()) {
                error("DisconnectBlock(): transaction and undo data inconsistent");
                return DISCONNECT_FAILED;
            }
            for (unsigned int j = tx.vin.size(); j-- > 0;) {
                const COutPoint &out = tx.vin[j].prevout;
                int res = ApplyTxInUndo(std::move(txundo.vprevout[j]), view, out);
                if (res == DISCONNECT_FAILED) return DISCONNECT_FAILED;
                fClean = fClean && res != DISCONNECT_UNCLEAN;
            }
            // At this point, all of txundo.vprevout should have been moved out.
        }
    }

    // move best block pointer to prevout block
    view.SetBestBlock(pindex->pprev->GetBlockHash());

    return fClean ? DISCONNECT_OK : DISCONNECT_UNCLEAN;
}

void static FlushBlockFile(bool fFinalize = false)
{
    LOCK(cs_LastBlockFile);

    CDiskBlockPos posOld(nLastBlockFile, 0);

    FILE *fileOld = OpenBlockFile(posOld);
    if (fileOld) {
        if (fFinalize)
            TruncateFile(fileOld, vinfoBlockFile[nLastBlockFile].nSize);
        FileCommit(fileOld);
        fclose(fileOld);
    }

    fileOld = OpenUndoFile(posOld);
    if (fileOld) {
        if (fFinalize)
            TruncateFile(fileOld, vinfoBlockFile[nLastBlockFile].nUndoSize);
        FileCommit(fileOld);
        fclose(fileOld);
    }
}

static bool FindUndoPos(CValidationState &state, int nFile, CDiskBlockPos &pos, unsigned int nAddSize);

static CCheckQueue<CScriptCheck> scriptcheckqueue(128);

void ThreadScriptCheck() {
    RenameThread("bitcoin-scriptch");
    scriptcheckqueue.Thread();
}

// Protected by cs_main
VersionBitsCache versionbitscache;

int32_t ComputeBlockVersion(const CBlockIndex* pindexPrev, const Consensus::Params& params)
{
    LOCK(cs_main);
    int32_t nVersion = VERSIONBITS_TOP_BITS;

    for (int i = 0; i < (int)Consensus::MAX_VERSION_BITS_DEPLOYMENTS; i++) {
        ThresholdState state = VersionBitsState(pindexPrev, params, (Consensus::DeploymentPos)i, versionbitscache);
        if (state == THRESHOLD_LOCKED_IN || state == THRESHOLD_STARTED) {
            nVersion |= VersionBitsMask(params, (Consensus::DeploymentPos)i);
        }
    }

    return nVersion;
}

/**
 * Threshold condition checker that triggers when unknown versionbits are seen on the network.
 */
class WarningBitsConditionChecker : public AbstractThresholdConditionChecker
{
private:
    int bit;

public:
    WarningBitsConditionChecker(int bitIn) : bit(bitIn) {}

    int64_t BeginTime(const Consensus::Params& params) const override { return 0; }
    int64_t EndTime(const Consensus::Params& params) const override { return std::numeric_limits<int64_t>::max(); }
    int Period(const Consensus::Params& params) const override { return params.nMinerConfirmationWindow; }
    int Threshold(const Consensus::Params& params) const override { return params.nRuleChangeActivationThreshold; }

    bool Condition(const CBlockIndex* pindex, const Consensus::Params& params) const override
    {
        return ((pindex->nVersion & VERSIONBITS_TOP_MASK) == VERSIONBITS_TOP_BITS) &&
               ((pindex->nVersion >> bit) & 1) != 0 &&
               ((ComputeBlockVersion(pindex->pprev, params) >> bit) & 1) == 0;
    }
};

// Protected by cs_main
static ThresholdConditionCache warningcache[VERSIONBITS_NUM_BITS];

static unsigned int GetBlockScriptFlags(const CBlockIndex* pindex, const Consensus::Params& consensusparams) {
    AssertLockHeld(cs_main);

    // BIP16 didn't become active until Apr 1 2012
    int64_t nBIP16SwitchTime = 1333238400;
    bool fStrictPayToScriptHash = (pindex->GetBlockTime() >= nBIP16SwitchTime);

    unsigned int flags = fStrictPayToScriptHash ? SCRIPT_VERIFY_P2SH : SCRIPT_VERIFY_NONE;

    // Start enforcing the DERSIG (BIP66) rule
    if (pindex->nHeight >= consensusparams.BIP66Height) {
        flags |= SCRIPT_VERIFY_DERSIG;
    }

    // Start enforcing CHECKLOCKTIMEVERIFY (BIP65) rule
    if (pindex->nHeight >= consensusparams.BIP65Height) {
        flags |= SCRIPT_VERIFY_CHECKLOCKTIMEVERIFY;
    }

    // Start enforcing BIP68 (sequence locks) and BIP112 (CHECKSEQUENCEVERIFY) using versionbits logic.
    if (VersionBitsState(pindex->pprev, consensusparams, Consensus::DEPLOYMENT_CSV, versionbitscache) == THRESHOLD_ACTIVE) {
        flags |= SCRIPT_VERIFY_CHECKSEQUENCEVERIFY;
    }

    // Start enforcing WITNESS rules using versionbits logic.
    if (IsWitnessEnabled(pindex->pprev, consensusparams)) {
        flags |= SCRIPT_VERIFY_WITNESS;
        flags |= SCRIPT_VERIFY_NULLDUMMY;
    }

    return flags;
}



static int64_t nTimeCheck = 0;
static int64_t nTimeForks = 0;
static int64_t nTimeVerify = 0;
static int64_t nTimeConnect = 0;
static int64_t nTimeIndex = 0;
static int64_t nTimeCallbacks = 0;
static int64_t nTimeTotal = 0;

/** Apply the effects of this block (with given index) on the UTXO set represented by coins.
 *  Validity checks that depend on the UTXO set are also done; ConnectBlock()
 *  can fail if those validity checks fail (among other reasons). */
static bool ConnectBlock(const CBlock& block, CValidationState& state, CBlockIndex* pindex,
                  CCoinsViewCache& view, const CChainParams& chainparams, bool fJustCheck = false)
{
    AssertLockHeld(cs_main);
    assert(pindex);
    // pindex->phashBlock can be null if called by CreateNewBlock/TestBlockValidity
    assert((pindex->phashBlock == nullptr) ||
           (*pindex->phashBlock == block.GetHash()));
    int64_t nTimeStart = GetTimeMicros();

    // Check it again in case a previous version let a bad block in
    if (!CheckBlock(block, state, chainparams.GetConsensus(), !fJustCheck, !fJustCheck))
        return error("%s: Consensus::CheckBlock: %s", __func__, FormatStateMessage(state));

    // verify that the view's current state corresponds to the previous block
    uint256 hashPrevBlock = pindex->pprev == nullptr ? uint256() : pindex->pprev->GetBlockHash();
    assert(hashPrevBlock == view.GetBestBlock());

    // Special case for the genesis block, skipping connection of its transactions
    // (its coinbase is unspendable)
    if (block.GetHash() == chainparams.GetConsensus().hashGenesisBlock) {
        if (!fJustCheck)
            view.SetBestBlock(pindex->GetBlockHash());
        return true;
    }

    bool fScriptChecks = true;
    if (!hashAssumeValid.IsNull()) {
        // We've been configured with the hash of a block which has been externally verified to have a valid history.
        // A suitable default value is included with the software and updated from time to time.  Because validity
        //  relative to a piece of software is an objective fact these defaults can be easily reviewed.
        // This setting doesn't force the selection of any particular chain but makes validating some faster by
        //  effectively caching the result of part of the verification.
        BlockMap::const_iterator  it = mapBlockIndex.find(hashAssumeValid);
        if (it != mapBlockIndex.end()) {
            if (it->second->GetAncestor(pindex->nHeight) == pindex &&
                pindexBestHeader->GetAncestor(pindex->nHeight) == pindex &&
                pindexBestHeader->nChainWork >= UintToArith256(chainparams.GetConsensus().nMinimumChainWork)) {
                // This block is a member of the assumed verified chain and an ancestor of the best header.
                // The equivalent time check discourages hash power from extorting the network via DOS attack
                //  into accepting an invalid block through telling users they must manually set assumevalid.
                //  Requiring a software change or burying the invalid block, regardless of the setting, makes
                //  it hard to hide the implication of the demand.  This also avoids having release candidates
                //  that are hardly doing any signature verification at all in testing without having to
                //  artificially set the default assumed verified block further back.
                // The test against nMinimumChainWork prevents the skipping when denied access to any chain at
                //  least as good as the expected chain.
                fScriptChecks = (GetBlockProofEquivalentTime(*pindexBestHeader, *pindex, *pindexBestHeader, chainparams.GetConsensus()) <= 60 * 60 * 24 * 7 * 2);
            }
        }
    }

    int64_t nTime1 = GetTimeMicros(); nTimeCheck += nTime1 - nTimeStart;
    LogPrint(BCLog::BENCH, "    - Sanity checks: %.2fms [%.2fs]\n", 0.001 * (nTime1 - nTimeStart), nTimeCheck * 0.000001);

    // Do not allow blocks that contain transactions which 'overwrite' older transactions,
    // unless those are already completely spent.
    // If such overwrites are allowed, coinbases and transactions depending upon those
    // can be duplicated to remove the ability to spend the first instance -- even after
    // being sent to another address.
    // See BIP30 and http://r6.ca/blog/20120206T005236Z.html for more information.
    // This logic is not necessary for memory pool transactions, as AcceptToMemoryPool
    // already refuses previously-known transaction ids entirely.
    // This rule was originally applied to all blocks with a timestamp after March 15, 2012, 0:00 UTC.
    // Now that the whole chain is irreversibly beyond that time it is applied to all blocks except the
    // two in the chain that violate it. This prevents exploiting the issue against nodes during their
    // initial block download.
    bool fEnforceBIP30 = (!pindex->phashBlock) || // Enforce on CreateNewBlock invocations which don't have a hash.
                          !((pindex->nHeight==91842 && pindex->GetBlockHash() == uint256S("0x00000000000a4d0a398161ffc163c503763b1f4360639393e0e4c8e300e0caec")) ||
                           (pindex->nHeight==91880 && pindex->GetBlockHash() == uint256S("0x00000000000743f190a18c5577a3c2d2a1f610ae9601ac046a38084ccb7cd721")));

    // Once BIP34 activated it was not possible to create new duplicate coinbases and thus other than starting
    // with the 2 existing duplicate coinbase pairs, not possible to create overwriting txs.  But by the
    // time BIP34 activated, in each of the existing pairs the duplicate coinbase had overwritten the first
    // before the first had been spent.  Since those coinbases are sufficiently buried its no longer possible to create further
    // duplicate transactions descending from the known pairs either.
    // If we're on the known chain at height greater than where BIP34 activated, we can save the db accesses needed for the BIP30 check.
    CBlockIndex *pindexBIP34height = pindex->pprev->GetAncestor(chainparams.GetConsensus().BIP34Height);
    //Only continue to enforce if we're below BIP34 activation height or the block hash at that height doesn't correspond.
    fEnforceBIP30 = fEnforceBIP30 && (!pindexBIP34height || !(pindexBIP34height->GetBlockHash() == chainparams.GetConsensus().BIP34Hash));

    if (fEnforceBIP30) {
        for (const auto& tx : block.vtx) {
            for (size_t o = 0; o < tx->vout.size(); o++) {
                if (view.HaveCoin(COutPoint(tx->GetHash(), o))) {
                    return state.DoS(100, error("ConnectBlock(): tried to overwrite transaction"),
                                     REJECT_INVALID, "bad-txns-BIP30");
                }
            }
        }
    }

    // Start enforcing BIP68 (sequence locks) and BIP112 (CHECKSEQUENCEVERIFY) using versionbits logic.
    int nLockTimeFlags = 0;
    if (VersionBitsState(pindex->pprev, chainparams.GetConsensus(), Consensus::DEPLOYMENT_CSV, versionbitscache) == THRESHOLD_ACTIVE) {
        nLockTimeFlags |= LOCKTIME_VERIFY_SEQUENCE;
    }

    // Get the script flags for this block
    unsigned int flags = GetBlockScriptFlags(pindex, chainparams.GetConsensus());

    int64_t nTime2 = GetTimeMicros(); nTimeForks += nTime2 - nTime1;
    LogPrint(BCLog::BENCH, "    - Fork checks: %.2fms [%.2fs]\n", 0.001 * (nTime2 - nTime1), nTimeForks * 0.000001);

    CBlockUndo blockundo;

    CCheckQueueControl<CScriptCheck> control(fScriptChecks && nScriptCheckThreads ? &scriptcheckqueue : nullptr);

    std::vector<int> prevheights;
    CAmount nFees = 0;
    int nInputs = 0;
    int64_t nSigOpsCost = 0;
    CDiskTxPos pos(pindex->GetBlockPos(), GetSizeOfCompactSize(block.vtx.size()));
    std::vector<std::pair<uint256, CDiskTxPos> > vPos;
    vPos.reserve(block.vtx.size());
    blockundo.vtxundo.reserve(block.vtx.size() - 1);
    std::vector<PrecomputedTransactionData> txdata;
    txdata.reserve(block.vtx.size()); // Required so that pointers to individual PrecomputedTransactionData don't get invalidated
    for (unsigned int i = 0; i < block.vtx.size(); i++)
    {
        const CTransaction &tx = *(block.vtx[i]);

        nInputs += tx.vin.size();

        if (!tx.IsCoinBase())
        {
            if (!view.HaveInputs(tx))
                return state.DoS(100, error("ConnectBlock(): inputs missing/spent"),
                                 REJECT_INVALID, "bad-txns-inputs-missingorspent");

            // Check that transaction is BIP68 final
            // BIP68 lock checks (as opposed to nLockTime checks) must
            // be in ConnectBlock because they require the UTXO set
            prevheights.resize(tx.vin.size());
            for (size_t j = 0; j < tx.vin.size(); j++) {
                prevheights[j] = view.AccessCoin(tx.vin[j].prevout).nHeight;
            }

            if (!SequenceLocks(tx, nLockTimeFlags, &prevheights, *pindex)) {
                return state.DoS(100, error("%s: contains a non-BIP68-final transaction", __func__),
                                 REJECT_INVALID, "bad-txns-nonfinal");
            }
        }

        // GetTransactionSigOpCost counts 3 types of sigops:
        // * legacy (always)
        // * p2sh (when P2SH enabled in flags and excludes coinbase)
        // * witness (when witness enabled in flags and excludes coinbase)
        nSigOpsCost += GetTransactionSigOpCost(tx, view, flags);
        if (nSigOpsCost > MAX_BLOCK_SIGOPS_COST)
            return state.DoS(100, error("ConnectBlock(): too many sigops"),
                             REJECT_INVALID, "bad-blk-sigops");

        txdata.emplace_back(tx);
        if (!tx.IsCoinBase())
        {
            nFees += view.GetValueIn(tx)-tx.GetValueOut();

            std::vector<CScriptCheck> vChecks;
            bool fCacheResults = fJustCheck; /* Don't cache results if we're actually connecting blocks (still consult the cache, though) */
            if (!CheckInputs(tx, state, view, fScriptChecks, flags, fCacheResults, fCacheResults, txdata[i], nScriptCheckThreads ? &vChecks : nullptr))
                return error("ConnectBlock(): CheckInputs on %s failed with %s",
                    tx.GetHash().ToString(), FormatStateMessage(state));
            control.Add(vChecks);
        }

        CTxUndo undoDummy;
        if (i > 0) {
            blockundo.vtxundo.push_back(CTxUndo());
        }
        UpdateCoins(tx, view, i == 0 ? undoDummy : blockundo.vtxundo.back(), pindex->nHeight);

        vPos.push_back(std::make_pair(tx.GetHash(), pos));
        pos.nTxOffset += ::GetSerializeSize(tx, SER_DISK, CLIENT_VERSION);
    }
    int64_t nTime3 = GetTimeMicros(); nTimeConnect += nTime3 - nTime2;
    LogPrint(BCLog::BENCH, "      - Connect %u transactions: %.2fms (%.3fms/tx, %.3fms/txin) [%.2fs]\n", (unsigned)block.vtx.size(), 0.001 * (nTime3 - nTime2), 0.001 * (nTime3 - nTime2) / block.vtx.size(), nInputs <= 1 ? 0 : 0.001 * (nTime3 - nTime2) / (nInputs-1), nTimeConnect * 0.000001);

    CAmount blockReward = nFees + GetBlockSubsidy(pindex->nHeight, chainparams.GetConsensus());
    if (block.vtx[0]->GetValueOut() > blockReward)
        return state.DoS(100,
                         error("ConnectBlock(): coinbase pays too much (actual=%d vs limit=%d)",
                               block.vtx[0]->GetValueOut(), blockReward),
                               REJECT_INVALID, "bad-cb-amount");

    if (!control.Wait())
        return state.DoS(100, error("%s: CheckQueue failed", __func__), REJECT_INVALID, "block-validation-failed");
    int64_t nTime4 = GetTimeMicros(); nTimeVerify += nTime4 - nTime2;
    LogPrint(BCLog::BENCH, "    - Verify %u txins: %.2fms (%.3fms/txin) [%.2fs]\n", nInputs - 1, 0.001 * (nTime4 - nTime2), nInputs <= 1 ? 0 : 0.001 * (nTime4 - nTime2) / (nInputs-1), nTimeVerify * 0.000001);

    if (fJustCheck)
        return true;

    // Write undo information to disk
    if (pindex->GetUndoPos().IsNull() || !pindex->IsValid(BLOCK_VALID_SCRIPTS))
    {
        if (pindex->GetUndoPos().IsNull()) {
            CDiskBlockPos _pos;
            if (!FindUndoPos(state, pindex->nFile, _pos, ::GetSerializeSize(blockundo, SER_DISK, CLIENT_VERSION) + 40))
                return error("ConnectBlock(): FindUndoPos failed");
            if (!UndoWriteToDisk(blockundo, _pos, pindex->pprev->GetBlockHash(), chainparams.MessageStart()))
                return AbortNode(state, "Failed to write undo data");

            // update nUndoPos in block index
            pindex->nUndoPos = _pos.nPos;
            pindex->nStatus |= BLOCK_HAVE_UNDO;
        }

        pindex->RaiseValidity(BLOCK_VALID_SCRIPTS);
        setDirtyBlockIndex.insert(pindex);
    }

    if (fTxIndex)
        if (!pblocktree->WriteTxIndex(vPos))
            return AbortNode(state, "Failed to write transaction index");

    // add this block to the view's block chain
    view.SetBestBlock(pindex->GetBlockHash());

    int64_t nTime5 = GetTimeMicros(); nTimeIndex += nTime5 - nTime4;
    LogPrint(BCLog::BENCH, "    - Index writing: %.2fms [%.2fs]\n", 0.001 * (nTime5 - nTime4), nTimeIndex * 0.000001);

    int64_t nTime6 = GetTimeMicros(); nTimeCallbacks += nTime6 - nTime5;
    LogPrint(BCLog::BENCH, "    - Callbacks: %.2fms [%.2fs]\n", 0.001 * (nTime6 - nTime5), nTimeCallbacks * 0.000001);

    return true;
}

/**
 * Update the on-disk chain state.
 * The caches and indexes are flushed depending on the mode we're called with
 * if they're too large, if it's been a while since the last write,
 * or always and in all cases if we're in prune mode and are deleting files.
 */
bool static FlushStateToDisk(const CChainParams& chainparams, CValidationState &state, FlushStateMode mode, int nManualPruneHeight) {
    int64_t nMempoolUsage = mempool.DynamicMemoryUsage();
    LOCK(cs_main);
    static int64_t nLastWrite = 0;
    static int64_t nLastFlush = 0;
    static int64_t nLastSetChain = 0;
    std::set<int> setFilesToPrune;
    bool fFlushForPrune = false;
    bool fDoFullFlush = false;
    int64_t nNow = 0;
    try {
    {
        LOCK(cs_LastBlockFile);
        if (fPruneMode && (fCheckForPruning || nManualPruneHeight > 0) && !fReindex) {
            if (nManualPruneHeight > 0) {
                FindFilesToPruneManual(setFilesToPrune, nManualPruneHeight);
            } else {
                FindFilesToPrune(setFilesToPrune, chainparams.PruneAfterHeight());
                fCheckForPruning = false;
            }
            if (!setFilesToPrune.empty()) {
                fFlushForPrune = true;
                if (!fHavePruned) {
                    pblocktree->WriteFlag("prunedblockfiles", true);
                    fHavePruned = true;
                }
            }
        }
        nNow = GetTimeMicros();
        // Avoid writing/flushing immediately after startup.
        if (nLastWrite == 0) {
            nLastWrite = nNow;
        }
        if (nLastFlush == 0) {
            nLastFlush = nNow;
        }
        if (nLastSetChain == 0) {
            nLastSetChain = nNow;
        }
        int64_t nMempoolSizeMax = gArgs.GetArg("-maxmempool", DEFAULT_MAX_MEMPOOL_SIZE) * 1000000;
        int64_t cacheSize = pcoinsTip->DynamicMemoryUsage();
        int64_t nTotalSpace = nCoinCacheUsage + std::max<int64_t>(nMempoolSizeMax - nMempoolUsage, 0);
        // The cache is large and we're within 10% and 10 MiB of the limit, but we have time now (not in the middle of a block processing).
        bool fCacheLarge = mode == FLUSH_STATE_PERIODIC && cacheSize > std::max((9 * nTotalSpace) / 10, nTotalSpace - MAX_BLOCK_COINSDB_USAGE * 1024 * 1024);
        // The cache is over the limit, we have to write now.
        bool fCacheCritical = mode == FLUSH_STATE_IF_NEEDED && cacheSize > nTotalSpace;
        // It's been a while since we wrote the block index to disk. Do this frequently, so we don't need to redownload after a crash.
        bool fPeriodicWrite = mode == FLUSH_STATE_PERIODIC && nNow > nLastWrite + (int64_t)DATABASE_WRITE_INTERVAL * 1000000;
        // It's been very long since we flushed the cache. Do this infrequently, to optimize cache usage.
        bool fPeriodicFlush = mode == FLUSH_STATE_PERIODIC && nNow > nLastFlush + (int64_t)DATABASE_FLUSH_INTERVAL * 1000000;
        // Combine all conditions that result in a full cache flush.
        fDoFullFlush = (mode == FLUSH_STATE_ALWAYS) || fCacheLarge || fCacheCritical || fPeriodicFlush || fFlushForPrune;
        // Write blocks and block index to disk.
        if (fDoFullFlush || fPeriodicWrite) {
            // Depend on nMinDiskSpace to ensure we can write block index
            if (!CheckDiskSpace(0))
                return state.Error("out of disk space");
            // First make sure all block and undo data is flushed to disk.
            FlushBlockFile();
            // Then update all block file information (which may refer to block and undo files).
            {
                std::vector<std::pair<int, const CBlockFileInfo*> > vFiles;
                vFiles.reserve(setDirtyFileInfo.size());
                for (std::set<int>::iterator it = setDirtyFileInfo.begin(); it != setDirtyFileInfo.end(); ) {
                    vFiles.push_back(std::make_pair(*it, &vinfoBlockFile[*it]));
                    setDirtyFileInfo.erase(it++);
                }
                std::vector<const CBlockIndex*> vBlocks;
                vBlocks.reserve(setDirtyBlockIndex.size());
                for (std::set<CBlockIndex*>::iterator it = setDirtyBlockIndex.begin(); it != setDirtyBlockIndex.end(); ) {
                    vBlocks.push_back(*it);
                    setDirtyBlockIndex.erase(it++);
                }
                if (!pblocktree->WriteBatchSync(vFiles, nLastBlockFile, vBlocks)) {
                    return AbortNode(state, "Failed to write to block index database");
                }
            }
            // Finally remove any pruned files
            if (fFlushForPrune)
                UnlinkPrunedFiles(setFilesToPrune);
            nLastWrite = nNow;
        }
        // Flush best chain related state. This can only be done if the blocks / block index write was also done.
        if (fDoFullFlush) {
            // Typical Coin structures on disk are around 48 bytes in size.
            // Pushing a new one to the database can cause it to be written
            // twice (once in the log, and once in the tables). This is already
            // an overestimation, as most will delete an existing entry or
            // overwrite one. Still, use a conservative safety factor of 2.
            if (!CheckDiskSpace(48 * 2 * 2 * pcoinsTip->GetCacheSize()))
                return state.Error("out of disk space");
            // Flush the chainstate (which may refer to block index entries).
            if (!pcoinsTip->Flush())
                return AbortNode(state, "Failed to write to coin database");
            nLastFlush = nNow;
        }
    }
    if (fDoFullFlush || ((mode == FLUSH_STATE_ALWAYS || mode == FLUSH_STATE_PERIODIC) && nNow > nLastSetChain + (int64_t)DATABASE_WRITE_INTERVAL * 1000000)) {
        // Update best block in wallet (so we can detect restored wallets).
        GetMainSignals().SetBestChain(chainActive.GetLocator());
        nLastSetChain = nNow;
    }
    } catch (const std::runtime_error& e) {
        return AbortNode(state, std::string("System error while flushing: ") + e.what());
    }
    return true;
}

void FlushStateToDisk() {
    CValidationState state;
    const CChainParams& chainparams = Params();
    FlushStateToDisk(chainparams, state, FLUSH_STATE_ALWAYS);
}

void PruneAndFlush() {
    CValidationState state;
    fCheckForPruning = true;
    const CChainParams& chainparams = Params();
    FlushStateToDisk(chainparams, state, FLUSH_STATE_NONE);
}

static void DoWarning(const std::string& strWarning)
{
    static bool fWarned = false;
    SetMiscWarning(strWarning);
    if (!fWarned) {
        AlertNotify(strWarning);
        fWarned = true;
    }
}

/** Update chainActive and related internal data structures. */
void static UpdateTip(CBlockIndex *pindexNew, const CChainParams& chainParams) {
    chainActive.SetTip(pindexNew);

    // New best block
    mempool.AddTransactionsUpdated(1);

    cvBlockChange.notify_all();

    std::vector<std::string> warningMessages;
    if (!IsInitialBlockDownload())
    {
        int nUpgraded = 0;
        const CBlockIndex* pindex = chainActive.Tip();
        for (int bit = 0; bit < VERSIONBITS_NUM_BITS; bit++) {
            WarningBitsConditionChecker checker(bit);
            ThresholdState state = checker.GetStateFor(pindex, chainParams.GetConsensus(), warningcache[bit]);
            if (state == THRESHOLD_ACTIVE || state == THRESHOLD_LOCKED_IN) {
                const std::string strWarning = strprintf(_("Warning: unknown new rules activated (versionbit %i)"), bit);
                if (state == THRESHOLD_ACTIVE) {
                    DoWarning(strWarning);
                } else {
                    warningMessages.push_back(strWarning);
                }
            }
        }
        // Check the version of the last 100 blocks to see if we need to upgrade:
        for (int i = 0; i < 100 && pindex != nullptr; i++)
        {
            int32_t nExpectedVersion = ComputeBlockVersion(pindex->pprev, chainParams.GetConsensus());
            if (pindex->GetBaseVersion() > VERSIONBITS_LAST_OLD_BLOCK_VERSION && (pindex->GetBaseVersion() & ~nExpectedVersion) != 0)
                ++nUpgraded;
            pindex = pindex->pprev;
        }
        if (nUpgraded > 0)
            warningMessages.push_back(strprintf(_("%d of last 100 blocks have unexpected version"), nUpgraded));
        if (nUpgraded > 100/2)
        {
            std::string strWarning = _("Warning: Unknown block versions being mined! It's possible unknown rules are in effect");
            // notify GetWarnings(), called by Qt and the JSON-RPC code to warn the user:
            DoWarning(strWarning);
        }
    }
    LogPrintf("%s: new best=%s height=%d version=0x%08x log2_work=%.8g tx=%lu date='%s' progress=%f cache=%.1fMiB(%utxo)", __func__,
      chainActive.Tip()->GetBlockHash().ToString(), chainActive.Height(), chainActive.Tip()->nVersion,
      log(chainActive.Tip()->nChainWork.getdouble())/log(2.0), (unsigned long)chainActive.Tip()->nChainTx,
      DateTimeStrFormat("%Y-%m-%d %H:%M:%S", chainActive.Tip()->GetBlockTime()),
      GuessVerificationProgress(chainParams.TxData(), chainActive.Tip()), pcoinsTip->DynamicMemoryUsage() * (1.0 / (1<<20)), pcoinsTip->GetCacheSize());
    if (!warningMessages.empty())
        LogPrintf(" warning='%s'", boost::algorithm::join(warningMessages, ", "));
    LogPrintf("\n");

}

/** Disconnect chainActive's tip.
  * After calling, the mempool will be in an inconsistent state, with
  * transactions from disconnected blocks being added to disconnectpool.  You
  * should make the mempool consistent again by calling UpdateMempoolForReorg.
  * with cs_main held.
  *
  * If disconnectpool is nullptr, then no disconnected transactions are added to
  * disconnectpool (note that the caller is responsible for mempool consistency
  * in any case).
  */
bool static DisconnectTip(CValidationState& state, const CChainParams& chainparams, DisconnectedBlockTransactions *disconnectpool)
{
    CBlockIndex *pindexDelete = chainActive.Tip();
    assert(pindexDelete);
    // Read block from disk.
    std::shared_ptr<CBlock> pblock = std::make_shared<CBlock>();
    CBlock& block = *pblock;
    if (!ReadBlockFromDisk(block, pindexDelete, chainparams.GetConsensus()))
        return AbortNode(state, "Failed to read block");
    // Apply the block atomically to the chain state.
    int64_t nStart = GetTimeMicros();
    {
        CCoinsViewCache view(pcoinsTip);
        assert(view.GetBestBlock() == pindexDelete->GetBlockHash());
        if (DisconnectBlock(block, pindexDelete, view) != DISCONNECT_OK)
            return error("DisconnectTip(): DisconnectBlock %s failed", pindexDelete->GetBlockHash().ToString());
        bool flushed = view.Flush();
        assert(flushed);
    }
    LogPrint(BCLog::BENCH, "- Disconnect block: %.2fms\n", (GetTimeMicros() - nStart) * 0.001);
    // Write the chain state to disk, if necessary.
    if (!FlushStateToDisk(chainparams, state, FLUSH_STATE_IF_NEEDED))
        return false;

    if (disconnectpool) {
        // Save transactions to re-add to mempool at end of reorg
        for (auto it = block.vtx.rbegin(); it != block.vtx.rend(); ++it) {
            disconnectpool->addTransaction(*it);
        }
        while (disconnectpool->DynamicMemoryUsage() > MAX_DISCONNECTED_TX_POOL_SIZE * 1000) {
            // Drop the earliest entry, and remove its children from the mempool.
            auto it = disconnectpool->queuedTx.get<insertion_order>().begin();
            mempool.removeRecursive(**it, MemPoolRemovalReason::REORG);
            disconnectpool->removeEntry(it);
        }
    }

    // Update chainActive and related variables.
    UpdateTip(pindexDelete->pprev, chainparams);
    // Let wallets know transactions went from 1-confirmed to
    // 0-confirmed or conflicted:
    GetMainSignals().BlockDisconnected(pblock);
    return true;
}

static int64_t nTimeReadFromDisk = 0;
static int64_t nTimeConnectTotal = 0;
static int64_t nTimeFlush = 0;
static int64_t nTimeChainState = 0;
static int64_t nTimePostConnect = 0;

struct PerBlockConnectTrace {
    CBlockIndex* pindex = nullptr;
    std::shared_ptr<const CBlock> pblock;
    std::shared_ptr<std::vector<CTransactionRef>> conflictedTxs;
    PerBlockConnectTrace() : conflictedTxs(std::make_shared<std::vector<CTransactionRef>>()) {}
};
/**
 * Used to track blocks whose transactions were applied to the UTXO state as a
 * part of a single ActivateBestChainStep call.
 *
 * This class also tracks transactions that are removed from the mempool as
 * conflicts (per block) and can be used to pass all those transactions
 * through SyncTransaction.
 *
 * This class assumes (and asserts) that the conflicted transactions for a given
 * block are added via mempool callbacks prior to the BlockConnected() associated
 * with those transactions. If any transactions are marked conflicted, it is
 * assumed that an associated block will always be added.
 *
 * This class is single-use, once you call GetBlocksConnected() you have to throw
 * it away and make a new one.
 */
class ConnectTrace {
private:
    std::vector<PerBlockConnectTrace> blocksConnected;
    CTxMemPool &pool;

public:
    ConnectTrace(CTxMemPool &_pool) : blocksConnected(1), pool(_pool) {
        pool.NotifyEntryRemoved.connect(boost::bind(&ConnectTrace::NotifyEntryRemoved, this, _1, _2));
    }

    ~ConnectTrace() {
        pool.NotifyEntryRemoved.disconnect(boost::bind(&ConnectTrace::NotifyEntryRemoved, this, _1, _2));
    }

    void BlockConnected(CBlockIndex* pindex, std::shared_ptr<const CBlock> pblock) {
        assert(!blocksConnected.back().pindex);
        assert(pindex);
        assert(pblock);
        blocksConnected.back().pindex = pindex;
        blocksConnected.back().pblock = std::move(pblock);
        blocksConnected.emplace_back();
    }

    std::vector<PerBlockConnectTrace>& GetBlocksConnected() {
        // We always keep one extra block at the end of our list because
        // blocks are added after all the conflicted transactions have
        // been filled in. Thus, the last entry should always be an empty
        // one waiting for the transactions from the next block. We pop
        // the last entry here to make sure the list we return is sane.
        assert(!blocksConnected.back().pindex);
        assert(blocksConnected.back().conflictedTxs->empty());
        blocksConnected.pop_back();
        return blocksConnected;
    }

    void NotifyEntryRemoved(CTransactionRef txRemoved, MemPoolRemovalReason reason) {
        assert(!blocksConnected.back().pindex);
        if (reason == MemPoolRemovalReason::CONFLICT) {
            blocksConnected.back().conflictedTxs->emplace_back(std::move(txRemoved));
        }
    }
};

/**
 * Connect a new block to chainActive. pblock is either nullptr or a pointer to a CBlock
 * corresponding to pindexNew, to bypass loading it again from disk.
 *
 * The block is added to connectTrace if connection succeeds.
 */
bool static ConnectTip(CValidationState& state, const CChainParams& chainparams, CBlockIndex* pindexNew, const std::shared_ptr<const CBlock>& pblock, ConnectTrace& connectTrace, DisconnectedBlockTransactions &disconnectpool)
{
    assert(pindexNew->pprev == chainActive.Tip());
    // Read block from disk.
    int64_t nTime1 = GetTimeMicros();
    std::shared_ptr<const CBlock> pthisBlock;
    if (!pblock) {
        std::shared_ptr<CBlock> pblockNew = std::make_shared<CBlock>();
        if (!ReadBlockFromDisk(*pblockNew, pindexNew, chainparams.GetConsensus()))
            return AbortNode(state, "Failed to read block");
        pthisBlock = pblockNew;
    } else {
        pthisBlock = pblock;
    }
    const CBlock& blockConnecting = *pthisBlock;
    // Apply the block atomically to the chain state.
    int64_t nTime2 = GetTimeMicros(); nTimeReadFromDisk += nTime2 - nTime1;
    int64_t nTime3;
    LogPrint(BCLog::BENCH, "  - Load block from disk: %.2fms [%.2fs]\n", (nTime2 - nTime1) * 0.001, nTimeReadFromDisk * 0.000001);
    {
        CCoinsViewCache view(pcoinsTip);
        bool rv = ConnectBlock(blockConnecting, state, pindexNew, view, chainparams);
        GetMainSignals().BlockChecked(blockConnecting, state);
        if (!rv) {
            if (state.IsInvalid())
                InvalidBlockFound(pindexNew, state);
            return error("ConnectTip(): ConnectBlock %s failed", pindexNew->GetBlockHash().ToString());
        }
        nTime3 = GetTimeMicros(); nTimeConnectTotal += nTime3 - nTime2;
        LogPrint(BCLog::BENCH, "  - Connect total: %.2fms [%.2fs]\n", (nTime3 - nTime2) * 0.001, nTimeConnectTotal * 0.000001);
        bool flushed = view.Flush();
        assert(flushed);
    }
    int64_t nTime4 = GetTimeMicros(); nTimeFlush += nTime4 - nTime3;
    LogPrint(BCLog::BENCH, "  - Flush: %.2fms [%.2fs]\n", (nTime4 - nTime3) * 0.001, nTimeFlush * 0.000001);
    // Write the chain state to disk, if necessary.
    if (!FlushStateToDisk(chainparams, state, FLUSH_STATE_IF_NEEDED))
        return false;
    int64_t nTime5 = GetTimeMicros(); nTimeChainState += nTime5 - nTime4;
    LogPrint(BCLog::BENCH, "  - Writing chainstate: %.2fms [%.2fs]\n", (nTime5 - nTime4) * 0.001, nTimeChainState * 0.000001);
    // Remove conflicting transactions from the mempool.;
    mempool.removeForBlock(blockConnecting.vtx, pindexNew->nHeight);
    disconnectpool.removeForBlock(blockConnecting.vtx);
    // Update chainActive & related variables.
    UpdateTip(pindexNew, chainparams);

    int64_t nTime6 = GetTimeMicros(); nTimePostConnect += nTime6 - nTime5; nTimeTotal += nTime6 - nTime1;
    LogPrint(BCLog::BENCH, "  - Connect postprocess: %.2fms [%.2fs]\n", (nTime6 - nTime5) * 0.001, nTimePostConnect * 0.000001);
    LogPrint(BCLog::BENCH, "- Connect block: %.2fms [%.2fs]\n", (nTime6 - nTime1) * 0.001, nTimeTotal * 0.000001);

    connectTrace.BlockConnected(pindexNew, std::move(pthisBlock));
    return true;
}

/**
 * Return the tip of the chain with the most work in it, that isn't
 * known to be invalid (it's however far from certain to be valid).
 */
static CBlockIndex* FindMostWorkChain() {
    do {
        CBlockIndex *pindexNew = nullptr;

        // Find the best candidate header.
        {
            std::set<CBlockIndex*, CBlockIndexWorkComparator>::reverse_iterator it = setBlockIndexCandidates.rbegin();
            if (it == setBlockIndexCandidates.rend())
                return nullptr;
            pindexNew = *it;
        }

        // Check whether all blocks on the path between the currently active chain and the candidate are valid.
        // Just going until the active chain is an optimization, as we know all blocks in it are valid already.
        CBlockIndex *pindexTest = pindexNew;
        bool fInvalidAncestor = false;
        while (pindexTest && !chainActive.Contains(pindexTest)) {
            assert(pindexTest->nChainTx || pindexTest->nHeight == 0);

            // Pruned nodes may have entries in setBlockIndexCandidates for
            // which block files have been deleted.  Remove those as candidates
            // for the most work chain if we come across them; we can't switch
            // to a chain unless we have all the non-active-chain parent blocks.
            bool fFailedChain = pindexTest->nStatus & BLOCK_FAILED_MASK;
            bool fMissingData = !(pindexTest->nStatus & BLOCK_HAVE_DATA);
            if (fFailedChain || fMissingData) {
                // Candidate chain is not usable (either invalid or missing data)
                if (fFailedChain && (pindexBestInvalid == nullptr || pindexNew->nChainWork > pindexBestInvalid->nChainWork))
                    pindexBestInvalid = pindexNew;
                CBlockIndex *pindexFailed = pindexNew;
                // Remove the entire chain from the set.
                while (pindexTest != pindexFailed) {
                    if (fFailedChain) {
                        pindexFailed->nStatus |= BLOCK_FAILED_CHILD;
                    } else if (fMissingData) {
                        // If we're missing data, then add back to mapBlocksUnlinked,
                        // so that if the block arrives in the future we can try adding
                        // to setBlockIndexCandidates again.
                        mapBlocksUnlinked.insert(std::make_pair(pindexFailed->pprev, pindexFailed));
                    }
                    setBlockIndexCandidates.erase(pindexFailed);
                    pindexFailed = pindexFailed->pprev;
                }
                setBlockIndexCandidates.erase(pindexTest);
                fInvalidAncestor = true;
                break;
            }
            pindexTest = pindexTest->pprev;
        }
        if (!fInvalidAncestor)
            return pindexNew;
    } while(true);
}

/** Delete all entries in setBlockIndexCandidates that are worse than the current tip. */
static void PruneBlockIndexCandidates() {
    // Note that we can't delete the current block itself, as we may need to return to it later in case a
    // reorganization to a better block fails.
    std::set<CBlockIndex*, CBlockIndexWorkComparator>::iterator it = setBlockIndexCandidates.begin();
    while (it != setBlockIndexCandidates.end() && setBlockIndexCandidates.value_comp()(*it, chainActive.Tip())) {
        setBlockIndexCandidates.erase(it++);
    }
    // Either the current tip or a successor of it we're working towards is left in setBlockIndexCandidates.
    assert(!setBlockIndexCandidates.empty());
}

/**
 * Try to make some progress towards making pindexMostWork the active block.
 * pblock is either nullptr or a pointer to a CBlock corresponding to pindexMostWork.
 */
static bool ActivateBestChainStep(CValidationState& state, const CChainParams& chainparams, CBlockIndex* pindexMostWork, const std::shared_ptr<const CBlock>& pblock, bool& fInvalidFound, ConnectTrace& connectTrace)
{
    AssertLockHeld(cs_main);
    const CBlockIndex *pindexOldTip = chainActive.Tip();
    const CBlockIndex *pindexFork = chainActive.FindFork(pindexMostWork);

    // Disconnect active blocks which are no longer in the best chain.
    bool fBlocksDisconnected = false;
    DisconnectedBlockTransactions disconnectpool;
    while (chainActive.Tip() && chainActive.Tip() != pindexFork) {
        if (!DisconnectTip(state, chainparams, &disconnectpool)) {
            // This is likely a fatal error, but keep the mempool consistent,
            // just in case. Only remove from the mempool in this case.
            UpdateMempoolForReorg(disconnectpool, false);
            return false;
        }
        fBlocksDisconnected = true;
    }

    // Build list of new blocks to connect.
    std::vector<CBlockIndex*> vpindexToConnect;
    bool fContinue = true;
    int nHeight = pindexFork ? pindexFork->nHeight : -1;
    while (fContinue && nHeight != pindexMostWork->nHeight) {
        // Don't iterate the entire list of potential improvements toward the best tip, as we likely only need
        // a few blocks along the way.
        int nTargetHeight = std::min(nHeight + 32, pindexMostWork->nHeight);
        vpindexToConnect.clear();
        vpindexToConnect.reserve(nTargetHeight - nHeight);
        CBlockIndex *pindexIter = pindexMostWork->GetAncestor(nTargetHeight);
        while (pindexIter && pindexIter->nHeight != nHeight) {
            vpindexToConnect.push_back(pindexIter);
            pindexIter = pindexIter->pprev;
        }
        nHeight = nTargetHeight;

        // Connect new blocks.
        for (CBlockIndex *pindexConnect : reverse_iterate(vpindexToConnect)) {
            if (!ConnectTip(state, chainparams, pindexConnect, pindexConnect == pindexMostWork ? pblock : std::shared_ptr<const CBlock>(), connectTrace, disconnectpool)) {
                if (state.IsInvalid()) {
                    // The block violates a consensus rule.
                    if (!state.CorruptionPossible())
                        InvalidChainFound(vpindexToConnect.back());
                    state = CValidationState();
                    fInvalidFound = true;
                    fContinue = false;
                    break;
                } else {
                    // A system error occurred (disk space, database error, ...).
                    // Make the mempool consistent with the current tip, just in case
                    // any observers try to use it before shutdown.
                    UpdateMempoolForReorg(disconnectpool, false);
                    return false;
                }
            } else {
                PruneBlockIndexCandidates();
                if (!pindexOldTip || chainActive.Tip()->nChainWork > pindexOldTip->nChainWork) {
                    // We're in a better position than we were. Return temporarily to release the lock.
                    fContinue = false;
                    break;
                }
            }
        }
    }

    if (fBlocksDisconnected) {
        // If any blocks were disconnected, disconnectpool may be non empty.  Add
        // any disconnected transactions back to the mempool.
        UpdateMempoolForReorg(disconnectpool, true);
    }
    mempool.check(pcoinsTip);

    // Callbacks/notifications for a new best chain.
    if (fInvalidFound)
        CheckForkWarningConditionsOnNewFork(vpindexToConnect.back());
    else
        CheckForkWarningConditions();

    return true;
}

static void NotifyHeaderTip() {
    bool fNotify = false;
    bool fInitialBlockDownload = false;
    static CBlockIndex* pindexHeaderOld = nullptr;
    CBlockIndex* pindexHeader = nullptr;
    {
        LOCK(cs_main);
        pindexHeader = pindexBestHeader;

        if (pindexHeader != pindexHeaderOld) {
            fNotify = true;
            fInitialBlockDownload = IsInitialBlockDownload();
            pindexHeaderOld = pindexHeader;
        }
    }
    // Send block tip changed notifications without cs_main
    if (fNotify) {
        uiInterface.NotifyHeaderTip(fInitialBlockDownload, pindexHeader);
    }
}

/**
 * Make the best chain active, in multiple steps. The result is either failure
 * or an activated best chain. pblock is either nullptr or a pointer to a block
 * that is already loaded (to avoid loading it again from disk).
 */
bool ActivateBestChain(CValidationState &state, const CChainParams& chainparams, std::shared_ptr<const CBlock> pblock) {
    // Note that while we're often called here from ProcessNewBlock, this is
    // far from a guarantee. Things in the P2P/RPC will often end up calling
    // us in the middle of ProcessNewBlock - do not assume pblock is set
    // sanely for performance or correctness!

    CBlockIndex *pindexMostWork = nullptr;
    CBlockIndex *pindexNewTip = nullptr;
    int nStopAtHeight = gArgs.GetArg("-stopatheight", DEFAULT_STOPATHEIGHT);
    do {
        boost::this_thread::interruption_point();
        if (ShutdownRequested())
            break;

        const CBlockIndex *pindexFork;
        bool fInitialDownload;
        {
            LOCK(cs_main);
            ConnectTrace connectTrace(mempool); // Destructed before cs_main is unlocked

            CBlockIndex *pindexOldTip = chainActive.Tip();
            if (pindexMostWork == nullptr) {
                pindexMostWork = FindMostWorkChain();
            }

            // Whether we have anything to do at all.
            if (pindexMostWork == nullptr || pindexMostWork == chainActive.Tip())
                return true;

            bool fInvalidFound = false;
            std::shared_ptr<const CBlock> nullBlockPtr;
            if (!ActivateBestChainStep(state, chainparams, pindexMostWork, pblock && pblock->GetHash() == pindexMostWork->GetBlockHash() ? pblock : nullBlockPtr, fInvalidFound, connectTrace))
                return false;

            if (fInvalidFound) {
                // Wipe cache, we may need another branch now.
                pindexMostWork = nullptr;
            }
            pindexNewTip = chainActive.Tip();
            pindexFork = chainActive.FindFork(pindexOldTip);
            fInitialDownload = IsInitialBlockDownload();

            for (const PerBlockConnectTrace& trace : connectTrace.GetBlocksConnected()) {
                assert(trace.pblock && trace.pindex);
                GetMainSignals().BlockConnected(trace.pblock, trace.pindex, *trace.conflictedTxs);
            }
        }
        // When we reach this point, we switched to a new tip (stored in pindexNewTip).

        // Notifications/callbacks that can run without cs_main

        // Notify external listeners about the new tip.
        GetMainSignals().UpdatedBlockTip(pindexNewTip, pindexFork, fInitialDownload);

        // Always notify the UI if a new block tip was connected
        if (pindexFork != pindexNewTip) {
            uiInterface.NotifyBlockTip(fInitialDownload, pindexNewTip);
        }

        if (nStopAtHeight && pindexNewTip && pindexNewTip->nHeight >= nStopAtHeight) StartShutdown();
    } while (pindexNewTip != pindexMostWork);
    CheckBlockIndex(chainparams.GetConsensus());

    // Write changes periodically to disk, after relay.
    if (!FlushStateToDisk(chainparams, state, FLUSH_STATE_PERIODIC)) {
        return false;
    }

    return true;
}


bool PreciousBlock(CValidationState& state, const CChainParams& params, CBlockIndex *pindex)
{
    {
        LOCK(cs_main);
        if (pindex->nChainWork < chainActive.Tip()->nChainWork) {
            // Nothing to do, this block is not at the tip.
            return true;
        }
        if (chainActive.Tip()->nChainWork > nLastPreciousChainwork) {
            // The chain has been extended since the last call, reset the counter.
            nBlockReverseSequenceId = -1;
        }
        nLastPreciousChainwork = chainActive.Tip()->nChainWork;
        setBlockIndexCandidates.erase(pindex);
        pindex->nSequenceId = nBlockReverseSequenceId;
        if (nBlockReverseSequenceId > std::numeric_limits<int32_t>::min()) {
            // We can't keep reducing the counter if somebody really wants to
            // call preciousblock 2**31-1 times on the same set of tips...
            nBlockReverseSequenceId--;
        }
        if (pindex->IsValid(BLOCK_VALID_TRANSACTIONS) && pindex->nChainTx) {
            setBlockIndexCandidates.insert(pindex);
            PruneBlockIndexCandidates();
        }
    }

    return ActivateBestChain(state, params);
}

bool InvalidateBlock(CValidationState& state, const CChainParams& chainparams, CBlockIndex *pindex)
{
    AssertLockHeld(cs_main);

    // Mark the block itself as invalid.
    pindex->nStatus |= BLOCK_FAILED_VALID;
    setDirtyBlockIndex.insert(pindex);
    setBlockIndexCandidates.erase(pindex);

    DisconnectedBlockTransactions disconnectpool;
    while (chainActive.Contains(pindex)) {
        CBlockIndex *pindexWalk = chainActive.Tip();
        pindexWalk->nStatus |= BLOCK_FAILED_CHILD;
        setDirtyBlockIndex.insert(pindexWalk);
        setBlockIndexCandidates.erase(pindexWalk);
        // ActivateBestChain considers blocks already in chainActive
        // unconditionally valid already, so force disconnect away from it.
        if (!DisconnectTip(state, chainparams, &disconnectpool)) {
            // It's probably hopeless to try to make the mempool consistent
            // here if DisconnectTip failed, but we can try.
            UpdateMempoolForReorg(disconnectpool, false);
            return false;
        }
    }

    // DisconnectTip will add transactions to disconnectpool; try to add these
    // back to the mempool.
    UpdateMempoolForReorg(disconnectpool, true);

    // The resulting new best tip may not be in setBlockIndexCandidates anymore, so
    // add it again.
    BlockMap::iterator it = mapBlockIndex.begin();
    while (it != mapBlockIndex.end()) {
        if (it->second->IsValid(BLOCK_VALID_TRANSACTIONS) && it->second->nChainTx && !setBlockIndexCandidates.value_comp()(it->second, chainActive.Tip())) {
            setBlockIndexCandidates.insert(it->second);
        }
        it++;
    }

    InvalidChainFound(pindex);
    uiInterface.NotifyBlockTip(IsInitialBlockDownload(), pindex->pprev);
    return true;
}

bool ResetBlockFailureFlags(CBlockIndex *pindex) {
    AssertLockHeld(cs_main);

    int nHeight = pindex->nHeight;

    // Remove the invalidity flag from this block and all its descendants.
    BlockMap::iterator it = mapBlockIndex.begin();
    while (it != mapBlockIndex.end()) {
        if (!it->second->IsValid() && it->second->GetAncestor(nHeight) == pindex) {
            it->second->nStatus &= ~BLOCK_FAILED_MASK;
            setDirtyBlockIndex.insert(it->second);
            if (it->second->IsValid(BLOCK_VALID_TRANSACTIONS) && it->second->nChainTx && setBlockIndexCandidates.value_comp()(chainActive.Tip(), it->second)) {
                setBlockIndexCandidates.insert(it->second);
            }
            if (it->second == pindexBestInvalid) {
                // Reset invalid block marker if it was pointing to one of those.
                pindexBestInvalid = nullptr;
            }
        }
        it++;
    }

    // Remove the invalidity flag from all ancestors too.
    while (pindex != nullptr) {
        if (pindex->nStatus & BLOCK_FAILED_MASK) {
            pindex->nStatus &= ~BLOCK_FAILED_MASK;
            setDirtyBlockIndex.insert(pindex);
        }
        pindex = pindex->pprev;
    }
    return true;
}

static CBlockIndex* AddToBlockIndex(const CBlockHeader& block)
{
    // Check for duplicate
    uint256 hash = block.GetHash();
    BlockMap::iterator it = mapBlockIndex.find(hash);
    if (it != mapBlockIndex.end())
        return it->second;

    // Construct new block index object
    CBlockIndex* pindexNew = new CBlockIndex(block);
    assert(pindexNew);
    // We assign the sequence id to blocks only when the full data is available,
    // to avoid miners withholding blocks but broadcasting headers, to get a
    // competitive advantage.
    pindexNew->nSequenceId = 0;
    BlockMap::iterator mi = mapBlockIndex.insert(std::make_pair(hash, pindexNew)).first;
    pindexNew->phashBlock = &((*mi).first);
    BlockMap::iterator miPrev = mapBlockIndex.find(block.hashPrevBlock);
    if (miPrev != mapBlockIndex.end())
    {
        pindexNew->pprev = (*miPrev).second;
        pindexNew->nHeight = pindexNew->pprev->nHeight + 1;
        pindexNew->BuildSkip();
    }
    pindexNew->nTimeMax = (pindexNew->pprev ? std::max(pindexNew->pprev->nTimeMax, pindexNew->nTime) : pindexNew->nTime);
    pindexNew->nChainWork = (pindexNew->pprev ? pindexNew->pprev->nChainWork : 0) + GetBlockProof(*pindexNew);
    pindexNew->RaiseValidity(BLOCK_VALID_TREE);
    if (pindexBestHeader == nullptr || pindexBestHeader->nChainWork < pindexNew->nChainWork)
        pindexBestHeader = pindexNew;

    setDirtyBlockIndex.insert(pindexNew);

    return pindexNew;
}

/** Mark a block as having its data received and checked (up to BLOCK_VALID_TRANSACTIONS). */
static bool ReceivedBlockTransactions(const CBlock &block, CValidationState& state, CBlockIndex *pindexNew, const CDiskBlockPos& pos, const Consensus::Params& consensusParams)
{
    pindexNew->nTx = block.vtx.size();
    pindexNew->nChainTx = 0;
    pindexNew->nFile = pos.nFile;
    pindexNew->nDataPos = pos.nPos;
    pindexNew->nUndoPos = 0;
    pindexNew->nStatus |= BLOCK_HAVE_DATA;
    if (IsWitnessEnabled(pindexNew->pprev, consensusParams)) {
        pindexNew->nStatus |= BLOCK_OPT_WITNESS;
    }
    pindexNew->RaiseValidity(BLOCK_VALID_TRANSACTIONS);
    setDirtyBlockIndex.insert(pindexNew);

    if (pindexNew->pprev == nullptr || pindexNew->pprev->nChainTx) {
        // If pindexNew is the genesis block or all parents are BLOCK_VALID_TRANSACTIONS.
        std::deque<CBlockIndex*> queue;
        queue.push_back(pindexNew);

        // Recursively process any descendant blocks that now may be eligible to be connected.
        while (!queue.empty()) {
            CBlockIndex *pindex = queue.front();
            queue.pop_front();
            pindex->nChainTx = (pindex->pprev ? pindex->pprev->nChainTx : 0) + pindex->nTx;
            {
                LOCK(cs_nBlockSequenceId);
                pindex->nSequenceId = nBlockSequenceId++;
            }
            if (chainActive.Tip() == nullptr || !setBlockIndexCandidates.value_comp()(pindex, chainActive.Tip())) {
                setBlockIndexCandidates.insert(pindex);
            }
            std::pair<std::multimap<CBlockIndex*, CBlockIndex*>::iterator, std::multimap<CBlockIndex*, CBlockIndex*>::iterator> range = mapBlocksUnlinked.equal_range(pindex);
            while (range.first != range.second) {
                std::multimap<CBlockIndex*, CBlockIndex*>::iterator it = range.first;
                queue.push_back(it->second);
                range.first++;
                mapBlocksUnlinked.erase(it);
            }
        }
    } else {
        if (pindexNew->pprev && pindexNew->pprev->IsValid(BLOCK_VALID_TREE)) {
            mapBlocksUnlinked.insert(std::make_pair(pindexNew->pprev, pindexNew));
        }
    }

    return true;
}

static bool FindBlockPos(CValidationState &state, CDiskBlockPos &pos, unsigned int nAddSize, unsigned int nHeight, uint64_t nTime, bool fKnown = false)
{
    LOCK(cs_LastBlockFile);

    unsigned int nFile = fKnown ? pos.nFile : nLastBlockFile;
    if (vinfoBlockFile.size() <= nFile) {
        vinfoBlockFile.resize(nFile + 1);
    }

    if (!fKnown) {
        while (vinfoBlockFile[nFile].nSize + nAddSize >= MAX_BLOCKFILE_SIZE) {
            nFile++;
            if (vinfoBlockFile.size() <= nFile) {
                vinfoBlockFile.resize(nFile + 1);
            }
        }
        pos.nFile = nFile;
        pos.nPos = vinfoBlockFile[nFile].nSize;
    }

    if ((int)nFile != nLastBlockFile) {
        if (!fKnown) {
            LogPrintf("Leaving block file %i: %s\n", nLastBlockFile, vinfoBlockFile[nLastBlockFile].ToString());
        }
        FlushBlockFile(!fKnown);
        nLastBlockFile = nFile;
    }

    vinfoBlockFile[nFile].AddBlock(nHeight, nTime);
    if (fKnown)
        vinfoBlockFile[nFile].nSize = std::max(pos.nPos + nAddSize, vinfoBlockFile[nFile].nSize);
    else
        vinfoBlockFile[nFile].nSize += nAddSize;

    if (!fKnown) {
        unsigned int nOldChunks = (pos.nPos + BLOCKFILE_CHUNK_SIZE - 1) / BLOCKFILE_CHUNK_SIZE;
        unsigned int nNewChunks = (vinfoBlockFile[nFile].nSize + BLOCKFILE_CHUNK_SIZE - 1) / BLOCKFILE_CHUNK_SIZE;
        if (nNewChunks > nOldChunks) {
            if (fPruneMode)
                fCheckForPruning = true;
            if (CheckDiskSpace(nNewChunks * BLOCKFILE_CHUNK_SIZE - pos.nPos)) {
                FILE *file = OpenBlockFile(pos);
                if (file) {
                    LogPrintf("Pre-allocating up to position 0x%x in blk%05u.dat\n", nNewChunks * BLOCKFILE_CHUNK_SIZE, pos.nFile);
                    AllocateFileRange(file, pos.nPos, nNewChunks * BLOCKFILE_CHUNK_SIZE - pos.nPos);
                    fclose(file);
                }
            }
            else
                return state.Error("out of disk space");
        }
    }

    setDirtyFileInfo.insert(nFile);
    return true;
}

static bool FindUndoPos(CValidationState &state, int nFile, CDiskBlockPos &pos, unsigned int nAddSize)
{
    pos.nFile = nFile;

    LOCK(cs_LastBlockFile);

    unsigned int nNewSize;
    pos.nPos = vinfoBlockFile[nFile].nUndoSize;
    nNewSize = vinfoBlockFile[nFile].nUndoSize += nAddSize;
    setDirtyFileInfo.insert(nFile);

    unsigned int nOldChunks = (pos.nPos + UNDOFILE_CHUNK_SIZE - 1) / UNDOFILE_CHUNK_SIZE;
    unsigned int nNewChunks = (nNewSize + UNDOFILE_CHUNK_SIZE - 1) / UNDOFILE_CHUNK_SIZE;
    if (nNewChunks > nOldChunks) {
        if (fPruneMode)
            fCheckForPruning = true;
        if (CheckDiskSpace(nNewChunks * UNDOFILE_CHUNK_SIZE - pos.nPos)) {
            FILE *file = OpenUndoFile(pos);
            if (file) {
                LogPrintf("Pre-allocating up to position 0x%x in rev%05u.dat\n", nNewChunks * UNDOFILE_CHUNK_SIZE, pos.nFile);
                AllocateFileRange(file, pos.nPos, nNewChunks * UNDOFILE_CHUNK_SIZE - pos.nPos);
                fclose(file);
            }
        }
        else
            return state.Error("out of disk space");
    }

    return true;
}

static bool CheckBlockHeader(const CBlockHeader& block, CValidationState& state, const Consensus::Params& consensusParams, bool fCheckPOW = true)
{
    // Check proof of work matches claimed amount
    if (fCheckPOW && !CheckProofOfWork(block, consensusParams))
        return state.DoS(50, false, REJECT_INVALID, "high-hash", false, "proof of work failed");

    return true;
}

bool CheckBlock(const CBlock& block, CValidationState& state, const Consensus::Params& consensusParams, bool fCheckPOW, bool fCheckMerkleRoot)
{
    // These are checks that are independent of context.

    if (block.fChecked)
        return true;

    // Check that the header is valid (particularly PoW).  This is mostly
    // redundant with the call in AcceptBlockHeader.
    if (!CheckBlockHeader(block, state, consensusParams, fCheckPOW))
        return false;

    // Check the merkle root.
    if (fCheckMerkleRoot) {
        bool mutated;
        uint256 hashMerkleRoot2 = BlockMerkleRoot(block, &mutated);
        if (block.hashMerkleRoot != hashMerkleRoot2)
            return state.DoS(100, false, REJECT_INVALID, "bad-txnmrklroot", true, "hashMerkleRoot mismatch");

        // Check for merkle tree malleability (CVE-2012-2459): repeating sequences
        // of transactions in a block without affecting the merkle root of a block,
        // while still invalidating it.
        if (mutated)
            return state.DoS(100, false, REJECT_INVALID, "bad-txns-duplicate", true, "duplicate transaction");
    }

    // All potential-corruption validation must be done before we do any
    // transaction validation, as otherwise we may mark the header as invalid
    // because we receive the wrong transactions for it.
    // Note that witness malleability is checked in ContextualCheckBlock, so no
    // checks that use witness data may be performed here.

    // Size limits
    if (block.vtx.empty() || block.vtx.size() * WITNESS_SCALE_FACTOR > MAX_BLOCK_WEIGHT || ::GetSerializeSize(block, SER_NETWORK, PROTOCOL_VERSION | SERIALIZE_TRANSACTION_NO_WITNESS) * WITNESS_SCALE_FACTOR > MAX_BLOCK_WEIGHT)
        return state.DoS(100, false, REJECT_INVALID, "bad-blk-length", false, "size limits failed");

    // First transaction must be coinbase, the rest must not be
    if (block.vtx.empty() || !block.vtx[0]->IsCoinBase())
        return state.DoS(100, false, REJECT_INVALID, "bad-cb-missing", false, "first tx is not coinbase");
    for (unsigned int i = 1; i < block.vtx.size(); i++)
        if (block.vtx[i]->IsCoinBase())
            return state.DoS(100, false, REJECT_INVALID, "bad-cb-multiple", false, "more than one coinbase");

    // Check transactions
    for (const auto& tx : block.vtx)
        if (!CheckTransaction(*tx, state, false))
            return state.Invalid(false, state.GetRejectCode(), state.GetRejectReason(),
                                 strprintf("Transaction check failed (tx hash %s) %s", tx->GetHash().ToString(), state.GetDebugMessage()));

    unsigned int nSigOps = 0;
    for (const auto& tx : block.vtx)
    {
        nSigOps += GetLegacySigOpCount(*tx);
    }
    if (nSigOps * WITNESS_SCALE_FACTOR > MAX_BLOCK_SIGOPS_COST)
        return state.DoS(100, false, REJECT_INVALID, "bad-blk-sigops", false, "out-of-bounds SigOpCount");

    if (fCheckPOW && fCheckMerkleRoot)
        block.fChecked = true;

    return true;
}

bool IsWitnessEnabled(const CBlockIndex* pindexPrev, const Consensus::Params& params)
{
    LOCK(cs_main);
    return (VersionBitsState(pindexPrev, params, Consensus::DEPLOYMENT_SEGWIT, versionbitscache) == THRESHOLD_ACTIVE);
}

// Compute at which vout of the block's coinbase transaction the witness
// commitment occurs, or -1 if not found.
static int GetWitnessCommitmentIndex(const CBlock& block)
{
    int commitpos = -1;
    if (!block.vtx.empty()) {
        for (size_t o = 0; o < block.vtx[0]->vout.size(); o++) {
            if (block.vtx[0]->vout[o].scriptPubKey.size() >= 38 && block.vtx[0]->vout[o].scriptPubKey[0] == OP_RETURN && block.vtx[0]->vout[o].scriptPubKey[1] == 0x24 && block.vtx[0]->vout[o].scriptPubKey[2] == 0xaa && block.vtx[0]->vout[o].scriptPubKey[3] == 0x21 && block.vtx[0]->vout[o].scriptPubKey[4] == 0xa9 && block.vtx[0]->vout[o].scriptPubKey[5] == 0xed) {
                commitpos = o;
            }
        }
    }
    return commitpos;
}

void UpdateUncommittedBlockStructures(CBlock& block, const CBlockIndex* pindexPrev, const Consensus::Params& consensusParams)
{
    int commitpos = GetWitnessCommitmentIndex(block);
    static const std::vector<unsigned char> nonce(32, 0x00);
    if (commitpos != -1 && IsWitnessEnabled(pindexPrev, consensusParams) && !block.vtx[0]->HasWitness()) {
        CMutableTransaction tx(*block.vtx[0]);
        tx.vin[0].scriptWitness.stack.resize(1);
        tx.vin[0].scriptWitness.stack[0] = nonce;
        block.vtx[0] = MakeTransactionRef(std::move(tx));
    }
}

std::vector<unsigned char> GenerateCoinbaseCommitment(CBlock& block, const CBlockIndex* pindexPrev, const Consensus::Params& consensusParams)
{
    std::vector<unsigned char> commitment;
    int commitpos = GetWitnessCommitmentIndex(block);
    std::vector<unsigned char> ret(32, 0x00);
    if (consensusParams.vDeployments[Consensus::DEPLOYMENT_SEGWIT].nTimeout != 0) {
        if (commitpos == -1) {
            uint256 witnessroot = BlockWitnessMerkleRoot(block, nullptr);
            CHash256().Write(witnessroot.begin(), 32).Write(ret.data(), 32).Finalize(witnessroot.begin());
            CTxOut out;
            out.nValue = 0;
            out.scriptPubKey.resize(38);
            out.scriptPubKey[0] = OP_RETURN;
            out.scriptPubKey[1] = 0x24;
            out.scriptPubKey[2] = 0xaa;
            out.scriptPubKey[3] = 0x21;
            out.scriptPubKey[4] = 0xa9;
            out.scriptPubKey[5] = 0xed;
            memcpy(&out.scriptPubKey[6], witnessroot.begin(), 32);
            commitment = std::vector<unsigned char>(out.scriptPubKey.begin(), out.scriptPubKey.end());
            CMutableTransaction tx(*block.vtx[0]);
            tx.vout.push_back(out);
            block.vtx[0] = MakeTransactionRef(std::move(tx));
        }
    }
    UpdateUncommittedBlockStructures(block, pindexPrev, consensusParams);
    return commitment;
}

/** Context-dependent validity checks.
 *  By "context", we mean only the previous block headers, but not the UTXO
 *  set; UTXO-related validity checks are done in ConnectBlock(). */
static bool ContextualCheckBlockHeader(const CBlockHeader& block, CValidationState& state, const CChainParams& params, const CBlockIndex* pindexPrev, int64_t nAdjustedTime)
{
    assert(pindexPrev != nullptr);
    const int nHeight = pindexPrev->nHeight + 1;

<<<<<<< HEAD
    // Disallow legacy blocks after merge-mining start.
    if (!Params().GetConsensus().AllowLegacyBlocks(nHeight) && block.IsLegacy())
        return state.DoS(100, error("%s : legacy block after auxpow start",
                                    __func__),
                         REJECT_INVALID, "late-legacy-block");

=======
>>>>>>> 1c4b9b31
    // Check proof of work
    const Consensus::Params& consensusParams = params.GetConsensus();
    if (block.nBits != GetNextWorkRequired(pindexPrev, &block, consensusParams))
        return state.DoS(100, false, REJECT_INVALID, "bad-diffbits", false, "incorrect proof of work");

    // Check against checkpoints
    if (fCheckpointsEnabled) {
        // Don't accept any forks from the main chain prior to last checkpoint.
        // GetLastCheckpoint finds the last checkpoint in MapCheckpoints that's in our
        // MapBlockIndex.
        CBlockIndex* pcheckpoint = Checkpoints::GetLastCheckpoint(params.Checkpoints());
        if (pcheckpoint && nHeight < pcheckpoint->nHeight)
            return state.DoS(100, error("%s: forked chain older than last checkpoint (height %d)", __func__, nHeight), REJECT_CHECKPOINT, "bad-fork-prior-to-checkpoint");
    }

    // Check timestamp against prev
    if (block.GetBlockTime() <= pindexPrev->GetMedianTimePast())
        return state.Invalid(false, REJECT_INVALID, "time-too-old", "block's timestamp is too early");

    // Check timestamp
    if (block.GetBlockTime() > nAdjustedTime + MAX_FUTURE_BLOCK_TIME)
        return state.Invalid(false, REJECT_INVALID, "time-too-new", "block timestamp too far in the future");

    // Reject outdated version blocks when 95% (75% on testnet) of the network has upgraded:
    // check for version 2, 3 and 4 upgrades
    if((block.GetBaseVersion() < 2 && nHeight >= consensusParams.BIP34Height) ||
       (block.GetBaseVersion() < 3 && nHeight >= consensusParams.BIP66Height) ||
       (block.GetBaseVersion() < 4 && nHeight >= consensusParams.BIP65Height))
            return state.Invalid(false, REJECT_OBSOLETE, strprintf("bad-version(0x%08x)", block.nVersion),
                                 strprintf("rejected nVersion=0x%08x block", block.nVersion));

    return true;
}

static bool ContextualCheckBlock(const CBlock& block, CValidationState& state, const Consensus::Params& consensusParams, const CBlockIndex* pindexPrev)
{
    const int nHeight = pindexPrev == nullptr ? 0 : pindexPrev->nHeight + 1;

    // Start enforcing BIP113 (Median Time Past) using versionbits logic.
    int nLockTimeFlags = 0;
    if (VersionBitsState(pindexPrev, consensusParams, Consensus::DEPLOYMENT_CSV, versionbitscache) == THRESHOLD_ACTIVE) {
        nLockTimeFlags |= LOCKTIME_MEDIAN_TIME_PAST;
    }

    int64_t nLockTimeCutoff = (nLockTimeFlags & LOCKTIME_MEDIAN_TIME_PAST)
                              ? pindexPrev->GetMedianTimePast()
                              : block.GetBlockTime();

    // Check that all transactions are finalized
    for (const auto& tx : block.vtx) {
        if (!IsFinalTx(*tx, nHeight, nLockTimeCutoff)) {
            return state.DoS(10, false, REJECT_INVALID, "bad-txns-nonfinal", false, "non-final transaction");
        }
    }

    // Enforce rule that the coinbase starts with serialized block height
    if (nHeight >= consensusParams.BIP34Height)
    {
        CScript expect = CScript() << nHeight;
        if (block.vtx[0]->vin[0].scriptSig.size() < expect.size() ||
            !std::equal(expect.begin(), expect.end(), block.vtx[0]->vin[0].scriptSig.begin())) {
            return state.DoS(100, false, REJECT_INVALID, "bad-cb-height", false, "block height mismatch in coinbase");
        }
    }

    // Validation for witness commitments.
    // * We compute the witness hash (which is the hash including witnesses) of all the block's transactions, except the
    //   coinbase (where 0x0000....0000 is used instead).
    // * The coinbase scriptWitness is a stack of a single 32-byte vector, containing a witness nonce (unconstrained).
    // * We build a merkle tree with all those witness hashes as leaves (similar to the hashMerkleRoot in the block header).
    // * There must be at least one output whose scriptPubKey is a single 36-byte push, the first 4 bytes of which are
    //   {0xaa, 0x21, 0xa9, 0xed}, and the following 32 bytes are SHA256^2(witness root, witness nonce). In case there are
    //   multiple, the last one is used.
    bool fHaveWitness = false;
    if (VersionBitsState(pindexPrev, consensusParams, Consensus::DEPLOYMENT_SEGWIT, versionbitscache) == THRESHOLD_ACTIVE) {
        int commitpos = GetWitnessCommitmentIndex(block);
        if (commitpos != -1) {
            bool malleated = false;
            uint256 hashWitness = BlockWitnessMerkleRoot(block, &malleated);
            // The malleation check is ignored; as the transaction tree itself
            // already does not permit it, it is impossible to trigger in the
            // witness tree.
            if (block.vtx[0]->vin[0].scriptWitness.stack.size() != 1 || block.vtx[0]->vin[0].scriptWitness.stack[0].size() != 32) {
                return state.DoS(100, false, REJECT_INVALID, "bad-witness-nonce-size", true, strprintf("%s : invalid witness nonce size", __func__));
            }
            CHash256().Write(hashWitness.begin(), 32).Write(&block.vtx[0]->vin[0].scriptWitness.stack[0][0], 32).Finalize(hashWitness.begin());
            if (memcmp(hashWitness.begin(), &block.vtx[0]->vout[commitpos].scriptPubKey[6], 32)) {
                return state.DoS(100, false, REJECT_INVALID, "bad-witness-merkle-match", true, strprintf("%s : witness merkle commitment mismatch", __func__));
            }
            fHaveWitness = true;
        }
    }

    // No witness data is allowed in blocks that don't commit to witness data, as this would otherwise leave room for spam
    if (!fHaveWitness) {
      for (const auto& tx : block.vtx) {
            if (tx->HasWitness()) {
                return state.DoS(100, false, REJECT_INVALID, "unexpected-witness", true, strprintf("%s : unexpected witness data found", __func__));
            }
        }
    }

    // After the coinbase witness nonce and commitment are verified,
    // we can check if the block weight passes (before we've checked the
    // coinbase witness, it would be possible for the weight to be too
    // large by filling up the coinbase witness, which doesn't change
    // the block hash, so we couldn't mark the block as permanently
    // failed).
    if (GetBlockWeight(block) > MAX_BLOCK_WEIGHT) {
        return state.DoS(100, false, REJECT_INVALID, "bad-blk-weight", false, strprintf("%s : weight limit failed", __func__));
    }

    return true;
}

static bool AcceptBlockHeader(const CBlockHeader& block, CValidationState& state, const CChainParams& chainparams, CBlockIndex** ppindex)
{
    AssertLockHeld(cs_main);
    // Check for duplicate
    uint256 hash = block.GetHash();
    BlockMap::iterator miSelf = mapBlockIndex.find(hash);
    CBlockIndex *pindex = nullptr;
    if (hash != chainparams.GetConsensus().hashGenesisBlock) {

        if (miSelf != mapBlockIndex.end()) {
            // Block header is already known.
            pindex = miSelf->second;
            if (ppindex)
                *ppindex = pindex;
            if (pindex->nStatus & BLOCK_FAILED_MASK)
                return state.Invalid(error("%s: block %s is marked invalid", __func__, hash.ToString()), 0, "duplicate");
            return true;
        }

        if (!CheckBlockHeader(block, state, chainparams.GetConsensus()))
            return error("%s: Consensus::CheckBlockHeader: %s, %s", __func__, hash.ToString(), FormatStateMessage(state));

        // Get prev block index
        CBlockIndex* pindexPrev = nullptr;
        BlockMap::iterator mi = mapBlockIndex.find(block.hashPrevBlock);
        if (mi == mapBlockIndex.end())
            return state.DoS(10, error("%s: prev block not found", __func__), 0, "prev-blk-not-found");
        pindexPrev = (*mi).second;
        if (pindexPrev->nStatus & BLOCK_FAILED_MASK)
            return state.DoS(100, error("%s: prev block invalid", __func__), REJECT_INVALID, "bad-prevblk");
        if (!ContextualCheckBlockHeader(block, state, chainparams, pindexPrev, GetAdjustedTime()))
            return error("%s: Consensus::ContextualCheckBlockHeader: %s, %s", __func__, hash.ToString(), FormatStateMessage(state));
    }
    if (pindex == nullptr)
        pindex = AddToBlockIndex(block);

    if (ppindex)
        *ppindex = pindex;

    CheckBlockIndex(chainparams.GetConsensus());

    return true;
}

// Exposed wrapper for AcceptBlockHeader
bool ProcessNewBlockHeaders(const std::vector<CBlockHeader>& headers, CValidationState& state, const CChainParams& chainparams, const CBlockIndex** ppindex)
{
    {
        LOCK(cs_main);
        for (const CBlockHeader& header : headers) {
            CBlockIndex *pindex = nullptr; // Use a temp pindex instead of ppindex to avoid a const_cast
            if (!AcceptBlockHeader(header, state, chainparams, &pindex)) {
                return false;
            }
            if (ppindex) {
                *ppindex = pindex;
            }
        }
    }
    NotifyHeaderTip();
    return true;
}

/** Store block on disk. If dbp is non-nullptr, the file is known to already reside on disk */
static bool AcceptBlock(const std::shared_ptr<const CBlock>& pblock, CValidationState& state, const CChainParams& chainparams, CBlockIndex** ppindex, bool fRequested, const CDiskBlockPos* dbp, bool* fNewBlock)
{
    const CBlock& block = *pblock;

    if (fNewBlock) *fNewBlock = false;
    AssertLockHeld(cs_main);

    CBlockIndex *pindexDummy = nullptr;
    CBlockIndex *&pindex = ppindex ? *ppindex : pindexDummy;

    if (!AcceptBlockHeader(block, state, chainparams, &pindex))
        return false;

    // Try to process all requested blocks that we don't have, but only
    // process an unrequested block if it's new and has enough work to
    // advance our tip, and isn't too many blocks ahead.
    bool fAlreadyHave = pindex->nStatus & BLOCK_HAVE_DATA;
    bool fHasMoreWork = (chainActive.Tip() ? pindex->nChainWork > chainActive.Tip()->nChainWork : true);
    // Blocks that are too out-of-order needlessly limit the effectiveness of
    // pruning, because pruning will not delete block files that contain any
    // blocks which are too close in height to the tip.  Apply this test
    // regardless of whether pruning is enabled; it should generally be safe to
    // not process unrequested blocks.
    bool fTooFarAhead = (pindex->nHeight > int(chainActive.Height() + MIN_BLOCKS_TO_KEEP));

    // TODO: Decouple this function from the block download logic by removing fRequested
    // This requires some new chain data structure to efficiently look up if a
    // block is in a chain leading to a candidate for best tip, despite not
    // being such a candidate itself.

    // TODO: deal better with return value and error conditions for duplicate
    // and unrequested blocks.
    if (fAlreadyHave) return true;
    if (!fRequested) {  // If we didn't ask for it:
        if (pindex->nTx != 0) return true;  // This is a previously-processed block that was pruned
        if (!fHasMoreWork) return true;     // Don't process less-work chains
        if (fTooFarAhead) return true;      // Block height is too high
    }
    if (fNewBlock) *fNewBlock = true;

    if (!CheckBlock(block, state, chainparams.GetConsensus()) ||
        !ContextualCheckBlock(block, state, chainparams.GetConsensus(), pindex->pprev)) {
        if (state.IsInvalid() && !state.CorruptionPossible()) {
            pindex->nStatus |= BLOCK_FAILED_VALID;
            setDirtyBlockIndex.insert(pindex);
        }
        return error("%s: %s", __func__, FormatStateMessage(state));
    }

    // Header is valid/has work, merkle tree and segwit merkle tree are good...RELAY NOW
    // (but if it does not build on our best tip, let the SendMessages loop relay it)
    if (!IsInitialBlockDownload() && chainActive.Tip() == pindex->pprev)
        GetMainSignals().NewPoWValidBlock(pindex, pblock);

    int nHeight = pindex->nHeight;

    // Write block to history file
    try {
        unsigned int nBlockSize = ::GetSerializeSize(block, SER_DISK, CLIENT_VERSION);
        CDiskBlockPos blockPos;
        if (dbp != nullptr)
            blockPos = *dbp;
        if (!FindBlockPos(state, blockPos, nBlockSize+8, nHeight, block.GetBlockTime(), dbp != nullptr))
            return error("AcceptBlock(): FindBlockPos failed");
        if (dbp == nullptr)
            if (!WriteBlockToDisk(block, blockPos, chainparams.MessageStart()))
                AbortNode(state, "Failed to write block");
        if (!ReceivedBlockTransactions(block, state, pindex, blockPos, chainparams.GetConsensus()))
            return error("AcceptBlock(): ReceivedBlockTransactions failed");
    } catch (const std::runtime_error& e) {
        return AbortNode(state, std::string("System error: ") + e.what());
    }

    if (fCheckForPruning)
        FlushStateToDisk(chainparams, state, FLUSH_STATE_NONE); // we just allocated more disk space for block files

    return true;
}

bool ProcessNewBlock(const CChainParams& chainparams, const std::shared_ptr<const CBlock> pblock, bool fForceProcessing, bool *fNewBlock)
{
    {
        CBlockIndex *pindex = nullptr;
        if (fNewBlock) *fNewBlock = false;
        CValidationState state;
        // Ensure that CheckBlock() passes before calling AcceptBlock, as
        // belt-and-suspenders.
        bool ret = CheckBlock(*pblock, state, chainparams.GetConsensus());

        LOCK(cs_main);

        if (ret) {
            // Store to disk
            ret = AcceptBlock(pblock, state, chainparams, &pindex, fForceProcessing, nullptr, fNewBlock);
        }
        CheckBlockIndex(chainparams.GetConsensus());
        if (!ret) {
            GetMainSignals().BlockChecked(*pblock, state);
            return error("%s: AcceptBlock FAILED", __func__);
        }
    }

    NotifyHeaderTip();

    CValidationState state; // Only used to report errors, not invalidity - ignore it
    if (!ActivateBestChain(state, chainparams, pblock))
        return error("%s: ActivateBestChain failed", __func__);

    return true;
}

bool TestBlockValidity(CValidationState& state, const CChainParams& chainparams, const CBlock& block, CBlockIndex* pindexPrev, bool fCheckPOW, bool fCheckMerkleRoot)
{
    AssertLockHeld(cs_main);
    assert(pindexPrev && pindexPrev == chainActive.Tip());
    CCoinsViewCache viewNew(pcoinsTip);
    CBlockIndex indexDummy(block);
    indexDummy.pprev = pindexPrev;
    indexDummy.nHeight = pindexPrev->nHeight + 1;

    // NOTE: CheckBlockHeader is called by CheckBlock
    if (!ContextualCheckBlockHeader(block, state, chainparams, pindexPrev, GetAdjustedTime()))
        return error("%s: Consensus::ContextualCheckBlockHeader: %s", __func__, FormatStateMessage(state));
    if (!CheckBlock(block, state, chainparams.GetConsensus(), fCheckPOW, fCheckMerkleRoot))
        return error("%s: Consensus::CheckBlock: %s", __func__, FormatStateMessage(state));
    if (!ContextualCheckBlock(block, state, chainparams.GetConsensus(), pindexPrev))
        return error("%s: Consensus::ContextualCheckBlock: %s", __func__, FormatStateMessage(state));
    if (!ConnectBlock(block, state, &indexDummy, viewNew, chainparams, true))
        return false;
    assert(state.IsValid());

    return true;
}

/**
 * BLOCK PRUNING CODE
 */

/* Calculate the amount of disk space the block & undo files currently use */
static uint64_t CalculateCurrentUsage()
{
    uint64_t retval = 0;
    for (const CBlockFileInfo &file : vinfoBlockFile) {
        retval += file.nSize + file.nUndoSize;
    }
    return retval;
}

/* Prune a block file (modify associated database entries)*/
void PruneOneBlockFile(const int fileNumber)
{
    for (BlockMap::iterator it = mapBlockIndex.begin(); it != mapBlockIndex.end(); ++it) {
        CBlockIndex* pindex = it->second;
        if (pindex->nFile == fileNumber) {
            pindex->nStatus &= ~BLOCK_HAVE_DATA;
            pindex->nStatus &= ~BLOCK_HAVE_UNDO;
            pindex->nFile = 0;
            pindex->nDataPos = 0;
            pindex->nUndoPos = 0;
            setDirtyBlockIndex.insert(pindex);

            // Prune from mapBlocksUnlinked -- any block we prune would have
            // to be downloaded again in order to consider its chain, at which
            // point it would be considered as a candidate for
            // mapBlocksUnlinked or setBlockIndexCandidates.
            std::pair<std::multimap<CBlockIndex*, CBlockIndex*>::iterator, std::multimap<CBlockIndex*, CBlockIndex*>::iterator> range = mapBlocksUnlinked.equal_range(pindex->pprev);
            while (range.first != range.second) {
                std::multimap<CBlockIndex *, CBlockIndex *>::iterator _it = range.first;
                range.first++;
                if (_it->second == pindex) {
                    mapBlocksUnlinked.erase(_it);
                }
            }
        }
    }

    vinfoBlockFile[fileNumber].SetNull();
    setDirtyFileInfo.insert(fileNumber);
}


void UnlinkPrunedFiles(const std::set<int>& setFilesToPrune)
{
    for (std::set<int>::iterator it = setFilesToPrune.begin(); it != setFilesToPrune.end(); ++it) {
        CDiskBlockPos pos(*it, 0);
        fs::remove(GetBlockPosFilename(pos, "blk"));
        fs::remove(GetBlockPosFilename(pos, "rev"));
        LogPrintf("Prune: %s deleted blk/rev (%05u)\n", __func__, *it);
    }
}

/* Calculate the block/rev files to delete based on height specified by user with RPC command pruneblockchain */
static void FindFilesToPruneManual(std::set<int>& setFilesToPrune, int nManualPruneHeight)
{
    assert(fPruneMode && nManualPruneHeight > 0);

    LOCK2(cs_main, cs_LastBlockFile);
    if (chainActive.Tip() == nullptr)
        return;

    // last block to prune is the lesser of (user-specified height, MIN_BLOCKS_TO_KEEP from the tip)
    unsigned int nLastBlockWeCanPrune = std::min((unsigned)nManualPruneHeight, chainActive.Tip()->nHeight - MIN_BLOCKS_TO_KEEP);
    int count=0;
    for (int fileNumber = 0; fileNumber < nLastBlockFile; fileNumber++) {
        if (vinfoBlockFile[fileNumber].nSize == 0 || vinfoBlockFile[fileNumber].nHeightLast > nLastBlockWeCanPrune)
            continue;
        PruneOneBlockFile(fileNumber);
        setFilesToPrune.insert(fileNumber);
        count++;
    }
    LogPrintf("Prune (Manual): prune_height=%d removed %d blk/rev pairs\n", nLastBlockWeCanPrune, count);
}

/* This function is called from the RPC code for pruneblockchain */
void PruneBlockFilesManual(int nManualPruneHeight)
{
    CValidationState state;
    const CChainParams& chainparams = Params();
    FlushStateToDisk(chainparams, state, FLUSH_STATE_NONE, nManualPruneHeight);
}

/**
 * Prune block and undo files (blk???.dat and undo???.dat) so that the disk space used is less than a user-defined target.
 * The user sets the target (in MB) on the command line or in config file.  This will be run on startup and whenever new
 * space is allocated in a block or undo file, staying below the target. Changing back to unpruned requires a reindex
 * (which in this case means the blockchain must be re-downloaded.)
 *
 * Pruning functions are called from FlushStateToDisk when the global fCheckForPruning flag has been set.
 * Block and undo files are deleted in lock-step (when blk00003.dat is deleted, so is rev00003.dat.)
 * Pruning cannot take place until the longest chain is at least a certain length (100000 on mainnet, 1000 on testnet, 1000 on regtest).
 * Pruning will never delete a block within a defined distance (currently 288) from the active chain's tip.
 * The block index is updated by unsetting HAVE_DATA and HAVE_UNDO for any blocks that were stored in the deleted files.
 * A db flag records the fact that at least some block files have been pruned.
 *
 * @param[out]   setFilesToPrune   The set of file indices that can be unlinked will be returned
 */
static void FindFilesToPrune(std::set<int>& setFilesToPrune, uint64_t nPruneAfterHeight)
{
    LOCK2(cs_main, cs_LastBlockFile);
    if (chainActive.Tip() == nullptr || nPruneTarget == 0) {
        return;
    }
    if ((uint64_t)chainActive.Tip()->nHeight <= nPruneAfterHeight) {
        return;
    }

    unsigned int nLastBlockWeCanPrune = chainActive.Tip()->nHeight - MIN_BLOCKS_TO_KEEP;
    uint64_t nCurrentUsage = CalculateCurrentUsage();
    // We don't check to prune until after we've allocated new space for files
    // So we should leave a buffer under our target to account for another allocation
    // before the next pruning.
    uint64_t nBuffer = BLOCKFILE_CHUNK_SIZE + UNDOFILE_CHUNK_SIZE;
    uint64_t nBytesToPrune;
    int count=0;

    if (nCurrentUsage + nBuffer >= nPruneTarget) {
        for (int fileNumber = 0; fileNumber < nLastBlockFile; fileNumber++) {
            nBytesToPrune = vinfoBlockFile[fileNumber].nSize + vinfoBlockFile[fileNumber].nUndoSize;

            if (vinfoBlockFile[fileNumber].nSize == 0)
                continue;

            if (nCurrentUsage + nBuffer < nPruneTarget)  // are we below our target?
                break;

            // don't prune files that could have a block within MIN_BLOCKS_TO_KEEP of the main chain's tip but keep scanning
            if (vinfoBlockFile[fileNumber].nHeightLast > nLastBlockWeCanPrune)
                continue;

            PruneOneBlockFile(fileNumber);
            // Queue up the files for removal
            setFilesToPrune.insert(fileNumber);
            nCurrentUsage -= nBytesToPrune;
            count++;
        }
    }

    LogPrint(BCLog::PRUNE, "Prune: target=%dMiB actual=%dMiB diff=%dMiB max_prune_height=%d removed %d blk/rev pairs\n",
           nPruneTarget/1024/1024, nCurrentUsage/1024/1024,
           ((int64_t)nPruneTarget - (int64_t)nCurrentUsage)/1024/1024,
           nLastBlockWeCanPrune, count);
}

bool CheckDiskSpace(uint64_t nAdditionalBytes)
{
    uint64_t nFreeBytesAvailable = fs::space(GetDataDir()).available;

    // Check for nMinDiskSpace bytes (currently 50MB)
    if (nFreeBytesAvailable < nMinDiskSpace + nAdditionalBytes)
        return AbortNode("Disk space is low!", _("Error: Disk space is low!"));

    return true;
}

static FILE* OpenDiskFile(const CDiskBlockPos &pos, const char *prefix, bool fReadOnly)
{
    if (pos.IsNull())
        return nullptr;
    fs::path path = GetBlockPosFilename(pos, prefix);
    fs::create_directories(path.parent_path());
    FILE* file = fsbridge::fopen(path, "rb+");
    if (!file && !fReadOnly)
        file = fsbridge::fopen(path, "wb+");
    if (!file) {
        LogPrintf("Unable to open file %s\n", path.string());
        return nullptr;
    }
    if (pos.nPos) {
        if (fseek(file, pos.nPos, SEEK_SET)) {
            LogPrintf("Unable to seek to position %u of %s\n", pos.nPos, path.string());
            fclose(file);
            return nullptr;
        }
    }
    return file;
}

FILE* OpenBlockFile(const CDiskBlockPos &pos, bool fReadOnly) {
    return OpenDiskFile(pos, "blk", fReadOnly);
}

/** Open an undo file (rev?????.dat) */
static FILE* OpenUndoFile(const CDiskBlockPos &pos, bool fReadOnly) {
    return OpenDiskFile(pos, "rev", fReadOnly);
}

fs::path GetBlockPosFilename(const CDiskBlockPos &pos, const char *prefix)
{
    return GetDataDir() / "blocks" / strprintf("%s%05u.dat", prefix, pos.nFile);
}

CBlockIndex * InsertBlockIndex(uint256 hash)
{
    if (hash.IsNull())
        return nullptr;

    // Return existing
    BlockMap::iterator mi = mapBlockIndex.find(hash);
    if (mi != mapBlockIndex.end())
        return (*mi).second;

    // Create new
    CBlockIndex* pindexNew = new CBlockIndex();
    if (!pindexNew)
        throw std::runtime_error(std::string(__func__) + ": new CBlockIndex failed");
    mi = mapBlockIndex.insert(std::make_pair(hash, pindexNew)).first;
    pindexNew->phashBlock = &((*mi).first);

    return pindexNew;
}

bool static LoadBlockIndexDB(const CChainParams& chainparams)
{
    if (!pblocktree->LoadBlockIndexGuts(chainparams.GetConsensus(), InsertBlockIndex))
        return false;

    boost::this_thread::interruption_point();

    // Calculate nChainWork
    std::vector<std::pair<int, CBlockIndex*> > vSortedByHeight;
    vSortedByHeight.reserve(mapBlockIndex.size());
    for (const std::pair<uint256, CBlockIndex*>& item : mapBlockIndex)
    {
        CBlockIndex* pindex = item.second;
        vSortedByHeight.push_back(std::make_pair(pindex->nHeight, pindex));
    }
    sort(vSortedByHeight.begin(), vSortedByHeight.end());
    for (const std::pair<int, CBlockIndex*>& item : vSortedByHeight)
    {
        CBlockIndex* pindex = item.second;
        pindex->nChainWork = (pindex->pprev ? pindex->pprev->nChainWork : 0) + GetBlockProof(*pindex);
        pindex->nTimeMax = (pindex->pprev ? std::max(pindex->pprev->nTimeMax, pindex->nTime) : pindex->nTime);
        // We can link the chain of blocks for which we've received transactions at some point.
        // Pruned nodes may have deleted the block.
        if (pindex->nTx > 0) {
            if (pindex->pprev) {
                if (pindex->pprev->nChainTx) {
                    pindex->nChainTx = pindex->pprev->nChainTx + pindex->nTx;
                } else {
                    pindex->nChainTx = 0;
                    mapBlocksUnlinked.insert(std::make_pair(pindex->pprev, pindex));
                }
            } else {
                pindex->nChainTx = pindex->nTx;
            }
        }
        if (pindex->IsValid(BLOCK_VALID_TRANSACTIONS) && (pindex->nChainTx || pindex->pprev == nullptr))
            setBlockIndexCandidates.insert(pindex);
        if (pindex->nStatus & BLOCK_FAILED_MASK && (!pindexBestInvalid || pindex->nChainWork > pindexBestInvalid->nChainWork))
            pindexBestInvalid = pindex;
        if (pindex->pprev)
            pindex->BuildSkip();
        if (pindex->IsValid(BLOCK_VALID_TREE) && (pindexBestHeader == nullptr || CBlockIndexWorkComparator()(pindexBestHeader, pindex)))
            pindexBestHeader = pindex;
    }

    // Load block file info
    pblocktree->ReadLastBlockFile(nLastBlockFile);
    vinfoBlockFile.resize(nLastBlockFile + 1);
    LogPrintf("%s: last block file = %i\n", __func__, nLastBlockFile);
    for (int nFile = 0; nFile <= nLastBlockFile; nFile++) {
        pblocktree->ReadBlockFileInfo(nFile, vinfoBlockFile[nFile]);
    }
    LogPrintf("%s: last block file info: %s\n", __func__, vinfoBlockFile[nLastBlockFile].ToString());
    for (int nFile = nLastBlockFile + 1; true; nFile++) {
        CBlockFileInfo info;
        if (pblocktree->ReadBlockFileInfo(nFile, info)) {
            vinfoBlockFile.push_back(info);
        } else {
            break;
        }
    }

    // Check presence of blk files
    LogPrintf("Checking all blk files are present...\n");
    std::set<int> setBlkDataFiles;
    for (const std::pair<uint256, CBlockIndex*>& item : mapBlockIndex)
    {
        CBlockIndex* pindex = item.second;
        if (pindex->nStatus & BLOCK_HAVE_DATA) {
            setBlkDataFiles.insert(pindex->nFile);
        }
    }
    for (std::set<int>::iterator it = setBlkDataFiles.begin(); it != setBlkDataFiles.end(); it++)
    {
        CDiskBlockPos pos(*it, 0);
        if (CAutoFile(OpenBlockFile(pos, true), SER_DISK, CLIENT_VERSION).IsNull()) {
            return false;
        }
    }

    // Check whether we have ever pruned block & undo files
    pblocktree->ReadFlag("prunedblockfiles", fHavePruned);
    if (fHavePruned)
        LogPrintf("LoadBlockIndexDB(): Block files have previously been pruned\n");

    // Check whether we need to continue reindexing
    bool fReindexing = false;
    pblocktree->ReadReindexing(fReindexing);
    fReindex |= fReindexing;

    // Check whether we have a transaction index
    pblocktree->ReadFlag("txindex", fTxIndex);
    LogPrintf("%s: transaction index %s\n", __func__, fTxIndex ? "enabled" : "disabled");

    return true;
}

bool LoadChainTip(const CChainParams& chainparams)
{
    if (chainActive.Tip() && chainActive.Tip()->GetBlockHash() == pcoinsTip->GetBestBlock()) return true;

    if (pcoinsTip->GetBestBlock().IsNull() && mapBlockIndex.size() == 1) {
        // In case we just added the genesis block, connect it now, so
        // that we always have a chainActive.Tip() when we return.
        LogPrintf("%s: Connecting genesis block...\n", __func__);
        CValidationState state;
        if (!ActivateBestChain(state, chainparams)) {
            return false;
        }
    }

    // Load pointer to end of best chain
    BlockMap::iterator it = mapBlockIndex.find(pcoinsTip->GetBestBlock());
    if (it == mapBlockIndex.end())
        return false;
    chainActive.SetTip(it->second);

    PruneBlockIndexCandidates();

    LogPrintf("Loaded best chain: hashBestChain=%s height=%d date=%s progress=%f\n",
        chainActive.Tip()->GetBlockHash().ToString(), chainActive.Height(),
        DateTimeStrFormat("%Y-%m-%d %H:%M:%S", chainActive.Tip()->GetBlockTime()),
        GuessVerificationProgress(chainparams.TxData(), chainActive.Tip()));
    return true;
}

CVerifyDB::CVerifyDB()
{
    uiInterface.ShowProgress(_("Verifying blocks..."), 0);
}

CVerifyDB::~CVerifyDB()
{
    uiInterface.ShowProgress("", 100);
}

bool CVerifyDB::VerifyDB(const CChainParams& chainparams, CCoinsView *coinsview, int nCheckLevel, int nCheckDepth)
{
    LOCK(cs_main);
    if (chainActive.Tip() == nullptr || chainActive.Tip()->pprev == nullptr)
        return true;

    // Verify blocks in the best chain
    if (nCheckDepth <= 0 || nCheckDepth > chainActive.Height())
        nCheckDepth = chainActive.Height();
    nCheckLevel = std::max(0, std::min(4, nCheckLevel));
    LogPrintf("Verifying last %i blocks at level %i\n", nCheckDepth, nCheckLevel);
    CCoinsViewCache coins(coinsview);
    CBlockIndex* pindexState = chainActive.Tip();
    CBlockIndex* pindexFailure = nullptr;
    int nGoodTransactions = 0;
    CValidationState state;
    int reportDone = 0;
    LogPrintf("[0%%]...");
    for (CBlockIndex* pindex = chainActive.Tip(); pindex && pindex->pprev; pindex = pindex->pprev)
    {
        boost::this_thread::interruption_point();
        int percentageDone = std::max(1, std::min(99, (int)(((double)(chainActive.Height() - pindex->nHeight)) / (double)nCheckDepth * (nCheckLevel >= 4 ? 50 : 100))));
        if (reportDone < percentageDone/10) {
            // report every 10% step
            LogPrintf("[%d%%]...", percentageDone);
            reportDone = percentageDone/10;
        }
        uiInterface.ShowProgress(_("Verifying blocks..."), percentageDone);
        if (pindex->nHeight < chainActive.Height()-nCheckDepth)
            break;
        if (fPruneMode && !(pindex->nStatus & BLOCK_HAVE_DATA)) {
            // If pruning, only go back as far as we have data.
            LogPrintf("VerifyDB(): block verification stopping at height %d (pruning, no data)\n", pindex->nHeight);
            break;
        }
        CBlock block;
        // check level 0: read from disk
        if (!ReadBlockFromDisk(block, pindex, chainparams.GetConsensus()))
            return error("VerifyDB(): *** ReadBlockFromDisk failed at %d, hash=%s", pindex->nHeight, pindex->GetBlockHash().ToString());
        // check level 1: verify block validity
        if (nCheckLevel >= 1 && !CheckBlock(block, state, chainparams.GetConsensus()))
            return error("%s: *** found bad block at %d, hash=%s (%s)\n", __func__,
                         pindex->nHeight, pindex->GetBlockHash().ToString(), FormatStateMessage(state));
        // check level 2: verify undo validity
        if (nCheckLevel >= 2 && pindex) {
            CBlockUndo undo;
            CDiskBlockPos pos = pindex->GetUndoPos();
            if (!pos.IsNull()) {
                if (!UndoReadFromDisk(undo, pos, pindex->pprev->GetBlockHash()))
                    return error("VerifyDB(): *** found bad undo data at %d, hash=%s\n", pindex->nHeight, pindex->GetBlockHash().ToString());
            }
        }
        // check level 3: check for inconsistencies during memory-only disconnect of tip blocks
        if (nCheckLevel >= 3 && pindex == pindexState && (coins.DynamicMemoryUsage() + pcoinsTip->DynamicMemoryUsage()) <= nCoinCacheUsage) {
            assert(coins.GetBestBlock() == pindex->GetBlockHash());
            DisconnectResult res = DisconnectBlock(block, pindex, coins);
            if (res == DISCONNECT_FAILED) {
                return error("VerifyDB(): *** irrecoverable inconsistency in block data at %d, hash=%s", pindex->nHeight, pindex->GetBlockHash().ToString());
            }
            pindexState = pindex->pprev;
            if (res == DISCONNECT_UNCLEAN) {
                nGoodTransactions = 0;
                pindexFailure = pindex;
            } else {
                nGoodTransactions += block.vtx.size();
            }
        }
        if (ShutdownRequested())
            return true;
    }
    if (pindexFailure)
        return error("VerifyDB(): *** coin database inconsistencies found (last %i blocks, %i good transactions before that)\n", chainActive.Height() - pindexFailure->nHeight + 1, nGoodTransactions);

    // check level 4: try reconnecting blocks
    if (nCheckLevel >= 4) {
        CBlockIndex *pindex = pindexState;
        while (pindex != chainActive.Tip()) {
            boost::this_thread::interruption_point();
            uiInterface.ShowProgress(_("Verifying blocks..."), std::max(1, std::min(99, 100 - (int)(((double)(chainActive.Height() - pindex->nHeight)) / (double)nCheckDepth * 50))));
            pindex = chainActive.Next(pindex);
            CBlock block;
            if (!ReadBlockFromDisk(block, pindex, chainparams.GetConsensus()))
                return error("VerifyDB(): *** ReadBlockFromDisk failed at %d, hash=%s", pindex->nHeight, pindex->GetBlockHash().ToString());
            if (!ConnectBlock(block, state, pindex, coins, chainparams))
                return error("VerifyDB(): *** found unconnectable block at %d, hash=%s", pindex->nHeight, pindex->GetBlockHash().ToString());
        }
    }

    LogPrintf("[DONE].\n");
    LogPrintf("No coin database inconsistencies in last %i blocks (%i transactions)\n", chainActive.Height() - pindexState->nHeight, nGoodTransactions);

    return true;
}

/** Apply the effects of a block on the utxo cache, ignoring that it may already have been applied. */
static bool RollforwardBlock(const CBlockIndex* pindex, CCoinsViewCache& inputs, const CChainParams& params)
{
    // TODO: merge with ConnectBlock
    CBlock block;
    if (!ReadBlockFromDisk(block, pindex, params.GetConsensus())) {
        return error("ReplayBlock(): ReadBlockFromDisk failed at %d, hash=%s", pindex->nHeight, pindex->GetBlockHash().ToString());
    }

    for (const CTransactionRef& tx : block.vtx) {
        if (!tx->IsCoinBase()) {
            for (const CTxIn &txin : tx->vin) {
                inputs.SpendCoin(txin.prevout);
            }
        }
        // Pass check = true as every addition may be an overwrite.
        AddCoins(inputs, *tx, pindex->nHeight, true);
    }
    return true;
}

bool ReplayBlocks(const CChainParams& params, CCoinsView* view)
{
    LOCK(cs_main);

    CCoinsViewCache cache(view);

    std::vector<uint256> hashHeads = view->GetHeadBlocks();
    if (hashHeads.empty()) return true; // We're already in a consistent state.
    if (hashHeads.size() != 2) return error("ReplayBlocks(): unknown inconsistent state");

    uiInterface.ShowProgress(_("Replaying blocks..."), 0);
    LogPrintf("Replaying blocks\n");

    const CBlockIndex* pindexOld = nullptr;  // Old tip during the interrupted flush.
    const CBlockIndex* pindexNew;            // New tip during the interrupted flush.
    const CBlockIndex* pindexFork = nullptr; // Latest block common to both the old and the new tip.

    if (mapBlockIndex.count(hashHeads[0]) == 0) {
        return error("ReplayBlocks(): reorganization to unknown block requested");
    }
    pindexNew = mapBlockIndex[hashHeads[0]];

    if (!hashHeads[1].IsNull()) { // The old tip is allowed to be 0, indicating it's the first flush.
        if (mapBlockIndex.count(hashHeads[1]) == 0) {
            return error("ReplayBlocks(): reorganization from unknown block requested");
        }
        pindexOld = mapBlockIndex[hashHeads[1]];
        pindexFork = LastCommonAncestor(pindexOld, pindexNew);
        assert(pindexFork != nullptr);
    }

    // Rollback along the old branch.
    while (pindexOld != pindexFork) {
        if (pindexOld->nHeight > 0) { // Never disconnect the genesis block.
            CBlock block;
            if (!ReadBlockFromDisk(block, pindexOld, params.GetConsensus())) {
                return error("RollbackBlock(): ReadBlockFromDisk() failed at %d, hash=%s", pindexOld->nHeight, pindexOld->GetBlockHash().ToString());
            }
            LogPrintf("Rolling back %s (%i)\n", pindexOld->GetBlockHash().ToString(), pindexOld->nHeight);
            DisconnectResult res = DisconnectBlock(block, pindexOld, cache);
            if (res == DISCONNECT_FAILED) {
                return error("RollbackBlock(): DisconnectBlock failed at %d, hash=%s", pindexOld->nHeight, pindexOld->GetBlockHash().ToString());
            }
            // If DISCONNECT_UNCLEAN is returned, it means a non-existing UTXO was deleted, or an existing UTXO was
            // overwritten. It corresponds to cases where the block-to-be-disconnect never had all its operations
            // applied to the UTXO set. However, as both writing a UTXO and deleting a UTXO are idempotent operations,
            // the result is still a version of the UTXO set with the effects of that block undone.
        }
        pindexOld = pindexOld->pprev;
    }

    // Roll forward from the forking point to the new tip.
    int nForkHeight = pindexFork ? pindexFork->nHeight : 0;
    for (int nHeight = nForkHeight + 1; nHeight <= pindexNew->nHeight; ++nHeight) {
        const CBlockIndex* pindex = pindexNew->GetAncestor(nHeight);
        LogPrintf("Rolling forward %s (%i)\n", pindex->GetBlockHash().ToString(), nHeight);
        if (!RollforwardBlock(pindex, cache, params)) return false;
    }

    cache.SetBestBlock(pindexNew->GetBlockHash());
    cache.Flush();
    uiInterface.ShowProgress("", 100);
    return true;
}

bool RewindBlockIndex(const CChainParams& params)
{
    LOCK(cs_main);

    // Note that during -reindex-chainstate we are called with an empty chainActive!

    int nHeight = 1;
    while (nHeight <= chainActive.Height()) {
        if (IsWitnessEnabled(chainActive[nHeight - 1], params.GetConsensus()) && !(chainActive[nHeight]->nStatus & BLOCK_OPT_WITNESS)) {
            break;
        }
        nHeight++;
    }

    // nHeight is now the height of the first insufficiently-validated block, or tipheight + 1
    CValidationState state;
    CBlockIndex* pindex = chainActive.Tip();
    while (chainActive.Height() >= nHeight) {
        if (fPruneMode && !(chainActive.Tip()->nStatus & BLOCK_HAVE_DATA)) {
            // If pruning, don't try rewinding past the HAVE_DATA point;
            // since older blocks can't be served anyway, there's
            // no need to walk further, and trying to DisconnectTip()
            // will fail (and require a needless reindex/redownload
            // of the blockchain).
            break;
        }
        if (!DisconnectTip(state, params, nullptr)) {
            return error("RewindBlockIndex: unable to disconnect block at height %i", pindex->nHeight);
        }
        // Occasionally flush state to disk.
        if (!FlushStateToDisk(params, state, FLUSH_STATE_PERIODIC))
            return false;
    }

    // Reduce validity flag and have-data flags.
    // We do this after actual disconnecting, otherwise we'll end up writing the lack of data
    // to disk before writing the chainstate, resulting in a failure to continue if interrupted.
    for (BlockMap::iterator it = mapBlockIndex.begin(); it != mapBlockIndex.end(); it++) {
        CBlockIndex* pindexIter = it->second;

        // Note: If we encounter an insufficiently validated block that
        // is on chainActive, it must be because we are a pruning node, and
        // this block or some successor doesn't HAVE_DATA, so we were unable to
        // rewind all the way.  Blocks remaining on chainActive at this point
        // must not have their validity reduced.
        if (IsWitnessEnabled(pindexIter->pprev, params.GetConsensus()) && !(pindexIter->nStatus & BLOCK_OPT_WITNESS) && !chainActive.Contains(pindexIter)) {
            // Reduce validity
            pindexIter->nStatus = std::min<unsigned int>(pindexIter->nStatus & BLOCK_VALID_MASK, BLOCK_VALID_TREE) | (pindexIter->nStatus & ~BLOCK_VALID_MASK);
            // Remove have-data flags.
            pindexIter->nStatus &= ~(BLOCK_HAVE_DATA | BLOCK_HAVE_UNDO);
            // Remove storage location.
            pindexIter->nFile = 0;
            pindexIter->nDataPos = 0;
            pindexIter->nUndoPos = 0;
            // Remove various other things
            pindexIter->nTx = 0;
            pindexIter->nChainTx = 0;
            pindexIter->nSequenceId = 0;
            // Make sure it gets written.
            setDirtyBlockIndex.insert(pindexIter);
            // Update indexes
            setBlockIndexCandidates.erase(pindexIter);
            std::pair<std::multimap<CBlockIndex*, CBlockIndex*>::iterator, std::multimap<CBlockIndex*, CBlockIndex*>::iterator> ret = mapBlocksUnlinked.equal_range(pindexIter->pprev);
            while (ret.first != ret.second) {
                if (ret.first->second == pindexIter) {
                    mapBlocksUnlinked.erase(ret.first++);
                } else {
                    ++ret.first;
                }
            }
        } else if (pindexIter->IsValid(BLOCK_VALID_TRANSACTIONS) && pindexIter->nChainTx) {
            setBlockIndexCandidates.insert(pindexIter);
        }
    }

    if (chainActive.Tip() != nullptr) {
        // We can't prune block index candidates based on our tip if we have
        // no tip due to chainActive being empty!
        PruneBlockIndexCandidates();

        CheckBlockIndex(params.GetConsensus());

        // FlushStateToDisk can possibly read chainActive. Be conservative
        // and skip it here, we're about to -reindex-chainstate anyway, so
        // it'll get called a bunch real soon.
        if (!FlushStateToDisk(params, state, FLUSH_STATE_ALWAYS)) {
            return false;
        }
    }

    return true;
}

// May NOT be used after any connections are up as much
// of the peer-processing logic assumes a consistent
// block index state
void UnloadBlockIndex()
{
    LOCK(cs_main);
    setBlockIndexCandidates.clear();
    chainActive.SetTip(nullptr);
    pindexBestInvalid = nullptr;
    pindexBestHeader = nullptr;
    mempool.clear();
    mapBlocksUnlinked.clear();
    vinfoBlockFile.clear();
    nLastBlockFile = 0;
    nBlockSequenceId = 1;
    setDirtyBlockIndex.clear();
    setDirtyFileInfo.clear();
    versionbitscache.Clear();
    for (int b = 0; b < VERSIONBITS_NUM_BITS; b++) {
        warningcache[b].clear();
    }

    for (BlockMap::value_type& entry : mapBlockIndex) {
        delete entry.second;
    }
    mapBlockIndex.clear();
    fHavePruned = false;
}

bool LoadBlockIndex(const CChainParams& chainparams)
{
    // Load block index from databases
    bool needs_init = fReindex;
    if (!fReindex) {
        bool ret = LoadBlockIndexDB(chainparams);
        if (!ret) return false;
        needs_init = mapBlockIndex.empty();
    }

    if (needs_init) {
        // Everything here is for *new* reindex/DBs. Thus, though
        // LoadBlockIndexDB may have set fReindex if we shut down
        // mid-reindex previously, we don't check fReindex and
        // instead only check it prior to LoadBlockIndexDB to set
        // needs_init.

        LogPrintf("Initializing databases...\n");
        // Use the provided setting for -txindex in the new database
        fTxIndex = gArgs.GetBoolArg("-txindex", DEFAULT_TXINDEX);
        pblocktree->WriteFlag("txindex", fTxIndex);
    }
    return true;
}

bool LoadGenesisBlock(const CChainParams& chainparams)
{
    LOCK(cs_main);

    // Check whether we're already initialized by checking for genesis in
    // mapBlockIndex. Note that we can't use chainActive here, since it is
    // set based on the coins db, not the block index db, which is the only
    // thing loaded at this point.
    if (mapBlockIndex.count(chainparams.GenesisBlock().GetHash()))
        return true;

    try {
        CBlock &block = const_cast<CBlock&>(chainparams.GenesisBlock());
        // Start new block file
        unsigned int nBlockSize = ::GetSerializeSize(block, SER_DISK, CLIENT_VERSION);
        CDiskBlockPos blockPos;
        CValidationState state;
        if (!FindBlockPos(state, blockPos, nBlockSize+8, 0, block.GetBlockTime()))
            return error("%s: FindBlockPos failed", __func__);
        if (!WriteBlockToDisk(block, blockPos, chainparams.MessageStart()))
            return error("%s: writing genesis block to disk failed", __func__);
        CBlockIndex *pindex = AddToBlockIndex(block);
        if (!ReceivedBlockTransactions(block, state, pindex, blockPos, chainparams.GetConsensus()))
            return error("%s: genesis block not accepted", __func__);
    } catch (const std::runtime_error& e) {
        return error("%s: failed to write genesis block: %s", __func__, e.what());
    }

    return true;
}

bool LoadExternalBlockFile(const CChainParams& chainparams, FILE* fileIn, CDiskBlockPos *dbp)
{
    // Map of disk positions for blocks with unknown parent (only used for reindex)
    static std::multimap<uint256, CDiskBlockPos> mapBlocksUnknownParent;
    int64_t nStart = GetTimeMillis();

    int nLoaded = 0;
    try {
        // This takes over fileIn and calls fclose() on it in the CBufferedFile destructor
        CBufferedFile blkdat(fileIn, 2*MAX_BLOCK_SERIALIZED_SIZE, MAX_BLOCK_SERIALIZED_SIZE+8, SER_DISK, CLIENT_VERSION);
        uint64_t nRewind = blkdat.GetPos();
        while (!blkdat.eof()) {
            boost::this_thread::interruption_point();

            blkdat.SetPos(nRewind);
            nRewind++; // start one byte further next time, in case of failure
            blkdat.SetLimit(); // remove former limit
            unsigned int nSize = 0;
            try {
                // locate a header
                unsigned char buf[CMessageHeader::MESSAGE_START_SIZE];
                blkdat.FindByte(chainparams.MessageStart()[0]);
                nRewind = blkdat.GetPos()+1;
                blkdat >> FLATDATA(buf);
                if (memcmp(buf, chainparams.MessageStart(), CMessageHeader::MESSAGE_START_SIZE))
                    continue;
                // read size
                blkdat >> nSize;
                if (nSize < 80 || nSize > MAX_BLOCK_SERIALIZED_SIZE)
                    continue;
            } catch (const std::exception&) {
                // no valid block header found; don't complain
                break;
            }
            try {
                // read block
                uint64_t nBlockPos = blkdat.GetPos();
                if (dbp)
                    dbp->nPos = nBlockPos;
                blkdat.SetLimit(nBlockPos + nSize);
                blkdat.SetPos(nBlockPos);
                std::shared_ptr<CBlock> pblock = std::make_shared<CBlock>();
                CBlock& block = *pblock;
                blkdat >> block;
                nRewind = blkdat.GetPos();

                // detect out of order blocks, and store them for later
                uint256 hash = block.GetHash();
                if (hash != chainparams.GetConsensus().hashGenesisBlock && mapBlockIndex.find(block.hashPrevBlock) == mapBlockIndex.end()) {
                    LogPrint(BCLog::REINDEX, "%s: Out of order block %s, parent %s not known\n", __func__, hash.ToString(),
                            block.hashPrevBlock.ToString());
                    if (dbp)
                        mapBlocksUnknownParent.insert(std::make_pair(block.hashPrevBlock, *dbp));
                    continue;
                }

                // process in case the block isn't known yet
                if (mapBlockIndex.count(hash) == 0 || (mapBlockIndex[hash]->nStatus & BLOCK_HAVE_DATA) == 0) {
                    LOCK(cs_main);
                    CValidationState state;
                    if (AcceptBlock(pblock, state, chainparams, nullptr, true, dbp, nullptr))
                        nLoaded++;
                    if (state.IsError())
                        break;
                } else if (hash != chainparams.GetConsensus().hashGenesisBlock && mapBlockIndex[hash]->nHeight % 1000 == 0) {
                    LogPrint(BCLog::REINDEX, "Block Import: already had block %s at height %d\n", hash.ToString(), mapBlockIndex[hash]->nHeight);
                }

                // Activate the genesis block so normal node progress can continue
                if (hash == chainparams.GetConsensus().hashGenesisBlock) {
                    CValidationState state;
                    if (!ActivateBestChain(state, chainparams)) {
                        break;
                    }
                }

                NotifyHeaderTip();

                // Recursively process earlier encountered successors of this block
                std::deque<uint256> queue;
                queue.push_back(hash);
                while (!queue.empty()) {
                    uint256 head = queue.front();
                    queue.pop_front();
                    std::pair<std::multimap<uint256, CDiskBlockPos>::iterator, std::multimap<uint256, CDiskBlockPos>::iterator> range = mapBlocksUnknownParent.equal_range(head);
                    while (range.first != range.second) {
                        std::multimap<uint256, CDiskBlockPos>::iterator it = range.first;
                        std::shared_ptr<CBlock> pblockrecursive = std::make_shared<CBlock>();
                        if (ReadBlockFromDisk(*pblockrecursive, it->second, chainparams.GetConsensus()))
                        {
                            LogPrint(BCLog::REINDEX, "%s: Processing out of order child %s of %s\n", __func__, pblockrecursive->GetHash().ToString(),
                                    head.ToString());
                            LOCK(cs_main);
                            CValidationState dummy;
                            if (AcceptBlock(pblockrecursive, dummy, chainparams, nullptr, true, &it->second, nullptr))
                            {
                                nLoaded++;
                                queue.push_back(pblockrecursive->GetHash());
                            }
                        }
                        range.first++;
                        mapBlocksUnknownParent.erase(it);
                        NotifyHeaderTip();
                    }
                }
            } catch (const std::exception& e) {
                LogPrintf("%s: Deserialize or I/O error - %s\n", __func__, e.what());
            }
        }
    } catch (const std::runtime_error& e) {
        AbortNode(std::string("System error: ") + e.what());
    }
    if (nLoaded > 0)
        LogPrintf("Loaded %i blocks from external file in %dms\n", nLoaded, GetTimeMillis() - nStart);
    return nLoaded > 0;
}

void static CheckBlockIndex(const Consensus::Params& consensusParams)
{
    if (!fCheckBlockIndex) {
        return;
    }

    LOCK(cs_main);

    // During a reindex, we read the genesis block and call CheckBlockIndex before ActivateBestChain,
    // so we have the genesis block in mapBlockIndex but no active chain.  (A few of the tests when
    // iterating the block tree require that chainActive has been initialized.)
    if (chainActive.Height() < 0) {
        assert(mapBlockIndex.size() <= 1);
        return;
    }

    // Build forward-pointing map of the entire block tree.
    std::multimap<CBlockIndex*,CBlockIndex*> forward;
    for (BlockMap::iterator it = mapBlockIndex.begin(); it != mapBlockIndex.end(); it++) {
        forward.insert(std::make_pair(it->second->pprev, it->second));
    }

    assert(forward.size() == mapBlockIndex.size());

    std::pair<std::multimap<CBlockIndex*,CBlockIndex*>::iterator,std::multimap<CBlockIndex*,CBlockIndex*>::iterator> rangeGenesis = forward.equal_range(nullptr);
    CBlockIndex *pindex = rangeGenesis.first->second;
    rangeGenesis.first++;
    assert(rangeGenesis.first == rangeGenesis.second); // There is only one index entry with parent nullptr.

    // Iterate over the entire block tree, using depth-first search.
    // Along the way, remember whether there are blocks on the path from genesis
    // block being explored which are the first to have certain properties.
    size_t nNodes = 0;
    int nHeight = 0;
    CBlockIndex* pindexFirstInvalid = nullptr; // Oldest ancestor of pindex which is invalid.
    CBlockIndex* pindexFirstMissing = nullptr; // Oldest ancestor of pindex which does not have BLOCK_HAVE_DATA.
    CBlockIndex* pindexFirstNeverProcessed = nullptr; // Oldest ancestor of pindex for which nTx == 0.
    CBlockIndex* pindexFirstNotTreeValid = nullptr; // Oldest ancestor of pindex which does not have BLOCK_VALID_TREE (regardless of being valid or not).
    CBlockIndex* pindexFirstNotTransactionsValid = nullptr; // Oldest ancestor of pindex which does not have BLOCK_VALID_TRANSACTIONS (regardless of being valid or not).
    CBlockIndex* pindexFirstNotChainValid = nullptr; // Oldest ancestor of pindex which does not have BLOCK_VALID_CHAIN (regardless of being valid or not).
    CBlockIndex* pindexFirstNotScriptsValid = nullptr; // Oldest ancestor of pindex which does not have BLOCK_VALID_SCRIPTS (regardless of being valid or not).
    while (pindex != nullptr) {
        nNodes++;
        if (pindexFirstInvalid == nullptr && pindex->nStatus & BLOCK_FAILED_VALID) pindexFirstInvalid = pindex;
        if (pindexFirstMissing == nullptr && !(pindex->nStatus & BLOCK_HAVE_DATA)) pindexFirstMissing = pindex;
        if (pindexFirstNeverProcessed == nullptr && pindex->nTx == 0) pindexFirstNeverProcessed = pindex;
        if (pindex->pprev != nullptr && pindexFirstNotTreeValid == nullptr && (pindex->nStatus & BLOCK_VALID_MASK) < BLOCK_VALID_TREE) pindexFirstNotTreeValid = pindex;
        if (pindex->pprev != nullptr && pindexFirstNotTransactionsValid == nullptr && (pindex->nStatus & BLOCK_VALID_MASK) < BLOCK_VALID_TRANSACTIONS) pindexFirstNotTransactionsValid = pindex;
        if (pindex->pprev != nullptr && pindexFirstNotChainValid == nullptr && (pindex->nStatus & BLOCK_VALID_MASK) < BLOCK_VALID_CHAIN) pindexFirstNotChainValid = pindex;
        if (pindex->pprev != nullptr && pindexFirstNotScriptsValid == nullptr && (pindex->nStatus & BLOCK_VALID_MASK) < BLOCK_VALID_SCRIPTS) pindexFirstNotScriptsValid = pindex;

        // Begin: actual consistency checks.
        if (pindex->pprev == nullptr) {
            // Genesis block checks.
            assert(pindex->GetBlockHash() == consensusParams.hashGenesisBlock); // Genesis block's hash must match.
            assert(pindex == chainActive.Genesis()); // The current active chain's genesis block must be this block.
        }
        if (pindex->nChainTx == 0) assert(pindex->nSequenceId <= 0);  // nSequenceId can't be set positive for blocks that aren't linked (negative is used for preciousblock)
        // VALID_TRANSACTIONS is equivalent to nTx > 0 for all nodes (whether or not pruning has occurred).
        // HAVE_DATA is only equivalent to nTx > 0 (or VALID_TRANSACTIONS) if no pruning has occurred.
        if (!fHavePruned) {
            // If we've never pruned, then HAVE_DATA should be equivalent to nTx > 0
            assert(!(pindex->nStatus & BLOCK_HAVE_DATA) == (pindex->nTx == 0));
            assert(pindexFirstMissing == pindexFirstNeverProcessed);
        } else {
            // If we have pruned, then we can only say that HAVE_DATA implies nTx > 0
            if (pindex->nStatus & BLOCK_HAVE_DATA) assert(pindex->nTx > 0);
        }
        if (pindex->nStatus & BLOCK_HAVE_UNDO) assert(pindex->nStatus & BLOCK_HAVE_DATA);
        assert(((pindex->nStatus & BLOCK_VALID_MASK) >= BLOCK_VALID_TRANSACTIONS) == (pindex->nTx > 0)); // This is pruning-independent.
        // All parents having had data (at some point) is equivalent to all parents being VALID_TRANSACTIONS, which is equivalent to nChainTx being set.
        assert((pindexFirstNeverProcessed != nullptr) == (pindex->nChainTx == 0)); // nChainTx != 0 is used to signal that all parent blocks have been processed (but may have been pruned).
        assert((pindexFirstNotTransactionsValid != nullptr) == (pindex->nChainTx == 0));
        assert(pindex->nHeight == nHeight); // nHeight must be consistent.
        assert(pindex->pprev == nullptr || pindex->nChainWork >= pindex->pprev->nChainWork); // For every block except the genesis block, the chainwork must be larger than the parent's.
        assert(nHeight < 2 || (pindex->pskip && (pindex->pskip->nHeight < nHeight))); // The pskip pointer must point back for all but the first 2 blocks.
        assert(pindexFirstNotTreeValid == nullptr); // All mapBlockIndex entries must at least be TREE valid
        if ((pindex->nStatus & BLOCK_VALID_MASK) >= BLOCK_VALID_TREE) assert(pindexFirstNotTreeValid == nullptr); // TREE valid implies all parents are TREE valid
        if ((pindex->nStatus & BLOCK_VALID_MASK) >= BLOCK_VALID_CHAIN) assert(pindexFirstNotChainValid == nullptr); // CHAIN valid implies all parents are CHAIN valid
        if ((pindex->nStatus & BLOCK_VALID_MASK) >= BLOCK_VALID_SCRIPTS) assert(pindexFirstNotScriptsValid == nullptr); // SCRIPTS valid implies all parents are SCRIPTS valid
        if (pindexFirstInvalid == nullptr) {
            // Checks for not-invalid blocks.
            assert((pindex->nStatus & BLOCK_FAILED_MASK) == 0); // The failed mask cannot be set for blocks without invalid parents.
        }
        if (!CBlockIndexWorkComparator()(pindex, chainActive.Tip()) && pindexFirstNeverProcessed == nullptr) {
            if (pindexFirstInvalid == nullptr) {
                // If this block sorts at least as good as the current tip and
                // is valid and we have all data for its parents, it must be in
                // setBlockIndexCandidates.  chainActive.Tip() must also be there
                // even if some data has been pruned.
                if (pindexFirstMissing == nullptr || pindex == chainActive.Tip()) {
                    assert(setBlockIndexCandidates.count(pindex));
                }
                // If some parent is missing, then it could be that this block was in
                // setBlockIndexCandidates but had to be removed because of the missing data.
                // In this case it must be in mapBlocksUnlinked -- see test below.
            }
        } else { // If this block sorts worse than the current tip or some ancestor's block has never been seen, it cannot be in setBlockIndexCandidates.
            assert(setBlockIndexCandidates.count(pindex) == 0);
        }
        // Check whether this block is in mapBlocksUnlinked.
        std::pair<std::multimap<CBlockIndex*,CBlockIndex*>::iterator,std::multimap<CBlockIndex*,CBlockIndex*>::iterator> rangeUnlinked = mapBlocksUnlinked.equal_range(pindex->pprev);
        bool foundInUnlinked = false;
        while (rangeUnlinked.first != rangeUnlinked.second) {
            assert(rangeUnlinked.first->first == pindex->pprev);
            if (rangeUnlinked.first->second == pindex) {
                foundInUnlinked = true;
                break;
            }
            rangeUnlinked.first++;
        }
        if (pindex->pprev && (pindex->nStatus & BLOCK_HAVE_DATA) && pindexFirstNeverProcessed != nullptr && pindexFirstInvalid == nullptr) {
            // If this block has block data available, some parent was never received, and has no invalid parents, it must be in mapBlocksUnlinked.
            assert(foundInUnlinked);
        }
        if (!(pindex->nStatus & BLOCK_HAVE_DATA)) assert(!foundInUnlinked); // Can't be in mapBlocksUnlinked if we don't HAVE_DATA
        if (pindexFirstMissing == nullptr) assert(!foundInUnlinked); // We aren't missing data for any parent -- cannot be in mapBlocksUnlinked.
        if (pindex->pprev && (pindex->nStatus & BLOCK_HAVE_DATA) && pindexFirstNeverProcessed == nullptr && pindexFirstMissing != nullptr) {
            // We HAVE_DATA for this block, have received data for all parents at some point, but we're currently missing data for some parent.
            assert(fHavePruned); // We must have pruned.
            // This block may have entered mapBlocksUnlinked if:
            //  - it has a descendant that at some point had more work than the
            //    tip, and
            //  - we tried switching to that descendant but were missing
            //    data for some intermediate block between chainActive and the
            //    tip.
            // So if this block is itself better than chainActive.Tip() and it wasn't in
            // setBlockIndexCandidates, then it must be in mapBlocksUnlinked.
            if (!CBlockIndexWorkComparator()(pindex, chainActive.Tip()) && setBlockIndexCandidates.count(pindex) == 0) {
                if (pindexFirstInvalid == nullptr) {
                    assert(foundInUnlinked);
                }
            }
        }
        // assert(pindex->GetBlockHash() == pindex->GetBlockHeader().GetHash()); // Perhaps too slow
        // End: actual consistency checks.

        // Try descending into the first subnode.
        std::pair<std::multimap<CBlockIndex*,CBlockIndex*>::iterator,std::multimap<CBlockIndex*,CBlockIndex*>::iterator> range = forward.equal_range(pindex);
        if (range.first != range.second) {
            // A subnode was found.
            pindex = range.first->second;
            nHeight++;
            continue;
        }
        // This is a leaf node.
        // Move upwards until we reach a node of which we have not yet visited the last child.
        while (pindex) {
            // We are going to either move to a parent or a sibling of pindex.
            // If pindex was the first with a certain property, unset the corresponding variable.
            if (pindex == pindexFirstInvalid) pindexFirstInvalid = nullptr;
            if (pindex == pindexFirstMissing) pindexFirstMissing = nullptr;
            if (pindex == pindexFirstNeverProcessed) pindexFirstNeverProcessed = nullptr;
            if (pindex == pindexFirstNotTreeValid) pindexFirstNotTreeValid = nullptr;
            if (pindex == pindexFirstNotTransactionsValid) pindexFirstNotTransactionsValid = nullptr;
            if (pindex == pindexFirstNotChainValid) pindexFirstNotChainValid = nullptr;
            if (pindex == pindexFirstNotScriptsValid) pindexFirstNotScriptsValid = nullptr;
            // Find our parent.
            CBlockIndex* pindexPar = pindex->pprev;
            // Find which child we just visited.
            std::pair<std::multimap<CBlockIndex*,CBlockIndex*>::iterator,std::multimap<CBlockIndex*,CBlockIndex*>::iterator> rangePar = forward.equal_range(pindexPar);
            while (rangePar.first->second != pindex) {
                assert(rangePar.first != rangePar.second); // Our parent must have at least the node we're coming from as child.
                rangePar.first++;
            }
            // Proceed to the next one.
            rangePar.first++;
            if (rangePar.first != rangePar.second) {
                // Move to the sibling.
                pindex = rangePar.first->second;
                break;
            } else {
                // Move up further.
                pindex = pindexPar;
                nHeight--;
                continue;
            }
        }
    }

    // Check that we actually traversed the entire map.
    assert(nNodes == forward.size());
}

std::string CBlockFileInfo::ToString() const
{
    return strprintf("CBlockFileInfo(blocks=%u, size=%u, heights=%u...%u, time=%s...%s)", nBlocks, nSize, nHeightFirst, nHeightLast, DateTimeStrFormat("%Y-%m-%d", nTimeFirst), DateTimeStrFormat("%Y-%m-%d", nTimeLast));
}

CBlockFileInfo* GetBlockFileInfo(size_t n)
{
    return &vinfoBlockFile.at(n);
}

ThresholdState VersionBitsTipState(const Consensus::Params& params, Consensus::DeploymentPos pos)
{
    LOCK(cs_main);
    return VersionBitsState(chainActive.Tip(), params, pos, versionbitscache);
}

BIP9Stats VersionBitsTipStatistics(const Consensus::Params& params, Consensus::DeploymentPos pos)
{
    LOCK(cs_main);
    return VersionBitsStatistics(chainActive.Tip(), params, pos);
}

int VersionBitsTipStateSinceHeight(const Consensus::Params& params, Consensus::DeploymentPos pos)
{
    LOCK(cs_main);
    return VersionBitsStateSinceHeight(chainActive.Tip(), params, pos, versionbitscache);
}

static const uint64_t MEMPOOL_DUMP_VERSION = 1;

bool LoadMempool(void)
{
    const CChainParams& chainparams = Params();
    int64_t nExpiryTimeout = gArgs.GetArg("-mempoolexpiry", DEFAULT_MEMPOOL_EXPIRY) * 60 * 60;
    FILE* filestr = fsbridge::fopen(GetDataDir() / "mempool.dat", "rb");
    CAutoFile file(filestr, SER_DISK, CLIENT_VERSION);
    if (file.IsNull()) {
        LogPrintf("Failed to open mempool file from disk. Continuing anyway.\n");
        return false;
    }

    int64_t count = 0;
    int64_t skipped = 0;
    int64_t failed = 0;
    int64_t nNow = GetTime();

    try {
        uint64_t version;
        file >> version;
        if (version != MEMPOOL_DUMP_VERSION) {
            return false;
        }
        uint64_t num;
        file >> num;
        while (num--) {
            CTransactionRef tx;
            int64_t nTime;
            int64_t nFeeDelta;
            file >> tx;
            file >> nTime;
            file >> nFeeDelta;

            CAmount amountdelta = nFeeDelta;
            if (amountdelta) {
                mempool.PrioritiseTransaction(tx->GetHash(), amountdelta);
            }
            CValidationState state;
            if (nTime + nExpiryTimeout > nNow) {
                LOCK(cs_main);
                AcceptToMemoryPoolWithTime(chainparams, mempool, state, tx, true, nullptr, nTime, nullptr, false, 0);
                if (state.IsValid()) {
                    ++count;
                } else {
                    ++failed;
                }
            } else {
                ++skipped;
            }
            if (ShutdownRequested())
                return false;
        }
        std::map<uint256, CAmount> mapDeltas;
        file >> mapDeltas;

        for (const auto& i : mapDeltas) {
            mempool.PrioritiseTransaction(i.first, i.second);
        }
    } catch (const std::exception& e) {
        LogPrintf("Failed to deserialize mempool data on disk: %s. Continuing anyway.\n", e.what());
        return false;
    }

    LogPrintf("Imported mempool transactions from disk: %i successes, %i failed, %i expired\n", count, failed, skipped);
    return true;
}

void DumpMempool(void)
{
    int64_t start = GetTimeMicros();

    std::map<uint256, CAmount> mapDeltas;
    std::vector<TxMempoolInfo> vinfo;

    {
        LOCK(mempool.cs);
        for (const auto &i : mempool.mapDeltas) {
            mapDeltas[i.first] = i.second;
        }
        vinfo = mempool.infoAll();
    }

    int64_t mid = GetTimeMicros();

    try {
        FILE* filestr = fsbridge::fopen(GetDataDir() / "mempool.dat.new", "wb");
        if (!filestr) {
            return;
        }

        CAutoFile file(filestr, SER_DISK, CLIENT_VERSION);

        uint64_t version = MEMPOOL_DUMP_VERSION;
        file << version;

        file << (uint64_t)vinfo.size();
        for (const auto& i : vinfo) {
            file << *(i.tx);
            file << (int64_t)i.nTime;
            file << (int64_t)i.nFeeDelta;
            mapDeltas.erase(i.tx->GetHash());
        }

        file << mapDeltas;
        FileCommit(file.Get());
        file.fclose();
        RenameOver(GetDataDir() / "mempool.dat.new", GetDataDir() / "mempool.dat");
        int64_t last = GetTimeMicros();
        LogPrintf("Dumped mempool: %gs to copy, %gs to dump\n", (mid-start)*0.000001, (last-mid)*0.000001);
    } catch (const std::exception& e) {
        LogPrintf("Failed to dump mempool: %s. Continuing anyway.\n", e.what());
    }
}

//! Guess how far we are in the verification process at the given block index
double GuessVerificationProgress(const ChainTxData& data, CBlockIndex *pindex) {
    if (pindex == nullptr)
        return 0.0;

    int64_t nNow = time(nullptr);

    double fTxTotal;

    if (pindex->nChainTx <= data.nTxCount) {
        fTxTotal = data.nTxCount + (nNow - data.nTime) * data.dTxRate;
    } else {
        fTxTotal = pindex->nChainTx + (nNow - pindex->GetBlockTime()) * data.dTxRate;
    }

    return pindex->nChainTx / fTxTotal;
}

class CMainCleanup
{
public:
    CMainCleanup() {}
    ~CMainCleanup() {
        // block headers
        BlockMap::iterator it1 = mapBlockIndex.begin();
        for (; it1 != mapBlockIndex.end(); it1++)
            delete (*it1).second;
        mapBlockIndex.clear();
    }
} instance_of_cmaincleanup;<|MERGE_RESOLUTION|>--- conflicted
+++ resolved
@@ -2964,17 +2964,14 @@
     assert(pindexPrev != nullptr);
     const int nHeight = pindexPrev->nHeight + 1;
 
-<<<<<<< HEAD
     // Disallow legacy blocks after merge-mining start.
-    if (!Params().GetConsensus().AllowLegacyBlocks(nHeight) && block.IsLegacy())
+    const Consensus::Params& consensusParams = params.GetConsensus();
+    if (!consensusParams.AllowLegacyBlocks(nHeight) && block.IsLegacy())
         return state.DoS(100, error("%s : legacy block after auxpow start",
                                     __func__),
                          REJECT_INVALID, "late-legacy-block");
 
-=======
->>>>>>> 1c4b9b31
     // Check proof of work
-    const Consensus::Params& consensusParams = params.GetConsensus();
     if (block.nBits != GetNextWorkRequired(pindexPrev, &block, consensusParams))
         return state.DoS(100, false, REJECT_INVALID, "bad-diffbits", false, "incorrect proof of work");
 
