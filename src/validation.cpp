// Copyright (c) 2009-2010 Satoshi Nakamoto
// Copyright (c) 2009-2018 The Bitcoin Core developers
// Distributed under the MIT software license, see the accompanying
// file COPYING or http://www.opensource.org/licenses/mit-license.php.

#include <validation.h>

#include <arith_uint256.h>
#include <auxpow.h>
#include <chain.h>
#include <chainparams.h>
#include <checkqueue.h>
#include <consensus/consensus.h>
#include <consensus/merkle.h>
#include <consensus/tx_check.h>
#include <consensus/tx_verify.h>
#include <consensus/validation.h>
#include <cuckoocache.h>
#include <flatfile.h>
#include <hash.h>
#include <index/txindex.h>
#include <names/main.h>
#include <names/mempool.h>
#include <policy/fees.h>
#include <policy/policy.h>
#include <policy/settings.h>
#include <pow.h>
#include <primitives/block.h>
#include <primitives/transaction.h>
#include <random.h>
#include <reverse_iterator.h>
#include <script/script.h>
#include <script/sigcache.h>
#include <script/standard.h>
#include <shutdown.h>
#include <timedata.h>
#include <tinyformat.h>
#include <txdb.h>
#include <txmempool.h>
#include <ui_interface.h>
#include <uint256.h>
#include <undo.h>
#include <util/moneystr.h>
#include <util/rbf.h>
#include <util/strencodings.h>
#include <util/system.h>
#include <util/translation.h>
#include <util/validation.h>
#include <validationinterface.h>
#include <warnings.h>

#include <future>
#include <sstream>
#include <string>

#include <boost/algorithm/string/replace.hpp>
#include <boost/thread.hpp>

#if defined(NDEBUG)
# error "Bitcoin cannot be compiled without assertions."
#endif

#define MICRO 0.000001
#define MILLI 0.001

bool CBlockIndexWorkComparator::operator()(const CBlockIndex *pa, const CBlockIndex *pb) const {
    // First sort by most total work, ...
    if (pa->nChainWork > pb->nChainWork) return false;
    if (pa->nChainWork < pb->nChainWork) return true;

    // ... then by earliest time received, ...
    if (pa->nSequenceId < pb->nSequenceId) return false;
    if (pa->nSequenceId > pb->nSequenceId) return true;

    // Use pointer address as tie breaker (should only happen with blocks
    // loaded from disk, as those all have id 0).
    if (pa < pb) return false;
    if (pa > pb) return true;

    // Identical blocks.
    return false;
}

namespace {
BlockManager g_blockman;
} // anon namespace

std::unique_ptr<CChainState> g_chainstate;

CChainState& ChainstateActive() {
    assert(g_chainstate);
    return *g_chainstate;
}

CChain& ChainActive() {
    assert(g_chainstate);
    return g_chainstate->m_chain;
}

/**
 * Mutex to guard access to validation specific variables, such as reading
 * or changing the chainstate.
 *
 * This may also need to be locked when updating the transaction pool, e.g. on
 * AcceptToMemoryPool. See CTxMemPool::cs comment for details.
 *
 * The transaction pool has a separate lock to allow reading from it and the
 * chainstate at the same time.
 */
RecursiveMutex cs_main;

CBlockIndex *pindexBestHeader = nullptr;
Mutex g_best_block_mutex;
std::condition_variable g_best_block_cv;
uint256 g_best_block;
int nScriptCheckThreads = 0;
std::atomic_bool fImporting(false);
std::atomic_bool fReindex(false);
bool fHavePruned = false;
bool fPruneMode = false;
bool fRequireStandard = true;
bool fCheckBlockIndex = false;
bool fCheckpointsEnabled = DEFAULT_CHECKPOINTS_ENABLED;
size_t nCoinCacheUsage = 5000 * 300;
uint64_t nPruneTarget = 0;
int64_t nMaxTipAge = DEFAULT_MAX_TIP_AGE;

uint256 hashAssumeValid;
arith_uint256 nMinimumChainWork;

CFeeRate minRelayTxFee = CFeeRate(DEFAULT_MIN_RELAY_TX_FEE);

CBlockPolicyEstimator feeEstimator;
CTxMemPool mempool(&feeEstimator);

/** Constant stuff for coinbase transactions we create: */
CScript COINBASE_FLAGS;

// Internal stuff
namespace {
    CBlockIndex* pindexBestInvalid = nullptr;

    CCriticalSection cs_LastBlockFile;
    std::vector<CBlockFileInfo> vinfoBlockFile;
    int nLastBlockFile = 0;
    /** Global flag to indicate we should check to see if there are
     *  block/undo files that should be deleted.  Set on startup
     *  or if we allocate more file space when we're in prune mode
     */
    bool fCheckForPruning = false;

    /** Dirty block index entries. */
    std::set<CBlockIndex*> setDirtyBlockIndex;

    /** Dirty block file entries. */
    std::set<int> setDirtyFileInfo;
} // anon namespace

CBlockIndex* LookupBlockIndex(const uint256& hash)
{
    AssertLockHeld(cs_main);
    BlockMap::const_iterator it = g_blockman.m_block_index.find(hash);
    return it == g_blockman.m_block_index.end() ? nullptr : it->second;
}

CBlockIndex* FindForkInGlobalIndex(const CChain& chain, const CBlockLocator& locator)
{
    AssertLockHeld(cs_main);

    // Find the latest block common to locator and chain - we expect that
    // locator.vHave is sorted descending by height.
    for (const uint256& hash : locator.vHave) {
        CBlockIndex* pindex = LookupBlockIndex(hash);
        if (pindex) {
            if (chain.Contains(pindex))
                return pindex;
            if (pindex->GetAncestor(chain.Height()) == chain.Tip()) {
                return chain.Tip();
            }
        }
    }
    return chain.Genesis();
}

std::unique_ptr<CBlockTreeDB> pblocktree;

// See definition for documentation
static void FindFilesToPruneManual(std::set<int>& setFilesToPrune, int nManualPruneHeight);
static void FindFilesToPrune(std::set<int>& setFilesToPrune, uint64_t nPruneAfterHeight);
bool CheckInputs(const CTransaction& tx, CValidationState &state, const CCoinsViewCache &inputs, unsigned int flags, bool cacheSigStore, bool cacheFullScriptStore, PrecomputedTransactionData& txdata, std::vector<CScriptCheck> *pvChecks = nullptr);
static FILE* OpenUndoFile(const FlatFilePos &pos, bool fReadOnly = false);
static FlatFileSeq BlockFileSeq();
static FlatFileSeq UndoFileSeq();

bool CheckFinalTx(const CTransaction &tx, int flags)
{
    AssertLockHeld(cs_main);

    // By convention a negative value for flags indicates that the
    // current network-enforced consensus rules should be used. In
    // a future soft-fork scenario that would mean checking which
    // rules would be enforced for the next block and setting the
    // appropriate flags. At the present time no soft-forks are
    // scheduled, so no flags are set.
    flags = std::max(flags, 0);

    // CheckFinalTx() uses ::ChainActive().Height()+1 to evaluate
    // nLockTime because when IsFinalTx() is called within
    // CBlock::AcceptBlock(), the height of the block *being*
    // evaluated is what is used. Thus if we want to know if a
    // transaction can be part of the *next* block, we need to call
    // IsFinalTx() with one more than ::ChainActive().Height().
    const int nBlockHeight = ::ChainActive().Height() + 1;

    // BIP113 requires that time-locked transactions have nLockTime set to
    // less than the median time of the previous block they're contained in.
    // When the next block is created its previous block will be the current
    // chain tip, so we use that to calculate the median time passed to
    // IsFinalTx() if LOCKTIME_MEDIAN_TIME_PAST is set.
    const int64_t nBlockTime = (flags & LOCKTIME_MEDIAN_TIME_PAST)
                             ? ::ChainActive().Tip()->GetMedianTimePast()
                             : GetAdjustedTime();

    return IsFinalTx(tx, nBlockHeight, nBlockTime);
}

bool TestLockPointValidity(const LockPoints* lp)
{
    AssertLockHeld(cs_main);
    assert(lp);
    // If there are relative lock times then the maxInputBlock will be set
    // If there are no relative lock times, the LockPoints don't depend on the chain
    if (lp->maxInputBlock) {
        // Check whether ::ChainActive() is an extension of the block at which the LockPoints
        // calculation was valid.  If not LockPoints are no longer valid
        if (!::ChainActive().Contains(lp->maxInputBlock)) {
            return false;
        }
    }

    // LockPoints still valid
    return true;
}

bool CheckSequenceLocks(const CTxMemPool& pool, const CTransaction& tx, int flags, LockPoints* lp, bool useExistingLockPoints)
{
    AssertLockHeld(cs_main);
    AssertLockHeld(pool.cs);

    CBlockIndex* tip = ::ChainActive().Tip();
    assert(tip != nullptr);

    CBlockIndex index;
    index.pprev = tip;
    // CheckSequenceLocks() uses ::ChainActive().Height()+1 to evaluate
    // height based locks because when SequenceLocks() is called within
    // ConnectBlock(), the height of the block *being*
    // evaluated is what is used.
    // Thus if we want to know if a transaction can be part of the
    // *next* block, we need to use one more than ::ChainActive().Height()
    index.nHeight = tip->nHeight + 1;

    std::pair<int, int64_t> lockPair;
    if (useExistingLockPoints) {
        assert(lp);
        lockPair.first = lp->height;
        lockPair.second = lp->time;
    }
    else {
        // CoinsTip() contains the UTXO set for ::ChainActive().Tip()
        CCoinsViewMemPool viewMemPool(&::ChainstateActive().CoinsTip(), pool);
        std::vector<int> prevheights;
        prevheights.resize(tx.vin.size());
        for (size_t txinIndex = 0; txinIndex < tx.vin.size(); txinIndex++) {
            const CTxIn& txin = tx.vin[txinIndex];
            Coin coin;
            if (!viewMemPool.GetCoin(txin.prevout, coin)) {
                return error("%s: Missing input", __func__);
            }
            if (coin.nHeight == MEMPOOL_HEIGHT) {
                // Assume all mempool transaction confirm in the next block
                prevheights[txinIndex] = tip->nHeight + 1;
            } else {
                prevheights[txinIndex] = coin.nHeight;
            }
        }
        lockPair = CalculateSequenceLocks(tx, flags, &prevheights, index);
        if (lp) {
            lp->height = lockPair.first;
            lp->time = lockPair.second;
            // Also store the hash of the block with the highest height of
            // all the blocks which have sequence locked prevouts.
            // This hash needs to still be on the chain
            // for these LockPoint calculations to be valid
            // Note: It is impossible to correctly calculate a maxInputBlock
            // if any of the sequence locked inputs depend on unconfirmed txs,
            // except in the special case where the relative lock time/height
            // is 0, which is equivalent to no sequence lock. Since we assume
            // input height of tip+1 for mempool txs and test the resulting
            // lockPair from CalculateSequenceLocks against tip+1.  We know
            // EvaluateSequenceLocks will fail if there was a non-zero sequence
            // lock on a mempool input, so we can use the return value of
            // CheckSequenceLocks to indicate the LockPoints validity
            int maxInputHeight = 0;
            for (const int height : prevheights) {
                // Can ignore mempool inputs since we'll fail if they had non-zero locks
                if (height != tip->nHeight+1) {
                    maxInputHeight = std::max(maxInputHeight, height);
                }
            }
            lp->maxInputBlock = tip->GetAncestor(maxInputHeight);
        }
    }
    return EvaluateSequenceLocks(index, lockPair);
}

// Returns the script flags which should be checked for a given block
static unsigned int GetBlockScriptFlags(const CBlockIndex* pindex, const Consensus::Params& chainparams);

static void LimitMempoolSize(CTxMemPool& pool, size_t limit, unsigned long age)
    EXCLUSIVE_LOCKS_REQUIRED(pool.cs, ::cs_main)
{
    int expired = pool.Expire(GetTime() - age);
    if (expired != 0) {
        LogPrint(BCLog::MEMPOOL, "Expired %i transactions from the memory pool\n", expired);
    }

    std::vector<COutPoint> vNoSpendsRemaining;
    pool.TrimToSize(limit, &vNoSpendsRemaining);
    for (const COutPoint& removed : vNoSpendsRemaining)
        ::ChainstateActive().CoinsTip().Uncache(removed);
}

static bool IsCurrentForFeeEstimation() EXCLUSIVE_LOCKS_REQUIRED(cs_main)
{
    AssertLockHeld(cs_main);
    if (::ChainstateActive().IsInitialBlockDownload())
        return false;
    if (::ChainActive().Tip()->GetBlockTime() < (GetTime() - MAX_FEE_ESTIMATION_TIP_AGE))
        return false;
    if (::ChainActive().Height() < pindexBestHeader->nHeight - 1)
        return false;
    return true;
}

/* Make mempool consistent after a reorg, by re-adding or recursively erasing
 * disconnected block transactions from the mempool, and also removing any
 * other transactions from the mempool that are no longer valid given the new
 * tip/height.
 *
 * Note: we assume that disconnectpool only contains transactions that are NOT
 * confirmed in the current chain nor already in the mempool (otherwise,
 * in-mempool descendants of such transactions would be removed).
 *
 * Passing fAddToMempool=false will skip trying to add the transactions back,
 * and instead just erase from the mempool as needed.
 */

static void UpdateMempoolForReorg(DisconnectedBlockTransactions& disconnectpool, bool fAddToMempool) EXCLUSIVE_LOCKS_REQUIRED(cs_main, ::mempool.cs)
{
    AssertLockHeld(cs_main);
    std::vector<uint256> vHashUpdate;
    // disconnectpool's insertion_order index sorts the entries from
    // oldest to newest, but the oldest entry will be the last tx from the
    // latest mined block that was disconnected.
    // Iterate disconnectpool in reverse, so that we add transactions
    // back to the mempool starting with the earliest transaction that had
    // been previously seen in a block.
    auto it = disconnectpool.queuedTx.get<insertion_order>().rbegin();
    while (it != disconnectpool.queuedTx.get<insertion_order>().rend()) {
        // ignore validation errors in resurrected transactions
        CValidationState stateDummy;
        if (!fAddToMempool || (*it)->IsCoinBase() ||
            !AcceptToMemoryPool(mempool, stateDummy, *it, nullptr /* pfMissingInputs */,
                                nullptr /* plTxnReplaced */, true /* bypass_limits */, 0 /* nAbsurdFee */)) {
            // If the transaction doesn't make it in to the mempool, remove any
            // transactions that depend on it (which would now be orphans).
            mempool.removeRecursive(**it, MemPoolRemovalReason::REORG);
        } else if (mempool.exists((*it)->GetHash())) {
            vHashUpdate.push_back((*it)->GetHash());
        }
        ++it;
    }
    disconnectpool.queuedTx.clear();
    // AcceptToMemoryPool/addUnchecked all assume that new mempool entries have
    // no in-mempool children, which is generally not true when adding
    // previously-confirmed transactions back to the mempool.
    // UpdateTransactionsFromBlock finds descendants of any transactions in
    // the disconnectpool that were added back and cleans up the mempool state.
    mempool.UpdateTransactionsFromBlock(vHashUpdate);

    // We also need to remove any now-immature transactions
    mempool.removeForReorg(&::ChainstateActive().CoinsTip(), ::ChainActive().Tip()->nHeight + 1, STANDARD_LOCKTIME_VERIFY_FLAGS);
    // Re-limit mempool size, in case we added any transactions
    LimitMempoolSize(mempool, gArgs.GetArg("-maxmempool", DEFAULT_MAX_MEMPOOL_SIZE) * 1000000, gArgs.GetArg("-mempoolexpiry", DEFAULT_MEMPOOL_EXPIRY) * 60 * 60);
}

// Used to avoid mempool polluting consensus critical paths if CCoinsViewMempool
// were somehow broken and returning the wrong scriptPubKeys
static bool CheckInputsFromMempoolAndCache(const CTransaction& tx, CValidationState& state, const CCoinsViewCache& view, const CTxMemPool& pool,
                 unsigned int flags, bool cacheSigStore, PrecomputedTransactionData& txdata) EXCLUSIVE_LOCKS_REQUIRED(cs_main) {
    AssertLockHeld(cs_main);

    // pool.cs should be locked already, but go ahead and re-take the lock here
    // to enforce that mempool doesn't change between when we check the view
    // and when we actually call through to CheckInputs
    LOCK(pool.cs);

    assert(!tx.IsCoinBase());
    for (const CTxIn& txin : tx.vin) {
        const Coin& coin = view.AccessCoin(txin.prevout);

        // At this point we haven't actually checked if the coins are all
        // available (or shouldn't assume we have, since CheckInputs does).
        // So we just return failure if the inputs are not available here,
        // and then only have to check equivalence for available inputs.
        if (coin.IsSpent()) return false;

        const CTransactionRef& txFrom = pool.get(txin.prevout.hash);
        if (txFrom) {
            assert(txFrom->GetHash() == txin.prevout.hash);
            assert(txFrom->vout.size() > txin.prevout.n);
            assert(txFrom->vout[txin.prevout.n] == coin.out);
        } else {
            const Coin& coinFromDisk = ::ChainstateActive().CoinsTip().AccessCoin(txin.prevout);
            assert(!coinFromDisk.IsSpent());
            assert(coinFromDisk.out == coin.out);
        }
    }

    return CheckInputs(tx, state, view, flags, cacheSigStore, true, txdata);
}

namespace {

class MemPoolAccept
{
public:
    MemPoolAccept(CTxMemPool& mempool) : m_pool(mempool), m_view(&m_dummy), m_viewmempool(&::ChainstateActive().CoinsTip(), m_pool),
        m_limit_ancestors(gArgs.GetArg("-limitancestorcount", DEFAULT_ANCESTOR_LIMIT)),
        m_limit_ancestor_size(gArgs.GetArg("-limitancestorsize", DEFAULT_ANCESTOR_SIZE_LIMIT)*1000),
        m_limit_descendants(gArgs.GetArg("-limitdescendantcount", DEFAULT_DESCENDANT_LIMIT)),
        m_limit_descendant_size(gArgs.GetArg("-limitdescendantsize", DEFAULT_DESCENDANT_SIZE_LIMIT)*1000) {}

    // We put the arguments we're handed into a struct, so we can pass them
    // around easier.
    struct ATMPArgs {
        const CChainParams& m_chainparams;
        CValidationState &m_state;
        bool* m_missing_inputs;
        const int64_t m_accept_time;
        std::list<CTransactionRef>* m_replaced_transactions;
        const bool m_bypass_limits;
        const CAmount& m_absurd_fee;
        /*
         * Return any outpoints which were not previously present in the coins
         * cache, but were added as a result of validating the tx for mempool
         * acceptance. This allows the caller to optionally remove the cache
         * additions if the associated transaction ends up being rejected by
         * the mempool.
         */
        std::vector<COutPoint>& m_coins_to_uncache;
        const bool m_test_accept;
    };

    // Single transaction acceptance
    bool AcceptSingleTransaction(const CTransactionRef& ptx, ATMPArgs& args) EXCLUSIVE_LOCKS_REQUIRED(cs_main);

private:
    // All the intermediate state that gets passed between the various levels
    // of checking a given transaction.
    struct Workspace {
        Workspace(const CTransactionRef& ptx) : m_ptx(ptx), m_hash(ptx->GetHash()) {}
        std::set<uint256> m_conflicts;
        CTxMemPool::setEntries m_all_conflicting;
        CTxMemPool::setEntries m_ancestors;
        std::unique_ptr<CTxMemPoolEntry> m_entry;

        bool m_replacement_transaction;
        CAmount m_modified_fees;
        CAmount m_conflicting_fees;
        size_t m_conflicting_size;

        const CTransactionRef& m_ptx;
        const uint256& m_hash;
    };

    // Run the policy checks on a given transaction, excluding any script checks.
    // Looks up inputs, calculates feerate, considers replacement, evaluates
    // package limits, etc. As this function can be invoked for "free" by a peer,
    // only tests that are fast should be done here (to avoid CPU DoS).
    bool PreChecks(ATMPArgs& args, Workspace& ws) EXCLUSIVE_LOCKS_REQUIRED(cs_main, m_pool.cs);

    // Run the script checks using our policy flags. As this can be slow, we should
    // only invoke this on transactions that have otherwise passed policy checks.
    bool PolicyScriptChecks(ATMPArgs& args, Workspace& ws, PrecomputedTransactionData& txdata) EXCLUSIVE_LOCKS_REQUIRED(cs_main);

    // Re-run the script checks, using consensus flags, and try to cache the
    // result in the scriptcache. This should be done after
    // PolicyScriptChecks(). This requires that all inputs either be in our
    // utxo set or in the mempool.
    bool ConsensusScriptChecks(ATMPArgs& args, Workspace& ws, PrecomputedTransactionData &txdata) EXCLUSIVE_LOCKS_REQUIRED(cs_main);

    // Try to add the transaction to the mempool, removing any conflicts first.
    // Returns true if the transaction is in the mempool after any size
    // limiting is performed, false otherwise.
    bool Finalize(ATMPArgs& args, Workspace& ws) EXCLUSIVE_LOCKS_REQUIRED(cs_main, m_pool.cs);

    // Compare a package's feerate against minimum allowed.
    bool CheckFeeRate(size_t package_size, CAmount package_fee, CValidationState& state)
    {
        CAmount mempoolRejectFee = m_pool.GetMinFee(gArgs.GetArg("-maxmempool", DEFAULT_MAX_MEMPOOL_SIZE) * 1000000).GetFee(package_size);
        if (mempoolRejectFee > 0 && package_fee < mempoolRejectFee) {
            return state.Invalid(ValidationInvalidReason::TX_MEMPOOL_POLICY, false, REJECT_INSUFFICIENTFEE, "mempool min fee not met", strprintf("%d < %d", package_fee, mempoolRejectFee));
        }

        if (package_fee < ::minRelayTxFee.GetFee(package_size)) {
            return state.Invalid(ValidationInvalidReason::TX_MEMPOOL_POLICY, false, REJECT_INSUFFICIENTFEE, "min relay fee not met", strprintf("%d < %d", package_fee, ::minRelayTxFee.GetFee(package_size)));
        }
        return true;
    }

private:
    CTxMemPool& m_pool;
    CCoinsViewCache m_view;
    CCoinsViewMemPool m_viewmempool;
    CCoinsView m_dummy;

    // The package limits in effect at the time of invocation.
    const size_t m_limit_ancestors;
    const size_t m_limit_ancestor_size;
    // These may be modified while evaluating a transaction (eg to account for
    // in-mempool conflicts; see below).
    size_t m_limit_descendants;
    size_t m_limit_descendant_size;
};

bool MemPoolAccept::PreChecks(ATMPArgs& args, Workspace& ws)
{
    const CTransactionRef& ptx = ws.m_ptx;
    const CTransaction& tx = *ws.m_ptx;
    const uint256& hash = ws.m_hash;

    // Copy/alias what we need out of args
    CValidationState &state = args.m_state;
    bool* pfMissingInputs = args.m_missing_inputs;
    const int64_t nAcceptTime = args.m_accept_time;
    const bool bypass_limits = args.m_bypass_limits;
    const CAmount& nAbsurdFee = args.m_absurd_fee;
    std::vector<COutPoint>& coins_to_uncache = args.m_coins_to_uncache;

    // Alias what we need out of ws
    std::set<uint256>& setConflicts = ws.m_conflicts;
    CTxMemPool::setEntries& allConflicting = ws.m_all_conflicting;
    CTxMemPool::setEntries& setAncestors = ws.m_ancestors;
    std::unique_ptr<CTxMemPoolEntry>& entry = ws.m_entry;
    bool& fReplacementTransaction = ws.m_replacement_transaction;
    CAmount& nModifiedFees = ws.m_modified_fees;
    CAmount& nConflictingFees = ws.m_conflicting_fees;
    size_t& nConflictingSize = ws.m_conflicting_size;

    if (pfMissingInputs) {
        *pfMissingInputs = false;
    }

    if (!CheckTransaction(tx, state))
        return false; // state filled in by CheckTransaction

    // Coinbase is only valid in a block, not as a loose transaction
    if (tx.IsCoinBase())
        return state.Invalid(ValidationInvalidReason::CONSENSUS, false, REJECT_INVALID, "coinbase");

    // Rather not work on nonstandard transactions (unless -testnet/-regtest)
    std::string reason;
    if (fRequireStandard && !IsStandardTx(tx, reason))
        return state.Invalid(ValidationInvalidReason::TX_NOT_STANDARD, false, REJECT_NONSTANDARD, reason);

    // Do not work on transactions that are too small.
    // A transaction with 1 segwit input and 1 P2WPHK output has non-witness size of 82 bytes.
    // Transactions smaller than this are not relayed to mitigate CVE-2017-12842 by not relaying
    // 64-byte transactions.
    if (::GetSerializeSize(tx, PROTOCOL_VERSION | SERIALIZE_TRANSACTION_NO_WITNESS) < MIN_STANDARD_TX_NONWITNESS_SIZE)
        return state.Invalid(ValidationInvalidReason::TX_NOT_STANDARD, false, REJECT_NONSTANDARD, "tx-size-small");

    // Only accept nLockTime-using transactions that can be mined in the next
    // block; we don't want our mempool filled up with transactions that can't
    // be mined yet.
    if (!CheckFinalTx(tx, STANDARD_LOCKTIME_VERIFY_FLAGS))
        return state.Invalid(ValidationInvalidReason::TX_PREMATURE_SPEND, false, REJECT_NONSTANDARD, "non-final");

    // is it already in the memory pool?
    if (m_pool.exists(hash)) {
        return state.Invalid(ValidationInvalidReason::TX_CONFLICT, false, REJECT_DUPLICATE, "txn-already-in-mempool");
    }

    // Check for conflicts with in-memory transactions
    for (const CTxIn &txin : tx.vin)
    {
        const CTransaction* ptxConflicting = m_pool.GetConflictTx(txin.prevout);
        if (ptxConflicting) {
            if (!setConflicts.count(ptxConflicting->GetHash()))
            {
                // Allow opt-out of transaction replacement by setting
                // nSequence > MAX_BIP125_RBF_SEQUENCE (SEQUENCE_FINAL-2) on all inputs.
                //
                // SEQUENCE_FINAL-1 is picked to still allow use of nLockTime by
                // non-replaceable transactions. All inputs rather than just one
                // is for the sake of multi-party protocols, where we don't
                // want a single party to be able to disable replacement.
                //
                // The opt-out ignores descendants as anyone relying on
                // first-seen mempool behavior should be checking all
                // unconfirmed ancestors anyway; doing otherwise is hopelessly
                // insecure.
                bool fReplacementOptOut = true;
                for (const CTxIn &_txin : ptxConflicting->vin)
                {
                    if (_txin.nSequence <= MAX_BIP125_RBF_SEQUENCE)
                    {
                        fReplacementOptOut = false;
                        break;
                    }
                }
                if (fReplacementOptOut) {
                    return state.Invalid(ValidationInvalidReason::TX_MEMPOOL_POLICY, false, REJECT_DUPLICATE, "txn-mempool-conflict");
                }

                setConflicts.insert(ptxConflicting->GetHash());
            }
        }
    }

<<<<<<< HEAD
    if (!pool.checkNameOps(tx))
        return state.Invalid(ValidationInvalidReason::TX_CONFLICT,
                             false, REJECT_DUPLICATE, "txn-mempool-name-error");

    {
        CCoinsView dummy;
        CCoinsViewCache view(&dummy);

        LockPoints lp;
        CCoinsViewCache& coins_cache = ::ChainstateActive().CoinsTip();
        CCoinsViewMemPool viewMemPool(&coins_cache, pool);
        view.SetBackend(viewMemPool);

        // do all inputs exist?
        for (const CTxIn& txin : tx.vin) {
            if (!coins_cache.HaveCoinInCache(txin.prevout)) {
                coins_to_uncache.push_back(txin.prevout);
            }

            // Note: this call may add txin.prevout to the coins cache
            // (CoinsTip().cacheCoins) by way of FetchCoin(). It should be removed
            // later (via coins_to_uncache) if this tx turns out to be invalid.
            if (!view.HaveCoin(txin.prevout)) {
                // Are inputs missing because we already have the tx?
                for (size_t out = 0; out < tx.vout.size(); out++) {
                    // See if we have any output in the UTXO set.
                    if (coins_cache.HaveCoin(COutPoint(hash, out))) {
                        return state.Invalid(ValidationInvalidReason::TX_CONFLICT, false, REJECT_DUPLICATE, "txn-already-known");
                    }
                }
                // Otherwise assume this might be an orphan tx for which we just haven't seen parents yet
                if (pfMissingInputs) {
                    *pfMissingInputs = true;
=======
    LockPoints lp;
    m_view.SetBackend(m_viewmempool);

    CCoinsViewCache& coins_cache = ::ChainstateActive().CoinsTip();
    // do all inputs exist?
    for (const CTxIn& txin : tx.vin) {
        if (!coins_cache.HaveCoinInCache(txin.prevout)) {
            coins_to_uncache.push_back(txin.prevout);
        }

        // Note: this call may add txin.prevout to the coins cache
        // (coins_cache.cacheCoins) by way of FetchCoin(). It should be removed
        // later (via coins_to_uncache) if this tx turns out to be invalid.
        if (!m_view.HaveCoin(txin.prevout)) {
            // Are inputs missing because we already have the tx?
            for (size_t out = 0; out < tx.vout.size(); out++) {
                // Optimistically just do efficient check of cache for outputs
                if (coins_cache.HaveCoinInCache(COutPoint(hash, out))) {
                    return state.Invalid(ValidationInvalidReason::TX_CONFLICT, false, REJECT_DUPLICATE, "txn-already-known");
>>>>>>> 9a34a7da
                }
            }
            // Otherwise assume this might be an orphan tx for which we just haven't seen parents yet
            if (pfMissingInputs) {
                *pfMissingInputs = true;
            }
            return false; // fMissingInputs and !state.IsInvalid() is used to detect this condition, don't set state.Invalid()
        }
    }

    // Bring the best block into scope
    m_view.GetBestBlock();

<<<<<<< HEAD
        /* If this is a name update (or firstupdate), make sure that the
           existing name entry (if any) is in the dummy cache.  Otherwise
           tx validation done below (in CheckInputs) will not be correct.  */
        for (const auto& txout : tx.vout)
        {
            const CNameScript nameOp(txout.scriptPubKey);
            if (nameOp.isNameOp() && nameOp.isAnyUpdate())
            {
                const valtype& name = nameOp.getOpName();
                CNameData data;
                if (view.GetName(name, data))
                    view.SetName(name, data, false);
            }
        }

        // we have all inputs cached now, so switch back to dummy, so we don't need to keep lock on mempool
        view.SetBackend(dummy);
=======
    // we have all inputs cached now, so switch back to dummy (to protect
    // against bugs where we pull more inputs from disk that miss being added
    // to coins_to_uncache)
    m_view.SetBackend(m_dummy);
>>>>>>> 9a34a7da

    // Only accept BIP68 sequence locked transactions that can be mined in the next
    // block; we don't want our mempool filled up with transactions that can't
    // be mined yet.
    // Must keep pool.cs for this unless we change CheckSequenceLocks to take a
    // CoinsViewCache instead of create its own
    if (!CheckSequenceLocks(m_pool, tx, STANDARD_LOCKTIME_VERIFY_FLAGS, &lp))
        return state.Invalid(ValidationInvalidReason::TX_PREMATURE_SPEND, false, REJECT_NONSTANDARD, "non-BIP68-final");

<<<<<<< HEAD
        CAmount nFees = 0;
        if (!Consensus::CheckTxInputs(tx, state, view, GetSpendHeight(view), SCRIPT_VERIFY_NAMES_MEMPOOL, nFees)) {
            return error("%s: Consensus::CheckTxInputs: %s, %s", __func__, tx.GetHash().ToString(), FormatStateMessage(state));
        }
=======
    CAmount nFees = 0;
    if (!Consensus::CheckTxInputs(tx, state, m_view, GetSpendHeight(m_view), nFees)) {
        return error("%s: Consensus::CheckTxInputs: %s, %s", __func__, tx.GetHash().ToString(), FormatStateMessage(state));
    }
>>>>>>> 9a34a7da

    // Check for non-standard pay-to-script-hash in inputs
    if (fRequireStandard && !AreInputsStandard(tx, m_view))
        return state.Invalid(ValidationInvalidReason::TX_NOT_STANDARD, false, REJECT_NONSTANDARD, "bad-txns-nonstandard-inputs");

    // Check for non-standard witness in P2WSH
    if (tx.HasWitness() && fRequireStandard && !IsWitnessStandard(tx, m_view))
        return state.Invalid(ValidationInvalidReason::TX_WITNESS_MUTATED, false, REJECT_NONSTANDARD, "bad-witness-nonstandard");

    int64_t nSigOpsCost = GetTransactionSigOpCost(tx, m_view, STANDARD_SCRIPT_VERIFY_FLAGS);

    // nModifiedFees includes any fee deltas from PrioritiseTransaction
    nModifiedFees = nFees;
    m_pool.ApplyDelta(hash, nModifiedFees);

    // Keep track of transactions that spend a coinbase, which we re-scan
    // during reorgs to ensure COINBASE_MATURITY is still met.
    bool fSpendsCoinbase = false;
    for (const CTxIn &txin : tx.vin) {
        const Coin &coin = m_view.AccessCoin(txin.prevout);
        if (coin.IsCoinBase()) {
            fSpendsCoinbase = true;
            break;
        }
    }

    entry.reset(new CTxMemPoolEntry(ptx, nFees, nAcceptTime, ::ChainActive().Height(),
            fSpendsCoinbase, nSigOpsCost, lp));
    unsigned int nSize = entry->GetTxSize();

    if (nSigOpsCost > MAX_STANDARD_TX_SIGOPS_COST)
        return state.Invalid(ValidationInvalidReason::TX_NOT_STANDARD, false, REJECT_NONSTANDARD, "bad-txns-too-many-sigops",
                strprintf("%d", nSigOpsCost));

    // No transactions are allowed below minRelayTxFee except from disconnected
    // blocks
    if (!bypass_limits && !CheckFeeRate(nSize, nModifiedFees, state)) return false;

    if (nAbsurdFee && nFees > nAbsurdFee)
        return state.Invalid(ValidationInvalidReason::TX_NOT_STANDARD, false,
                REJECT_HIGHFEE, "absurdly-high-fee",
                strprintf("%d > %d", nFees, nAbsurdFee));

    const CTxMemPool::setEntries setIterConflicting = m_pool.GetIterSet(setConflicts);
    // Calculate in-mempool ancestors, up to a limit.
    if (setConflicts.size() == 1) {
        // In general, when we receive an RBF transaction with mempool conflicts, we want to know whether we
        // would meet the chain limits after the conflicts have been removed. However, there isn't a practical
        // way to do this short of calculating the ancestor and descendant sets with an overlay cache of
        // changed mempool entries. Due to both implementation and runtime complexity concerns, this isn't
        // very realistic, thus we only ensure a limited set of transactions are RBF'able despite mempool
        // conflicts here. Importantly, we need to ensure that some transactions which were accepted using
        // the below carve-out are able to be RBF'ed, without impacting the security the carve-out provides
        // for off-chain contract systems (see link in the comment below).
        //
        // Specifically, the subset of RBF transactions which we allow despite chain limits are those which
        // conflict directly with exactly one other transaction (but may evict children of said transaction),
        // and which are not adding any new mempool dependencies. Note that the "no new mempool dependencies"
        // check is accomplished later, so we don't bother doing anything about it here, but if BIP 125 is
        // amended, we may need to move that check to here instead of removing it wholesale.
        //
        // Such transactions are clearly not merging any existing packages, so we are only concerned with
        // ensuring that (a) no package is growing past the package size (not count) limits and (b) we are
        // not allowing something to effectively use the (below) carve-out spot when it shouldn't be allowed
        // to.
        //
        // To check these we first check if we meet the RBF criteria, above, and increment the descendant
        // limits by the direct conflict and its descendants (as these are recalculated in
        // CalculateMempoolAncestors by assuming the new transaction being added is a new descendant, with no
        // removals, of each parent's existing dependant set). The ancestor count limits are unmodified (as
        // the ancestor limits should be the same for both our new transaction and any conflicts).
        // We don't bother incrementing m_limit_descendants by the full removal count as that limit never comes
        // into force here (as we're only adding a single transaction).
        assert(setIterConflicting.size() == 1);
        CTxMemPool::txiter conflict = *setIterConflicting.begin();

        m_limit_descendants += 1;
        m_limit_descendant_size += conflict->GetSizeWithDescendants();
    }

    std::string errString;
    if (!m_pool.CalculateMemPoolAncestors(*entry, setAncestors, m_limit_ancestors, m_limit_ancestor_size, m_limit_descendants, m_limit_descendant_size, errString)) {
        setAncestors.clear();
        // If CalculateMemPoolAncestors fails second time, we want the original error string.
        std::string dummy_err_string;
        // Contracting/payment channels CPFP carve-out:
        // If the new transaction is relatively small (up to 40k weight)
        // and has at most one ancestor (ie ancestor limit of 2, including
        // the new transaction), allow it if its parent has exactly the
        // descendant limit descendants.
        //
        // This allows protocols which rely on distrusting counterparties
        // being able to broadcast descendants of an unconfirmed transaction
        // to be secure by simply only having two immediately-spendable
        // outputs - one for each counterparty. For more info on the uses for
        // this, see https://lists.linuxfoundation.org/pipermail/bitcoin-dev/2018-November/016518.html
        if (nSize >  EXTRA_DESCENDANT_TX_SIZE_LIMIT ||
                !m_pool.CalculateMemPoolAncestors(*entry, setAncestors, 2, m_limit_ancestor_size, m_limit_descendants + 1, m_limit_descendant_size + EXTRA_DESCENDANT_TX_SIZE_LIMIT, dummy_err_string)) {
            return state.Invalid(ValidationInvalidReason::TX_MEMPOOL_POLICY, false, REJECT_NONSTANDARD, "too-long-mempool-chain", errString);
        }
    }

    // A transaction that spends outputs that would be replaced by it is invalid. Now
    // that we have the set of all ancestors we can detect this
    // pathological case by making sure setConflicts and setAncestors don't
    // intersect.
    for (CTxMemPool::txiter ancestorIt : setAncestors)
    {
        const uint256 &hashAncestor = ancestorIt->GetTx().GetHash();
        if (setConflicts.count(hashAncestor))
        {
            return state.Invalid(ValidationInvalidReason::CONSENSUS, false, REJECT_INVALID, "bad-txns-spends-conflicting-tx",
                    strprintf("%s spends conflicting transaction %s",
                        hash.ToString(),
                        hashAncestor.ToString()));
        }
    }

    // Check if it's economically rational to mine this transaction rather
    // than the ones it replaces.
    nConflictingFees = 0;
    nConflictingSize = 0;
    uint64_t nConflictingCount = 0;

    // If we don't hold the lock allConflicting might be incomplete; the
    // subsequent RemoveStaged() and addUnchecked() calls don't guarantee
    // mempool consistency for us.
    fReplacementTransaction = setConflicts.size();
    if (fReplacementTransaction)
    {
        CFeeRate newFeeRate(nModifiedFees, nSize);
        std::set<uint256> setConflictsParents;
        const int maxDescendantsToVisit = 100;
        for (const auto& mi : setIterConflicting) {
            // Don't allow the replacement to reduce the feerate of the
            // mempool.
            //
            // We usually don't want to accept replacements with lower
            // feerates than what they replaced as that would lower the
            // feerate of the next block. Requiring that the feerate always
            // be increased is also an easy-to-reason about way to prevent
            // DoS attacks via replacements.
            //
            // We only consider the feerates of transactions being directly
            // replaced, not their indirect descendants. While that does
            // mean high feerate children are ignored when deciding whether
            // or not to replace, we do require the replacement to pay more
            // overall fees too, mitigating most cases.
            CFeeRate oldFeeRate(mi->GetModifiedFee(), mi->GetTxSize());
            if (newFeeRate <= oldFeeRate)
            {
                return state.Invalid(ValidationInvalidReason::TX_MEMPOOL_POLICY, false, REJECT_INSUFFICIENTFEE, "insufficient fee",
                        strprintf("rejecting replacement %s; new feerate %s <= old feerate %s",
                            hash.ToString(),
                            newFeeRate.ToString(),
                            oldFeeRate.ToString()));
            }

            for (const CTxIn &txin : mi->GetTx().vin)
            {
                setConflictsParents.insert(txin.prevout.hash);
            }

            nConflictingCount += mi->GetCountWithDescendants();
        }
        // This potentially overestimates the number of actual descendants
        // but we just want to be conservative to avoid doing too much
        // work.
        if (nConflictingCount <= maxDescendantsToVisit) {
            // If not too many to replace, then calculate the set of
            // transactions that would have to be evicted
            for (CTxMemPool::txiter it : setIterConflicting) {
                m_pool.CalculateDescendants(it, allConflicting);
            }
            for (CTxMemPool::txiter it : allConflicting) {
                nConflictingFees += it->GetModifiedFee();
                nConflictingSize += it->GetTxSize();
            }
        } else {
            return state.Invalid(ValidationInvalidReason::TX_MEMPOOL_POLICY, false, REJECT_NONSTANDARD, "too many potential replacements",
                    strprintf("rejecting replacement %s; too many potential replacements (%d > %d)\n",
                        hash.ToString(),
                        nConflictingCount,
                        maxDescendantsToVisit));
        }

<<<<<<< HEAD
        constexpr unsigned int scriptVerifyFlags = STANDARD_SCRIPT_VERIFY_FLAGS | SCRIPT_VERIFY_NAMES_MEMPOOL;

        // Check against previous transactions
        // The first loop above does all the inexpensive checks.
        // Only if ALL inputs pass do we perform expensive ECDSA signature checks.
        // Helps prevent CPU exhaustion denial-of-service attacks.
        PrecomputedTransactionData txdata(tx);
        if (!CheckInputs(tx, state, view, scriptVerifyFlags, true, false, txdata)) {
            // SCRIPT_VERIFY_CLEANSTACK requires SCRIPT_VERIFY_WITNESS, so we
            // need to turn both off, and compare against just turning off CLEANSTACK
            // to see if the failure is specifically due to witness validation.
            CValidationState stateDummy; // Want reported failures to be from first CheckInputs
            if (!tx.HasWitness() && CheckInputs(tx, stateDummy, view, scriptVerifyFlags & ~(SCRIPT_VERIFY_WITNESS | SCRIPT_VERIFY_CLEANSTACK), true, false, txdata) &&
                !CheckInputs(tx, stateDummy, view, scriptVerifyFlags & ~SCRIPT_VERIFY_CLEANSTACK, true, false, txdata)) {
                // Only the witness is missing, so the transaction itself may be fine.
                state.Invalid(ValidationInvalidReason::TX_WITNESS_MUTATED, false,
                        state.GetRejectCode(), state.GetRejectReason(), state.GetDebugMessage());
=======
        for (unsigned int j = 0; j < tx.vin.size(); j++)
        {
            // We don't want to accept replacements that require low
            // feerate junk to be mined first. Ideally we'd keep track of
            // the ancestor feerates and make the decision based on that,
            // but for now requiring all new inputs to be confirmed works.
            //
            // Note that if you relax this to make RBF a little more useful,
            // this may break the CalculateMempoolAncestors RBF relaxation,
            // above. See the comment above the first CalculateMempoolAncestors
            // call for more info.
            if (!setConflictsParents.count(tx.vin[j].prevout.hash))
            {
                // Rather than check the UTXO set - potentially expensive -
                // it's cheaper to just check if the new input refers to a
                // tx that's in the mempool.
                if (m_pool.exists(tx.vin[j].prevout.hash)) {
                    return state.Invalid(ValidationInvalidReason::TX_MEMPOOL_POLICY, false, REJECT_NONSTANDARD, "replacement-adds-unconfirmed",
                            strprintf("replacement %s adds unconfirmed input, idx %d",
                                hash.ToString(), j));
                }
>>>>>>> 9a34a7da
            }
        }

<<<<<<< HEAD
        // Check again against the current block tip's script verification
        // flags to cache our script execution flags. This is, of course,
        // useless if the next block has different script flags from the
        // previous one, but because the cache tracks script flags for us it
        // will auto-invalidate and we'll just have a few blocks of extra
        // misses on soft-fork activation.
        //
        // This is also useful in case of bugs in the standard flags that cause
        // transactions to pass as valid when they're actually invalid. For
        // instance the STRICTENC flag was incorrectly allowing certain
        // CHECKSIG NOT scripts to pass, even though they were invalid.
        //
        // There is a similar check in CreateNewBlock() to prevent creating
        // invalid blocks (using TestBlockValidity), however allowing such
        // transactions into the mempool can be exploited as a DoS attack.
        //
        // Namecoin actually allows some scripts into the mempool that would
        // not (yet) be valid in a block, namely premature NAME_FIRSTUPDATE's.
        // Thus add the mempool-flag here.
        unsigned int currentBlockScriptVerifyFlags = GetBlockScriptFlags(::ChainActive().Tip(), chainparams.GetConsensus());
        currentBlockScriptVerifyFlags |= SCRIPT_VERIFY_NAMES_MEMPOOL;
        if (!CheckInputsFromMempoolAndCache(tx, state, view, pool, currentBlockScriptVerifyFlags, true, txdata)) {
            return error("%s: BUG! PLEASE REPORT THIS! CheckInputs failed against latest-block but not STANDARD flags %s, %s",
                    __func__, hash.ToString(), FormatStateMessage(state));
        }

        if (test_accept) {
            // Tx was accepted, but not added
            return true;
=======
        // The replacement must pay greater fees than the transactions it
        // replaces - if we did the bandwidth used by those conflicting
        // transactions would not be paid for.
        if (nModifiedFees < nConflictingFees)
        {
            return state.Invalid(ValidationInvalidReason::TX_MEMPOOL_POLICY, false, REJECT_INSUFFICIENTFEE, "insufficient fee",
                    strprintf("rejecting replacement %s, less fees than conflicting txs; %s < %s",
                        hash.ToString(), FormatMoney(nModifiedFees), FormatMoney(nConflictingFees)));
>>>>>>> 9a34a7da
        }

        // Finally in addition to paying more fees than the conflicts the
        // new transaction must pay for its own bandwidth.
        CAmount nDeltaFees = nModifiedFees - nConflictingFees;
        if (nDeltaFees < ::incrementalRelayFee.GetFee(nSize))
        {
            return state.Invalid(ValidationInvalidReason::TX_MEMPOOL_POLICY, false, REJECT_INSUFFICIENTFEE, "insufficient fee",
                    strprintf("rejecting replacement %s, not enough additional fees to relay; %s < %s",
                        hash.ToString(),
                        FormatMoney(nDeltaFees),
                        FormatMoney(::incrementalRelayFee.GetFee(nSize))));
        }
    }
    return true;
}

bool MemPoolAccept::PolicyScriptChecks(ATMPArgs& args, Workspace& ws, PrecomputedTransactionData& txdata)
{
    const CTransaction& tx = *ws.m_ptx;

    CValidationState &state = args.m_state;

    constexpr unsigned int scriptVerifyFlags = STANDARD_SCRIPT_VERIFY_FLAGS;

    // Check against previous transactions
    // This is done last to help prevent CPU exhaustion denial-of-service attacks.
    if (!CheckInputs(tx, state, m_view, scriptVerifyFlags, true, false, txdata)) {
        // SCRIPT_VERIFY_CLEANSTACK requires SCRIPT_VERIFY_WITNESS, so we
        // need to turn both off, and compare against just turning off CLEANSTACK
        // to see if the failure is specifically due to witness validation.
        CValidationState stateDummy; // Want reported failures to be from first CheckInputs
        if (!tx.HasWitness() && CheckInputs(tx, stateDummy, m_view, scriptVerifyFlags & ~(SCRIPT_VERIFY_WITNESS | SCRIPT_VERIFY_CLEANSTACK), true, false, txdata) &&
                !CheckInputs(tx, stateDummy, m_view, scriptVerifyFlags & ~SCRIPT_VERIFY_CLEANSTACK, true, false, txdata)) {
            // Only the witness is missing, so the transaction itself may be fine.
            state.Invalid(ValidationInvalidReason::TX_WITNESS_MUTATED, false,
                    state.GetRejectCode(), state.GetRejectReason(), state.GetDebugMessage());
        }
        assert(IsTransactionReason(state.GetReason()));
        return false; // state filled in by CheckInputs
    }

    return true;
}

bool MemPoolAccept::ConsensusScriptChecks(ATMPArgs& args, Workspace& ws, PrecomputedTransactionData& txdata)
{
    const CTransaction& tx = *ws.m_ptx;
    const uint256& hash = ws.m_hash;

    CValidationState &state = args.m_state;
    const CChainParams& chainparams = args.m_chainparams;

    // Check again against the current block tip's script verification
    // flags to cache our script execution flags. This is, of course,
    // useless if the next block has different script flags from the
    // previous one, but because the cache tracks script flags for us it
    // will auto-invalidate and we'll just have a few blocks of extra
    // misses on soft-fork activation.
    //
    // This is also useful in case of bugs in the standard flags that cause
    // transactions to pass as valid when they're actually invalid. For
    // instance the STRICTENC flag was incorrectly allowing certain
    // CHECKSIG NOT scripts to pass, even though they were invalid.
    //
    // There is a similar check in CreateNewBlock() to prevent creating
    // invalid blocks (using TestBlockValidity), however allowing such
    // transactions into the mempool can be exploited as a DoS attack.
    unsigned int currentBlockScriptVerifyFlags = GetBlockScriptFlags(::ChainActive().Tip(), chainparams.GetConsensus());
    if (!CheckInputsFromMempoolAndCache(tx, state, m_view, m_pool, currentBlockScriptVerifyFlags, true, txdata)) {
        return error("%s: BUG! PLEASE REPORT THIS! CheckInputs failed against latest-block but not STANDARD flags %s, %s",
                __func__, hash.ToString(), FormatStateMessage(state));
    }

    return true;
}

bool MemPoolAccept::Finalize(ATMPArgs& args, Workspace& ws)
{
    const CTransaction& tx = *ws.m_ptx;
    const uint256& hash = ws.m_hash;
    CValidationState &state = args.m_state;
    const bool bypass_limits = args.m_bypass_limits;

    CTxMemPool::setEntries& allConflicting = ws.m_all_conflicting;
    CTxMemPool::setEntries& setAncestors = ws.m_ancestors;
    const CAmount& nModifiedFees = ws.m_modified_fees;
    const CAmount& nConflictingFees = ws.m_conflicting_fees;
    const size_t& nConflictingSize = ws.m_conflicting_size;
    const bool fReplacementTransaction = ws.m_replacement_transaction;
    std::unique_ptr<CTxMemPoolEntry>& entry = ws.m_entry;

    // Remove conflicting transactions from the mempool
    for (CTxMemPool::txiter it : allConflicting)
    {
        LogPrint(BCLog::MEMPOOL, "replacing tx %s with %s for %s BTC additional fees, %d delta bytes\n",
                it->GetTx().GetHash().ToString(),
                hash.ToString(),
                FormatMoney(nModifiedFees - nConflictingFees),
                (int)entry->GetTxSize() - (int)nConflictingSize);
        if (args.m_replaced_transactions)
            args.m_replaced_transactions->push_back(it->GetSharedTx());
    }
    m_pool.RemoveStaged(allConflicting, false, MemPoolRemovalReason::REPLACED);

    // This transaction should only count for fee estimation if:
    // - it isn't a BIP 125 replacement transaction (may not be widely supported)
    // - it's not being re-added during a reorg which bypasses typical mempool fee limits
    // - the node is not behind
    // - the transaction is not dependent on any other transactions in the mempool
    bool validForFeeEstimation = !fReplacementTransaction && !bypass_limits && IsCurrentForFeeEstimation() && m_pool.HasNoInputsOf(tx);

    // Store transaction in memory
    m_pool.addUnchecked(*entry, setAncestors, validForFeeEstimation);

    // trim mempool and check if tx was trimmed
    if (!bypass_limits) {
        LimitMempoolSize(m_pool, gArgs.GetArg("-maxmempool", DEFAULT_MAX_MEMPOOL_SIZE) * 1000000, gArgs.GetArg("-mempoolexpiry", DEFAULT_MEMPOOL_EXPIRY) * 60 * 60);
        if (!m_pool.exists(hash))
            return state.Invalid(ValidationInvalidReason::TX_MEMPOOL_POLICY, false, REJECT_INSUFFICIENTFEE, "mempool full");
    }
    return true;
}

bool MemPoolAccept::AcceptSingleTransaction(const CTransactionRef& ptx, ATMPArgs& args)
{
    AssertLockHeld(cs_main);
    LOCK(m_pool.cs); // mempool "read lock" (held through GetMainSignals().TransactionAddedToMempool())

    Workspace workspace(ptx);

    if (!PreChecks(args, workspace)) return false;

    // Only compute the precomputed transaction data if we need to verify
    // scripts (ie, other policy checks pass). We perform the inexpensive
    // checks first and avoid hashing and signature verification unless those
    // checks pass, to mitigate CPU exhaustion denial-of-service attacks.
    PrecomputedTransactionData txdata(*ptx);

    if (!PolicyScriptChecks(args, workspace, txdata)) return false;

    if (!ConsensusScriptChecks(args, workspace, txdata)) return false;

    // Tx was accepted, but not added
    if (args.m_test_accept) return true;

    if (!Finalize(args, workspace)) return false;

    GetMainSignals().TransactionAddedToMempool(ptx);

    return true;
}

} // anon namespace

/** (try to) add transaction to memory pool with a specified acceptance time **/
static bool AcceptToMemoryPoolWithTime(const CChainParams& chainparams, CTxMemPool& pool, CValidationState &state, const CTransactionRef &tx,
                        bool* pfMissingInputs, int64_t nAcceptTime, std::list<CTransactionRef>* plTxnReplaced,
                        bool bypass_limits, const CAmount nAbsurdFee, bool test_accept) EXCLUSIVE_LOCKS_REQUIRED(cs_main)
{
    std::vector<COutPoint> coins_to_uncache;
    MemPoolAccept::ATMPArgs args { chainparams, state, pfMissingInputs, nAcceptTime, plTxnReplaced, bypass_limits, nAbsurdFee, coins_to_uncache, test_accept };
    bool res = MemPoolAccept(pool).AcceptSingleTransaction(tx, args);
    if (!res) {
        // Remove coins that were not present in the coins cache before calling ATMPW;
        // this is to prevent memory DoS in case we receive a large number of
        // invalid transactions that attempt to overrun the in-memory coins cache
        // (`CCoinsViewCache::cacheCoins`).

        for (const COutPoint& hashTx : coins_to_uncache)
            ::ChainstateActive().CoinsTip().Uncache(hashTx);
    }
    // After we've (potentially) uncached entries, ensure our coins cache is still within its size limits
    CValidationState stateDummy;
    ::ChainstateActive().FlushStateToDisk(chainparams, stateDummy, FlushStateMode::PERIODIC);
    return res;
}

bool AcceptToMemoryPool(CTxMemPool& pool, CValidationState &state, const CTransactionRef &tx,
                        bool* pfMissingInputs, std::list<CTransactionRef>* plTxnReplaced,
                        bool bypass_limits, const CAmount nAbsurdFee, bool test_accept)
{
    const CChainParams& chainparams = Params();
    return AcceptToMemoryPoolWithTime(chainparams, pool, state, tx, pfMissingInputs, GetTime(), plTxnReplaced, bypass_limits, nAbsurdFee, test_accept);
}

/**
 * Return transaction in txOut, and if it was found inside a block, its hash is placed in hashBlock.
 * If blockIndex is provided, the transaction is fetched from the corresponding block.
 */
bool GetTransaction(const uint256& hash, CTransactionRef& txOut, const Consensus::Params& consensusParams, uint256& hashBlock, const CBlockIndex* const block_index)
{
    LOCK(cs_main);

    if (!block_index) {
        CTransactionRef ptx = mempool.get(hash);
        if (ptx) {
            txOut = ptx;
            return true;
        }

        if (g_txindex) {
            return g_txindex->FindTx(hash, hashBlock, txOut);
        }
    } else {
        CBlock block;
        if (ReadBlockFromDisk(block, block_index, consensusParams)) {
            for (const auto& tx : block.vtx) {
                if (tx->GetHash() == hash) {
                    txOut = tx;
                    hashBlock = block_index->GetBlockHash();
                    return true;
                }
            }
        }
    }

    return false;
}






//////////////////////////////////////////////////////////////////////////////
//
// CBlock and CBlockIndex
//

bool CheckProofOfWork(const CBlockHeader& block, const Consensus::Params& params)
{
    /* Except for legacy blocks with full version 1, ensure that
       the chain ID is correct.  Legacy blocks are not allowed since
       the merge-mining start, which is checked in AcceptBlockHeader
       where the height is known.  */
    if (!block.IsLegacy() && params.fStrictChainId
        && block.GetChainId() != params.nAuxpowChainId)
        return error("%s : block does not have our chain ID"
                     " (got %d, expected %d, full nVersion %d)",
                     __func__, block.GetChainId(),
                     params.nAuxpowChainId, block.nVersion);

    /* If there is no auxpow, just check the block hash.  */
    if (!block.auxpow)
    {
        if (block.IsAuxpow())
            return error("%s : no auxpow on block with auxpow version",
                         __func__);

        if (!CheckProofOfWork(block.GetHash(), block.nBits, params))
            return error("%s : non-AUX proof of work failed", __func__);

        return true;
    }

    /* We have auxpow.  Check it.  */

    if (!block.IsAuxpow())
        return error("%s : auxpow on block with non-auxpow version", __func__);

    /* Temporary check:  Disallow parent blocks with auxpow version.  This is
       for compatibility with the old client.  */
    /* FIXME: Remove this check with a hardfork later on.  */
    if (block.auxpow->getParentBlock().IsAuxpow())
        return error("%s : auxpow parent block has auxpow version", __func__);

    if (!CheckProofOfWork(block.auxpow->getParentBlockHash(), block.nBits, params))
        return error("%s : AUX proof of work failed", __func__);
    if (!block.auxpow->check(block.GetHash(), block.GetChainId(), params))
        return error("%s : AUX POW is not valid", __func__);

    return true;
}

static bool WriteBlockToDisk(const CBlock& block, FlatFilePos& pos, const CMessageHeader::MessageStartChars& messageStart)
{
    // Open history file to append
    CAutoFile fileout(OpenBlockFile(pos), SER_DISK, CLIENT_VERSION);
    if (fileout.IsNull())
        return error("WriteBlockToDisk: OpenBlockFile failed");

    // Write index header
    unsigned int nSize = GetSerializeSize(block, fileout.GetVersion());
    fileout << messageStart << nSize;

    // Write block
    long fileOutPos = ftell(fileout.Get());
    if (fileOutPos < 0)
        return error("WriteBlockToDisk: ftell failed");
    pos.nPos = (unsigned int)fileOutPos;
    fileout << block;

    return true;
}

/* Generic implementation of block reading that can handle
   both a block and its header.  */

template<typename T>
static bool ReadBlockOrHeader(T& block, const FlatFilePos& pos, const Consensus::Params& consensusParams)
{
    block.SetNull();

    // Open history file to read
    CAutoFile filein(OpenBlockFile(pos, true), SER_DISK, CLIENT_VERSION);
    if (filein.IsNull())
        return error("ReadBlockFromDisk: OpenBlockFile failed for %s", pos.ToString());

    // Read block
    try {
        filein >> block;
    }
    catch (const std::exception& e) {
        return error("%s: Deserialize or I/O error - %s at %s", __func__, e.what(), pos.ToString());
    }

    // Check the header
    if (!CheckProofOfWork(block, consensusParams))
        return error("ReadBlockFromDisk: Errors in block header at %s", pos.ToString());

    return true;
}

template<typename T>
static bool ReadBlockOrHeader(T& block, const CBlockIndex* pindex, const Consensus::Params& consensusParams)
{
    FlatFilePos blockPos;
    {
        LOCK(cs_main);
        blockPos = pindex->GetBlockPos();
    }

    if (!ReadBlockOrHeader(block, blockPos, consensusParams))
        return false;
    if (block.GetHash() != pindex->GetBlockHash())
        return error("ReadBlockFromDisk(CBlock&, CBlockIndex*): GetHash() doesn't match index for %s at %s",
                pindex->ToString(), pindex->GetBlockPos().ToString());
    return true;
}

bool ReadBlockFromDisk(CBlock& block, const FlatFilePos& pos, const Consensus::Params& consensusParams)
{
    return ReadBlockOrHeader(block, pos, consensusParams);
}

bool ReadBlockFromDisk(CBlock& block, const CBlockIndex* pindex, const Consensus::Params& consensusParams)
{
    return ReadBlockOrHeader(block, pindex, consensusParams);
}

bool ReadBlockHeaderFromDisk(CBlockHeader& block, const CBlockIndex* pindex, const Consensus::Params& consensusParams)
{
    return ReadBlockOrHeader(block, pindex, consensusParams);
}

bool ReadRawBlockFromDisk(std::vector<uint8_t>& block, const FlatFilePos& pos, const CMessageHeader::MessageStartChars& message_start)
{
    FlatFilePos hpos = pos;
    hpos.nPos -= 8; // Seek back 8 bytes for meta header
    CAutoFile filein(OpenBlockFile(hpos, true), SER_DISK, CLIENT_VERSION);
    if (filein.IsNull()) {
        return error("%s: OpenBlockFile failed for %s", __func__, pos.ToString());
    }

    try {
        CMessageHeader::MessageStartChars blk_start;
        unsigned int blk_size;

        filein >> blk_start >> blk_size;

        if (memcmp(blk_start, message_start, CMessageHeader::MESSAGE_START_SIZE)) {
            return error("%s: Block magic mismatch for %s: %s versus expected %s", __func__, pos.ToString(),
                    HexStr(blk_start, blk_start + CMessageHeader::MESSAGE_START_SIZE),
                    HexStr(message_start, message_start + CMessageHeader::MESSAGE_START_SIZE));
        }

        if (blk_size > MAX_SIZE) {
            return error("%s: Block data is larger than maximum deserialization size for %s: %s versus %s", __func__, pos.ToString(),
                    blk_size, MAX_SIZE);
        }

        block.resize(blk_size); // Zeroing of memory is intentional here
        filein.read((char*)block.data(), blk_size);
    } catch(const std::exception& e) {
        return error("%s: Read from block file failed: %s for %s", __func__, e.what(), pos.ToString());
    }

    return true;
}

bool ReadRawBlockFromDisk(std::vector<uint8_t>& block, const CBlockIndex* pindex, const CMessageHeader::MessageStartChars& message_start)
{
    FlatFilePos block_pos;
    {
        LOCK(cs_main);
        block_pos = pindex->GetBlockPos();
    }

    return ReadRawBlockFromDisk(block, block_pos, message_start);
}

CAmount GetBlockSubsidy(int nHeight, const Consensus::Params& consensusParams)
{
    int halvings = nHeight / consensusParams.nSubsidyHalvingInterval;
    // Force block reward to zero when right shift is undefined.
    if (halvings >= 64)
        return 0;

    CAmount nSubsidy = 50 * COIN;
    // Subsidy is cut in half every 210,000 blocks which will occur approximately every 4 years.
    nSubsidy >>= halvings;
    return nSubsidy;
}

CoinsViews::CoinsViews(
    std::string ldb_name,
    size_t cache_size_bytes,
    bool in_memory,
    bool should_wipe) : m_dbview(
                            GetDataDir() / ldb_name, cache_size_bytes, in_memory, should_wipe),
                        m_catcherview(&m_dbview) {}

void CoinsViews::InitCache()
{
    m_cacheview = MakeUnique<CCoinsViewCache>(&m_catcherview);
}

// NOTE: for now m_blockman is set to a global, but this will be changed
// in a future commit.
CChainState::CChainState() : m_blockman(g_blockman) {}


void CChainState::InitCoinsDB(
    size_t cache_size_bytes,
    bool in_memory,
    bool should_wipe,
    std::string leveldb_name)
{
    m_coins_views = MakeUnique<CoinsViews>(
        leveldb_name, cache_size_bytes, in_memory, should_wipe);
}

void CChainState::InitCoinsCache()
{
    assert(m_coins_views != nullptr);
    m_coins_views->InitCache();
}

// Note that though this is marked const, we may end up modifying `m_cached_finished_ibd`, which
// is a performance-related implementation detail. This function must be marked
// `const` so that `CValidationInterface` clients (which are given a `const CChainState*`)
// can call it.
//
bool CChainState::IsInitialBlockDownload() const
{
    // Optimization: pre-test latch before taking the lock.
    if (m_cached_finished_ibd.load(std::memory_order_relaxed))
        return false;

    LOCK(cs_main);
    if (m_cached_finished_ibd.load(std::memory_order_relaxed))
        return false;
    if (fImporting || fReindex)
        return true;
    if (m_chain.Tip() == nullptr)
        return true;
    if (m_chain.Tip()->nChainWork < nMinimumChainWork)
        return true;
    if (m_chain.Tip()->GetBlockTime() < (GetTime() - nMaxTipAge))
        return true;
    LogPrintf("Leaving InitialBlockDownload (latching to false)\n");
    m_cached_finished_ibd.store(true, std::memory_order_relaxed);
    return false;
}

static CBlockIndex *pindexBestForkTip = nullptr, *pindexBestForkBase = nullptr;

BlockMap& BlockIndex()
{
    return g_blockman.m_block_index;
}

static void AlertNotify(const std::string& strMessage)
{
    uiInterface.NotifyAlertChanged();
#if HAVE_SYSTEM
    std::string strCmd = gArgs.GetArg("-alertnotify", "");
    if (strCmd.empty()) return;

    // Alert text should be plain ascii coming from a trusted source, but to
    // be safe we first strip anything not in safeChars, then add single quotes around
    // the whole string before passing it to the shell:
    std::string singleQuote("'");
    std::string safeStatus = SanitizeString(strMessage);
    safeStatus = singleQuote+safeStatus+singleQuote;
    boost::replace_all(strCmd, "%s", safeStatus);

    std::thread t(runCommand, strCmd);
    t.detach(); // thread runs free
#endif
}

static void CheckForkWarningConditions() EXCLUSIVE_LOCKS_REQUIRED(cs_main)
{
    AssertLockHeld(cs_main);
    // Before we get past initial download, we cannot reliably alert about forks
    // (we assume we don't get stuck on a fork before finishing our initial sync)
    if (::ChainstateActive().IsInitialBlockDownload())
        return;

    // If our best fork is no longer within 72 blocks (+/- 12 hours if no one mines it)
    // of our head, drop it
    if (pindexBestForkTip && ::ChainActive().Height() - pindexBestForkTip->nHeight >= 72)
        pindexBestForkTip = nullptr;

    if (pindexBestForkTip || (pindexBestInvalid && pindexBestInvalid->nChainWork > ::ChainActive().Tip()->nChainWork + (GetBlockProof(*::ChainActive().Tip()) * 6)))
    {
        if (!GetfLargeWorkForkFound() && pindexBestForkBase)
        {
            std::string warning = std::string("'Warning: Large-work fork detected, forking after block ") +
                pindexBestForkBase->phashBlock->ToString() + std::string("'");
            AlertNotify(warning);
        }
        if (pindexBestForkTip && pindexBestForkBase)
        {
            LogPrintf("%s: Warning: Large valid fork found\n  forking the chain at height %d (%s)\n  lasting to height %d (%s).\nChain state database corruption likely.\n", __func__,
                   pindexBestForkBase->nHeight, pindexBestForkBase->phashBlock->ToString(),
                   pindexBestForkTip->nHeight, pindexBestForkTip->phashBlock->ToString());
            SetfLargeWorkForkFound(true);
        }
        else
        {
            LogPrintf("%s: Warning: Found invalid chain at least ~6 blocks longer than our best chain.\nChain state database corruption likely.\n", __func__);
            SetfLargeWorkInvalidChainFound(true);
        }
    }
    else
    {
        SetfLargeWorkForkFound(false);
        SetfLargeWorkInvalidChainFound(false);
    }
}

static void CheckForkWarningConditionsOnNewFork(CBlockIndex* pindexNewForkTip) EXCLUSIVE_LOCKS_REQUIRED(cs_main)
{
    AssertLockHeld(cs_main);
    // If we are on a fork that is sufficiently large, set a warning flag
    CBlockIndex* pfork = pindexNewForkTip;
    CBlockIndex* plonger = ::ChainActive().Tip();
    while (pfork && pfork != plonger)
    {
        while (plonger && plonger->nHeight > pfork->nHeight)
            plonger = plonger->pprev;
        if (pfork == plonger)
            break;
        pfork = pfork->pprev;
    }

    // We define a condition where we should warn the user about as a fork of at least 7 blocks
    // with a tip within 72 blocks (+/- 12 hours if no one mines it) of ours
    // We use 7 blocks rather arbitrarily as it represents just under 10% of sustained network
    // hash rate operating on the fork.
    // or a chain that is entirely longer than ours and invalid (note that this should be detected by both)
    // We define it this way because it allows us to only store the highest fork tip (+ base) which meets
    // the 7-block condition and from this always have the most-likely-to-cause-warning fork
    if (pfork && (!pindexBestForkTip || pindexNewForkTip->nHeight > pindexBestForkTip->nHeight) &&
            pindexNewForkTip->nChainWork - pfork->nChainWork > (GetBlockProof(*pfork) * 7) &&
            ::ChainActive().Height() - pindexNewForkTip->nHeight < 72)
    {
        pindexBestForkTip = pindexNewForkTip;
        pindexBestForkBase = pfork;
    }

    CheckForkWarningConditions();
}

void static InvalidChainFound(CBlockIndex* pindexNew) EXCLUSIVE_LOCKS_REQUIRED(cs_main)
{
    if (!pindexBestInvalid || pindexNew->nChainWork > pindexBestInvalid->nChainWork)
        pindexBestInvalid = pindexNew;

    LogPrintf("%s: invalid block=%s  height=%d  log2_work=%.8g  date=%s\n", __func__,
      pindexNew->GetBlockHash().ToString(), pindexNew->nHeight,
      log(pindexNew->nChainWork.getdouble())/log(2.0), FormatISO8601DateTime(pindexNew->GetBlockTime()));
    CBlockIndex *tip = ::ChainActive().Tip();
    assert (tip);
    LogPrintf("%s:  current best=%s  height=%d  log2_work=%.8g  date=%s\n", __func__,
      tip->GetBlockHash().ToString(), ::ChainActive().Height(), log(tip->nChainWork.getdouble())/log(2.0),
      FormatISO8601DateTime(tip->GetBlockTime()));
    CheckForkWarningConditions();
}

void CChainState::InvalidBlockFound(CBlockIndex *pindex, const CValidationState &state) {
    if (state.GetReason() != ValidationInvalidReason::BLOCK_MUTATED) {
        pindex->nStatus |= BLOCK_FAILED_VALID;
        m_blockman.m_failed_blocks.insert(pindex);
        setDirtyBlockIndex.insert(pindex);
        setBlockIndexCandidates.erase(pindex);
        InvalidChainFound(pindex);
    }
}

void UpdateCoins(const CTransaction& tx, CCoinsViewCache& inputs, CTxUndo &txundo, int nHeight)
{
    // mark inputs spent
    if (!tx.IsCoinBase()) {
        txundo.vprevout.reserve(tx.vin.size());
        for (const CTxIn &txin : tx.vin) {
            txundo.vprevout.emplace_back();
            bool is_spent = inputs.SpendCoin(txin.prevout, &txundo.vprevout.back());
            assert(is_spent);
        }
    }
    // add outputs
    AddCoins(inputs, tx, nHeight);
}

void UpdateCoins(const CTransaction& tx, CCoinsViewCache& inputs, int nHeight)
{
    CTxUndo txundo;
    UpdateCoins(tx, inputs, txundo, nHeight);
}

bool CScriptCheck::operator()() {
    const CScript &scriptSig = ptxTo->vin[nIn].scriptSig;
    const CScriptWitness *witness = &ptxTo->vin[nIn].scriptWitness;
    return VerifyScript(scriptSig, m_tx_out.scriptPubKey, witness, nFlags, CachingTransactionSignatureChecker(ptxTo, nIn, m_tx_out.nValue, cacheStore, *txdata), &error);
}

int GetSpendHeight(const CCoinsViewCache& inputs)
{
    LOCK(cs_main);
    CBlockIndex* pindexPrev = LookupBlockIndex(inputs.GetBestBlock());
    return pindexPrev->nHeight + 1;
}


static CuckooCache::cache<uint256, SignatureCacheHasher> scriptExecutionCache;
static uint256 scriptExecutionCacheNonce(GetRandHash());

void InitScriptExecutionCache() {
    // nMaxCacheSize is unsigned. If -maxsigcachesize is set to zero,
    // setup_bytes creates the minimum possible cache (2 elements).
    size_t nMaxCacheSize = std::min(std::max((int64_t)0, gArgs.GetArg("-maxsigcachesize", DEFAULT_MAX_SIG_CACHE_SIZE) / 2), MAX_MAX_SIG_CACHE_SIZE) * ((size_t) 1 << 20);
    size_t nElems = scriptExecutionCache.setup_bytes(nMaxCacheSize);
    LogPrintf("Using %zu MiB out of %zu/2 requested for script execution cache, able to store %zu elements\n",
            (nElems*sizeof(uint256)) >>20, (nMaxCacheSize*2)>>20, nElems);
}

/**
 * Check whether all inputs of this transaction are valid (no double spends, scripts & sigs, amounts)
 * This does not modify the UTXO set.
 *
 * If pvChecks is not nullptr, script checks are pushed onto it instead of being performed inline. Any
 * script checks which are not necessary (eg due to script execution cache hits) are, obviously,
 * not pushed onto pvChecks/run.
 *
 * Setting cacheSigStore/cacheFullScriptStore to false will remove elements from the corresponding cache
 * which are matched. This is useful for checking blocks where we will likely never need the cache
 * entry again.
 *
 * Note that we may set state.reason to NOT_STANDARD for extra soft-fork flags in flags, block-checking
 * callers should probably reset it to CONSENSUS in such cases.
 *
 * Non-static (and re-declared) in src/test/txvalidationcache_tests.cpp
 */
bool CheckInputs(const CTransaction& tx, CValidationState &state, const CCoinsViewCache &inputs, unsigned int flags, bool cacheSigStore, bool cacheFullScriptStore, PrecomputedTransactionData& txdata, std::vector<CScriptCheck> *pvChecks) EXCLUSIVE_LOCKS_REQUIRED(cs_main)
{
    if (tx.IsCoinBase()) return true;

    if (pvChecks) {
        pvChecks->reserve(tx.vin.size());
    }

    // First check if script executions have been cached with the same
    // flags. Note that this assumes that the inputs provided are
    // correct (ie that the transaction hash which is in tx's prevouts
    // properly commits to the scriptPubKey in the inputs view of that
    // transaction).
    uint256 hashCacheEntry;
    // We only use the first 19 bytes of nonce to avoid a second SHA
    // round - giving us 19 + 32 + 4 = 55 bytes (+ 8 + 1 = 64)
    static_assert(55 - sizeof(flags) - 32 >= 128/8, "Want at least 128 bits of nonce for script execution cache");
    CSHA256().Write(scriptExecutionCacheNonce.begin(), 55 - sizeof(flags) - 32).Write(tx.GetWitnessHash().begin(), 32).Write((unsigned char*)&flags, sizeof(flags)).Finalize(hashCacheEntry.begin());
    AssertLockHeld(cs_main); //TODO: Remove this requirement by making CuckooCache not require external locks
    if (scriptExecutionCache.contains(hashCacheEntry, !cacheFullScriptStore)) {
        return true;
    }

    for (unsigned int i = 0; i < tx.vin.size(); i++) {
        const COutPoint &prevout = tx.vin[i].prevout;
        const Coin& coin = inputs.AccessCoin(prevout);
        assert(!coin.IsSpent());

        // We very carefully only pass in things to CScriptCheck which
        // are clearly committed to by tx' witness hash. This provides
        // a sanity check that our caching is not introducing consensus
        // failures through additional data in, eg, the coins being
        // spent being checked as a part of CScriptCheck.

        // Verify signature
        CScriptCheck check(coin.out, tx, i, flags, cacheSigStore, &txdata);
        if (pvChecks) {
            pvChecks->push_back(CScriptCheck());
            check.swap(pvChecks->back());
        } else if (!check()) {
            if (flags & STANDARD_NOT_MANDATORY_VERIFY_FLAGS) {
                // Check whether the failure was caused by a
                // non-mandatory script verification check, such as
                // non-standard DER encodings or non-null dummy
                // arguments; if so, ensure we return NOT_STANDARD
                // instead of CONSENSUS to avoid downstream users
                // splitting the network between upgraded and
                // non-upgraded nodes by banning CONSENSUS-failing
                // data providers.
                CScriptCheck check2(coin.out, tx, i,
                        flags & ~STANDARD_NOT_MANDATORY_VERIFY_FLAGS, cacheSigStore, &txdata);
                if (check2())
                    return state.Invalid(ValidationInvalidReason::TX_NOT_STANDARD, false, REJECT_NONSTANDARD, strprintf("non-mandatory-script-verify-flag (%s)", ScriptErrorString(check.GetScriptError())));
            }
            // MANDATORY flag failures correspond to
            // ValidationInvalidReason::CONSENSUS. Because CONSENSUS
            // failures are the most serious case of validation
            // failures, we may need to consider using
            // RECENT_CONSENSUS_CHANGE for any script failure that
            // could be due to non-upgraded nodes which we may want to
            // support, to avoid splitting the network (but this
            // depends on the details of how net_processing handles
            // such errors).
            return state.Invalid(ValidationInvalidReason::CONSENSUS, false, REJECT_INVALID, strprintf("mandatory-script-verify-flag-failed (%s)", ScriptErrorString(check.GetScriptError())));
        }
    }

    if (cacheFullScriptStore && !pvChecks) {
        // We executed all of the provided scripts, and were told to
        // cache the result. Do so now.
        scriptExecutionCache.insert(hashCacheEntry);
    }

    return true;
}

static bool UndoWriteToDisk(const CBlockUndo& blockundo, FlatFilePos& pos, const uint256& hashBlock, const CMessageHeader::MessageStartChars& messageStart)
{
    // Open history file to append
    CAutoFile fileout(OpenUndoFile(pos), SER_DISK, CLIENT_VERSION);
    if (fileout.IsNull())
        return error("%s: OpenUndoFile failed", __func__);

    // Write index header
    unsigned int nSize = GetSerializeSize(blockundo, fileout.GetVersion());
    fileout << messageStart << nSize;

    // Write undo data
    long fileOutPos = ftell(fileout.Get());
    if (fileOutPos < 0)
        return error("%s: ftell failed", __func__);
    pos.nPos = (unsigned int)fileOutPos;
    fileout << blockundo;

    // calculate & write checksum
    CHashWriter hasher(SER_GETHASH, PROTOCOL_VERSION);
    hasher << hashBlock;
    hasher << blockundo;
    fileout << hasher.GetHash();

    return true;
}

bool UndoReadFromDisk(CBlockUndo& blockundo, const CBlockIndex* pindex)
{
    FlatFilePos pos = pindex->GetUndoPos();
    if (pos.IsNull()) {
        return error("%s: no undo data available", __func__);
    }

    // Open history file to read
    CAutoFile filein(OpenUndoFile(pos, true), SER_DISK, CLIENT_VERSION);
    if (filein.IsNull())
        return error("%s: OpenUndoFile failed", __func__);

    // Read block
    uint256 hashChecksum;
    CHashVerifier<CAutoFile> verifier(&filein); // We need a CHashVerifier as reserializing may lose data
    try {
        verifier << pindex->pprev->GetBlockHash();
        verifier >> blockundo;
        filein >> hashChecksum;
    }
    catch (const std::exception& e) {
        return error("%s: Deserialize or I/O error - %s", __func__, e.what());
    }

    // Verify checksum
    if (hashChecksum != verifier.GetHash())
        return error("%s: Checksum mismatch", __func__);

    return true;
}

/** Abort with a message */
static bool AbortNode(const std::string& strMessage, const std::string& userMessage = "", unsigned int prefix = 0)
{
    SetMiscWarning(strMessage);
    LogPrintf("*** %s\n", strMessage);
    if (!userMessage.empty()) {
        uiInterface.ThreadSafeMessageBox(userMessage, "", CClientUIInterface::MSG_ERROR | prefix);
    } else {
        uiInterface.ThreadSafeMessageBox(_("Error: A fatal internal error occurred, see debug.log for details").translated, "", CClientUIInterface::MSG_ERROR | CClientUIInterface::MSG_NOPREFIX);
    }
    StartShutdown();
    return false;
}

static bool AbortNode(CValidationState& state, const std::string& strMessage, const std::string& userMessage = "", unsigned int prefix = 0)
{
    AbortNode(strMessage, userMessage, prefix);
    return state.Error(strMessage);
}

/**
 * Restore the UTXO in a Coin at a given COutPoint
 * @param undo The Coin to be restored.
 * @param view The coins view to which to apply the changes.
 * @param out The out point that corresponds to the tx input.
 * @return A DisconnectResult as an int
 */
int ApplyTxInUndo(Coin&& undo, CCoinsViewCache& view, const COutPoint& out)
{
    bool fClean = true;

    if (view.HaveCoin(out)) fClean = false; // overwriting transaction output

    if (undo.nHeight == 0) {
        // Missing undo metadata (height and coinbase). Older versions included this
        // information only in undo records for the last spend of a transactions'
        // outputs. This implies that it must be present for some other output of the same tx.
        const Coin& alternate = AccessByTxid(view, out.hash);
        if (!alternate.IsSpent()) {
            undo.nHeight = alternate.nHeight;
            undo.fCoinBase = alternate.fCoinBase;
        } else {
            return DISCONNECT_FAILED; // adding output for transaction without known metadata
        }
    }
    // The potential_overwrite parameter to AddCoin is only allowed to be false if we know for
    // sure that the coin did not already exist in the cache. As we have queried for that above
    // using HaveCoin, we don't need to guess. When fClean is false, a coin already existed and
    // it is an overwrite.
    view.AddCoin(out, std::move(undo), !fClean);

    return fClean ? DISCONNECT_OK : DISCONNECT_UNCLEAN;
}

/** Undo the effects of this block (with given index) on the UTXO set represented by coins.
 *  When FAILED is returned, view is left in an indeterminate state. */
DisconnectResult CChainState::DisconnectBlock(const CBlock& block, const CBlockIndex* pindex, CCoinsViewCache& view, std::set<valtype>& unexpiredNames)
{
    bool fClean = true;

    CBlockUndo blockUndo;
    if (!UndoReadFromDisk(blockUndo, pindex)) {
        error("DisconnectBlock(): failure reading undo data");
        return DISCONNECT_FAILED;
    }

    if (blockUndo.vtxundo.size() + 1 != block.vtx.size()) {
        error("DisconnectBlock(): block and undo data inconsistent");
        return DISCONNECT_FAILED;
    }

    /* Undo name expirations.  We use nHeight+1 here in sync with
       the call to ExpireNames, because that's the height at which a
       possible name_update could be (thus it counts for spendability
       of the name).  This is done first to match the order
       in which names are expired when connecting blocks.  */
    if (!UnexpireNames (pindex->nHeight + 1, blockUndo, view, unexpiredNames))
      fClean = false;

    // undo transactions in reverse order
    for (int i = block.vtx.size() - 1; i >= 0; i--) {
        const CTransaction &tx = *(block.vtx[i]);
        uint256 hash = tx.GetHash();
        bool is_coinbase = tx.IsCoinBase();

        // Check that all outputs are available and match the outputs in the block itself
        // exactly.
        for (size_t o = 0; o < tx.vout.size(); o++) {
            if (!tx.vout[o].scriptPubKey.IsUnspendable()) {
                COutPoint out(hash, o);
                Coin coin;
                bool is_spent = view.SpendCoin(out, &coin);
                if (!is_spent || tx.vout[o] != coin.out || pindex->nHeight != coin.nHeight || is_coinbase != coin.fCoinBase) {
                    /* This may be due to a historic bug.  For them, some names
                       are marked immediately as unspendable.  They fail this check
                       when undoing, thus ignore them here.  */
                    CChainParams::BugType type;
                    if (!Params ().IsHistoricBug (tx.GetHash (), pindex->nHeight, type) || type != CChainParams::BUG_FULLY_IGNORE) {
                        fClean = false; // transaction output mismatch
                    }
                }
            }
        }

        // restore inputs
        if (i > 0) { // not coinbases
            CTxUndo &txundo = blockUndo.vtxundo[i-1];
            if (txundo.vprevout.size() != tx.vin.size()) {
                error("DisconnectBlock(): transaction and undo data inconsistent");
                return DISCONNECT_FAILED;
            }
            for (unsigned int j = tx.vin.size(); j-- > 0;) {
                const COutPoint &out = tx.vin[j].prevout;
                int res = ApplyTxInUndo(std::move(txundo.vprevout[j]), view, out);
                if (res == DISCONNECT_FAILED) return DISCONNECT_FAILED;
                fClean = fClean && res != DISCONNECT_UNCLEAN;
            }
            // At this point, all of txundo.vprevout should have been moved out.
        }
    }

    // undo name operations in reverse order
    std::vector<CNameTxUndo>::const_reverse_iterator nameUndoIter;
    for (nameUndoIter = blockUndo.vnameundo.rbegin ();
         nameUndoIter != blockUndo.vnameundo.rend (); ++nameUndoIter)
      nameUndoIter->apply (view);

    // move best block pointer to prevout block
    view.SetBestBlock(pindex->pprev->GetBlockHash());

    return fClean ? DISCONNECT_OK : DISCONNECT_UNCLEAN;
}

void static FlushBlockFile(bool fFinalize = false)
{
    LOCK(cs_LastBlockFile);

    FlatFilePos block_pos_old(nLastBlockFile, vinfoBlockFile[nLastBlockFile].nSize);
    FlatFilePos undo_pos_old(nLastBlockFile, vinfoBlockFile[nLastBlockFile].nUndoSize);

    bool status = true;
    status &= BlockFileSeq().Flush(block_pos_old, fFinalize);
    status &= UndoFileSeq().Flush(undo_pos_old, fFinalize);
    if (!status) {
        AbortNode("Flushing block file to disk failed. This is likely the result of an I/O error.");
    }
}

static bool FindUndoPos(CValidationState &state, int nFile, FlatFilePos &pos, unsigned int nAddSize);

static bool WriteUndoDataForBlock(const CBlockUndo& blockundo, CValidationState& state, CBlockIndex* pindex, const CChainParams& chainparams)
{
    // Write undo information to disk
    if (pindex->GetUndoPos().IsNull()) {
        FlatFilePos _pos;
        if (!FindUndoPos(state, pindex->nFile, _pos, ::GetSerializeSize(blockundo, CLIENT_VERSION) + 40))
            return error("ConnectBlock(): FindUndoPos failed");
        if (!UndoWriteToDisk(blockundo, _pos, pindex->pprev->GetBlockHash(), chainparams.MessageStart()))
            return AbortNode(state, "Failed to write undo data");

        // update nUndoPos in block index
        pindex->nUndoPos = _pos.nPos;
        pindex->nStatus |= BLOCK_HAVE_UNDO;
        setDirtyBlockIndex.insert(pindex);
    }

    return true;
}

static CCheckQueue<CScriptCheck> scriptcheckqueue(128);

void ThreadScriptCheck(int worker_num) {
    util::ThreadRename(strprintf("scriptch.%i", worker_num));
    scriptcheckqueue.Thread();
}

VersionBitsCache versionbitscache GUARDED_BY(cs_main);

int32_t ComputeBlockVersion(const CBlockIndex* pindexPrev, const Consensus::Params& params)
{
    LOCK(cs_main);
    int32_t nVersion = VERSIONBITS_TOP_BITS;

    for (int i = 0; i < (int)Consensus::MAX_VERSION_BITS_DEPLOYMENTS; i++) {
        ThresholdState state = VersionBitsState(pindexPrev, params, static_cast<Consensus::DeploymentPos>(i), versionbitscache);
        if (state == ThresholdState::LOCKED_IN || state == ThresholdState::STARTED) {
            nVersion |= VersionBitsMask(params, static_cast<Consensus::DeploymentPos>(i));
        }
    }

    return nVersion;
}

/**
 * Threshold condition checker that triggers when unknown versionbits are seen on the network.
 */
class WarningBitsConditionChecker : public AbstractThresholdConditionChecker
{
private:
    int bit;

public:
    explicit WarningBitsConditionChecker(int bitIn) : bit(bitIn) {}

    int64_t BeginTime(const Consensus::Params& params) const override { return 0; }
    int64_t EndTime(const Consensus::Params& params) const override { return std::numeric_limits<int64_t>::max(); }
    int Period(const Consensus::Params& params) const override { return params.nMinerConfirmationWindow; }
    int Threshold(const Consensus::Params& params) const override { return params.nRuleChangeActivationThreshold; }

    bool Condition(const CBlockIndex* pindex, const Consensus::Params& params) const override
    {
        return ((pindex->nVersion & VERSIONBITS_TOP_MASK) == VERSIONBITS_TOP_BITS) &&
               ((pindex->nVersion >> bit) & 1) != 0 &&
               ((ComputeBlockVersion(pindex->pprev, params) >> bit) & 1) == 0;
    }
};

static ThresholdConditionCache warningcache[VERSIONBITS_NUM_BITS] GUARDED_BY(cs_main);

static unsigned int GetBlockScriptFlags(const CBlockIndex* pindex, const Consensus::Params& consensusparams) EXCLUSIVE_LOCKS_REQUIRED(cs_main) {
    AssertLockHeld(cs_main);

    unsigned int flags = SCRIPT_VERIFY_NONE;

    if (pindex->nHeight >= consensusparams.BIP16Height) {
        flags |= SCRIPT_VERIFY_P2SH;
    }

    // Start enforcing the DERSIG (BIP66) rule
    if (pindex->nHeight >= consensusparams.BIP66Height) {
        flags |= SCRIPT_VERIFY_DERSIG;
    }

    // Start enforcing CHECKLOCKTIMEVERIFY (BIP65) rule
    if (pindex->nHeight >= consensusparams.BIP65Height) {
        flags |= SCRIPT_VERIFY_CHECKLOCKTIMEVERIFY;
    }

    // Start enforcing BIP112 (CHECKSEQUENCEVERIFY)
    if (pindex->nHeight >= consensusparams.CSVHeight) {
        flags |= SCRIPT_VERIFY_CHECKSEQUENCEVERIFY;
    }

    // Start enforcing BIP147 NULLDUMMY (activated simultaneously with segwit)
    if (IsWitnessEnabled(pindex->pprev, consensusparams)) {
        flags |= SCRIPT_VERIFY_NULLDUMMY;
        flags |= SCRIPT_VERIFY_WITNESS;
    }

    return flags;
}



static int64_t nTimeCheck = 0;
static int64_t nTimeForks = 0;
static int64_t nTimeVerify = 0;
static int64_t nTimeConnect = 0;
static int64_t nTimeIndex = 0;
static int64_t nTimeCallbacks = 0;
static int64_t nTimeTotal = 0;
static int64_t nBlocksTotal = 0;

/** Apply the effects of this block (with given index) on the UTXO set represented by coins.
 *  Validity checks that depend on the UTXO set are also done; ConnectBlock()
 *  can fail if those validity checks fail (among other reasons). */
bool CChainState::ConnectBlock(const CBlock& block, CValidationState& state, CBlockIndex* pindex,
                  CCoinsViewCache& view,
                  std::set<valtype>& expiredNames,
                  const CChainParams& chainparams, bool fJustCheck)
{
    AssertLockHeld(cs_main);
    assert(pindex);
    assert(*pindex->phashBlock == block.GetHash());
    int64_t nTimeStart = GetTimeMicros();

    // Check it again in case a previous version let a bad block in
    // NOTE: We don't currently (re-)invoke ContextualCheckBlock() or
    // ContextualCheckBlockHeader() here. This means that if we add a new
    // consensus rule that is enforced in one of those two functions, then we
    // may have let in a block that violates the rule prior to updating the
    // software, and we would NOT be enforcing the rule here. Fully solving
    // upgrade from one software version to the next after a consensus rule
    // change is potentially tricky and issue-specific (see RewindBlockIndex()
    // for one general approach that was used for BIP 141 deployment).
    // Also, currently the rule against blocks more than 2 hours in the future
    // is enforced in ContextualCheckBlockHeader(); we wouldn't want to
    // re-enforce that rule here (at least until we make it impossible for
    // GetAdjustedTime() to go backward).
    if (!CheckBlock(block, state, chainparams.GetConsensus(), !fJustCheck, !fJustCheck)) {
        if (state.GetReason() == ValidationInvalidReason::BLOCK_MUTATED) {
            // We don't write down blocks to disk if they may have been
            // corrupted, so this should be impossible unless we're having hardware
            // problems.
            return AbortNode(state, "Corrupt block found indicating potential hardware failure; shutting down");
        }
        return error("%s: Consensus::CheckBlock: %s", __func__, FormatStateMessage(state));
    }

    // verify that the view's current state corresponds to the previous block
    uint256 hashPrevBlock = pindex->pprev == nullptr ? uint256() : pindex->pprev->GetBlockHash();
    assert(hashPrevBlock == view.GetBestBlock());

    // Special case for the genesis block, skipping connection of its transactions
    // (its coinbase is unspendable)
    if (block.GetHash() == chainparams.GetConsensus().hashGenesisBlock) {
        if (!fJustCheck)
            view.SetBestBlock(pindex->GetBlockHash());
        return true;
    }

    nBlocksTotal++;

    bool fScriptChecks = true;
    if (!hashAssumeValid.IsNull()) {
        // We've been configured with the hash of a block which has been externally verified to have a valid history.
        // A suitable default value is included with the software and updated from time to time.  Because validity
        //  relative to a piece of software is an objective fact these defaults can be easily reviewed.
        // This setting doesn't force the selection of any particular chain but makes validating some faster by
        //  effectively caching the result of part of the verification.
        BlockMap::const_iterator  it = m_blockman.m_block_index.find(hashAssumeValid);
        if (it != m_blockman.m_block_index.end()) {
            if (it->second->GetAncestor(pindex->nHeight) == pindex &&
                pindexBestHeader->GetAncestor(pindex->nHeight) == pindex &&
                pindexBestHeader->nChainWork >= nMinimumChainWork) {
                // This block is a member of the assumed verified chain and an ancestor of the best header.
                // Script verification is skipped when connecting blocks under the
                // assumevalid block. Assuming the assumevalid block is valid this
                // is safe because block merkle hashes are still computed and checked,
                // Of course, if an assumed valid block is invalid due to false scriptSigs
                // this optimization would allow an invalid chain to be accepted.
                // The equivalent time check discourages hash power from extorting the network via DOS attack
                //  into accepting an invalid block through telling users they must manually set assumevalid.
                //  Requiring a software change or burying the invalid block, regardless of the setting, makes
                //  it hard to hide the implication of the demand.  This also avoids having release candidates
                //  that are hardly doing any signature verification at all in testing without having to
                //  artificially set the default assumed verified block further back.
                // The test against nMinimumChainWork prevents the skipping when denied access to any chain at
                //  least as good as the expected chain.
                fScriptChecks = (GetBlockProofEquivalentTime(*pindexBestHeader, *pindex, *pindexBestHeader, chainparams.GetConsensus()) <= 60 * 60 * 24 * 7 * 2);
            }
        }
    }

    int64_t nTime1 = GetTimeMicros(); nTimeCheck += nTime1 - nTimeStart;
    LogPrint(BCLog::BENCH, "    - Sanity checks: %.2fms [%.2fs (%.2fms/blk)]\n", MILLI * (nTime1 - nTimeStart), nTimeCheck * MICRO, nTimeCheck * MILLI / nBlocksTotal);

    // Do not allow blocks that contain transactions which 'overwrite' older transactions,
    // unless those are already completely spent.
    // If such overwrites are allowed, coinbases and transactions depending upon those
    // can be duplicated to remove the ability to spend the first instance -- even after
    // being sent to another address.
    // See BIP30, CVE-2012-1909, and http://r6.ca/blog/20120206T005236Z.html for more information.
    // This logic is not necessary for memory pool transactions, as AcceptToMemoryPool
    // already refuses previously-known transaction ids entirely.
    // FIXME: Enable strict check after appropriate fork.
    bool fEnforceBIP30 = (!pindex->phashBlock) || // Enforce on CreateNewBlock invocations which don't have a hash.
                          !(true);
    assert(pindex->pprev);

    if (fEnforceBIP30) {
        for (const auto& tx : block.vtx) {
            for (size_t o = 0; o < tx->vout.size(); o++) {
                if (view.HaveCoin(COutPoint(tx->GetHash(), o))) {
                    return state.Invalid(ValidationInvalidReason::CONSENSUS, error("ConnectBlock(): tried to overwrite transaction"),
                                     REJECT_INVALID, "bad-txns-BIP30");
                }
            }
        }
    }

    // Start enforcing BIP68 (sequence locks)
    int nLockTimeFlags = 0;
    if (pindex->nHeight >= chainparams.GetConsensus().CSVHeight) {
        nLockTimeFlags |= LOCKTIME_VERIFY_SEQUENCE;
    }

    // Get the script flags for this block
    unsigned int flags = GetBlockScriptFlags(pindex, chainparams.GetConsensus());

    int64_t nTime2 = GetTimeMicros(); nTimeForks += nTime2 - nTime1;
    LogPrint(BCLog::BENCH, "    - Fork checks: %.2fms [%.2fs (%.2fms/blk)]\n", MILLI * (nTime2 - nTime1), nTimeForks * MICRO, nTimeForks * MILLI / nBlocksTotal);

    CBlockUndo blockundo;

    CCheckQueueControl<CScriptCheck> control(fScriptChecks && nScriptCheckThreads ? &scriptcheckqueue : nullptr);

    std::vector<int> prevheights;
    CAmount nFees = 0;
    int nInputs = 0;
    int64_t nSigOpsCost = 0;
    blockundo.vtxundo.reserve(block.vtx.size() - 1);
    std::vector<PrecomputedTransactionData> txdata;
    txdata.reserve(block.vtx.size()); // Required so that pointers to individual PrecomputedTransactionData don't get invalidated
    for (unsigned int i = 0; i < block.vtx.size(); i++)
    {
        const CTransaction &tx = *(block.vtx[i]);

        nInputs += tx.vin.size();

        if (!tx.IsCoinBase())
        {
            CAmount txfee = 0;
            if (!Consensus::CheckTxInputs(tx, state, view, pindex->nHeight, flags, txfee)) {
                if (!IsBlockReason(state.GetReason())) {
                    // CheckTxInputs may return MISSING_INPUTS or
                    // PREMATURE_SPEND but we can't return that, as it's not
                    // defined for a block, so we reset the reason flag to
                    // CONSENSUS here.
                    state.Invalid(ValidationInvalidReason::CONSENSUS, false,
                            state.GetRejectCode(), state.GetRejectReason(), state.GetDebugMessage());
                }
                return error("%s: Consensus::CheckTxInputs: %s, %s", __func__, tx.GetHash().ToString(), FormatStateMessage(state));
            }
            nFees += txfee;
            if (!MoneyRange(nFees)) {
                return state.Invalid(ValidationInvalidReason::CONSENSUS, error("%s: accumulated fee in the block out of range.", __func__),
                                 REJECT_INVALID, "bad-txns-accumulated-fee-outofrange");
            }

            // Check that transaction is BIP68 final
            // BIP68 lock checks (as opposed to nLockTime checks) must
            // be in ConnectBlock because they require the UTXO set
            prevheights.resize(tx.vin.size());
            for (size_t j = 0; j < tx.vin.size(); j++) {
                prevheights[j] = view.AccessCoin(tx.vin[j].prevout).nHeight;
            }

            if (!SequenceLocks(tx, nLockTimeFlags, &prevheights, *pindex)) {
                return state.Invalid(ValidationInvalidReason::CONSENSUS, error("%s: contains a non-BIP68-final transaction", __func__),
                                 REJECT_INVALID, "bad-txns-nonfinal");
            }
        }

        // GetTransactionSigOpCost counts 3 types of sigops:
        // * legacy (always)
        // * p2sh (when P2SH enabled in flags and excludes coinbase)
        // * witness (when witness enabled in flags and excludes coinbase)
        nSigOpsCost += GetTransactionSigOpCost(tx, view, flags);
        if (nSigOpsCost > MAX_BLOCK_SIGOPS_COST)
            return state.Invalid(ValidationInvalidReason::CONSENSUS, error("ConnectBlock(): too many sigops"),
                             REJECT_INVALID, "bad-blk-sigops");

        txdata.emplace_back(tx);
        if (!tx.IsCoinBase())
        {
            std::vector<CScriptCheck> vChecks;
            bool fCacheResults = fJustCheck; /* Don't cache results if we're actually connecting blocks (still consult the cache, though) */
            if (fScriptChecks && !CheckInputs(tx, state, view, flags, fCacheResults, fCacheResults, txdata[i], nScriptCheckThreads ? &vChecks : nullptr)) {
                if (state.GetReason() == ValidationInvalidReason::TX_NOT_STANDARD) {
                    // CheckInputs may return NOT_STANDARD for extra flags we passed,
                    // but we can't return that, as it's not defined for a block, so
                    // we reset the reason flag to CONSENSUS here.
                    // In the event of a future soft-fork, we may need to
                    // consider whether rewriting to CONSENSUS or
                    // RECENT_CONSENSUS_CHANGE would be more appropriate.
                    state.Invalid(ValidationInvalidReason::CONSENSUS, false,
                              state.GetRejectCode(), state.GetRejectReason(), state.GetDebugMessage());
                }
                return error("ConnectBlock(): CheckInputs on %s failed with %s",
                    tx.GetHash().ToString(), FormatStateMessage(state));
            }
            control.Add(vChecks);
        }

        CTxUndo undoDummy;
        if (i > 0) {
            blockundo.vtxundo.push_back(CTxUndo());
        }
        UpdateCoins(tx, view, i == 0 ? undoDummy : blockundo.vtxundo.back(), pindex->nHeight);
        ApplyNameTransaction(tx, pindex->nHeight, view, blockundo);
    }
    int64_t nTime3 = GetTimeMicros(); nTimeConnect += nTime3 - nTime2;
    LogPrint(BCLog::BENCH, "      - Connect %u transactions: %.2fms (%.3fms/tx, %.3fms/txin) [%.2fs (%.2fms/blk)]\n", (unsigned)block.vtx.size(), MILLI * (nTime3 - nTime2), MILLI * (nTime3 - nTime2) / block.vtx.size(), nInputs <= 1 ? 0 : MILLI * (nTime3 - nTime2) / (nInputs-1), nTimeConnect * MICRO, nTimeConnect * MILLI / nBlocksTotal);

    CAmount blockReward = nFees + GetBlockSubsidy(pindex->nHeight, chainparams.GetConsensus());
    if (block.vtx[0]->GetValueOut() > blockReward)
        return state.Invalid(ValidationInvalidReason::CONSENSUS,
                         error("ConnectBlock(): coinbase pays too much (actual=%d vs limit=%d)",
                               block.vtx[0]->GetValueOut(), blockReward),
                               REJECT_INVALID, "bad-cb-amount");

    if (!control.Wait())
        return state.Invalid(ValidationInvalidReason::CONSENSUS, error("%s: CheckQueue failed", __func__), REJECT_INVALID, "block-validation-failed");
    int64_t nTime4 = GetTimeMicros(); nTimeVerify += nTime4 - nTime2;
    LogPrint(BCLog::BENCH, "    - Verify %u txins: %.2fms (%.3fms/txin) [%.2fs (%.2fms/blk)]\n", nInputs - 1, MILLI * (nTime4 - nTime2), nInputs <= 1 ? 0 : MILLI * (nTime4 - nTime2) / (nInputs-1), nTimeVerify * MICRO, nTimeVerify * MILLI / nBlocksTotal);

    if (fJustCheck)
        return true;

    /* Remove expired names from the UTXO set.  They become permanently
       unspendable.  Note that we use nHeight+1 here because a possible
       spending transaction would be at least at that height.  This has
       to be done after checking the transactions themselves, because
       spending a name would still be valid in the current block.  */
    if (!ExpireNames(pindex->nHeight + 1, view, blockundo, expiredNames))
        return error("%s : ExpireNames failed", __func__);

    if (!WriteUndoDataForBlock(blockundo, state, pindex, chainparams))
        return false;

    if (!pindex->IsValid(BLOCK_VALID_SCRIPTS)) {
        pindex->RaiseValidity(BLOCK_VALID_SCRIPTS);
        setDirtyBlockIndex.insert(pindex);
    }

    assert(pindex->phashBlock);
    // add this block to the view's block chain
    view.SetBestBlock(pindex->GetBlockHash());

    int64_t nTime5 = GetTimeMicros(); nTimeIndex += nTime5 - nTime4;
    LogPrint(BCLog::BENCH, "    - Index writing: %.2fms [%.2fs (%.2fms/blk)]\n", MILLI * (nTime5 - nTime4), nTimeIndex * MICRO, nTimeIndex * MILLI / nBlocksTotal);

    int64_t nTime6 = GetTimeMicros(); nTimeCallbacks += nTime6 - nTime5;
    LogPrint(BCLog::BENCH, "    - Callbacks: %.2fms [%.2fs (%.2fms/blk)]\n", MILLI * (nTime6 - nTime5), nTimeCallbacks * MICRO, nTimeCallbacks * MILLI / nBlocksTotal);

    return true;
}

bool CChainState::FlushStateToDisk(
    const CChainParams& chainparams,
    CValidationState &state,
    FlushStateMode mode,
    int nManualPruneHeight)
{
    int64_t nMempoolUsage = mempool.DynamicMemoryUsage();
    LOCK(cs_main);
    assert(this->CanFlushToDisk());
    static int64_t nLastWrite = 0;
    static int64_t nLastFlush = 0;
    std::set<int> setFilesToPrune;
    bool full_flush_completed = false;
    try {
    {
        bool fFlushForPrune = false;
        bool fDoFullFlush = false;
        LOCK(cs_LastBlockFile);
        if (fPruneMode && (fCheckForPruning || nManualPruneHeight > 0) && !fReindex) {
            if (nManualPruneHeight > 0) {
                FindFilesToPruneManual(setFilesToPrune, nManualPruneHeight);
            } else {
                FindFilesToPrune(setFilesToPrune, chainparams.PruneAfterHeight());
                fCheckForPruning = false;
            }
            if (!setFilesToPrune.empty()) {
                fFlushForPrune = true;
                if (!fHavePruned) {
                    pblocktree->WriteFlag("prunedblockfiles", true);
                    fHavePruned = true;
                }
            }
        }
        int64_t nNow = GetTimeMicros();
        // Avoid writing/flushing immediately after startup.
        if (nLastWrite == 0) {
            nLastWrite = nNow;
        }
        if (nLastFlush == 0) {
            nLastFlush = nNow;
        }
        int64_t nMempoolSizeMax = gArgs.GetArg("-maxmempool", DEFAULT_MAX_MEMPOOL_SIZE) * 1000000;
        int64_t cacheSize = CoinsTip().DynamicMemoryUsage();
        int64_t nTotalSpace = nCoinCacheUsage + std::max<int64_t>(nMempoolSizeMax - nMempoolUsage, 0);
        // The cache is large and we're within 10% and 10 MiB of the limit, but we have time now (not in the middle of a block processing).
        bool fCacheLarge = mode == FlushStateMode::PERIODIC && cacheSize > std::max((9 * nTotalSpace) / 10, nTotalSpace - MAX_BLOCK_COINSDB_USAGE * 1024 * 1024);
        // The cache is over the limit, we have to write now.
        bool fCacheCritical = mode == FlushStateMode::IF_NEEDED && cacheSize > nTotalSpace;
        // It's been a while since we wrote the block index to disk. Do this frequently, so we don't need to redownload after a crash.
        bool fPeriodicWrite = mode == FlushStateMode::PERIODIC && nNow > nLastWrite + (int64_t)DATABASE_WRITE_INTERVAL * 1000000;
        // It's been very long since we flushed the cache. Do this infrequently, to optimize cache usage.
        bool fPeriodicFlush = mode == FlushStateMode::PERIODIC && nNow > nLastFlush + (int64_t)DATABASE_FLUSH_INTERVAL * 1000000;
        // Combine all conditions that result in a full cache flush.
        fDoFullFlush = (mode == FlushStateMode::ALWAYS) || fCacheLarge || fCacheCritical || fPeriodicFlush || fFlushForPrune;
        // Write blocks and block index to disk.
        if (fDoFullFlush || fPeriodicWrite) {
            // Depend on nMinDiskSpace to ensure we can write block index
            if (!CheckDiskSpace(GetBlocksDir())) {
                return AbortNode(state, "Disk space is too low!", _("Error: Disk space is too low!").translated, CClientUIInterface::MSG_NOPREFIX);
            }
            // First make sure all block and undo data is flushed to disk.
            FlushBlockFile();
            // Then update all block file information (which may refer to block and undo files).
            {
                std::vector<std::pair<int, const CBlockFileInfo*> > vFiles;
                vFiles.reserve(setDirtyFileInfo.size());
                for (std::set<int>::iterator it = setDirtyFileInfo.begin(); it != setDirtyFileInfo.end(); ) {
                    vFiles.push_back(std::make_pair(*it, &vinfoBlockFile[*it]));
                    setDirtyFileInfo.erase(it++);
                }
                std::vector<const CBlockIndex*> vBlocks;
                vBlocks.reserve(setDirtyBlockIndex.size());
                for (std::set<CBlockIndex*>::iterator it = setDirtyBlockIndex.begin(); it != setDirtyBlockIndex.end(); ) {
                    vBlocks.push_back(*it);
                    setDirtyBlockIndex.erase(it++);
                }
                if (!pblocktree->WriteBatchSync(vFiles, nLastBlockFile, vBlocks)) {
                    return AbortNode(state, "Failed to write to block index database");
                }
            }
            // Finally remove any pruned files
            if (fFlushForPrune)
                UnlinkPrunedFiles(setFilesToPrune);
            nLastWrite = nNow;
        }
        // Flush best chain related state. This can only be done if the blocks / block index write was also done.
        if (fDoFullFlush && !CoinsTip().GetBestBlock().IsNull()) {
            // Typical Coin structures on disk are around 48 bytes in size.
            // Pushing a new one to the database can cause it to be written
            // twice (once in the log, and once in the tables). This is already
            // an overestimation, as most will delete an existing entry or
            // overwrite one. Still, use a conservative safety factor of 2.
            if (!CheckDiskSpace(GetDataDir(), 48 * 2 * 2 * CoinsTip().GetCacheSize())) {
                return AbortNode(state, "Disk space is too low!", _("Error: Disk space is too low!").translated, CClientUIInterface::MSG_NOPREFIX);
            }
            // Flush the chainstate (which may refer to block index entries).
            if (!CoinsTip().Flush())
                return AbortNode(state, "Failed to write to coin database");
            nLastFlush = nNow;
            full_flush_completed = true;
        }
    }
    if (full_flush_completed) {
        // Update best block in wallet (so we can detect restored wallets).
        GetMainSignals().ChainStateFlushed(m_chain.GetLocator());
    }
    } catch (const std::runtime_error& e) {
        return AbortNode(state, std::string("System error while flushing: ") + e.what());
    }
    return true;
}

void CChainState::ForceFlushStateToDisk() {
    CValidationState state;
    const CChainParams& chainparams = Params();
    if (!this->FlushStateToDisk(chainparams, state, FlushStateMode::ALWAYS)) {
        LogPrintf("%s: failed to flush state (%s)\n", __func__, FormatStateMessage(state));
    }
}

void CChainState::PruneAndFlush() {
    CValidationState state;
    fCheckForPruning = true;
    const CChainParams& chainparams = Params();

    if (!this->FlushStateToDisk(chainparams, state, FlushStateMode::NONE)) {
        LogPrintf("%s: failed to flush state (%s)\n", __func__, FormatStateMessage(state));
    }
}

static void DoWarning(const std::string& strWarning)
{
    static bool fWarned = false;
    SetMiscWarning(strWarning);
    if (!fWarned) {
        AlertNotify(strWarning);
        fWarned = true;
    }
}

/** Private helper function that concatenates warning messages. */
static void AppendWarning(std::string& res, const std::string& warn)
{
    if (!res.empty()) res += ", ";
    res += warn;
}

/** Check warning conditions and do some notifications on new chain tip set. */
void static UpdateTip(const CBlockIndex* pindexNew, const CChainParams& chainParams)
    EXCLUSIVE_LOCKS_REQUIRED(::cs_main)
{
    // New best block
    mempool.AddTransactionsUpdated(1);

    {
        LOCK(g_best_block_mutex);
        g_best_block = pindexNew->GetBlockHash();
        g_best_block_cv.notify_all();
    }

    std::string warningMessages;
    if (!::ChainstateActive().IsInitialBlockDownload())
    {
        int nUpgraded = 0;
        const CBlockIndex* pindex = pindexNew;
        for (int bit = 0; bit < VERSIONBITS_NUM_BITS; bit++) {
            WarningBitsConditionChecker checker(bit);
            ThresholdState state = checker.GetStateFor(pindex, chainParams.GetConsensus(), warningcache[bit]);
            if (state == ThresholdState::ACTIVE || state == ThresholdState::LOCKED_IN) {
                const std::string strWarning = strprintf(_("Warning: unknown new rules activated (versionbit %i)").translated, bit);
                if (state == ThresholdState::ACTIVE) {
                    DoWarning(strWarning);
                } else {
                    AppendWarning(warningMessages, strWarning);
                }
            }
        }
        // Check the version of the last 100 blocks to see if we need to upgrade:
        for (int i = 0; i < 100 && pindex != nullptr; i++)
        {
            int32_t nExpectedVersion = ComputeBlockVersion(pindex->pprev, chainParams.GetConsensus());
            if (pindex->GetBaseVersion() > VERSIONBITS_LAST_OLD_BLOCK_VERSION && (pindex->GetBaseVersion() & ~nExpectedVersion) != 0)
                ++nUpgraded;
            pindex = pindex->pprev;
        }
        if (nUpgraded > 0)
            AppendWarning(warningMessages, strprintf(_("%d of last 100 blocks have unexpected version").translated, nUpgraded));
    }
    LogPrintf("%s: new best=%s height=%d version=0x%08x log2_work=%.8g tx=%lu date='%s' progress=%f cache=%.1fMiB(%utxo)%s\n", __func__,
      pindexNew->GetBlockHash().ToString(), pindexNew->nHeight, pindexNew->nVersion,
      log(pindexNew->nChainWork.getdouble())/log(2.0), (unsigned long)pindexNew->nChainTx,
      FormatISO8601DateTime(pindexNew->GetBlockTime()),
      GuessVerificationProgress(chainParams.TxData(), pindexNew), ::ChainstateActive().CoinsTip().DynamicMemoryUsage() * (1.0 / (1<<20)), ::ChainstateActive().CoinsTip().GetCacheSize(),
      !warningMessages.empty() ? strprintf(" warning='%s'", warningMessages) : "");

}

/** Disconnect m_chain's tip.
  * After calling, the mempool will be in an inconsistent state, with
  * transactions from disconnected blocks being added to disconnectpool.  You
  * should make the mempool consistent again by calling UpdateMempoolForReorg.
  * with cs_main held.
  *
  * If disconnectpool is nullptr, then no disconnected transactions are added to
  * disconnectpool (note that the caller is responsible for mempool consistency
  * in any case).
  */
bool CChainState::DisconnectTip(CValidationState& state, const CChainParams& chainparams, DisconnectedBlockTransactions *disconnectpool)
{
    CBlockIndex *pindexDelete = m_chain.Tip();
    assert(pindexDelete);
    CheckNameDB (true);
    // Read block from disk.
    std::shared_ptr<CBlock> pblock = std::make_shared<CBlock>();
    CBlock& block = *pblock;
    if (!ReadBlockFromDisk(block, pindexDelete, chainparams.GetConsensus()))
        return error("DisconnectTip(): Failed to read block");
    // Apply the block atomically to the chain state.
    std::set<valtype> unexpiredNames;
    int64_t nStart = GetTimeMicros();
    {
        CCoinsViewCache view(&CoinsTip());
        assert(view.GetBestBlock() == pindexDelete->GetBlockHash());
        if (DisconnectBlock(block, pindexDelete, view, unexpiredNames) != DISCONNECT_OK)
            return error("DisconnectTip(): DisconnectBlock %s failed", pindexDelete->GetBlockHash().ToString());
        bool flushed = view.Flush();
        assert(flushed);
    }
    LogPrint(BCLog::BENCH, "- Disconnect block: %.2fms\n", (GetTimeMicros() - nStart) * MILLI);
    // Write the chain state to disk, if necessary.
    if (!FlushStateToDisk(chainparams, state, FlushStateMode::IF_NEEDED))
        return false;

    AssertLockHeld(cs_main);
    CNameConflictTracker nameConflicts(mempool);

    // Fix the memool for conflicts due to unexpired names.
    mempool.removeUnexpireConflicts(unexpiredNames);

    if (disconnectpool) {
        // Save transactions to re-add to mempool at end of reorg
        for (auto it = block.vtx.rbegin(); it != block.vtx.rend(); ++it) {
            disconnectpool->addTransaction(*it);
        }
        while (disconnectpool->DynamicMemoryUsage() > MAX_DISCONNECTED_TX_POOL_SIZE * 1000) {
            // Drop the earliest entry, and remove its children from the mempool.
            auto it = disconnectpool->queuedTx.get<insertion_order>().begin();
            mempool.removeRecursive(**it, MemPoolRemovalReason::REORG);
            disconnectpool->removeEntry(it);
        }
    }

    m_chain.SetTip(pindexDelete->pprev);

    UpdateTip(pindexDelete->pprev, chainparams);
    CheckNameDB (true);
    // Let wallets know transactions went from 1-confirmed to
    // 0-confirmed or conflicted:
    GetMainSignals().BlockDisconnected(pblock, nameConflicts.GetNameConflicts());
    return true;
}

static int64_t nTimeReadFromDisk = 0;
static int64_t nTimeConnectTotal = 0;
static int64_t nTimeFlush = 0;
static int64_t nTimeChainState = 0;
static int64_t nTimePostConnect = 0;

struct PerBlockConnectTrace {
    CBlockIndex* pindex = nullptr;
    std::shared_ptr<const CBlock> pblock;
    std::shared_ptr<std::vector<CTransactionRef>> conflictedTxs;
    std::shared_ptr<std::vector<CTransactionRef>> txNameConflicts;
    PerBlockConnectTrace() : conflictedTxs(std::make_shared<std::vector<CTransactionRef>>()),
                             txNameConflicts(std::make_shared<std::vector<CTransactionRef>>()) {}
};
/**
 * Used to track blocks whose transactions were applied to the UTXO state as a
 * part of a single ActivateBestChainStep call.
 *
 * This class also tracks transactions that are removed from the mempool as
 * conflicts (per block) and can be used to pass all those transactions
 * through SyncTransaction.
 *
 * This class assumes (and asserts) that the conflicted transactions for a given
 * block are added via mempool callbacks prior to the BlockConnected() associated
 * with those transactions. If any transactions are marked conflicted, it is
 * assumed that an associated block will always be added.
 *
 * This class is single-use, once you call GetBlocksConnected() you have to throw
 * it away and make a new one.
 */
class ConnectTrace {
private:
    std::vector<PerBlockConnectTrace> blocksConnected;
    CTxMemPool &pool;
    boost::signals2::scoped_connection m_connNotifyEntryRemoved;

public:
    explicit ConnectTrace(CTxMemPool &_pool) : blocksConnected(1), pool(_pool) {
        m_connNotifyEntryRemoved = pool.NotifyEntryRemoved.connect(std::bind(&ConnectTrace::NotifyEntryRemoved, this, std::placeholders::_1, std::placeholders::_2));
    }

    void BlockConnected(CBlockIndex* pindex, std::shared_ptr<const CBlock> pblock) {
        assert(!blocksConnected.back().pindex);
        assert(pindex);
        assert(pblock);
        blocksConnected.back().pindex = pindex;
        blocksConnected.back().pblock = std::move(pblock);
        blocksConnected.emplace_back();
    }

    std::vector<PerBlockConnectTrace>& GetBlocksConnected() {
        // We always keep one extra block at the end of our list because
        // blocks are added after all the conflicted transactions have
        // been filled in. Thus, the last entry should always be an empty
        // one waiting for the transactions from the next block. We pop
        // the last entry here to make sure the list we return is sane.
        assert(!blocksConnected.back().pindex);
        assert(blocksConnected.back().conflictedTxs->empty());
        assert(blocksConnected.back().txNameConflicts->empty());
        blocksConnected.pop_back();
        return blocksConnected;
    }

    void NotifyEntryRemoved(CTransactionRef txRemoved, MemPoolRemovalReason reason) {
        assert(!blocksConnected.back().pindex);
        switch (reason) {
          case MemPoolRemovalReason::CONFLICT:
            blocksConnected.back().conflictedTxs->emplace_back(std::move(txRemoved));
            break;
          case MemPoolRemovalReason::NAME_CONFLICT:
            blocksConnected.back().txNameConflicts->emplace_back(std::move(txRemoved));
            break;
          default:
            break;
        }
    }
};

/**
 * Connect a new block to m_chain. pblock is either nullptr or a pointer to a CBlock
 * corresponding to pindexNew, to bypass loading it again from disk.
 *
 * The block is added to connectTrace if connection succeeds.
 */
bool CChainState::ConnectTip(CValidationState& state, const CChainParams& chainparams, CBlockIndex* pindexNew, const std::shared_ptr<const CBlock>& pblock, ConnectTrace& connectTrace, DisconnectedBlockTransactions &disconnectpool)
{
    assert(pindexNew->pprev == m_chain.Tip());
    CheckNameDB (true);
    // Read block from disk.
    int64_t nTime1 = GetTimeMicros();
    std::shared_ptr<const CBlock> pthisBlock;
    if (!pblock) {
        std::shared_ptr<CBlock> pblockNew = std::make_shared<CBlock>();
        if (!ReadBlockFromDisk(*pblockNew, pindexNew, chainparams.GetConsensus()))
            return AbortNode(state, "Failed to read block");
        pthisBlock = pblockNew;
    } else {
        pthisBlock = pblock;
    }
    const CBlock& blockConnecting = *pthisBlock;
    // Apply the block atomically to the chain state.
    std::set<valtype> expiredNames;
    int64_t nTime2 = GetTimeMicros(); nTimeReadFromDisk += nTime2 - nTime1;
    int64_t nTime3;
    LogPrint(BCLog::BENCH, "  - Load block from disk: %.2fms [%.2fs]\n", (nTime2 - nTime1) * MILLI, nTimeReadFromDisk * MICRO);
    {
        CCoinsViewCache view(&CoinsTip());
        bool rv = ConnectBlock(blockConnecting, state, pindexNew, view, expiredNames, chainparams);
        GetMainSignals().BlockChecked(blockConnecting, state);
        if (!rv) {
            if (state.IsInvalid())
                InvalidBlockFound(pindexNew, state);
            return error("%s: ConnectBlock %s failed, %s", __func__, pindexNew->GetBlockHash().ToString(), FormatStateMessage(state));
        }
        nTime3 = GetTimeMicros(); nTimeConnectTotal += nTime3 - nTime2;
        LogPrint(BCLog::BENCH, "  - Connect total: %.2fms [%.2fs (%.2fms/blk)]\n", (nTime3 - nTime2) * MILLI, nTimeConnectTotal * MICRO, nTimeConnectTotal * MILLI / nBlocksTotal);
        bool flushed = view.Flush();
        assert(flushed);
    }
    int64_t nTime4 = GetTimeMicros(); nTimeFlush += nTime4 - nTime3;
    LogPrint(BCLog::BENCH, "  - Flush: %.2fms [%.2fs (%.2fms/blk)]\n", (nTime4 - nTime3) * MILLI, nTimeFlush * MICRO, nTimeFlush * MILLI / nBlocksTotal);
    // Write the chain state to disk, if necessary.
    if (!FlushStateToDisk(chainparams, state, FlushStateMode::IF_NEEDED))
        return false;
    int64_t nTime5 = GetTimeMicros(); nTimeChainState += nTime5 - nTime4;
    LogPrint(BCLog::BENCH, "  - Writing chainstate: %.2fms [%.2fs (%.2fms/blk)]\n", (nTime5 - nTime4) * MILLI, nTimeChainState * MICRO, nTimeChainState * MILLI / nBlocksTotal);
    // Remove conflicting transactions from the mempool.;
    mempool.removeForBlock(blockConnecting.vtx, pindexNew->nHeight);
    mempool.removeExpireConflicts(expiredNames);
    disconnectpool.removeForBlock(blockConnecting.vtx);
    // Update m_chain & related variables.
    m_chain.SetTip(pindexNew);
    UpdateTip(pindexNew, chainparams);
    CheckNameDB (false);

    int64_t nTime6 = GetTimeMicros(); nTimePostConnect += nTime6 - nTime5; nTimeTotal += nTime6 - nTime1;
    LogPrint(BCLog::BENCH, "  - Connect postprocess: %.2fms [%.2fs (%.2fms/blk)]\n", (nTime6 - nTime5) * MILLI, nTimePostConnect * MICRO, nTimePostConnect * MILLI / nBlocksTotal);
    LogPrint(BCLog::BENCH, "- Connect block: %.2fms [%.2fs (%.2fms/blk)]\n", (nTime6 - nTime1) * MILLI, nTimeTotal * MICRO, nTimeTotal * MILLI / nBlocksTotal);

    connectTrace.BlockConnected(pindexNew, std::move(pthisBlock));
    return true;
}

/**
 * Return the tip of the chain with the most work in it, that isn't
 * known to be invalid (it's however far from certain to be valid).
 */
CBlockIndex* CChainState::FindMostWorkChain() {
    do {
        CBlockIndex *pindexNew = nullptr;

        // Find the best candidate header.
        {
            std::set<CBlockIndex*, CBlockIndexWorkComparator>::reverse_iterator it = setBlockIndexCandidates.rbegin();
            if (it == setBlockIndexCandidates.rend())
                return nullptr;
            pindexNew = *it;
        }

        // Check whether all blocks on the path between the currently active chain and the candidate are valid.
        // Just going until the active chain is an optimization, as we know all blocks in it are valid already.
        CBlockIndex *pindexTest = pindexNew;
        bool fInvalidAncestor = false;
        while (pindexTest && !m_chain.Contains(pindexTest)) {
            assert(pindexTest->HaveTxsDownloaded() || pindexTest->nHeight == 0);

            // Pruned nodes may have entries in setBlockIndexCandidates for
            // which block files have been deleted.  Remove those as candidates
            // for the most work chain if we come across them; we can't switch
            // to a chain unless we have all the non-active-chain parent blocks.
            bool fFailedChain = pindexTest->nStatus & BLOCK_FAILED_MASK;
            bool fMissingData = !(pindexTest->nStatus & BLOCK_HAVE_DATA);
            if (fFailedChain || fMissingData) {
                // Candidate chain is not usable (either invalid or missing data)
                if (fFailedChain && (pindexBestInvalid == nullptr || pindexNew->nChainWork > pindexBestInvalid->nChainWork))
                    pindexBestInvalid = pindexNew;
                CBlockIndex *pindexFailed = pindexNew;
                // Remove the entire chain from the set.
                while (pindexTest != pindexFailed) {
                    if (fFailedChain) {
                        pindexFailed->nStatus |= BLOCK_FAILED_CHILD;
                    } else if (fMissingData) {
                        // If we're missing data, then add back to m_blocks_unlinked,
                        // so that if the block arrives in the future we can try adding
                        // to setBlockIndexCandidates again.
                        m_blockman.m_blocks_unlinked.insert(
                            std::make_pair(pindexFailed->pprev, pindexFailed));
                    }
                    setBlockIndexCandidates.erase(pindexFailed);
                    pindexFailed = pindexFailed->pprev;
                }
                setBlockIndexCandidates.erase(pindexTest);
                fInvalidAncestor = true;
                break;
            }
            pindexTest = pindexTest->pprev;
        }
        if (!fInvalidAncestor)
            return pindexNew;
    } while(true);
}

/** Delete all entries in setBlockIndexCandidates that are worse than the current tip. */
void CChainState::PruneBlockIndexCandidates() {
    // Note that we can't delete the current block itself, as we may need to return to it later in case a
    // reorganization to a better block fails.
    std::set<CBlockIndex*, CBlockIndexWorkComparator>::iterator it = setBlockIndexCandidates.begin();
    while (it != setBlockIndexCandidates.end() && setBlockIndexCandidates.value_comp()(*it, m_chain.Tip())) {
        setBlockIndexCandidates.erase(it++);
    }
    // Either the current tip or a successor of it we're working towards is left in setBlockIndexCandidates.
    assert(!setBlockIndexCandidates.empty());
}

/**
 * Try to make some progress towards making pindexMostWork the active block.
 * pblock is either nullptr or a pointer to a CBlock corresponding to pindexMostWork.
 *
 * @returns true unless a system error occurred
 */
bool CChainState::ActivateBestChainStep(CValidationState& state, const CChainParams& chainparams, CBlockIndex* pindexMostWork, const std::shared_ptr<const CBlock>& pblock, bool& fInvalidFound, ConnectTrace& connectTrace)
{
    AssertLockHeld(cs_main);

    const CBlockIndex *pindexOldTip = m_chain.Tip();
    const CBlockIndex *pindexFork = m_chain.FindFork(pindexMostWork);

    // Disconnect active blocks which are no longer in the best chain.
    bool fBlocksDisconnected = false;
    DisconnectedBlockTransactions disconnectpool;
    while (m_chain.Tip() && m_chain.Tip() != pindexFork) {
        if (!DisconnectTip(state, chainparams, &disconnectpool)) {
            // This is likely a fatal error, but keep the mempool consistent,
            // just in case. Only remove from the mempool in this case.
            UpdateMempoolForReorg(disconnectpool, false);

            // If we're unable to disconnect a block during normal operation,
            // then that is a failure of our local system -- we should abort
            // rather than stay on a less work chain.
            AbortNode(state, "Failed to disconnect block; see debug.log for details");
            return false;
        }
        fBlocksDisconnected = true;
    }

    // Build list of new blocks to connect.
    std::vector<CBlockIndex*> vpindexToConnect;
    bool fContinue = true;
    int nHeight = pindexFork ? pindexFork->nHeight : -1;
    while (fContinue && nHeight != pindexMostWork->nHeight) {
        // Don't iterate the entire list of potential improvements toward the best tip, as we likely only need
        // a few blocks along the way.
        int nTargetHeight = std::min(nHeight + 32, pindexMostWork->nHeight);
        vpindexToConnect.clear();
        vpindexToConnect.reserve(nTargetHeight - nHeight);
        CBlockIndex *pindexIter = pindexMostWork->GetAncestor(nTargetHeight);
        while (pindexIter && pindexIter->nHeight != nHeight) {
            vpindexToConnect.push_back(pindexIter);
            pindexIter = pindexIter->pprev;
        }
        nHeight = nTargetHeight;

        // Connect new blocks.
        for (CBlockIndex *pindexConnect : reverse_iterate(vpindexToConnect)) {
            if (!ConnectTip(state, chainparams, pindexConnect, pindexConnect == pindexMostWork ? pblock : std::shared_ptr<const CBlock>(), connectTrace, disconnectpool)) {
                if (state.IsInvalid()) {
                    // The block violates a consensus rule.
                    if (state.GetReason() != ValidationInvalidReason::BLOCK_MUTATED) {
                        InvalidChainFound(vpindexToConnect.front());
                    }
                    state = CValidationState();
                    fInvalidFound = true;
                    fContinue = false;
                    break;
                } else {
                    // A system error occurred (disk space, database error, ...).
                    // Make the mempool consistent with the current tip, just in case
                    // any observers try to use it before shutdown.
                    UpdateMempoolForReorg(disconnectpool, false);
                    return false;
                }
            } else {
                PruneBlockIndexCandidates();
                if (!pindexOldTip || m_chain.Tip()->nChainWork > pindexOldTip->nChainWork) {
                    // We're in a better position than we were. Return temporarily to release the lock.
                    fContinue = false;
                    break;
                }
            }
        }
    }

    if (fBlocksDisconnected) {
        // If any blocks were disconnected, disconnectpool may be non empty.  Add
        // any disconnected transactions back to the mempool.
        UpdateMempoolForReorg(disconnectpool, true);
    }
    mempool.check(&CoinsTip());

    // Callbacks/notifications for a new best chain.
    if (fInvalidFound)
        CheckForkWarningConditionsOnNewFork(vpindexToConnect.back());
    else
        CheckForkWarningConditions();

    return true;
}

static bool NotifyHeaderTip() LOCKS_EXCLUDED(cs_main) {
    bool fNotify = false;
    bool fInitialBlockDownload = false;
    static CBlockIndex* pindexHeaderOld = nullptr;
    CBlockIndex* pindexHeader = nullptr;
    {
        LOCK(cs_main);
        pindexHeader = pindexBestHeader;

        if (pindexHeader != pindexHeaderOld) {
            fNotify = true;
            fInitialBlockDownload = ::ChainstateActive().IsInitialBlockDownload();
            pindexHeaderOld = pindexHeader;
        }
    }
    // Send block tip changed notifications without cs_main
    if (fNotify) {
        uiInterface.NotifyHeaderTip(fInitialBlockDownload, pindexHeader);
    }
    return fNotify;
}

static void LimitValidationInterfaceQueue() LOCKS_EXCLUDED(cs_main) {
    AssertLockNotHeld(cs_main);

    if (GetMainSignals().CallbacksPending() > 10) {
        SyncWithValidationInterfaceQueue();
    }
}

bool CChainState::ActivateBestChain(CValidationState &state, const CChainParams& chainparams, std::shared_ptr<const CBlock> pblock) {
    // Note that while we're often called here from ProcessNewBlock, this is
    // far from a guarantee. Things in the P2P/RPC will often end up calling
    // us in the middle of ProcessNewBlock - do not assume pblock is set
    // sanely for performance or correctness!
    AssertLockNotHeld(cs_main);

    // ABC maintains a fair degree of expensive-to-calculate internal state
    // because this function periodically releases cs_main so that it does not lock up other threads for too long
    // during large connects - and to allow for e.g. the callback queue to drain
    // we use m_cs_chainstate to enforce mutual exclusion so that only one caller may execute this function at a time
    LOCK(m_cs_chainstate);

    CBlockIndex *pindexMostWork = nullptr;
    CBlockIndex *pindexNewTip = nullptr;
    int nStopAtHeight = gArgs.GetArg("-stopatheight", DEFAULT_STOPATHEIGHT);
    do {
        boost::this_thread::interruption_point();

        // Block until the validation queue drains. This should largely
        // never happen in normal operation, however may happen during
        // reindex, causing memory blowup if we run too far ahead.
        // Note that if a validationinterface callback ends up calling
        // ActivateBestChain this may lead to a deadlock! We should
        // probably have a DEBUG_LOCKORDER test for this in the future.
        LimitValidationInterfaceQueue();

        {
            LOCK2(cs_main, ::mempool.cs); // Lock transaction pool for at least as long as it takes for connectTrace to be consumed
            CBlockIndex* starting_tip = m_chain.Tip();
            bool blocks_connected = false;
            do {
                // We absolutely may not unlock cs_main until we've made forward progress
                // (with the exception of shutdown due to hardware issues, low disk space, etc).
                ConnectTrace connectTrace(mempool); // Destructed before cs_main is unlocked

                if (pindexMostWork == nullptr) {
                    pindexMostWork = FindMostWorkChain();
                }

                // Whether we have anything to do at all.
                if (pindexMostWork == nullptr || pindexMostWork == m_chain.Tip()) {
                    break;
                }

                bool fInvalidFound = false;
                std::shared_ptr<const CBlock> nullBlockPtr;
                if (!ActivateBestChainStep(state, chainparams, pindexMostWork, pblock && pblock->GetHash() == pindexMostWork->GetBlockHash() ? pblock : nullBlockPtr, fInvalidFound, connectTrace)) {
                    // A system error occurred
                    return false;
                }
                blocks_connected = true;

                if (fInvalidFound) {
                    // Wipe cache, we may need another branch now.
                    pindexMostWork = nullptr;
                }
                pindexNewTip = m_chain.Tip();

                for (const PerBlockConnectTrace& trace : connectTrace.GetBlocksConnected()) {
                    assert(trace.pblock && trace.pindex);
                    GetMainSignals().BlockConnected(trace.pblock, trace.pindex, trace.conflictedTxs, trace.txNameConflicts);
                }
            } while (!m_chain.Tip() || (starting_tip && CBlockIndexWorkComparator()(m_chain.Tip(), starting_tip)));
            if (!blocks_connected) return true;

            const CBlockIndex* pindexFork = m_chain.FindFork(starting_tip);
            bool fInitialDownload = IsInitialBlockDownload();

            // Notify external listeners about the new tip.
            // Enqueue while holding cs_main to ensure that UpdatedBlockTip is called in the order in which blocks are connected
            if (pindexFork != pindexNewTip) {
                // Notify ValidationInterface subscribers
                GetMainSignals().UpdatedBlockTip(pindexNewTip, pindexFork, fInitialDownload);

                // Always notify the UI if a new block tip was connected
                uiInterface.NotifyBlockTip(fInitialDownload, pindexNewTip);
            }
        }
        // When we reach this point, we switched to a new tip (stored in pindexNewTip).

        if (nStopAtHeight && pindexNewTip && pindexNewTip->nHeight >= nStopAtHeight) StartShutdown();

        // We check shutdown only after giving ActivateBestChainStep a chance to run once so that we
        // never shutdown before connecting the genesis block during LoadChainTip(). Previously this
        // caused an assert() failure during shutdown in such cases as the UTXO DB flushing checks
        // that the best block hash is non-null.
        if (ShutdownRequested())
            break;
    } while (pindexNewTip != pindexMostWork);
    CheckBlockIndex(chainparams.GetConsensus());

    // Write changes periodically to disk, after relay.
    if (!FlushStateToDisk(chainparams, state, FlushStateMode::PERIODIC)) {
        return false;
    }

    return true;
}

bool ActivateBestChain(CValidationState &state, const CChainParams& chainparams, std::shared_ptr<const CBlock> pblock) {
    return ::ChainstateActive().ActivateBestChain(state, chainparams, std::move(pblock));
}

bool CChainState::PreciousBlock(CValidationState& state, const CChainParams& params, CBlockIndex *pindex)
{
    {
        LOCK(cs_main);
        if (pindex->nChainWork < m_chain.Tip()->nChainWork) {
            // Nothing to do, this block is not at the tip.
            return true;
        }
        if (m_chain.Tip()->nChainWork > nLastPreciousChainwork) {
            // The chain has been extended since the last call, reset the counter.
            nBlockReverseSequenceId = -1;
        }
        nLastPreciousChainwork = m_chain.Tip()->nChainWork;
        setBlockIndexCandidates.erase(pindex);
        pindex->nSequenceId = nBlockReverseSequenceId;
        if (nBlockReverseSequenceId > std::numeric_limits<int32_t>::min()) {
            // We can't keep reducing the counter if somebody really wants to
            // call preciousblock 2**31-1 times on the same set of tips...
            nBlockReverseSequenceId--;
        }
        if (pindex->IsValid(BLOCK_VALID_TRANSACTIONS) && pindex->HaveTxsDownloaded()) {
            setBlockIndexCandidates.insert(pindex);
            PruneBlockIndexCandidates();
        }
    }

    return ActivateBestChain(state, params, std::shared_ptr<const CBlock>());
}
bool PreciousBlock(CValidationState& state, const CChainParams& params, CBlockIndex *pindex) {
    return ::ChainstateActive().PreciousBlock(state, params, pindex);
}

bool CChainState::InvalidateBlock(CValidationState& state, const CChainParams& chainparams, CBlockIndex *pindex)
{
    CBlockIndex* to_mark_failed = pindex;
    bool pindex_was_in_chain = false;
    int disconnected = 0;

    // Disconnect (descendants of) pindex, and mark them invalid.
    while (true) {
        if (ShutdownRequested()) break;

        // Make sure the queue of validation callbacks doesn't grow unboundedly.
        LimitValidationInterfaceQueue();

        LOCK(cs_main);
        LOCK(::mempool.cs); // Lock for as long as disconnectpool is in scope to make sure UpdateMempoolForReorg is called after DisconnectTip without unlocking in between
        if (!m_chain.Contains(pindex)) break;
        pindex_was_in_chain = true;
        CBlockIndex *invalid_walk_tip = m_chain.Tip();

        // ActivateBestChain considers blocks already in m_chain
        // unconditionally valid already, so force disconnect away from it.
        DisconnectedBlockTransactions disconnectpool;
        bool ret = DisconnectTip(state, chainparams, &disconnectpool);
        // DisconnectTip will add transactions to disconnectpool.
        // Adjust the mempool to be consistent with the new tip, adding
        // transactions back to the mempool if disconnecting was successful,
        // and we're not doing a very deep invalidation (in which case
        // keeping the mempool up to date is probably futile anyway).
        UpdateMempoolForReorg(disconnectpool, /* fAddToMempool = */ (++disconnected <= 10) && ret);
        if (!ret) return false;
        assert(invalid_walk_tip->pprev == m_chain.Tip());

        // We immediately mark the disconnected blocks as invalid.
        // This prevents a case where pruned nodes may fail to invalidateblock
        // and be left unable to start as they have no tip candidates (as there
        // are no blocks that meet the "have data and are not invalid per
        // nStatus" criteria for inclusion in setBlockIndexCandidates).
        invalid_walk_tip->nStatus |= BLOCK_FAILED_VALID;
        setDirtyBlockIndex.insert(invalid_walk_tip);
        setBlockIndexCandidates.erase(invalid_walk_tip);
        setBlockIndexCandidates.insert(invalid_walk_tip->pprev);
        if (invalid_walk_tip->pprev == to_mark_failed && (to_mark_failed->nStatus & BLOCK_FAILED_VALID)) {
            // We only want to mark the last disconnected block as BLOCK_FAILED_VALID; its children
            // need to be BLOCK_FAILED_CHILD instead.
            to_mark_failed->nStatus = (to_mark_failed->nStatus ^ BLOCK_FAILED_VALID) | BLOCK_FAILED_CHILD;
            setDirtyBlockIndex.insert(to_mark_failed);
        }

        // Track the last disconnected block, so we can correct its BLOCK_FAILED_CHILD status in future
        // iterations, or, if it's the last one, call InvalidChainFound on it.
        to_mark_failed = invalid_walk_tip;
    }

    {
        LOCK(cs_main);
        if (m_chain.Contains(to_mark_failed)) {
            // If the to-be-marked invalid block is in the active chain, something is interfering and we can't proceed.
            return false;
        }

        // Mark pindex (or the last disconnected block) as invalid, even when it never was in the main chain
        to_mark_failed->nStatus |= BLOCK_FAILED_VALID;
        setDirtyBlockIndex.insert(to_mark_failed);
        setBlockIndexCandidates.erase(to_mark_failed);
        m_blockman.m_failed_blocks.insert(to_mark_failed);

        // The resulting new best tip may not be in setBlockIndexCandidates anymore, so
        // add it again.
        BlockMap::iterator it = m_blockman.m_block_index.begin();
        while (it != m_blockman.m_block_index.end()) {
            if (it->second->IsValid(BLOCK_VALID_TRANSACTIONS) && it->second->HaveTxsDownloaded() && !setBlockIndexCandidates.value_comp()(it->second, m_chain.Tip())) {
                setBlockIndexCandidates.insert(it->second);
            }
            it++;
        }

        InvalidChainFound(to_mark_failed);
    }

    // Only notify about a new block tip if the active chain was modified.
    if (pindex_was_in_chain) {
        uiInterface.NotifyBlockTip(IsInitialBlockDownload(), to_mark_failed->pprev);
    }
    return true;
}

bool InvalidateBlock(CValidationState& state, const CChainParams& chainparams, CBlockIndex *pindex) {
    return ::ChainstateActive().InvalidateBlock(state, chainparams, pindex);
}

void CChainState::ResetBlockFailureFlags(CBlockIndex *pindex) {
    AssertLockHeld(cs_main);

    int nHeight = pindex->nHeight;

    // Remove the invalidity flag from this block and all its descendants.
    BlockMap::iterator it = m_blockman.m_block_index.begin();
    while (it != m_blockman.m_block_index.end()) {
        if (!it->second->IsValid() && it->second->GetAncestor(nHeight) == pindex) {
            it->second->nStatus &= ~BLOCK_FAILED_MASK;
            setDirtyBlockIndex.insert(it->second);
            if (it->second->IsValid(BLOCK_VALID_TRANSACTIONS) && it->second->HaveTxsDownloaded() && setBlockIndexCandidates.value_comp()(m_chain.Tip(), it->second)) {
                setBlockIndexCandidates.insert(it->second);
            }
            if (it->second == pindexBestInvalid) {
                // Reset invalid block marker if it was pointing to one of those.
                pindexBestInvalid = nullptr;
            }
            m_blockman.m_failed_blocks.erase(it->second);
        }
        it++;
    }

    // Remove the invalidity flag from all ancestors too.
    while (pindex != nullptr) {
        if (pindex->nStatus & BLOCK_FAILED_MASK) {
            pindex->nStatus &= ~BLOCK_FAILED_MASK;
            setDirtyBlockIndex.insert(pindex);
            m_blockman.m_failed_blocks.erase(pindex);
        }
        pindex = pindex->pprev;
    }
}

void ResetBlockFailureFlags(CBlockIndex *pindex) {
    return ::ChainstateActive().ResetBlockFailureFlags(pindex);
}

CBlockIndex* BlockManager::AddToBlockIndex(const CBlockHeader& block)
{
    AssertLockHeld(cs_main);

    // Check for duplicate
    uint256 hash = block.GetHash();
    BlockMap::iterator it = m_block_index.find(hash);
    if (it != m_block_index.end())
        return it->second;

    // Construct new block index object
    CBlockIndex* pindexNew = new CBlockIndex(block);
    // We assign the sequence id to blocks only when the full data is available,
    // to avoid miners withholding blocks but broadcasting headers, to get a
    // competitive advantage.
    pindexNew->nSequenceId = 0;
    BlockMap::iterator mi = m_block_index.insert(std::make_pair(hash, pindexNew)).first;
    pindexNew->phashBlock = &((*mi).first);
    BlockMap::iterator miPrev = m_block_index.find(block.hashPrevBlock);
    if (miPrev != m_block_index.end())
    {
        pindexNew->pprev = (*miPrev).second;
        pindexNew->nHeight = pindexNew->pprev->nHeight + 1;
        pindexNew->BuildSkip();
    }
    pindexNew->nTimeMax = (pindexNew->pprev ? std::max(pindexNew->pprev->nTimeMax, pindexNew->nTime) : pindexNew->nTime);
    pindexNew->nChainWork = (pindexNew->pprev ? pindexNew->pprev->nChainWork : 0) + GetBlockProof(*pindexNew);
    pindexNew->RaiseValidity(BLOCK_VALID_TREE);
    if (pindexBestHeader == nullptr || pindexBestHeader->nChainWork < pindexNew->nChainWork)
        pindexBestHeader = pindexNew;

    setDirtyBlockIndex.insert(pindexNew);

    return pindexNew;
}

/** Mark a block as having its data received and checked (up to BLOCK_VALID_TRANSACTIONS). */
void CChainState::ReceivedBlockTransactions(const CBlock& block, CBlockIndex* pindexNew, const FlatFilePos& pos, const Consensus::Params& consensusParams)
{
    pindexNew->nTx = block.vtx.size();
    pindexNew->nChainTx = 0;
    pindexNew->nFile = pos.nFile;
    pindexNew->nDataPos = pos.nPos;
    pindexNew->nUndoPos = 0;
    pindexNew->nStatus |= BLOCK_HAVE_DATA;
    if (IsWitnessEnabled(pindexNew->pprev, consensusParams)) {
        pindexNew->nStatus |= BLOCK_OPT_WITNESS;
    }
    pindexNew->RaiseValidity(BLOCK_VALID_TRANSACTIONS);
    setDirtyBlockIndex.insert(pindexNew);

    if (pindexNew->pprev == nullptr || pindexNew->pprev->HaveTxsDownloaded()) {
        // If pindexNew is the genesis block or all parents are BLOCK_VALID_TRANSACTIONS.
        std::deque<CBlockIndex*> queue;
        queue.push_back(pindexNew);

        // Recursively process any descendant blocks that now may be eligible to be connected.
        while (!queue.empty()) {
            CBlockIndex *pindex = queue.front();
            queue.pop_front();
            pindex->nChainTx = (pindex->pprev ? pindex->pprev->nChainTx : 0) + pindex->nTx;
            {
                LOCK(cs_nBlockSequenceId);
                pindex->nSequenceId = nBlockSequenceId++;
            }
            if (m_chain.Tip() == nullptr || !setBlockIndexCandidates.value_comp()(pindex, m_chain.Tip())) {
                setBlockIndexCandidates.insert(pindex);
            }
            std::pair<std::multimap<CBlockIndex*, CBlockIndex*>::iterator, std::multimap<CBlockIndex*, CBlockIndex*>::iterator> range = m_blockman.m_blocks_unlinked.equal_range(pindex);
            while (range.first != range.second) {
                std::multimap<CBlockIndex*, CBlockIndex*>::iterator it = range.first;
                queue.push_back(it->second);
                range.first++;
                m_blockman.m_blocks_unlinked.erase(it);
            }
        }
    } else {
        if (pindexNew->pprev && pindexNew->pprev->IsValid(BLOCK_VALID_TREE)) {
            m_blockman.m_blocks_unlinked.insert(std::make_pair(pindexNew->pprev, pindexNew));
        }
    }
}

static bool FindBlockPos(FlatFilePos &pos, unsigned int nAddSize, unsigned int nHeight, uint64_t nTime, bool fKnown = false)
{
    LOCK(cs_LastBlockFile);

    unsigned int nFile = fKnown ? pos.nFile : nLastBlockFile;
    if (vinfoBlockFile.size() <= nFile) {
        vinfoBlockFile.resize(nFile + 1);
    }

    if (!fKnown) {
        while (vinfoBlockFile[nFile].nSize + nAddSize >= MAX_BLOCKFILE_SIZE) {
            nFile++;
            if (vinfoBlockFile.size() <= nFile) {
                vinfoBlockFile.resize(nFile + 1);
            }
        }
        pos.nFile = nFile;
        pos.nPos = vinfoBlockFile[nFile].nSize;
    }

    if ((int)nFile != nLastBlockFile) {
        if (!fKnown) {
            LogPrintf("Leaving block file %i: %s\n", nLastBlockFile, vinfoBlockFile[nLastBlockFile].ToString());
        }
        FlushBlockFile(!fKnown);
        nLastBlockFile = nFile;
    }

    vinfoBlockFile[nFile].AddBlock(nHeight, nTime);
    if (fKnown)
        vinfoBlockFile[nFile].nSize = std::max(pos.nPos + nAddSize, vinfoBlockFile[nFile].nSize);
    else
        vinfoBlockFile[nFile].nSize += nAddSize;

    if (!fKnown) {
        bool out_of_space;
        size_t bytes_allocated = BlockFileSeq().Allocate(pos, nAddSize, out_of_space);
        if (out_of_space) {
            return AbortNode("Disk space is too low!", _("Error: Disk space is too low!").translated, CClientUIInterface::MSG_NOPREFIX);
        }
        if (bytes_allocated != 0 && fPruneMode) {
            fCheckForPruning = true;
        }
    }

    setDirtyFileInfo.insert(nFile);
    return true;
}

static bool FindUndoPos(CValidationState &state, int nFile, FlatFilePos &pos, unsigned int nAddSize)
{
    pos.nFile = nFile;

    LOCK(cs_LastBlockFile);

    pos.nPos = vinfoBlockFile[nFile].nUndoSize;
    vinfoBlockFile[nFile].nUndoSize += nAddSize;
    setDirtyFileInfo.insert(nFile);

    bool out_of_space;
    size_t bytes_allocated = UndoFileSeq().Allocate(pos, nAddSize, out_of_space);
    if (out_of_space) {
        return AbortNode(state, "Disk space is too low!", _("Error: Disk space is too low!").translated, CClientUIInterface::MSG_NOPREFIX);
    }
    if (bytes_allocated != 0 && fPruneMode) {
        fCheckForPruning = true;
    }

    return true;
}

/* Temporary check that blocks are compatible with BDB's 10,000 lock limit.
   This is based on Bitcoin's commit 8c222dca4f961ad13ec64d690134a40d09b20813.
   Each "object" touched in the DB may cause two locks (one read and one
   write lock).  Objects are transaction IDs and names.  Thus, count the
   total number of transaction IDs (tx themselves plus all distinct inputs).
   In addition, each Namecoin transaction could touch at most one name,
   so add them as well.  */
bool CheckDbLockLimit(const std::vector<CTransactionRef>& vtx)
{
    std::set<uint256> setTxIds;
    unsigned nNames = 0;
    for (const auto& tx : vtx)
    {
        setTxIds.insert(tx->GetHash());
        if (tx->IsNamecoin())
            ++nNames;

        for (const auto& txIn : tx->vin)
            setTxIds.insert(txIn.prevout.hash);
    }

    const unsigned nTotalIds = setTxIds.size() + nNames;
    if (nTotalIds > 4500)
        return error("%s : %u locks estimated, that is too much for BDB",
                     __func__, nTotalIds);

    //LogPrintf ("%s : need %u locks\n", __func__, nTotalIds);
    return true;
}

static bool CheckBlockHeader(const CBlockHeader& block, CValidationState& state, const Consensus::Params& consensusParams, bool fCheckPOW = true)
{
    // Check proof of work matches claimed amount
    if (fCheckPOW && !CheckProofOfWork(block, consensusParams))
        return state.Invalid(ValidationInvalidReason::BLOCK_INVALID_HEADER, false, REJECT_INVALID, "high-hash", "proof of work failed");

    return true;
}

bool CheckBlock(const CBlock& block, CValidationState& state, const Consensus::Params& consensusParams, bool fCheckPOW, bool fCheckMerkleRoot)
{
    // These are checks that are independent of context.

    if (block.fChecked)
        return true;

    // Check that the header is valid (particularly PoW).  This is mostly
    // redundant with the call in AcceptBlockHeader.
    if (!CheckBlockHeader(block, state, consensusParams, fCheckPOW))
        return false;

    // Check the merkle root.
    if (fCheckMerkleRoot) {
        bool mutated;
        uint256 hashMerkleRoot2 = BlockMerkleRoot(block, &mutated);
        if (block.hashMerkleRoot != hashMerkleRoot2)
            return state.Invalid(ValidationInvalidReason::BLOCK_MUTATED, false, REJECT_INVALID, "bad-txnmrklroot", "hashMerkleRoot mismatch");

        // Check for merkle tree malleability (CVE-2012-2459): repeating sequences
        // of transactions in a block without affecting the merkle root of a block,
        // while still invalidating it.
        if (mutated)
            return state.Invalid(ValidationInvalidReason::BLOCK_MUTATED, false, REJECT_INVALID, "bad-txns-duplicate", "duplicate transaction");
    }

    // All potential-corruption validation must be done before we do any
    // transaction validation, as otherwise we may mark the header as invalid
    // because we receive the wrong transactions for it.
    // Note that witness malleability is checked in ContextualCheckBlock, so no
    // checks that use witness data may be performed here.

    // Size limits
    if (block.vtx.empty() || block.vtx.size() * WITNESS_SCALE_FACTOR > MAX_BLOCK_WEIGHT || ::GetSerializeSize(block, PROTOCOL_VERSION | SERIALIZE_TRANSACTION_NO_WITNESS) * WITNESS_SCALE_FACTOR > MAX_BLOCK_WEIGHT)
        return state.Invalid(ValidationInvalidReason::CONSENSUS, false, REJECT_INVALID, "bad-blk-length", "size limits failed");

    // Enforce the temporary DB lock limit.
    // TODO: Remove with a hardfork in the future.
    if (!CheckDbLockLimit(block.vtx))
        return state.Invalid(ValidationInvalidReason::CONSENSUS, false,
                             REJECT_INVALID, "bad-db-locks",
                             "DB lock limit exceeded");

    // First transaction must be coinbase, the rest must not be
    if (block.vtx.empty() || !block.vtx[0]->IsCoinBase())
        return state.Invalid(ValidationInvalidReason::CONSENSUS, false, REJECT_INVALID, "bad-cb-missing", "first tx is not coinbase");
    for (unsigned int i = 1; i < block.vtx.size(); i++)
        if (block.vtx[i]->IsCoinBase())
            return state.Invalid(ValidationInvalidReason::CONSENSUS, false, REJECT_INVALID, "bad-cb-multiple", "more than one coinbase");

    // Check transactions
    // Must check for duplicate inputs (see CVE-2018-17144)
    for (const auto& tx : block.vtx)
        if (!CheckTransaction(*tx, state, true))
            return state.Invalid(state.GetReason(), false, state.GetRejectCode(), state.GetRejectReason(),
                                 strprintf("Transaction check failed (tx hash %s) %s", tx->GetHash().ToString(), state.GetDebugMessage()));

    unsigned int nSigOps = 0;
    for (const auto& tx : block.vtx)
    {
        nSigOps += GetLegacySigOpCount(*tx);
    }
    if (nSigOps * WITNESS_SCALE_FACTOR > MAX_BLOCK_SIGOPS_COST)
        return state.Invalid(ValidationInvalidReason::CONSENSUS, false, REJECT_INVALID, "bad-blk-sigops", "out-of-bounds SigOpCount");

    if (fCheckPOW && fCheckMerkleRoot)
        block.fChecked = true;

    return true;
}

bool IsWitnessEnabled(const CBlockIndex* pindexPrev, const Consensus::Params& params)
{
    int height = pindexPrev == nullptr ? 0 : pindexPrev->nHeight + 1;
    return (height >= params.SegwitHeight);
}

// Compute at which vout of the block's coinbase transaction the witness
// commitment occurs, or -1 if not found.
static int GetWitnessCommitmentIndex(const CBlock& block)
{
    int commitpos = -1;
    if (!block.vtx.empty()) {
        for (size_t o = 0; o < block.vtx[0]->vout.size(); o++) {
            if (block.vtx[0]->vout[o].scriptPubKey.size() >= 38 && block.vtx[0]->vout[o].scriptPubKey[0] == OP_RETURN && block.vtx[0]->vout[o].scriptPubKey[1] == 0x24 && block.vtx[0]->vout[o].scriptPubKey[2] == 0xaa && block.vtx[0]->vout[o].scriptPubKey[3] == 0x21 && block.vtx[0]->vout[o].scriptPubKey[4] == 0xa9 && block.vtx[0]->vout[o].scriptPubKey[5] == 0xed) {
                commitpos = o;
            }
        }
    }
    return commitpos;
}

void UpdateUncommittedBlockStructures(CBlock& block, const CBlockIndex* pindexPrev, const Consensus::Params& consensusParams)
{
    int commitpos = GetWitnessCommitmentIndex(block);
    static const std::vector<unsigned char> nonce(32, 0x00);
    if (commitpos != -1 && IsWitnessEnabled(pindexPrev, consensusParams) && !block.vtx[0]->HasWitness()) {
        CMutableTransaction tx(*block.vtx[0]);
        tx.vin[0].scriptWitness.stack.resize(1);
        tx.vin[0].scriptWitness.stack[0] = nonce;
        block.vtx[0] = MakeTransactionRef(std::move(tx));
    }
}

std::vector<unsigned char> GenerateCoinbaseCommitment(CBlock& block, const CBlockIndex* pindexPrev, const Consensus::Params& consensusParams)
{
    std::vector<unsigned char> commitment;
    int commitpos = GetWitnessCommitmentIndex(block);
    std::vector<unsigned char> ret(32, 0x00);
    if (consensusParams.SegwitHeight != std::numeric_limits<int>::max()) {
        if (commitpos == -1) {
            uint256 witnessroot = BlockWitnessMerkleRoot(block, nullptr);
            CHash256().Write(witnessroot.begin(), 32).Write(ret.data(), 32).Finalize(witnessroot.begin());
            CTxOut out;
            out.nValue = 0;
            out.scriptPubKey.resize(38);
            out.scriptPubKey[0] = OP_RETURN;
            out.scriptPubKey[1] = 0x24;
            out.scriptPubKey[2] = 0xaa;
            out.scriptPubKey[3] = 0x21;
            out.scriptPubKey[4] = 0xa9;
            out.scriptPubKey[5] = 0xed;
            memcpy(&out.scriptPubKey[6], witnessroot.begin(), 32);
            commitment = std::vector<unsigned char>(out.scriptPubKey.begin(), out.scriptPubKey.end());
            CMutableTransaction tx(*block.vtx[0]);
            tx.vout.push_back(out);
            block.vtx[0] = MakeTransactionRef(std::move(tx));
        }
    }
    UpdateUncommittedBlockStructures(block, pindexPrev, consensusParams);
    return commitment;
}

//! Returns last CBlockIndex* that is a checkpoint
static CBlockIndex* GetLastCheckpoint(const CCheckpointData& data) EXCLUSIVE_LOCKS_REQUIRED(cs_main)
{
    const MapCheckpoints& checkpoints = data.mapCheckpoints;

    for (const MapCheckpoints::value_type& i : reverse_iterate(checkpoints))
    {
        const uint256& hash = i.second;
        CBlockIndex* pindex = LookupBlockIndex(hash);
        if (pindex) {
            return pindex;
        }
    }
    return nullptr;
}

/** Context-dependent validity checks.
 *  By "context", we mean only the previous block headers, but not the UTXO
 *  set; UTXO-related validity checks are done in ConnectBlock().
 *  NOTE: This function is not currently invoked by ConnectBlock(), so we
 *  should consider upgrade issues if we change which consensus rules are
 *  enforced in this function (eg by adding a new consensus rule). See comment
 *  in ConnectBlock().
 *  Note that -reindex-chainstate skips the validation that happens here!
 */
static bool ContextualCheckBlockHeader(const CBlockHeader& block, CValidationState& state, const CChainParams& params, const CBlockIndex* pindexPrev, int64_t nAdjustedTime) EXCLUSIVE_LOCKS_REQUIRED(cs_main)
{
    assert(pindexPrev != nullptr);
    const int nHeight = pindexPrev->nHeight + 1;

    // Disallow legacy blocks after merge-mining start.
    const Consensus::Params& consensusParams = params.GetConsensus();
    if (!consensusParams.AllowLegacyBlocks(nHeight) && block.IsLegacy())
        return state.Invalid(ValidationInvalidReason::BLOCK_INVALID_HEADER,
                             false, REJECT_INVALID, "late-legacy-block",
                             "legacy block after auxpow start");

    // Check proof of work
    if (block.nBits != GetNextWorkRequired(pindexPrev, &block, consensusParams))
        return state.Invalid(ValidationInvalidReason::BLOCK_INVALID_HEADER, false, REJECT_INVALID, "bad-diffbits", "incorrect proof of work");

    // Check against checkpoints
    if (fCheckpointsEnabled) {
        // Don't accept any forks from the main chain prior to last checkpoint.
        // GetLastCheckpoint finds the last checkpoint in MapCheckpoints that's in our
        // g_blockman.m_block_index.
        CBlockIndex* pcheckpoint = GetLastCheckpoint(params.Checkpoints());
        if (pcheckpoint && nHeight < pcheckpoint->nHeight)
            return state.Invalid(ValidationInvalidReason::BLOCK_CHECKPOINT, error("%s: forked chain older than last checkpoint (height %d)", __func__, nHeight), REJECT_CHECKPOINT, "bad-fork-prior-to-checkpoint");
    }

    // Check timestamp against prev
    if (block.GetBlockTime() <= pindexPrev->GetMedianTimePast())
        return state.Invalid(ValidationInvalidReason::BLOCK_INVALID_HEADER, false, REJECT_INVALID, "time-too-old", "block's timestamp is too early");

    // Check timestamp
    if (block.GetBlockTime() > nAdjustedTime + MAX_FUTURE_BLOCK_TIME)
        return state.Invalid(ValidationInvalidReason::BLOCK_TIME_FUTURE, false, REJECT_INVALID, "time-too-new", "block timestamp too far in the future");

    // Reject outdated version blocks when 95% (75% on testnet) of the network has upgraded:
    // check for version 2, 3 and 4 upgrades
    if((block.GetBaseVersion() < 2 && nHeight >= consensusParams.BIP34Height) ||
       (block.GetBaseVersion() < 3 && nHeight >= consensusParams.BIP66Height) ||
       (block.GetBaseVersion() < 4 && nHeight >= consensusParams.BIP65Height))
            return state.Invalid(ValidationInvalidReason::BLOCK_INVALID_HEADER, false, REJECT_OBSOLETE, strprintf("bad-version(0x%08x)", block.nVersion),
                                 strprintf("rejected nVersion=0x%08x block", block.nVersion));

    return true;
}

/** NOTE: This function is not currently invoked by ConnectBlock(), so we
 *  should consider upgrade issues if we change which consensus rules are
 *  enforced in this function (eg by adding a new consensus rule). See comment
 *  in ConnectBlock().
 *  Note that -reindex-chainstate skips the validation that happens here!
 */
static bool ContextualCheckBlock(const CBlock& block, CValidationState& state, const Consensus::Params& consensusParams, const CBlockIndex* pindexPrev)
{
    const int nHeight = pindexPrev == nullptr ? 0 : pindexPrev->nHeight + 1;

    // Start enforcing BIP113 (Median Time Past).
    int nLockTimeFlags = 0;
    if (nHeight >= consensusParams.CSVHeight) {
        assert(pindexPrev != nullptr);
        nLockTimeFlags |= LOCKTIME_MEDIAN_TIME_PAST;
    }

    int64_t nLockTimeCutoff = (nLockTimeFlags & LOCKTIME_MEDIAN_TIME_PAST)
                              ? pindexPrev->GetMedianTimePast()
                              : block.GetBlockTime();

    // Check that all transactions are finalized
    for (const auto& tx : block.vtx) {
        if (!IsFinalTx(*tx, nHeight, nLockTimeCutoff)) {
            return state.Invalid(ValidationInvalidReason::CONSENSUS, false, REJECT_INVALID, "bad-txns-nonfinal", "non-final transaction");
        }
    }

    // Enforce rule that the coinbase starts with serialized block height
    if (nHeight >= consensusParams.BIP34Height)
    {
        CScript expect = CScript() << nHeight;
        if (block.vtx[0]->vin[0].scriptSig.size() < expect.size() ||
            !std::equal(expect.begin(), expect.end(), block.vtx[0]->vin[0].scriptSig.begin())) {
            return state.Invalid(ValidationInvalidReason::CONSENSUS, false, REJECT_INVALID, "bad-cb-height", "block height mismatch in coinbase");
        }
    }

    // Validation for witness commitments.
    // * We compute the witness hash (which is the hash including witnesses) of all the block's transactions, except the
    //   coinbase (where 0x0000....0000 is used instead).
    // * The coinbase scriptWitness is a stack of a single 32-byte vector, containing a witness reserved value (unconstrained).
    // * We build a merkle tree with all those witness hashes as leaves (similar to the hashMerkleRoot in the block header).
    // * There must be at least one output whose scriptPubKey is a single 36-byte push, the first 4 bytes of which are
    //   {0xaa, 0x21, 0xa9, 0xed}, and the following 32 bytes are SHA256^2(witness root, witness reserved value). In case there are
    //   multiple, the last one is used.
    bool fHaveWitness = false;
    if (nHeight >= consensusParams.SegwitHeight) {
        int commitpos = GetWitnessCommitmentIndex(block);
        if (commitpos != -1) {
            bool malleated = false;
            uint256 hashWitness = BlockWitnessMerkleRoot(block, &malleated);
            // The malleation check is ignored; as the transaction tree itself
            // already does not permit it, it is impossible to trigger in the
            // witness tree.
            if (block.vtx[0]->vin[0].scriptWitness.stack.size() != 1 || block.vtx[0]->vin[0].scriptWitness.stack[0].size() != 32) {
                return state.Invalid(ValidationInvalidReason::BLOCK_MUTATED, false, REJECT_INVALID, "bad-witness-nonce-size", strprintf("%s : invalid witness reserved value size", __func__));
            }
            CHash256().Write(hashWitness.begin(), 32).Write(&block.vtx[0]->vin[0].scriptWitness.stack[0][0], 32).Finalize(hashWitness.begin());
            if (memcmp(hashWitness.begin(), &block.vtx[0]->vout[commitpos].scriptPubKey[6], 32)) {
                return state.Invalid(ValidationInvalidReason::BLOCK_MUTATED, false, REJECT_INVALID, "bad-witness-merkle-match", strprintf("%s : witness merkle commitment mismatch", __func__));
            }
            fHaveWitness = true;
        }
    }

    // No witness data is allowed in blocks that don't commit to witness data, as this would otherwise leave room for spam
    if (!fHaveWitness) {
      for (const auto& tx : block.vtx) {
            if (tx->HasWitness()) {
                return state.Invalid(ValidationInvalidReason::BLOCK_MUTATED, false, REJECT_INVALID, "unexpected-witness", strprintf("%s : unexpected witness data found", __func__));
            }
        }
    }

    // After the coinbase witness reserved value and commitment are verified,
    // we can check if the block weight passes (before we've checked the
    // coinbase witness, it would be possible for the weight to be too
    // large by filling up the coinbase witness, which doesn't change
    // the block hash, so we couldn't mark the block as permanently
    // failed).
    if (GetBlockWeight(block) > MAX_BLOCK_WEIGHT) {
        return state.Invalid(ValidationInvalidReason::CONSENSUS, false, REJECT_INVALID, "bad-blk-weight", strprintf("%s : weight limit failed", __func__));
    }

    return true;
}

bool BlockManager::AcceptBlockHeader(const CBlockHeader& block, CValidationState& state, const CChainParams& chainparams, CBlockIndex** ppindex)
{
    AssertLockHeld(cs_main);
    // Check for duplicate
    uint256 hash = block.GetHash();
    BlockMap::iterator miSelf = m_block_index.find(hash);
    CBlockIndex *pindex = nullptr;
    if (hash != chainparams.GetConsensus().hashGenesisBlock) {
        if (miSelf != m_block_index.end()) {
            // Block header is already known.
            pindex = miSelf->second;
            if (ppindex)
                *ppindex = pindex;
            if (pindex->nStatus & BLOCK_FAILED_MASK)
                return state.Invalid(ValidationInvalidReason::CACHED_INVALID, error("%s: block %s is marked invalid", __func__, hash.ToString()), 0, "duplicate");
            return true;
        }

        if (!CheckBlockHeader(block, state, chainparams.GetConsensus()))
            return error("%s: Consensus::CheckBlockHeader: %s, %s", __func__, hash.ToString(), FormatStateMessage(state));

        // Get prev block index
        CBlockIndex* pindexPrev = nullptr;
        BlockMap::iterator mi = m_block_index.find(block.hashPrevBlock);
        if (mi == m_block_index.end())
            return state.Invalid(ValidationInvalidReason::BLOCK_MISSING_PREV, error("%s: prev block not found", __func__), 0, "prev-blk-not-found");
        pindexPrev = (*mi).second;
        if (pindexPrev->nStatus & BLOCK_FAILED_MASK)
            return state.Invalid(ValidationInvalidReason::BLOCK_INVALID_PREV, error("%s: prev block invalid", __func__), REJECT_INVALID, "bad-prevblk");
        if (!ContextualCheckBlockHeader(block, state, chainparams, pindexPrev, GetAdjustedTime()))
            return error("%s: Consensus::ContextualCheckBlockHeader: %s, %s", __func__, hash.ToString(), FormatStateMessage(state));

        /* Determine if this block descends from any block which has been found
         * invalid (m_failed_blocks), then mark pindexPrev and any blocks between
         * them as failed. For example:
         *
         *                D3
         *              /
         *      B2 - C2
         *    /         \
         *  A             D2 - E2 - F2
         *    \
         *      B1 - C1 - D1 - E1
         *
         * In the case that we attempted to reorg from E1 to F2, only to find
         * C2 to be invalid, we would mark D2, E2, and F2 as BLOCK_FAILED_CHILD
         * but NOT D3 (it was not in any of our candidate sets at the time).
         *
         * In any case D3 will also be marked as BLOCK_FAILED_CHILD at restart
         * in LoadBlockIndex.
         */
        if (!pindexPrev->IsValid(BLOCK_VALID_SCRIPTS)) {
            // The above does not mean "invalid": it checks if the previous block
            // hasn't been validated up to BLOCK_VALID_SCRIPTS. This is a performance
            // optimization, in the common case of adding a new block to the tip,
            // we don't need to iterate over the failed blocks list.
            for (const CBlockIndex* failedit : m_failed_blocks) {
                if (pindexPrev->GetAncestor(failedit->nHeight) == failedit) {
                    assert(failedit->nStatus & BLOCK_FAILED_VALID);
                    CBlockIndex* invalid_walk = pindexPrev;
                    while (invalid_walk != failedit) {
                        invalid_walk->nStatus |= BLOCK_FAILED_CHILD;
                        setDirtyBlockIndex.insert(invalid_walk);
                        invalid_walk = invalid_walk->pprev;
                    }
                    return state.Invalid(ValidationInvalidReason::BLOCK_INVALID_PREV, error("%s: prev block invalid", __func__), REJECT_INVALID, "bad-prevblk");
                }
            }
        }
    }
    if (pindex == nullptr)
        pindex = AddToBlockIndex(block);

    if (ppindex)
        *ppindex = pindex;

    return true;
}

// Exposed wrapper for AcceptBlockHeader
bool ProcessNewBlockHeaders(const std::vector<CBlockHeader>& headers, CValidationState& state, const CChainParams& chainparams, const CBlockIndex** ppindex, CBlockHeader *first_invalid)
{
    if (first_invalid != nullptr) first_invalid->SetNull();
    {
        LOCK(cs_main);
        for (const CBlockHeader& header : headers) {
            CBlockIndex *pindex = nullptr; // Use a temp pindex instead of ppindex to avoid a const_cast
            bool accepted = g_blockman.AcceptBlockHeader(header, state, chainparams, &pindex);
            ::ChainstateActive().CheckBlockIndex(chainparams.GetConsensus());

            if (!accepted) {
                if (first_invalid) *first_invalid = header;
                return false;
            }
            if (ppindex) {
                *ppindex = pindex;
            }
        }
    }
    if (NotifyHeaderTip()) {
        if (::ChainstateActive().IsInitialBlockDownload() && ppindex && *ppindex) {
            LogPrintf("Synchronizing blockheaders, height: %d (~%.2f%%)\n", (*ppindex)->nHeight, 100.0/((*ppindex)->nHeight+(GetAdjustedTime() - (*ppindex)->GetBlockTime()) / Params().GetConsensus().nPowTargetSpacing) * (*ppindex)->nHeight);
        }
    }
    return true;
}

/** Store block on disk. If dbp is non-nullptr, the file is known to already reside on disk */
static FlatFilePos SaveBlockToDisk(const CBlock& block, int nHeight, const CChainParams& chainparams, const FlatFilePos* dbp) {
    unsigned int nBlockSize = ::GetSerializeSize(block, CLIENT_VERSION);
    FlatFilePos blockPos;
    if (dbp != nullptr)
        blockPos = *dbp;
    if (!FindBlockPos(blockPos, nBlockSize+8, nHeight, block.GetBlockTime(), dbp != nullptr)) {
        error("%s: FindBlockPos failed", __func__);
        return FlatFilePos();
    }
    if (dbp == nullptr) {
        if (!WriteBlockToDisk(block, blockPos, chainparams.MessageStart())) {
            AbortNode("Failed to write block");
            return FlatFilePos();
        }
    }
    return blockPos;
}

/** Store block on disk. If dbp is non-nullptr, the file is known to already reside on disk */
bool CChainState::AcceptBlock(const std::shared_ptr<const CBlock>& pblock, CValidationState& state, const CChainParams& chainparams, CBlockIndex** ppindex, bool fRequested, const FlatFilePos* dbp, bool* fNewBlock)
{
    const CBlock& block = *pblock;

    if (fNewBlock) *fNewBlock = false;
    AssertLockHeld(cs_main);

    CBlockIndex *pindexDummy = nullptr;
    CBlockIndex *&pindex = ppindex ? *ppindex : pindexDummy;

    bool accepted_header = m_blockman.AcceptBlockHeader(block, state, chainparams, &pindex);
    CheckBlockIndex(chainparams.GetConsensus());

    if (!accepted_header)
        return false;

    // Try to process all requested blocks that we don't have, but only
    // process an unrequested block if it's new and has enough work to
    // advance our tip, and isn't too many blocks ahead.
    bool fAlreadyHave = pindex->nStatus & BLOCK_HAVE_DATA;
    bool fHasMoreOrSameWork = (m_chain.Tip() ? pindex->nChainWork >= m_chain.Tip()->nChainWork : true);
    // Blocks that are too out-of-order needlessly limit the effectiveness of
    // pruning, because pruning will not delete block files that contain any
    // blocks which are too close in height to the tip.  Apply this test
    // regardless of whether pruning is enabled; it should generally be safe to
    // not process unrequested blocks.
    bool fTooFarAhead = (pindex->nHeight > int(m_chain.Height() + MIN_BLOCKS_TO_KEEP));

    // TODO: Decouple this function from the block download logic by removing fRequested
    // This requires some new chain data structure to efficiently look up if a
    // block is in a chain leading to a candidate for best tip, despite not
    // being such a candidate itself.

    // TODO: deal better with return value and error conditions for duplicate
    // and unrequested blocks.
    if (fAlreadyHave) return true;
    if (!fRequested) {  // If we didn't ask for it:
        if (pindex->nTx != 0) return true;    // This is a previously-processed block that was pruned
        if (!fHasMoreOrSameWork) return true; // Don't process less-work chains
        if (fTooFarAhead) return true;        // Block height is too high

        // Protect against DoS attacks from low-work chains.
        // If our tip is behind, a peer could try to send us
        // low-work blocks on a fake chain that we would never
        // request; don't process these.
        if (pindex->nChainWork < nMinimumChainWork) return true;
    }

    if (!CheckBlock(block, state, chainparams.GetConsensus()) ||
        !ContextualCheckBlock(block, state, chainparams.GetConsensus(), pindex->pprev)) {
        assert(IsBlockReason(state.GetReason()));
        if (state.IsInvalid() && state.GetReason() != ValidationInvalidReason::BLOCK_MUTATED) {
            pindex->nStatus |= BLOCK_FAILED_VALID;
            setDirtyBlockIndex.insert(pindex);
        }
        return error("%s: %s", __func__, FormatStateMessage(state));
    }

    // Header is valid/has work, merkle tree and segwit merkle tree are good...RELAY NOW
    // (but if it does not build on our best tip, let the SendMessages loop relay it)
    if (!IsInitialBlockDownload() && m_chain.Tip() == pindex->pprev)
        GetMainSignals().NewPoWValidBlock(pindex, pblock);

    // Write block to history file
    if (fNewBlock) *fNewBlock = true;
    try {
        FlatFilePos blockPos = SaveBlockToDisk(block, pindex->nHeight, chainparams, dbp);
        if (blockPos.IsNull()) {
            state.Error(strprintf("%s: Failed to find position to write new block to disk", __func__));
            return false;
        }
        ReceivedBlockTransactions(block, pindex, blockPos, chainparams.GetConsensus());
    } catch (const std::runtime_error& e) {
        return AbortNode(state, std::string("System error: ") + e.what());
    }

    FlushStateToDisk(chainparams, state, FlushStateMode::NONE);

    CheckBlockIndex(chainparams.GetConsensus());

    return true;
}

bool ProcessNewBlock(const CChainParams& chainparams, const std::shared_ptr<const CBlock> pblock, bool fForceProcessing, bool *fNewBlock)
{
    AssertLockNotHeld(cs_main);

    {
        CBlockIndex *pindex = nullptr;
        if (fNewBlock) *fNewBlock = false;
        CValidationState state;

        // CheckBlock() does not support multi-threaded block validation because CBlock::fChecked can cause data race.
        // Therefore, the following critical section must include the CheckBlock() call as well.
        LOCK(cs_main);

        // Ensure that CheckBlock() passes before calling AcceptBlock, as
        // belt-and-suspenders.
        bool ret = CheckBlock(*pblock, state, chainparams.GetConsensus());
        if (ret) {
            // Store to disk
            ret = ::ChainstateActive().AcceptBlock(pblock, state, chainparams, &pindex, fForceProcessing, nullptr, fNewBlock);
        }
        if (!ret) {
            GetMainSignals().BlockChecked(*pblock, state);
            return error("%s: AcceptBlock FAILED (%s)", __func__, FormatStateMessage(state));
        }
    }

    NotifyHeaderTip();

    CValidationState state; // Only used to report errors, not invalidity - ignore it
    if (!::ChainstateActive().ActivateBestChain(state, chainparams, pblock))
        return error("%s: ActivateBestChain failed (%s)", __func__, FormatStateMessage(state));

    return true;
}

bool TestBlockValidity(CValidationState& state, const CChainParams& chainparams, const CBlock& block, CBlockIndex* pindexPrev, bool fCheckPOW, bool fCheckMerkleRoot)
{
    AssertLockHeld(cs_main);
    assert(pindexPrev && pindexPrev == ::ChainActive().Tip());
    std::set<valtype> namesDummy;
    CCoinsViewCache viewNew(&::ChainstateActive().CoinsTip());
    uint256 block_hash(block.GetHash());
    CBlockIndex indexDummy(block);
    indexDummy.pprev = pindexPrev;
    indexDummy.nHeight = pindexPrev->nHeight + 1;
    indexDummy.phashBlock = &block_hash;

    // NOTE: CheckBlockHeader is called by CheckBlock
    if (!ContextualCheckBlockHeader(block, state, chainparams, pindexPrev, GetAdjustedTime()))
        return error("%s: Consensus::ContextualCheckBlockHeader: %s", __func__, FormatStateMessage(state));
    if (!CheckBlock(block, state, chainparams.GetConsensus(), fCheckPOW, fCheckMerkleRoot))
        return error("%s: Consensus::CheckBlock: %s", __func__, FormatStateMessage(state));
    if (!ContextualCheckBlock(block, state, chainparams.GetConsensus(), pindexPrev))
        return error("%s: Consensus::ContextualCheckBlock: %s", __func__, FormatStateMessage(state));
    if (!::ChainstateActive().ConnectBlock(block, state, &indexDummy, viewNew, namesDummy, chainparams, true))
        return false;
    assert(state.IsValid());

    return true;
}

/**
 * BLOCK PRUNING CODE
 */

/* Calculate the amount of disk space the block & undo files currently use */
uint64_t CalculateCurrentUsage()
{
    LOCK(cs_LastBlockFile);

    uint64_t retval = 0;
    for (const CBlockFileInfo &file : vinfoBlockFile) {
        retval += file.nSize + file.nUndoSize;
    }
    return retval;
}

/* Prune a block file (modify associated database entries)*/
void PruneOneBlockFile(const int fileNumber)
{
    LOCK(cs_LastBlockFile);

    for (const auto& entry : g_blockman.m_block_index) {
        CBlockIndex* pindex = entry.second;
        if (pindex->nFile == fileNumber) {
            pindex->nStatus &= ~BLOCK_HAVE_DATA;
            pindex->nStatus &= ~BLOCK_HAVE_UNDO;
            pindex->nFile = 0;
            pindex->nDataPos = 0;
            pindex->nUndoPos = 0;
            setDirtyBlockIndex.insert(pindex);

            // Prune from m_blocks_unlinked -- any block we prune would have
            // to be downloaded again in order to consider its chain, at which
            // point it would be considered as a candidate for
            // m_blocks_unlinked or setBlockIndexCandidates.
            auto range = g_blockman.m_blocks_unlinked.equal_range(pindex->pprev);
            while (range.first != range.second) {
                std::multimap<CBlockIndex *, CBlockIndex *>::iterator _it = range.first;
                range.first++;
                if (_it->second == pindex) {
                    g_blockman.m_blocks_unlinked.erase(_it);
                }
            }
        }
    }

    vinfoBlockFile[fileNumber].SetNull();
    setDirtyFileInfo.insert(fileNumber);
}


void UnlinkPrunedFiles(const std::set<int>& setFilesToPrune)
{
    for (std::set<int>::iterator it = setFilesToPrune.begin(); it != setFilesToPrune.end(); ++it) {
        FlatFilePos pos(*it, 0);
        fs::remove(BlockFileSeq().FileName(pos));
        fs::remove(UndoFileSeq().FileName(pos));
        LogPrintf("Prune: %s deleted blk/rev (%05u)\n", __func__, *it);
    }
}

/* Calculate the block/rev files to delete based on height specified by user with RPC command pruneblockchain */
static void FindFilesToPruneManual(std::set<int>& setFilesToPrune, int nManualPruneHeight)
{
    assert(fPruneMode && nManualPruneHeight > 0);

    LOCK2(cs_main, cs_LastBlockFile);
    if (::ChainActive().Tip() == nullptr)
        return;

    // last block to prune is the lesser of (user-specified height, MIN_BLOCKS_TO_KEEP from the tip)
    unsigned int nLastBlockWeCanPrune = std::min((unsigned)nManualPruneHeight, ::ChainActive().Tip()->nHeight - MIN_BLOCKS_TO_KEEP);
    int count=0;
    for (int fileNumber = 0; fileNumber < nLastBlockFile; fileNumber++) {
        if (vinfoBlockFile[fileNumber].nSize == 0 || vinfoBlockFile[fileNumber].nHeightLast > nLastBlockWeCanPrune)
            continue;
        PruneOneBlockFile(fileNumber);
        setFilesToPrune.insert(fileNumber);
        count++;
    }
    LogPrintf("Prune (Manual): prune_height=%d removed %d blk/rev pairs\n", nLastBlockWeCanPrune, count);
}

/* This function is called from the RPC code for pruneblockchain */
void PruneBlockFilesManual(int nManualPruneHeight)
{
    CValidationState state;
    const CChainParams& chainparams = Params();
    if (!::ChainstateActive().FlushStateToDisk(
            chainparams, state, FlushStateMode::NONE, nManualPruneHeight)) {
        LogPrintf("%s: failed to flush state (%s)\n", __func__, FormatStateMessage(state));
    }
}

/**
 * Prune block and undo files (blk???.dat and undo???.dat) so that the disk space used is less than a user-defined target.
 * The user sets the target (in MB) on the command line or in config file.  This will be run on startup and whenever new
 * space is allocated in a block or undo file, staying below the target. Changing back to unpruned requires a reindex
 * (which in this case means the blockchain must be re-downloaded.)
 *
 * Pruning functions are called from FlushStateToDisk when the global fCheckForPruning flag has been set.
 * Block and undo files are deleted in lock-step (when blk00003.dat is deleted, so is rev00003.dat.)
 * Pruning cannot take place until the longest chain is at least a certain length (100000 on mainnet, 1000 on testnet, 1000 on regtest).
 * Pruning will never delete a block within a defined distance (currently 288) from the active chain's tip.
 * The block index is updated by unsetting HAVE_DATA and HAVE_UNDO for any blocks that were stored in the deleted files.
 * A db flag records the fact that at least some block files have been pruned.
 *
 * @param[out]   setFilesToPrune   The set of file indices that can be unlinked will be returned
 */
static void FindFilesToPrune(std::set<int>& setFilesToPrune, uint64_t nPruneAfterHeight)
{
    LOCK2(cs_main, cs_LastBlockFile);
    if (::ChainActive().Tip() == nullptr || nPruneTarget == 0) {
        return;
    }
    if ((uint64_t)::ChainActive().Tip()->nHeight <= nPruneAfterHeight) {
        return;
    }

    unsigned int nLastBlockWeCanPrune = ::ChainActive().Tip()->nHeight - MIN_BLOCKS_TO_KEEP;
    uint64_t nCurrentUsage = CalculateCurrentUsage();
    // We don't check to prune until after we've allocated new space for files
    // So we should leave a buffer under our target to account for another allocation
    // before the next pruning.
    uint64_t nBuffer = BLOCKFILE_CHUNK_SIZE + UNDOFILE_CHUNK_SIZE;
    uint64_t nBytesToPrune;
    int count=0;

    if (nCurrentUsage + nBuffer >= nPruneTarget) {
        // On a prune event, the chainstate DB is flushed.
        // To avoid excessive prune events negating the benefit of high dbcache
        // values, we should not prune too rapidly.
        // So when pruning in IBD, increase the buffer a bit to avoid a re-prune too soon.
        if (::ChainstateActive().IsInitialBlockDownload()) {
            // Since this is only relevant during IBD, we use a fixed 10%
            nBuffer += nPruneTarget / 10;
        }

        for (int fileNumber = 0; fileNumber < nLastBlockFile; fileNumber++) {
            nBytesToPrune = vinfoBlockFile[fileNumber].nSize + vinfoBlockFile[fileNumber].nUndoSize;

            if (vinfoBlockFile[fileNumber].nSize == 0)
                continue;

            if (nCurrentUsage + nBuffer < nPruneTarget)  // are we below our target?
                break;

            // don't prune files that could have a block within MIN_BLOCKS_TO_KEEP of the main chain's tip but keep scanning
            if (vinfoBlockFile[fileNumber].nHeightLast > nLastBlockWeCanPrune)
                continue;

            PruneOneBlockFile(fileNumber);
            // Queue up the files for removal
            setFilesToPrune.insert(fileNumber);
            nCurrentUsage -= nBytesToPrune;
            count++;
        }
    }

    LogPrint(BCLog::PRUNE, "Prune: target=%dMiB actual=%dMiB diff=%dMiB max_prune_height=%d removed %d blk/rev pairs\n",
           nPruneTarget/1024/1024, nCurrentUsage/1024/1024,
           ((int64_t)nPruneTarget - (int64_t)nCurrentUsage)/1024/1024,
           nLastBlockWeCanPrune, count);
}

static FlatFileSeq BlockFileSeq()
{
    return FlatFileSeq(GetBlocksDir(), "blk", BLOCKFILE_CHUNK_SIZE);
}

static FlatFileSeq UndoFileSeq()
{
    return FlatFileSeq(GetBlocksDir(), "rev", UNDOFILE_CHUNK_SIZE);
}

FILE* OpenBlockFile(const FlatFilePos &pos, bool fReadOnly) {
    return BlockFileSeq().Open(pos, fReadOnly);
}

/** Open an undo file (rev?????.dat) */
static FILE* OpenUndoFile(const FlatFilePos &pos, bool fReadOnly) {
    return UndoFileSeq().Open(pos, fReadOnly);
}

fs::path GetBlockPosFilename(const FlatFilePos &pos)
{
    return BlockFileSeq().FileName(pos);
}

CBlockIndex * BlockManager::InsertBlockIndex(const uint256& hash)
{
    AssertLockHeld(cs_main);

    if (hash.IsNull())
        return nullptr;

    // Return existing
    BlockMap::iterator mi = m_block_index.find(hash);
    if (mi != m_block_index.end())
        return (*mi).second;

    // Create new
    CBlockIndex* pindexNew = new CBlockIndex();
    mi = m_block_index.insert(std::make_pair(hash, pindexNew)).first;
    pindexNew->phashBlock = &((*mi).first);

    return pindexNew;
}

bool BlockManager::LoadBlockIndex(
    const Consensus::Params& consensus_params,
    CBlockTreeDB& blocktree,
    std::set<CBlockIndex*, CBlockIndexWorkComparator>& block_index_candidates)
{
    if (!blocktree.LoadBlockIndexGuts(consensus_params, [this](const uint256& hash) EXCLUSIVE_LOCKS_REQUIRED(cs_main) { return this->InsertBlockIndex(hash); }))
        return false;

    // Calculate nChainWork
    std::vector<std::pair<int, CBlockIndex*> > vSortedByHeight;
    vSortedByHeight.reserve(m_block_index.size());
    for (const std::pair<const uint256, CBlockIndex*>& item : m_block_index)
    {
        CBlockIndex* pindex = item.second;
        vSortedByHeight.push_back(std::make_pair(pindex->nHeight, pindex));
    }
    sort(vSortedByHeight.begin(), vSortedByHeight.end());
    for (const std::pair<int, CBlockIndex*>& item : vSortedByHeight)
    {
        if (ShutdownRequested()) return false;
        CBlockIndex* pindex = item.second;
        pindex->nChainWork = (pindex->pprev ? pindex->pprev->nChainWork : 0) + GetBlockProof(*pindex);
        pindex->nTimeMax = (pindex->pprev ? std::max(pindex->pprev->nTimeMax, pindex->nTime) : pindex->nTime);
        // We can link the chain of blocks for which we've received transactions at some point.
        // Pruned nodes may have deleted the block.
        if (pindex->nTx > 0) {
            if (pindex->pprev) {
                if (pindex->pprev->HaveTxsDownloaded()) {
                    pindex->nChainTx = pindex->pprev->nChainTx + pindex->nTx;
                } else {
                    pindex->nChainTx = 0;
                    m_blocks_unlinked.insert(std::make_pair(pindex->pprev, pindex));
                }
            } else {
                pindex->nChainTx = pindex->nTx;
            }
        }
        if (!(pindex->nStatus & BLOCK_FAILED_MASK) && pindex->pprev && (pindex->pprev->nStatus & BLOCK_FAILED_MASK)) {
            pindex->nStatus |= BLOCK_FAILED_CHILD;
            setDirtyBlockIndex.insert(pindex);
        }
        if (pindex->IsValid(BLOCK_VALID_TRANSACTIONS) && (pindex->HaveTxsDownloaded() || pindex->pprev == nullptr)) {
            block_index_candidates.insert(pindex);
        }
        if (pindex->nStatus & BLOCK_FAILED_MASK && (!pindexBestInvalid || pindex->nChainWork > pindexBestInvalid->nChainWork))
            pindexBestInvalid = pindex;
        if (pindex->pprev)
            pindex->BuildSkip();
        if (pindex->IsValid(BLOCK_VALID_TREE) && (pindexBestHeader == nullptr || CBlockIndexWorkComparator()(pindexBestHeader, pindex)))
            pindexBestHeader = pindex;
    }

    return true;
}

void BlockManager::Unload() {
    m_failed_blocks.clear();
    m_blocks_unlinked.clear();

    for (const BlockMap::value_type& entry : m_block_index) {
        delete entry.second;
    }

    m_block_index.clear();
}

bool static LoadBlockIndexDB(const CChainParams& chainparams) EXCLUSIVE_LOCKS_REQUIRED(cs_main)
{
    if (!g_blockman.LoadBlockIndex(
            chainparams.GetConsensus(), *pblocktree, ::ChainstateActive().setBlockIndexCandidates))
        return false;

    // Load block file info
    pblocktree->ReadLastBlockFile(nLastBlockFile);
    vinfoBlockFile.resize(nLastBlockFile + 1);
    LogPrintf("%s: last block file = %i\n", __func__, nLastBlockFile);
    for (int nFile = 0; nFile <= nLastBlockFile; nFile++) {
        pblocktree->ReadBlockFileInfo(nFile, vinfoBlockFile[nFile]);
    }
    LogPrintf("%s: last block file info: %s\n", __func__, vinfoBlockFile[nLastBlockFile].ToString());
    for (int nFile = nLastBlockFile + 1; true; nFile++) {
        CBlockFileInfo info;
        if (pblocktree->ReadBlockFileInfo(nFile, info)) {
            vinfoBlockFile.push_back(info);
        } else {
            break;
        }
    }

    // Check presence of blk files
    LogPrintf("Checking all blk files are present...\n");
    std::set<int> setBlkDataFiles;
    for (const std::pair<const uint256, CBlockIndex*>& item : g_blockman.m_block_index)
    {
        CBlockIndex* pindex = item.second;
        if (pindex->nStatus & BLOCK_HAVE_DATA) {
            setBlkDataFiles.insert(pindex->nFile);
        }
    }
    for (std::set<int>::iterator it = setBlkDataFiles.begin(); it != setBlkDataFiles.end(); it++)
    {
        FlatFilePos pos(*it, 0);
        if (CAutoFile(OpenBlockFile(pos, true), SER_DISK, CLIENT_VERSION).IsNull()) {
            return false;
        }
    }

    // Check whether we have ever pruned block & undo files
    pblocktree->ReadFlag("prunedblockfiles", fHavePruned);
    if (fHavePruned)
        LogPrintf("LoadBlockIndexDB(): Block files have previously been pruned\n");

    // Check whether we need to continue reindexing
    bool fReindexing = false;
    pblocktree->ReadReindexing(fReindexing);
    if(fReindexing) fReindex = true;

    // Check whether we have the name history
    pblocktree->ReadFlag("namehistory", fNameHistory);
    LogPrintf("LoadBlockIndexDB(): name history %s\n", fNameHistory ? "enabled" : "disabled");

    return true;
}

bool CChainState::LoadChainTip(const CChainParams& chainparams)
{
    AssertLockHeld(cs_main);
    const CCoinsViewCache& coins_cache = CoinsTip();
    assert(!coins_cache.GetBestBlock().IsNull()); // Never called when the coins view is empty
    const CBlockIndex* tip = m_chain.Tip();

    if (tip && tip->GetBlockHash() == coins_cache.GetBestBlock()) {
        return true;
    }

    // Load pointer to end of best chain
    CBlockIndex* pindex = LookupBlockIndex(coins_cache.GetBestBlock());
    if (!pindex) {
        return false;
    }
    m_chain.SetTip(pindex);
    PruneBlockIndexCandidates();

    tip = m_chain.Tip();
    LogPrintf("Loaded best chain: hashBestChain=%s height=%d date=%s progress=%f\n",
        tip->GetBlockHash().ToString(),
        m_chain.Height(),
        FormatISO8601DateTime(tip->GetBlockTime()),
        GuessVerificationProgress(chainparams.TxData(), tip));
    return true;
}

CVerifyDB::CVerifyDB()
{
    uiInterface.ShowProgress(_("Verifying blocks...").translated, 0, false);
}

CVerifyDB::~CVerifyDB()
{
    uiInterface.ShowProgress("", 100, false);
}

bool CVerifyDB::VerifyDB(const CChainParams& chainparams, CCoinsView *coinsview, int nCheckLevel, int nCheckDepth)
{
    LOCK(cs_main);
    if (::ChainActive().Tip() == nullptr || ::ChainActive().Tip()->pprev == nullptr)
        return true;

    // Verify blocks in the best chain
    if (nCheckDepth <= 0 || nCheckDepth > ::ChainActive().Height())
        nCheckDepth = ::ChainActive().Height();
    nCheckLevel = std::max(0, std::min(4, nCheckLevel));
    LogPrintf("Verifying last %i blocks at level %i\n", nCheckDepth, nCheckLevel);
    CCoinsViewCache coins(coinsview);
    std::set<valtype> dummyNames;
    CBlockIndex* pindex;
    CBlockIndex* pindexFailure = nullptr;
    int nGoodTransactions = 0;
    CValidationState state;
    int reportDone = 0;
    LogPrintf("[0%%]..."); /* Continued */
    for (pindex = ::ChainActive().Tip(); pindex && pindex->pprev; pindex = pindex->pprev) {
        boost::this_thread::interruption_point();
        const int percentageDone = std::max(1, std::min(99, (int)(((double)(::ChainActive().Height() - pindex->nHeight)) / (double)nCheckDepth * (nCheckLevel >= 4 ? 50 : 100))));
        if (reportDone < percentageDone/10) {
            // report every 10% step
            LogPrintf("[%d%%]...", percentageDone); /* Continued */
            reportDone = percentageDone/10;
        }
        uiInterface.ShowProgress(_("Verifying blocks...").translated, percentageDone, false);
        if (pindex->nHeight <= ::ChainActive().Height()-nCheckDepth)
            break;
        if (fPruneMode && !(pindex->nStatus & BLOCK_HAVE_DATA)) {
            // If pruning, only go back as far as we have data.
            LogPrintf("VerifyDB(): block verification stopping at height %d (pruning, no data)\n", pindex->nHeight);
            break;
        }
        CBlock block;
        // check level 0: read from disk
        if (!ReadBlockFromDisk(block, pindex, chainparams.GetConsensus()))
            return error("VerifyDB(): *** ReadBlockFromDisk failed at %d, hash=%s", pindex->nHeight, pindex->GetBlockHash().ToString());
        // check level 1: verify block validity
        if (nCheckLevel >= 1 && !CheckBlock(block, state, chainparams.GetConsensus()))
            return error("%s: *** found bad block at %d, hash=%s (%s)\n", __func__,
                         pindex->nHeight, pindex->GetBlockHash().ToString(), FormatStateMessage(state));
        // check level 2: verify undo validity
        if (nCheckLevel >= 2 && pindex) {
            CBlockUndo undo;
            if (!pindex->GetUndoPos().IsNull()) {
                if (!UndoReadFromDisk(undo, pindex)) {
                    return error("VerifyDB(): *** found bad undo data at %d, hash=%s\n", pindex->nHeight, pindex->GetBlockHash().ToString());
                }
            }
        }
        // check level 3: check for inconsistencies during memory-only disconnect of tip blocks
        if (nCheckLevel >= 3 && (coins.DynamicMemoryUsage() + ::ChainstateActive().CoinsTip().DynamicMemoryUsage()) <= nCoinCacheUsage) {
            assert(coins.GetBestBlock() == pindex->GetBlockHash());
            DisconnectResult res = ::ChainstateActive().DisconnectBlock(block, pindex, coins, dummyNames);
            if (res == DISCONNECT_FAILED) {
                return error("VerifyDB(): *** irrecoverable inconsistency in block data at %d, hash=%s", pindex->nHeight, pindex->GetBlockHash().ToString());
            }
            if (res == DISCONNECT_UNCLEAN) {
                nGoodTransactions = 0;
                pindexFailure = pindex;
            } else {
                nGoodTransactions += block.vtx.size();
            }
        }
        if (ShutdownRequested())
            return true;
    }
    if (pindexFailure)
        return error("VerifyDB(): *** coin database inconsistencies found (last %i blocks, %i good transactions before that)\n", ::ChainActive().Height() - pindexFailure->nHeight + 1, nGoodTransactions);

    // store block count as we move pindex at check level >= 4
    int block_count = ::ChainActive().Height() - pindex->nHeight;

    // check level 4: try reconnecting blocks
    if (nCheckLevel >= 4) {
        while (pindex != ::ChainActive().Tip()) {
            boost::this_thread::interruption_point();
            const int percentageDone = std::max(1, std::min(99, 100 - (int)(((double)(::ChainActive().Height() - pindex->nHeight)) / (double)nCheckDepth * 50)));
            if (reportDone < percentageDone/10) {
                // report every 10% step
                LogPrintf("[%d%%]...", percentageDone); /* Continued */
                reportDone = percentageDone/10;
            }
            uiInterface.ShowProgress(_("Verifying blocks...").translated, percentageDone, false);
            pindex = ::ChainActive().Next(pindex);
            CBlock block;
            if (!ReadBlockFromDisk(block, pindex, chainparams.GetConsensus()))
                return error("VerifyDB(): *** ReadBlockFromDisk failed at %d, hash=%s", pindex->nHeight, pindex->GetBlockHash().ToString());
            if (!::ChainstateActive().ConnectBlock(block, state, pindex, coins, dummyNames, chainparams))
                return error("VerifyDB(): *** found unconnectable block at %d, hash=%s (%s)", pindex->nHeight, pindex->GetBlockHash().ToString(), FormatStateMessage(state));
        }
    }

    LogPrintf("[DONE].\n");
    LogPrintf("No coin database inconsistencies in last %i blocks (%i transactions)\n", block_count, nGoodTransactions);

    return true;
}

/** Apply the effects of a block on the utxo cache, ignoring that it may already have been applied. */
bool CChainState::RollforwardBlock(const CBlockIndex* pindex, CCoinsViewCache& inputs, const CChainParams& params)
{
    // TODO: merge with ConnectBlock
    CBlock block;
    if (!ReadBlockFromDisk(block, pindex, params.GetConsensus())) {
        return error("ReplayBlock(): ReadBlockFromDisk failed at %d, hash=%s", pindex->nHeight, pindex->GetBlockHash().ToString());
    }

    for (const CTransactionRef& tx : block.vtx) {
        if (!tx->IsCoinBase()) {
            for (const CTxIn &txin : tx->vin) {
                inputs.SpendCoin(txin.prevout);
            }
        }
        // Pass check = true as every addition may be an overwrite.
        AddCoins(inputs, *tx, pindex->nHeight, true);
    }
    return true;
}

bool CChainState::ReplayBlocks(const CChainParams& params)
{
    LOCK(cs_main);

    CCoinsView& db = this->CoinsDB();
    CCoinsViewCache cache(&db);

    std::vector<uint256> hashHeads = db.GetHeadBlocks();
    if (hashHeads.empty()) return true; // We're already in a consistent state.
    if (hashHeads.size() != 2) return error("ReplayBlocks(): unknown inconsistent state");

    uiInterface.ShowProgress(_("Replaying blocks...").translated, 0, false);
    LogPrintf("Replaying blocks\n");

    const CBlockIndex* pindexOld = nullptr;  // Old tip during the interrupted flush.
    const CBlockIndex* pindexNew;            // New tip during the interrupted flush.
    const CBlockIndex* pindexFork = nullptr; // Latest block common to both the old and the new tip.

    if (m_blockman.m_block_index.count(hashHeads[0]) == 0) {
        return error("ReplayBlocks(): reorganization to unknown block requested");
    }
    pindexNew = m_blockman.m_block_index[hashHeads[0]];

    if (!hashHeads[1].IsNull()) { // The old tip is allowed to be 0, indicating it's the first flush.
        if (m_blockman.m_block_index.count(hashHeads[1]) == 0) {
            return error("ReplayBlocks(): reorganization from unknown block requested");
        }
        pindexOld = m_blockman.m_block_index[hashHeads[1]];
        pindexFork = LastCommonAncestor(pindexOld, pindexNew);
        assert(pindexFork != nullptr);
    }

    // Rollback along the old branch.
    while (pindexOld != pindexFork) {
        if (pindexOld->nHeight > 0) { // Never disconnect the genesis block.
            CBlock block;
            if (!ReadBlockFromDisk(block, pindexOld, params.GetConsensus())) {
                return error("RollbackBlock(): ReadBlockFromDisk() failed at %d, hash=%s", pindexOld->nHeight, pindexOld->GetBlockHash().ToString());
            }
            LogPrintf("Rolling back %s (%i)\n", pindexOld->GetBlockHash().ToString(), pindexOld->nHeight);
            std::set<valtype> dummyNames;
            DisconnectResult res = DisconnectBlock(block, pindexOld, cache, dummyNames);
            if (res == DISCONNECT_FAILED) {
                return error("RollbackBlock(): DisconnectBlock failed at %d, hash=%s", pindexOld->nHeight, pindexOld->GetBlockHash().ToString());
            }
            // If DISCONNECT_UNCLEAN is returned, it means a non-existing UTXO was deleted, or an existing UTXO was
            // overwritten. It corresponds to cases where the block-to-be-disconnect never had all its operations
            // applied to the UTXO set. However, as both writing a UTXO and deleting a UTXO are idempotent operations,
            // the result is still a version of the UTXO set with the effects of that block undone.
        }
        pindexOld = pindexOld->pprev;
    }

    // Roll forward from the forking point to the new tip.
    int nForkHeight = pindexFork ? pindexFork->nHeight : 0;
    for (int nHeight = nForkHeight + 1; nHeight <= pindexNew->nHeight; ++nHeight) {
        const CBlockIndex* pindex = pindexNew->GetAncestor(nHeight);
        LogPrintf("Rolling forward %s (%i)\n", pindex->GetBlockHash().ToString(), nHeight);
        uiInterface.ShowProgress(_("Replaying blocks...").translated, (int) ((nHeight - nForkHeight) * 100.0 / (pindexNew->nHeight - nForkHeight)) , false);
        if (!RollforwardBlock(pindex, cache, params)) return false;
    }

    cache.SetBestBlock(pindexNew->GetBlockHash());
    cache.Flush();
    uiInterface.ShowProgress("", 100, false);
    return true;
}

//! Helper for CChainState::RewindBlockIndex
void CChainState::EraseBlockData(CBlockIndex* index)
{
    AssertLockHeld(cs_main);
    assert(!m_chain.Contains(index)); // Make sure this block isn't active

    // Reduce validity
    index->nStatus = std::min<unsigned int>(index->nStatus & BLOCK_VALID_MASK, BLOCK_VALID_TREE) | (index->nStatus & ~BLOCK_VALID_MASK);
    // Remove have-data flags.
    index->nStatus &= ~(BLOCK_HAVE_DATA | BLOCK_HAVE_UNDO);
    // Remove storage location.
    index->nFile = 0;
    index->nDataPos = 0;
    index->nUndoPos = 0;
    // Remove various other things
    index->nTx = 0;
    index->nChainTx = 0;
    index->nSequenceId = 0;
    // Make sure it gets written.
    setDirtyBlockIndex.insert(index);
    // Update indexes
    setBlockIndexCandidates.erase(index);
    auto ret = m_blockman.m_blocks_unlinked.equal_range(index->pprev);
    while (ret.first != ret.second) {
        if (ret.first->second == index) {
            m_blockman.m_blocks_unlinked.erase(ret.first++);
        } else {
            ++ret.first;
        }
    }
    // Mark parent as eligible for main chain again
    if (index->pprev && index->pprev->IsValid(BLOCK_VALID_TRANSACTIONS) && index->pprev->HaveTxsDownloaded()) {
        setBlockIndexCandidates.insert(index->pprev);
    }
}

bool CChainState::RewindBlockIndex(const CChainParams& params)
{
    // Note that during -reindex-chainstate we are called with an empty m_chain!

    // First erase all post-segwit blocks without witness not in the main chain,
    // as this can we done without costly DisconnectTip calls. Active
    // blocks will be dealt with below (releasing cs_main in between).
    {
        LOCK(cs_main);
        for (const auto& entry : m_blockman.m_block_index) {
            if (IsWitnessEnabled(entry.second->pprev, params.GetConsensus()) && !(entry.second->nStatus & BLOCK_OPT_WITNESS) && !m_chain.Contains(entry.second)) {
                EraseBlockData(entry.second);
            }
        }
    }

    // Find what height we need to reorganize to.
    CBlockIndex *tip;
    int nHeight = 1;
    {
        LOCK(cs_main);
        while (nHeight <= m_chain.Height()) {
            // Although SCRIPT_VERIFY_WITNESS is now generally enforced on all
            // blocks in ConnectBlock, we don't need to go back and
            // re-download/re-verify blocks from before segwit actually activated.
            if (IsWitnessEnabled(m_chain[nHeight - 1], params.GetConsensus()) && !(m_chain[nHeight]->nStatus & BLOCK_OPT_WITNESS)) {
                break;
            }
            nHeight++;
        }

        tip = m_chain.Tip();
    }
    // nHeight is now the height of the first insufficiently-validated block, or tipheight + 1

    CValidationState state;
    // Loop until the tip is below nHeight, or we reach a pruned block.
    while (!ShutdownRequested()) {
        {
            LOCK2(cs_main, ::mempool.cs);
            // Make sure nothing changed from under us (this won't happen because RewindBlockIndex runs before importing/network are active)
            assert(tip == m_chain.Tip());
            if (tip == nullptr || tip->nHeight < nHeight) break;
            if (fPruneMode && !(tip->nStatus & BLOCK_HAVE_DATA)) {
                // If pruning, don't try rewinding past the HAVE_DATA point;
                // since older blocks can't be served anyway, there's
                // no need to walk further, and trying to DisconnectTip()
                // will fail (and require a needless reindex/redownload
                // of the blockchain).
                break;
            }

            // Disconnect block
            if (!DisconnectTip(state, params, nullptr)) {
                return error("RewindBlockIndex: unable to disconnect block at height %i (%s)", tip->nHeight, FormatStateMessage(state));
            }

            // Reduce validity flag and have-data flags.
            // We do this after actual disconnecting, otherwise we'll end up writing the lack of data
            // to disk before writing the chainstate, resulting in a failure to continue if interrupted.
            // Note: If we encounter an insufficiently validated block that
            // is on m_chain, it must be because we are a pruning node, and
            // this block or some successor doesn't HAVE_DATA, so we were unable to
            // rewind all the way.  Blocks remaining on m_chain at this point
            // must not have their validity reduced.
            EraseBlockData(tip);

            tip = tip->pprev;
        }
        // Make sure the queue of validation callbacks doesn't grow unboundedly.
        LimitValidationInterfaceQueue();

        // Occasionally flush state to disk.
        if (!FlushStateToDisk(params, state, FlushStateMode::PERIODIC)) {
            LogPrintf("RewindBlockIndex: unable to flush state to disk (%s)\n", FormatStateMessage(state));
            return false;
        }
    }

    {
        LOCK(cs_main);
        if (m_chain.Tip() != nullptr) {
            // We can't prune block index candidates based on our tip if we have
            // no tip due to m_chain being empty!
            PruneBlockIndexCandidates();

            CheckBlockIndex(params.GetConsensus());
        }
    }

    return true;
}

bool RewindBlockIndex(const CChainParams& params) {
    if (!::ChainstateActive().RewindBlockIndex(params)) {
        return false;
    }

    LOCK(cs_main);
    if (::ChainActive().Tip() != nullptr) {
        // FlushStateToDisk can possibly read ::ChainActive(). Be conservative
        // and skip it here, we're about to -reindex-chainstate anyway, so
        // it'll get called a bunch real soon.
        CValidationState state;
        if (!::ChainstateActive().FlushStateToDisk(params, state, FlushStateMode::ALWAYS)) {
            LogPrintf("RewindBlockIndex: unable to flush state to disk (%s)\n", FormatStateMessage(state));
            return false;
        }
    }

    return true;
}

void CChainState::UnloadBlockIndex() {
    nBlockSequenceId = 1;
    setBlockIndexCandidates.clear();
}

// May NOT be used after any connections are up as much
// of the peer-processing logic assumes a consistent
// block index state
void UnloadBlockIndex()
{
    LOCK(cs_main);
    ::ChainActive().SetTip(nullptr);
    g_blockman.Unload();
    pindexBestInvalid = nullptr;
    pindexBestHeader = nullptr;
    mempool.clear();
    vinfoBlockFile.clear();
    nLastBlockFile = 0;
    setDirtyBlockIndex.clear();
    setDirtyFileInfo.clear();
    versionbitscache.Clear();
    for (int b = 0; b < VERSIONBITS_NUM_BITS; b++) {
        warningcache[b].clear();
    }
    fHavePruned = false;

    ::ChainstateActive().UnloadBlockIndex();
}

bool LoadBlockIndex(const CChainParams& chainparams)
{
    // Load block index from databases
    bool needs_init = fReindex;
    if (!fReindex) {
        bool ret = LoadBlockIndexDB(chainparams);
        if (!ret) return false;
        needs_init = g_blockman.m_block_index.empty();
    }

    if (needs_init) {
        // Everything here is for *new* reindex/DBs. Thus, though
        // LoadBlockIndexDB may have set fReindex if we shut down
        // mid-reindex previously, we don't check fReindex and
        // instead only check it prior to LoadBlockIndexDB to set
        // needs_init.

        LogPrintf("Initializing databases...\n");
        fNameHistory = gArgs.GetBoolArg("-namehistory", false);
        pblocktree->WriteFlag("namehistory", fNameHistory);
    }
    return true;
}

bool CChainState::LoadGenesisBlock(const CChainParams& chainparams)
{
    LOCK(cs_main);

    // Check whether we're already initialized by checking for genesis in
    // m_blockman.m_block_index. Note that we can't use m_chain here, since it is
    // set based on the coins db, not the block index db, which is the only
    // thing loaded at this point.
    if (m_blockman.m_block_index.count(chainparams.GenesisBlock().GetHash()))
        return true;

    try {
        const CBlock& block = chainparams.GenesisBlock();
        FlatFilePos blockPos = SaveBlockToDisk(block, 0, chainparams, nullptr);
        if (blockPos.IsNull())
            return error("%s: writing genesis block to disk failed", __func__);
        CBlockIndex *pindex = m_blockman.AddToBlockIndex(block);
        ReceivedBlockTransactions(block, pindex, blockPos, chainparams.GetConsensus());
    } catch (const std::runtime_error& e) {
        return error("%s: failed to write genesis block: %s", __func__, e.what());
    }

    return true;
}

bool LoadGenesisBlock(const CChainParams& chainparams)
{
    return ::ChainstateActive().LoadGenesisBlock(chainparams);
}

bool LoadExternalBlockFile(const CChainParams& chainparams, FILE* fileIn, FlatFilePos *dbp)
{
    // Map of disk positions for blocks with unknown parent (only used for reindex)
    static std::multimap<uint256, FlatFilePos> mapBlocksUnknownParent;
    int64_t nStart = GetTimeMillis();

    int nLoaded = 0;
    try {
        // This takes over fileIn and calls fclose() on it in the CBufferedFile destructor
        CBufferedFile blkdat(fileIn, 2*MAX_BLOCK_SERIALIZED_SIZE, MAX_BLOCK_SERIALIZED_SIZE+8, SER_DISK, CLIENT_VERSION);
        uint64_t nRewind = blkdat.GetPos();
        while (!blkdat.eof()) {
            boost::this_thread::interruption_point();

            blkdat.SetPos(nRewind);
            nRewind++; // start one byte further next time, in case of failure
            blkdat.SetLimit(); // remove former limit
            unsigned int nSize = 0;
            try {
                // locate a header
                unsigned char buf[CMessageHeader::MESSAGE_START_SIZE];
                blkdat.FindByte(chainparams.MessageStart()[0]);
                nRewind = blkdat.GetPos()+1;
                blkdat >> buf;
                if (memcmp(buf, chainparams.MessageStart(), CMessageHeader::MESSAGE_START_SIZE))
                    continue;
                // read size
                blkdat >> nSize;
                if (nSize < 80 || nSize > MAX_BLOCK_SERIALIZED_SIZE)
                    continue;
            } catch (const std::exception&) {
                // no valid block header found; don't complain
                break;
            }
            try {
                // read block
                uint64_t nBlockPos = blkdat.GetPos();
                if (dbp)
                    dbp->nPos = nBlockPos;
                blkdat.SetLimit(nBlockPos + nSize);
                blkdat.SetPos(nBlockPos);
                std::shared_ptr<CBlock> pblock = std::make_shared<CBlock>();
                CBlock& block = *pblock;
                blkdat >> block;
                nRewind = blkdat.GetPos();

                uint256 hash = block.GetHash();
                {
                    LOCK(cs_main);
                    // detect out of order blocks, and store them for later
                    if (hash != chainparams.GetConsensus().hashGenesisBlock && !LookupBlockIndex(block.hashPrevBlock)) {
                        LogPrint(BCLog::REINDEX, "%s: Out of order block %s, parent %s not known\n", __func__, hash.ToString(),
                                block.hashPrevBlock.ToString());
                        if (dbp)
                            mapBlocksUnknownParent.insert(std::make_pair(block.hashPrevBlock, *dbp));
                        continue;
                    }

                    // process in case the block isn't known yet
                    CBlockIndex* pindex = LookupBlockIndex(hash);
                    if (!pindex || (pindex->nStatus & BLOCK_HAVE_DATA) == 0) {
                      CValidationState state;
                      if (::ChainstateActive().AcceptBlock(pblock, state, chainparams, nullptr, true, dbp, nullptr)) {
                          nLoaded++;
                      }
                      if (state.IsError()) {
                          break;
                      }
                    } else if (hash != chainparams.GetConsensus().hashGenesisBlock && pindex->nHeight % 1000 == 0) {
                      LogPrint(BCLog::REINDEX, "Block Import: already had block %s at height %d\n", hash.ToString(), pindex->nHeight);
                    }
                }

                // Activate the genesis block so normal node progress can continue
                if (hash == chainparams.GetConsensus().hashGenesisBlock) {
                    CValidationState state;
                    if (!ActivateBestChain(state, chainparams)) {
                        break;
                    }
                }

                NotifyHeaderTip();

                // Recursively process earlier encountered successors of this block
                std::deque<uint256> queue;
                queue.push_back(hash);
                while (!queue.empty()) {
                    uint256 head = queue.front();
                    queue.pop_front();
                    std::pair<std::multimap<uint256, FlatFilePos>::iterator, std::multimap<uint256, FlatFilePos>::iterator> range = mapBlocksUnknownParent.equal_range(head);
                    while (range.first != range.second) {
                        std::multimap<uint256, FlatFilePos>::iterator it = range.first;
                        std::shared_ptr<CBlock> pblockrecursive = std::make_shared<CBlock>();
                        if (ReadBlockFromDisk(*pblockrecursive, it->second, chainparams.GetConsensus()))
                        {
                            LogPrint(BCLog::REINDEX, "%s: Processing out of order child %s of %s\n", __func__, pblockrecursive->GetHash().ToString(),
                                    head.ToString());
                            LOCK(cs_main);
                            CValidationState dummy;
                            if (::ChainstateActive().AcceptBlock(pblockrecursive, dummy, chainparams, nullptr, true, &it->second, nullptr))
                            {
                                nLoaded++;
                                queue.push_back(pblockrecursive->GetHash());
                            }
                        }
                        range.first++;
                        mapBlocksUnknownParent.erase(it);
                        NotifyHeaderTip();
                    }
                }
            } catch (const std::exception& e) {
                LogPrintf("%s: Deserialize or I/O error - %s\n", __func__, e.what());
            }
        }
    } catch (const std::runtime_error& e) {
        AbortNode(std::string("System error: ") + e.what());
    }
    if (nLoaded > 0)
        LogPrintf("Loaded %i blocks from external file in %dms\n", nLoaded, GetTimeMillis() - nStart);
    return nLoaded > 0;
}

void CChainState::CheckBlockIndex(const Consensus::Params& consensusParams)
{
    if (!fCheckBlockIndex) {
        return;
    }

    LOCK(cs_main);

    // During a reindex, we read the genesis block and call CheckBlockIndex before ActivateBestChain,
    // so we have the genesis block in m_blockman.m_block_index but no active chain. (A few of the
    // tests when iterating the block tree require that m_chain has been initialized.)
    if (m_chain.Height() < 0) {
        assert(m_blockman.m_block_index.size() <= 1);
        return;
    }

    // Build forward-pointing map of the entire block tree.
    std::multimap<CBlockIndex*,CBlockIndex*> forward;
    for (const std::pair<const uint256, CBlockIndex*>& entry : m_blockman.m_block_index) {
        forward.insert(std::make_pair(entry.second->pprev, entry.second));
    }

    assert(forward.size() == m_blockman.m_block_index.size());

    std::pair<std::multimap<CBlockIndex*,CBlockIndex*>::iterator,std::multimap<CBlockIndex*,CBlockIndex*>::iterator> rangeGenesis = forward.equal_range(nullptr);
    CBlockIndex *pindex = rangeGenesis.first->second;
    rangeGenesis.first++;
    assert(rangeGenesis.first == rangeGenesis.second); // There is only one index entry with parent nullptr.

    // Iterate over the entire block tree, using depth-first search.
    // Along the way, remember whether there are blocks on the path from genesis
    // block being explored which are the first to have certain properties.
    size_t nNodes = 0;
    int nHeight = 0;
    CBlockIndex* pindexFirstInvalid = nullptr; // Oldest ancestor of pindex which is invalid.
    CBlockIndex* pindexFirstMissing = nullptr; // Oldest ancestor of pindex which does not have BLOCK_HAVE_DATA.
    CBlockIndex* pindexFirstNeverProcessed = nullptr; // Oldest ancestor of pindex for which nTx == 0.
    CBlockIndex* pindexFirstNotTreeValid = nullptr; // Oldest ancestor of pindex which does not have BLOCK_VALID_TREE (regardless of being valid or not).
    CBlockIndex* pindexFirstNotTransactionsValid = nullptr; // Oldest ancestor of pindex which does not have BLOCK_VALID_TRANSACTIONS (regardless of being valid or not).
    CBlockIndex* pindexFirstNotChainValid = nullptr; // Oldest ancestor of pindex which does not have BLOCK_VALID_CHAIN (regardless of being valid or not).
    CBlockIndex* pindexFirstNotScriptsValid = nullptr; // Oldest ancestor of pindex which does not have BLOCK_VALID_SCRIPTS (regardless of being valid or not).
    while (pindex != nullptr) {
        nNodes++;
        if (pindexFirstInvalid == nullptr && pindex->nStatus & BLOCK_FAILED_VALID) pindexFirstInvalid = pindex;
        if (pindexFirstMissing == nullptr && !(pindex->nStatus & BLOCK_HAVE_DATA)) pindexFirstMissing = pindex;
        if (pindexFirstNeverProcessed == nullptr && pindex->nTx == 0) pindexFirstNeverProcessed = pindex;
        if (pindex->pprev != nullptr && pindexFirstNotTreeValid == nullptr && (pindex->nStatus & BLOCK_VALID_MASK) < BLOCK_VALID_TREE) pindexFirstNotTreeValid = pindex;
        if (pindex->pprev != nullptr && pindexFirstNotTransactionsValid == nullptr && (pindex->nStatus & BLOCK_VALID_MASK) < BLOCK_VALID_TRANSACTIONS) pindexFirstNotTransactionsValid = pindex;
        if (pindex->pprev != nullptr && pindexFirstNotChainValid == nullptr && (pindex->nStatus & BLOCK_VALID_MASK) < BLOCK_VALID_CHAIN) pindexFirstNotChainValid = pindex;
        if (pindex->pprev != nullptr && pindexFirstNotScriptsValid == nullptr && (pindex->nStatus & BLOCK_VALID_MASK) < BLOCK_VALID_SCRIPTS) pindexFirstNotScriptsValid = pindex;

        // Begin: actual consistency checks.
        if (pindex->pprev == nullptr) {
            // Genesis block checks.
            assert(pindex->GetBlockHash() == consensusParams.hashGenesisBlock); // Genesis block's hash must match.
            assert(pindex == m_chain.Genesis()); // The current active chain's genesis block must be this block.
        }
        if (!pindex->HaveTxsDownloaded()) assert(pindex->nSequenceId <= 0); // nSequenceId can't be set positive for blocks that aren't linked (negative is used for preciousblock)
        // VALID_TRANSACTIONS is equivalent to nTx > 0 for all nodes (whether or not pruning has occurred).
        // HAVE_DATA is only equivalent to nTx > 0 (or VALID_TRANSACTIONS) if no pruning has occurred.
        if (!fHavePruned) {
            // If we've never pruned, then HAVE_DATA should be equivalent to nTx > 0
            assert(!(pindex->nStatus & BLOCK_HAVE_DATA) == (pindex->nTx == 0));
            assert(pindexFirstMissing == pindexFirstNeverProcessed);
        } else {
            // If we have pruned, then we can only say that HAVE_DATA implies nTx > 0
            if (pindex->nStatus & BLOCK_HAVE_DATA) assert(pindex->nTx > 0);
        }
        if (pindex->nStatus & BLOCK_HAVE_UNDO) assert(pindex->nStatus & BLOCK_HAVE_DATA);
        assert(((pindex->nStatus & BLOCK_VALID_MASK) >= BLOCK_VALID_TRANSACTIONS) == (pindex->nTx > 0)); // This is pruning-independent.
        // All parents having had data (at some point) is equivalent to all parents being VALID_TRANSACTIONS, which is equivalent to HaveTxsDownloaded().
        assert((pindexFirstNeverProcessed == nullptr) == pindex->HaveTxsDownloaded());
        assert((pindexFirstNotTransactionsValid == nullptr) == pindex->HaveTxsDownloaded());
        assert(pindex->nHeight == nHeight); // nHeight must be consistent.
        assert(pindex->pprev == nullptr || pindex->nChainWork >= pindex->pprev->nChainWork); // For every block except the genesis block, the chainwork must be larger than the parent's.
        assert(nHeight < 2 || (pindex->pskip && (pindex->pskip->nHeight < nHeight))); // The pskip pointer must point back for all but the first 2 blocks.
        assert(pindexFirstNotTreeValid == nullptr); // All m_blockman.m_block_index entries must at least be TREE valid
        if ((pindex->nStatus & BLOCK_VALID_MASK) >= BLOCK_VALID_TREE) assert(pindexFirstNotTreeValid == nullptr); // TREE valid implies all parents are TREE valid
        if ((pindex->nStatus & BLOCK_VALID_MASK) >= BLOCK_VALID_CHAIN) assert(pindexFirstNotChainValid == nullptr); // CHAIN valid implies all parents are CHAIN valid
        if ((pindex->nStatus & BLOCK_VALID_MASK) >= BLOCK_VALID_SCRIPTS) assert(pindexFirstNotScriptsValid == nullptr); // SCRIPTS valid implies all parents are SCRIPTS valid
        if (pindexFirstInvalid == nullptr) {
            // Checks for not-invalid blocks.
            assert((pindex->nStatus & BLOCK_FAILED_MASK) == 0); // The failed mask cannot be set for blocks without invalid parents.
        }
        if (!CBlockIndexWorkComparator()(pindex, m_chain.Tip()) && pindexFirstNeverProcessed == nullptr) {
            if (pindexFirstInvalid == nullptr) {
                // If this block sorts at least as good as the current tip and
                // is valid and we have all data for its parents, it must be in
                // setBlockIndexCandidates.  m_chain.Tip() must also be there
                // even if some data has been pruned.
                if (pindexFirstMissing == nullptr || pindex == m_chain.Tip()) {
                    assert(setBlockIndexCandidates.count(pindex));
                }
                // If some parent is missing, then it could be that this block was in
                // setBlockIndexCandidates but had to be removed because of the missing data.
                // In this case it must be in m_blocks_unlinked -- see test below.
            }
        } else { // If this block sorts worse than the current tip or some ancestor's block has never been seen, it cannot be in setBlockIndexCandidates.
            assert(setBlockIndexCandidates.count(pindex) == 0);
        }
        // Check whether this block is in m_blocks_unlinked.
        std::pair<std::multimap<CBlockIndex*,CBlockIndex*>::iterator,std::multimap<CBlockIndex*,CBlockIndex*>::iterator> rangeUnlinked = m_blockman.m_blocks_unlinked.equal_range(pindex->pprev);
        bool foundInUnlinked = false;
        while (rangeUnlinked.first != rangeUnlinked.second) {
            assert(rangeUnlinked.first->first == pindex->pprev);
            if (rangeUnlinked.first->second == pindex) {
                foundInUnlinked = true;
                break;
            }
            rangeUnlinked.first++;
        }
        if (pindex->pprev && (pindex->nStatus & BLOCK_HAVE_DATA) && pindexFirstNeverProcessed != nullptr && pindexFirstInvalid == nullptr) {
            // If this block has block data available, some parent was never received, and has no invalid parents, it must be in m_blocks_unlinked.
            assert(foundInUnlinked);
        }
        if (!(pindex->nStatus & BLOCK_HAVE_DATA)) assert(!foundInUnlinked); // Can't be in m_blocks_unlinked if we don't HAVE_DATA
        if (pindexFirstMissing == nullptr) assert(!foundInUnlinked); // We aren't missing data for any parent -- cannot be in m_blocks_unlinked.
        if (pindex->pprev && (pindex->nStatus & BLOCK_HAVE_DATA) && pindexFirstNeverProcessed == nullptr && pindexFirstMissing != nullptr) {
            // We HAVE_DATA for this block, have received data for all parents at some point, but we're currently missing data for some parent.
            assert(fHavePruned); // We must have pruned.
            // This block may have entered m_blocks_unlinked if:
            //  - it has a descendant that at some point had more work than the
            //    tip, and
            //  - we tried switching to that descendant but were missing
            //    data for some intermediate block between m_chain and the
            //    tip.
            // So if this block is itself better than m_chain.Tip() and it wasn't in
            // setBlockIndexCandidates, then it must be in m_blocks_unlinked.
            if (!CBlockIndexWorkComparator()(pindex, m_chain.Tip()) && setBlockIndexCandidates.count(pindex) == 0) {
                if (pindexFirstInvalid == nullptr) {
                    assert(foundInUnlinked);
                }
            }
        }
        // assert(pindex->GetBlockHash() == pindex->GetBlockHeader().GetHash()); // Perhaps too slow
        // End: actual consistency checks.

        // Try descending into the first subnode.
        std::pair<std::multimap<CBlockIndex*,CBlockIndex*>::iterator,std::multimap<CBlockIndex*,CBlockIndex*>::iterator> range = forward.equal_range(pindex);
        if (range.first != range.second) {
            // A subnode was found.
            pindex = range.first->second;
            nHeight++;
            continue;
        }
        // This is a leaf node.
        // Move upwards until we reach a node of which we have not yet visited the last child.
        while (pindex) {
            // We are going to either move to a parent or a sibling of pindex.
            // If pindex was the first with a certain property, unset the corresponding variable.
            if (pindex == pindexFirstInvalid) pindexFirstInvalid = nullptr;
            if (pindex == pindexFirstMissing) pindexFirstMissing = nullptr;
            if (pindex == pindexFirstNeverProcessed) pindexFirstNeverProcessed = nullptr;
            if (pindex == pindexFirstNotTreeValid) pindexFirstNotTreeValid = nullptr;
            if (pindex == pindexFirstNotTransactionsValid) pindexFirstNotTransactionsValid = nullptr;
            if (pindex == pindexFirstNotChainValid) pindexFirstNotChainValid = nullptr;
            if (pindex == pindexFirstNotScriptsValid) pindexFirstNotScriptsValid = nullptr;
            // Find our parent.
            CBlockIndex* pindexPar = pindex->pprev;
            // Find which child we just visited.
            std::pair<std::multimap<CBlockIndex*,CBlockIndex*>::iterator,std::multimap<CBlockIndex*,CBlockIndex*>::iterator> rangePar = forward.equal_range(pindexPar);
            while (rangePar.first->second != pindex) {
                assert(rangePar.first != rangePar.second); // Our parent must have at least the node we're coming from as child.
                rangePar.first++;
            }
            // Proceed to the next one.
            rangePar.first++;
            if (rangePar.first != rangePar.second) {
                // Move to the sibling.
                pindex = rangePar.first->second;
                break;
            } else {
                // Move up further.
                pindex = pindexPar;
                nHeight--;
                continue;
            }
        }
    }

    // Check that we actually traversed the entire map.
    assert(nNodes == forward.size());
}

std::string CBlockFileInfo::ToString() const
{
    return strprintf("CBlockFileInfo(blocks=%u, size=%u, heights=%u...%u, time=%s...%s)", nBlocks, nSize, nHeightFirst, nHeightLast, FormatISO8601Date(nTimeFirst), FormatISO8601Date(nTimeLast));
}

CBlockFileInfo* GetBlockFileInfo(size_t n)
{
    LOCK(cs_LastBlockFile);

    return &vinfoBlockFile.at(n);
}

ThresholdState VersionBitsTipState(const Consensus::Params& params, Consensus::DeploymentPos pos)
{
    LOCK(cs_main);
    return VersionBitsState(::ChainActive().Tip(), params, pos, versionbitscache);
}

BIP9Stats VersionBitsTipStatistics(const Consensus::Params& params, Consensus::DeploymentPos pos)
{
    LOCK(cs_main);
    return VersionBitsStatistics(::ChainActive().Tip(), params, pos);
}

int VersionBitsTipStateSinceHeight(const Consensus::Params& params, Consensus::DeploymentPos pos)
{
    LOCK(cs_main);
    return VersionBitsStateSinceHeight(::ChainActive().Tip(), params, pos, versionbitscache);
}

static const uint64_t MEMPOOL_DUMP_VERSION = 1;

bool LoadMempool(CTxMemPool& pool)
{
    const CChainParams& chainparams = Params();
    int64_t nExpiryTimeout = gArgs.GetArg("-mempoolexpiry", DEFAULT_MEMPOOL_EXPIRY) * 60 * 60;
    FILE* filestr = fsbridge::fopen(GetDataDir() / "mempool.dat", "rb");
    CAutoFile file(filestr, SER_DISK, CLIENT_VERSION);
    if (file.IsNull()) {
        LogPrintf("Failed to open mempool file from disk. Continuing anyway.\n");
        return false;
    }

    int64_t count = 0;
    int64_t expired = 0;
    int64_t failed = 0;
    int64_t already_there = 0;
    int64_t nNow = GetTime();

    try {
        uint64_t version;
        file >> version;
        if (version != MEMPOOL_DUMP_VERSION) {
            return false;
        }
        uint64_t num;
        file >> num;
        while (num--) {
            CTransactionRef tx;
            int64_t nTime;
            int64_t nFeeDelta;
            file >> tx;
            file >> nTime;
            file >> nFeeDelta;

            CAmount amountdelta = nFeeDelta;
            if (amountdelta) {
                pool.PrioritiseTransaction(tx->GetHash(), amountdelta);
            }
            CValidationState state;
            if (nTime + nExpiryTimeout > nNow) {
                LOCK(cs_main);
                AcceptToMemoryPoolWithTime(chainparams, pool, state, tx, nullptr /* pfMissingInputs */, nTime,
                                           nullptr /* plTxnReplaced */, false /* bypass_limits */, 0 /* nAbsurdFee */,
                                           false /* test_accept */);
                if (state.IsValid()) {
                    ++count;
                } else {
                    // mempool may contain the transaction already, e.g. from
                    // wallet(s) having loaded it while we were processing
                    // mempool transactions; consider these as valid, instead of
                    // failed, but mark them as 'already there'
                    if (pool.exists(tx->GetHash())) {
                        ++already_there;
                    } else {
                        ++failed;
                    }
                }
            } else {
                ++expired;
            }
            if (ShutdownRequested())
                return false;
        }
        std::map<uint256, CAmount> mapDeltas;
        file >> mapDeltas;

        for (const auto& i : mapDeltas) {
            pool.PrioritiseTransaction(i.first, i.second);
        }
    } catch (const std::exception& e) {
        LogPrintf("Failed to deserialize mempool data on disk: %s. Continuing anyway.\n", e.what());
        return false;
    }

    LogPrintf("Imported mempool transactions from disk: %i succeeded, %i failed, %i expired, %i already there\n", count, failed, expired, already_there);
    return true;
}

bool DumpMempool(const CTxMemPool& pool)
{
    int64_t start = GetTimeMicros();

    std::map<uint256, CAmount> mapDeltas;
    std::vector<TxMempoolInfo> vinfo;

    static Mutex dump_mutex;
    LOCK(dump_mutex);

    {
        LOCK(pool.cs);
        for (const auto &i : pool.mapDeltas) {
            mapDeltas[i.first] = i.second;
        }
        vinfo = pool.infoAll();
    }

    int64_t mid = GetTimeMicros();

    try {
        FILE* filestr = fsbridge::fopen(GetDataDir() / "mempool.dat.new", "wb");
        if (!filestr) {
            return false;
        }

        CAutoFile file(filestr, SER_DISK, CLIENT_VERSION);

        uint64_t version = MEMPOOL_DUMP_VERSION;
        file << version;

        file << (uint64_t)vinfo.size();
        for (const auto& i : vinfo) {
            file << *(i.tx);
            file << (int64_t)i.nTime;
            file << (int64_t)i.nFeeDelta;
            mapDeltas.erase(i.tx->GetHash());
        }

        file << mapDeltas;
        if (!FileCommit(file.Get()))
            throw std::runtime_error("FileCommit failed");
        file.fclose();
        RenameOver(GetDataDir() / "mempool.dat.new", GetDataDir() / "mempool.dat");
        int64_t last = GetTimeMicros();
        LogPrintf("Dumped mempool: %gs to copy, %gs to dump\n", (mid-start)*MICRO, (last-mid)*MICRO);
    } catch (const std::exception& e) {
        LogPrintf("Failed to dump mempool: %s. Continuing anyway.\n", e.what());
        return false;
    }
    return true;
}

//! Guess how far we are in the verification process at the given block index
//! require cs_main if pindex has not been validated yet (because nChainTx might be unset)
double GuessVerificationProgress(const ChainTxData& data, const CBlockIndex *pindex) {
    if (pindex == nullptr)
        return 0.0;

    int64_t nNow = time(nullptr);

    double fTxTotal;

    if (pindex->nChainTx <= data.nTxCount) {
        fTxTotal = data.nTxCount + (nNow - data.nTime) * data.dTxRate;
    } else {
        fTxTotal = pindex->nChainTx + (nNow - pindex->GetBlockTime()) * data.dTxRate;
    }

    return pindex->nChainTx / fTxTotal;
}

class CMainCleanup
{
public:
    CMainCleanup() {}
    ~CMainCleanup() {
        // block headers
        BlockMap::iterator it1 = g_blockman.m_block_index.begin();
        for (; it1 != g_blockman.m_block_index.end(); it1++)
            delete (*it1).second;
        g_blockman.m_block_index.clear();
    }
};
static CMainCleanup instance_of_cmaincleanup;<|MERGE_RESOLUTION|>--- conflicted
+++ resolved
@@ -630,41 +630,10 @@
         }
     }
 
-<<<<<<< HEAD
-    if (!pool.checkNameOps(tx))
+    if (!m_pool.checkNameOps(tx))
         return state.Invalid(ValidationInvalidReason::TX_CONFLICT,
                              false, REJECT_DUPLICATE, "txn-mempool-name-error");
 
-    {
-        CCoinsView dummy;
-        CCoinsViewCache view(&dummy);
-
-        LockPoints lp;
-        CCoinsViewCache& coins_cache = ::ChainstateActive().CoinsTip();
-        CCoinsViewMemPool viewMemPool(&coins_cache, pool);
-        view.SetBackend(viewMemPool);
-
-        // do all inputs exist?
-        for (const CTxIn& txin : tx.vin) {
-            if (!coins_cache.HaveCoinInCache(txin.prevout)) {
-                coins_to_uncache.push_back(txin.prevout);
-            }
-
-            // Note: this call may add txin.prevout to the coins cache
-            // (CoinsTip().cacheCoins) by way of FetchCoin(). It should be removed
-            // later (via coins_to_uncache) if this tx turns out to be invalid.
-            if (!view.HaveCoin(txin.prevout)) {
-                // Are inputs missing because we already have the tx?
-                for (size_t out = 0; out < tx.vout.size(); out++) {
-                    // See if we have any output in the UTXO set.
-                    if (coins_cache.HaveCoin(COutPoint(hash, out))) {
-                        return state.Invalid(ValidationInvalidReason::TX_CONFLICT, false, REJECT_DUPLICATE, "txn-already-known");
-                    }
-                }
-                // Otherwise assume this might be an orphan tx for which we just haven't seen parents yet
-                if (pfMissingInputs) {
-                    *pfMissingInputs = true;
-=======
     LockPoints lp;
     m_view.SetBackend(m_viewmempool);
 
@@ -681,10 +650,9 @@
         if (!m_view.HaveCoin(txin.prevout)) {
             // Are inputs missing because we already have the tx?
             for (size_t out = 0; out < tx.vout.size(); out++) {
-                // Optimistically just do efficient check of cache for outputs
-                if (coins_cache.HaveCoinInCache(COutPoint(hash, out))) {
+                // See if we have any output in the UTXO set.
+                if (coins_cache.HaveCoin(COutPoint(hash, out))) {
                     return state.Invalid(ValidationInvalidReason::TX_CONFLICT, false, REJECT_DUPLICATE, "txn-already-known");
->>>>>>> 9a34a7da
                 }
             }
             // Otherwise assume this might be an orphan tx for which we just haven't seen parents yet
@@ -698,30 +666,25 @@
     // Bring the best block into scope
     m_view.GetBestBlock();
 
-<<<<<<< HEAD
-        /* If this is a name update (or firstupdate), make sure that the
-           existing name entry (if any) is in the dummy cache.  Otherwise
-           tx validation done below (in CheckInputs) will not be correct.  */
-        for (const auto& txout : tx.vout)
+    /* If this is a name update (or firstupdate), make sure that the
+       existing name entry (if any) is in the dummy cache.  Otherwise
+       tx validation done below (in CheckInputs) will not be correct.  */
+    for (const auto& txout : tx.vout)
+    {
+        const CNameScript nameOp(txout.scriptPubKey);
+        if (nameOp.isNameOp() && nameOp.isAnyUpdate())
         {
-            const CNameScript nameOp(txout.scriptPubKey);
-            if (nameOp.isNameOp() && nameOp.isAnyUpdate())
-            {
-                const valtype& name = nameOp.getOpName();
-                CNameData data;
-                if (view.GetName(name, data))
-                    view.SetName(name, data, false);
-            }
-        }
-
-        // we have all inputs cached now, so switch back to dummy, so we don't need to keep lock on mempool
-        view.SetBackend(dummy);
-=======
+            const valtype& name = nameOp.getOpName();
+            CNameData data;
+            if (m_view.GetName(name, data))
+                m_view.SetName(name, data, false);
+        }
+    }
+
     // we have all inputs cached now, so switch back to dummy (to protect
     // against bugs where we pull more inputs from disk that miss being added
     // to coins_to_uncache)
     m_view.SetBackend(m_dummy);
->>>>>>> 9a34a7da
 
     // Only accept BIP68 sequence locked transactions that can be mined in the next
     // block; we don't want our mempool filled up with transactions that can't
@@ -731,17 +694,10 @@
     if (!CheckSequenceLocks(m_pool, tx, STANDARD_LOCKTIME_VERIFY_FLAGS, &lp))
         return state.Invalid(ValidationInvalidReason::TX_PREMATURE_SPEND, false, REJECT_NONSTANDARD, "non-BIP68-final");
 
-<<<<<<< HEAD
-        CAmount nFees = 0;
-        if (!Consensus::CheckTxInputs(tx, state, view, GetSpendHeight(view), SCRIPT_VERIFY_NAMES_MEMPOOL, nFees)) {
-            return error("%s: Consensus::CheckTxInputs: %s, %s", __func__, tx.GetHash().ToString(), FormatStateMessage(state));
-        }
-=======
     CAmount nFees = 0;
-    if (!Consensus::CheckTxInputs(tx, state, m_view, GetSpendHeight(m_view), nFees)) {
+    if (!Consensus::CheckTxInputs(tx, state, m_view, GetSpendHeight(m_view), SCRIPT_VERIFY_NAMES_MEMPOOL, nFees)) {
         return error("%s: Consensus::CheckTxInputs: %s, %s", __func__, tx.GetHash().ToString(), FormatStateMessage(state));
     }
->>>>>>> 9a34a7da
 
     // Check for non-standard pay-to-script-hash in inputs
     if (fRequireStandard && !AreInputsStandard(tx, m_view))
@@ -928,25 +884,6 @@
                         maxDescendantsToVisit));
         }
 
-<<<<<<< HEAD
-        constexpr unsigned int scriptVerifyFlags = STANDARD_SCRIPT_VERIFY_FLAGS | SCRIPT_VERIFY_NAMES_MEMPOOL;
-
-        // Check against previous transactions
-        // The first loop above does all the inexpensive checks.
-        // Only if ALL inputs pass do we perform expensive ECDSA signature checks.
-        // Helps prevent CPU exhaustion denial-of-service attacks.
-        PrecomputedTransactionData txdata(tx);
-        if (!CheckInputs(tx, state, view, scriptVerifyFlags, true, false, txdata)) {
-            // SCRIPT_VERIFY_CLEANSTACK requires SCRIPT_VERIFY_WITNESS, so we
-            // need to turn both off, and compare against just turning off CLEANSTACK
-            // to see if the failure is specifically due to witness validation.
-            CValidationState stateDummy; // Want reported failures to be from first CheckInputs
-            if (!tx.HasWitness() && CheckInputs(tx, stateDummy, view, scriptVerifyFlags & ~(SCRIPT_VERIFY_WITNESS | SCRIPT_VERIFY_CLEANSTACK), true, false, txdata) &&
-                !CheckInputs(tx, stateDummy, view, scriptVerifyFlags & ~SCRIPT_VERIFY_CLEANSTACK, true, false, txdata)) {
-                // Only the witness is missing, so the transaction itself may be fine.
-                state.Invalid(ValidationInvalidReason::TX_WITNESS_MUTATED, false,
-                        state.GetRejectCode(), state.GetRejectReason(), state.GetDebugMessage());
-=======
         for (unsigned int j = 0; j < tx.vin.size(); j++)
         {
             // We don't want to accept replacements that require low
@@ -968,41 +905,9 @@
                             strprintf("replacement %s adds unconfirmed input, idx %d",
                                 hash.ToString(), j));
                 }
->>>>>>> 9a34a7da
-            }
-        }
-
-<<<<<<< HEAD
-        // Check again against the current block tip's script verification
-        // flags to cache our script execution flags. This is, of course,
-        // useless if the next block has different script flags from the
-        // previous one, but because the cache tracks script flags for us it
-        // will auto-invalidate and we'll just have a few blocks of extra
-        // misses on soft-fork activation.
-        //
-        // This is also useful in case of bugs in the standard flags that cause
-        // transactions to pass as valid when they're actually invalid. For
-        // instance the STRICTENC flag was incorrectly allowing certain
-        // CHECKSIG NOT scripts to pass, even though they were invalid.
-        //
-        // There is a similar check in CreateNewBlock() to prevent creating
-        // invalid blocks (using TestBlockValidity), however allowing such
-        // transactions into the mempool can be exploited as a DoS attack.
-        //
-        // Namecoin actually allows some scripts into the mempool that would
-        // not (yet) be valid in a block, namely premature NAME_FIRSTUPDATE's.
-        // Thus add the mempool-flag here.
-        unsigned int currentBlockScriptVerifyFlags = GetBlockScriptFlags(::ChainActive().Tip(), chainparams.GetConsensus());
-        currentBlockScriptVerifyFlags |= SCRIPT_VERIFY_NAMES_MEMPOOL;
-        if (!CheckInputsFromMempoolAndCache(tx, state, view, pool, currentBlockScriptVerifyFlags, true, txdata)) {
-            return error("%s: BUG! PLEASE REPORT THIS! CheckInputs failed against latest-block but not STANDARD flags %s, %s",
-                    __func__, hash.ToString(), FormatStateMessage(state));
-        }
-
-        if (test_accept) {
-            // Tx was accepted, but not added
-            return true;
-=======
+            }
+        }
+
         // The replacement must pay greater fees than the transactions it
         // replaces - if we did the bandwidth used by those conflicting
         // transactions would not be paid for.
@@ -1011,7 +916,6 @@
             return state.Invalid(ValidationInvalidReason::TX_MEMPOOL_POLICY, false, REJECT_INSUFFICIENTFEE, "insufficient fee",
                     strprintf("rejecting replacement %s, less fees than conflicting txs; %s < %s",
                         hash.ToString(), FormatMoney(nModifiedFees), FormatMoney(nConflictingFees)));
->>>>>>> 9a34a7da
         }
 
         // Finally in addition to paying more fees than the conflicts the
@@ -1035,7 +939,7 @@
 
     CValidationState &state = args.m_state;
 
-    constexpr unsigned int scriptVerifyFlags = STANDARD_SCRIPT_VERIFY_FLAGS;
+    constexpr unsigned int scriptVerifyFlags = STANDARD_SCRIPT_VERIFY_FLAGS | SCRIPT_VERIFY_NAMES_MEMPOOL;
 
     // Check against previous transactions
     // This is done last to help prevent CPU exhaustion denial-of-service attacks.
@@ -1080,7 +984,12 @@
     // There is a similar check in CreateNewBlock() to prevent creating
     // invalid blocks (using TestBlockValidity), however allowing such
     // transactions into the mempool can be exploited as a DoS attack.
+    //
+    // Namecoin actually allows some scripts into the mempool that would
+    // not (yet) be valid in a block, namely premature NAME_FIRSTUPDATE's.
+    // Thus add the mempool-flag here.
     unsigned int currentBlockScriptVerifyFlags = GetBlockScriptFlags(::ChainActive().Tip(), chainparams.GetConsensus());
+    currentBlockScriptVerifyFlags |= SCRIPT_VERIFY_NAMES_MEMPOOL;
     if (!CheckInputsFromMempoolAndCache(tx, state, m_view, m_pool, currentBlockScriptVerifyFlags, true, txdata)) {
         return error("%s: BUG! PLEASE REPORT THIS! CheckInputs failed against latest-block but not STANDARD flags %s, %s",
                 __func__, hash.ToString(), FormatStateMessage(state));
