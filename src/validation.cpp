--- conflicted
+++ resolved
@@ -4080,12 +4080,8 @@
     nCheckLevel = std::max(0, std::min(4, nCheckLevel));
     LogPrintf("Verifying last %i blocks at level %i\n", nCheckDepth, nCheckLevel);
     CCoinsViewCache coins(coinsview);
-<<<<<<< HEAD
     std::set<valtype> dummyNames;
-    CBlockIndex* pindexState = chainActive.Tip();
-=======
     CBlockIndex* pindex;
->>>>>>> 4734ce6b
     CBlockIndex* pindexFailure = nullptr;
     int nGoodTransactions = 0;
     CValidationState state;
