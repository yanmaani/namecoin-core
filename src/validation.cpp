// Copyright (c) 2009-2010 Satoshi Nakamoto
// Copyright (c) 2009-2018 The Bitcoin Core developers
// Distributed under the MIT software license, see the accompanying
// file COPYING or http://www.opensource.org/licenses/mit-license.php.

#include <validation.h>

#include <arith_uint256.h>
#include <auxpow.h>
#include <chain.h>
#include <chainparams.h>
#include <checkqueue.h>
#include <consensus/consensus.h>
#include <consensus/merkle.h>
#include <consensus/tx_check.h>
#include <consensus/tx_verify.h>
#include <consensus/validation.h>
#include <cuckoocache.h>
#include <flatfile.h>
#include <hash.h>
#include <index/txindex.h>
#include <names/main.h>
#include <names/mempool.h>
#include <policy/fees.h>
#include <policy/policy.h>
#include <policy/settings.h>
#include <pow.h>
#include <primitives/block.h>
#include <primitives/transaction.h>
#include <random.h>
#include <reverse_iterator.h>
#include <script/script.h>
#include <script/sigcache.h>
#include <script/standard.h>
#include <shutdown.h>
#include <timedata.h>
#include <tinyformat.h>
#include <txdb.h>
#include <txmempool.h>
#include <ui_interface.h>
#include <uint256.h>
#include <undo.h>
#include <util/moneystr.h>
#include <util/rbf.h>
#include <util/strencodings.h>
#include <util/system.h>
#include <util/translation.h>
#include <util/validation.h>
#include <validationinterface.h>
#include <warnings.h>

#include <future>
#include <sstream>
#include <string>

#include <boost/algorithm/string/replace.hpp>
#include <boost/thread.hpp>

#if defined(NDEBUG)
# error "Bitcoin cannot be compiled without assertions."
#endif

#define MICRO 0.000001
#define MILLI 0.001

bool CBlockIndexWorkComparator::operator()(const CBlockIndex *pa, const CBlockIndex *pb) const {
    // First sort by most total work, ...
    if (pa->nChainWork > pb->nChainWork) return false;
    if (pa->nChainWork < pb->nChainWork) return true;

    // ... then by earliest time received, ...
    if (pa->nSequenceId < pb->nSequenceId) return false;
    if (pa->nSequenceId > pb->nSequenceId) return true;

    // Use pointer address as tie breaker (should only happen with blocks
    // loaded from disk, as those all have id 0).
    if (pa < pb) return false;
    if (pa > pb) return true;

    // Identical blocks.
    return false;
}

namespace {
BlockManager g_blockman;
} // anon namespace

std::unique_ptr<CChainState> g_chainstate;

CChainState& ChainstateActive() {
    assert(g_chainstate);
    return *g_chainstate;
}

CChain& ChainActive() {
    assert(g_chainstate);
    return g_chainstate->m_chain;
}

/**
 * Mutex to guard access to validation specific variables, such as reading
 * or changing the chainstate.
 *
 * This may also need to be locked when updating the transaction pool, e.g. on
 * AcceptToMemoryPool. See CTxMemPool::cs comment for details.
 *
 * The transaction pool has a separate lock to allow reading from it and the
 * chainstate at the same time.
 */
RecursiveMutex cs_main;

CBlockIndex *pindexBestHeader = nullptr;
Mutex g_best_block_mutex;
std::condition_variable g_best_block_cv;
uint256 g_best_block;
int nScriptCheckThreads = 0;
std::atomic_bool fImporting(false);
std::atomic_bool fReindex(false);
bool fHavePruned = false;
bool fPruneMode = false;
bool fRequireStandard = true;
bool fCheckBlockIndex = false;
bool fCheckpointsEnabled = DEFAULT_CHECKPOINTS_ENABLED;
size_t nCoinCacheUsage = 5000 * 300;
uint64_t nPruneTarget = 0;
int64_t nMaxTipAge = DEFAULT_MAX_TIP_AGE;

uint256 hashAssumeValid;
arith_uint256 nMinimumChainWork;

CFeeRate minRelayTxFee = CFeeRate(DEFAULT_MIN_RELAY_TX_FEE);

CBlockPolicyEstimator feeEstimator;
CTxMemPool mempool(&feeEstimator);

/** Constant stuff for coinbase transactions we create: */
CScript COINBASE_FLAGS;

// Internal stuff
namespace {
    CBlockIndex* pindexBestInvalid = nullptr;

    CCriticalSection cs_LastBlockFile;
    std::vector<CBlockFileInfo> vinfoBlockFile;
    int nLastBlockFile = 0;
    /** Global flag to indicate we should check to see if there are
     *  block/undo files that should be deleted.  Set on startup
     *  or if we allocate more file space when we're in prune mode
     */
    bool fCheckForPruning = false;

    /** Dirty block index entries. */
    std::set<CBlockIndex*> setDirtyBlockIndex;

    /** Dirty block file entries. */
    std::set<int> setDirtyFileInfo;
} // anon namespace

CBlockIndex* LookupBlockIndex(const uint256& hash)
{
    AssertLockHeld(cs_main);
    BlockMap::const_iterator it = g_blockman.m_block_index.find(hash);
    return it == g_blockman.m_block_index.end() ? nullptr : it->second;
}

CBlockIndex* FindForkInGlobalIndex(const CChain& chain, const CBlockLocator& locator)
{
    AssertLockHeld(cs_main);

    // Find the latest block common to locator and chain - we expect that
    // locator.vHave is sorted descending by height.
    for (const uint256& hash : locator.vHave) {
        CBlockIndex* pindex = LookupBlockIndex(hash);
        if (pindex) {
            if (chain.Contains(pindex))
                return pindex;
            if (pindex->GetAncestor(chain.Height()) == chain.Tip()) {
                return chain.Tip();
            }
        }
    }
    return chain.Genesis();
}

std::unique_ptr<CBlockTreeDB> pblocktree;

// See definition for documentation
static void FindFilesToPruneManual(std::set<int>& setFilesToPrune, int nManualPruneHeight);
static void FindFilesToPrune(std::set<int>& setFilesToPrune, uint64_t nPruneAfterHeight);
bool CheckInputs(const CTransaction& tx, CValidationState &state, const CCoinsViewCache &inputs, bool fScriptChecks, unsigned int flags, bool cacheSigStore, bool cacheFullScriptStore, PrecomputedTransactionData& txdata, std::vector<CScriptCheck> *pvChecks = nullptr);
static FILE* OpenUndoFile(const FlatFilePos &pos, bool fReadOnly = false);
static FlatFileSeq BlockFileSeq();
static FlatFileSeq UndoFileSeq();

bool CheckFinalTx(const CTransaction &tx, int flags)
{
    AssertLockHeld(cs_main);

    // By convention a negative value for flags indicates that the
    // current network-enforced consensus rules should be used. In
    // a future soft-fork scenario that would mean checking which
    // rules would be enforced for the next block and setting the
    // appropriate flags. At the present time no soft-forks are
    // scheduled, so no flags are set.
    flags = std::max(flags, 0);

    // CheckFinalTx() uses ::ChainActive().Height()+1 to evaluate
    // nLockTime because when IsFinalTx() is called within
    // CBlock::AcceptBlock(), the height of the block *being*
    // evaluated is what is used. Thus if we want to know if a
    // transaction can be part of the *next* block, we need to call
    // IsFinalTx() with one more than ::ChainActive().Height().
    const int nBlockHeight = ::ChainActive().Height() + 1;

    // BIP113 requires that time-locked transactions have nLockTime set to
    // less than the median time of the previous block they're contained in.
    // When the next block is created its previous block will be the current
    // chain tip, so we use that to calculate the median time passed to
    // IsFinalTx() if LOCKTIME_MEDIAN_TIME_PAST is set.
    const int64_t nBlockTime = (flags & LOCKTIME_MEDIAN_TIME_PAST)
                             ? ::ChainActive().Tip()->GetMedianTimePast()
                             : GetAdjustedTime();

    return IsFinalTx(tx, nBlockHeight, nBlockTime);
}

bool TestLockPointValidity(const LockPoints* lp)
{
    AssertLockHeld(cs_main);
    assert(lp);
    // If there are relative lock times then the maxInputBlock will be set
    // If there are no relative lock times, the LockPoints don't depend on the chain
    if (lp->maxInputBlock) {
        // Check whether ::ChainActive() is an extension of the block at which the LockPoints
        // calculation was valid.  If not LockPoints are no longer valid
        if (!::ChainActive().Contains(lp->maxInputBlock)) {
            return false;
        }
    }

    // LockPoints still valid
    return true;
}

bool CheckSequenceLocks(const CTxMemPool& pool, const CTransaction& tx, int flags, LockPoints* lp, bool useExistingLockPoints)
{
    AssertLockHeld(cs_main);
    AssertLockHeld(pool.cs);

    CBlockIndex* tip = ::ChainActive().Tip();
    assert(tip != nullptr);

    CBlockIndex index;
    index.pprev = tip;
    // CheckSequenceLocks() uses ::ChainActive().Height()+1 to evaluate
    // height based locks because when SequenceLocks() is called within
    // ConnectBlock(), the height of the block *being*
    // evaluated is what is used.
    // Thus if we want to know if a transaction can be part of the
    // *next* block, we need to use one more than ::ChainActive().Height()
    index.nHeight = tip->nHeight + 1;

    std::pair<int, int64_t> lockPair;
    if (useExistingLockPoints) {
        assert(lp);
        lockPair.first = lp->height;
        lockPair.second = lp->time;
    }
    else {
        // CoinsTip() contains the UTXO set for ::ChainActive().Tip()
        CCoinsViewMemPool viewMemPool(&::ChainstateActive().CoinsTip(), pool);
        std::vector<int> prevheights;
        prevheights.resize(tx.vin.size());
        for (size_t txinIndex = 0; txinIndex < tx.vin.size(); txinIndex++) {
            const CTxIn& txin = tx.vin[txinIndex];
            Coin coin;
            if (!viewMemPool.GetCoin(txin.prevout, coin)) {
                return error("%s: Missing input", __func__);
            }
            if (coin.nHeight == MEMPOOL_HEIGHT) {
                // Assume all mempool transaction confirm in the next block
                prevheights[txinIndex] = tip->nHeight + 1;
            } else {
                prevheights[txinIndex] = coin.nHeight;
            }
        }
        lockPair = CalculateSequenceLocks(tx, flags, &prevheights, index);
        if (lp) {
            lp->height = lockPair.first;
            lp->time = lockPair.second;
            // Also store the hash of the block with the highest height of
            // all the blocks which have sequence locked prevouts.
            // This hash needs to still be on the chain
            // for these LockPoint calculations to be valid
            // Note: It is impossible to correctly calculate a maxInputBlock
            // if any of the sequence locked inputs depend on unconfirmed txs,
            // except in the special case where the relative lock time/height
            // is 0, which is equivalent to no sequence lock. Since we assume
            // input height of tip+1 for mempool txs and test the resulting
            // lockPair from CalculateSequenceLocks against tip+1.  We know
            // EvaluateSequenceLocks will fail if there was a non-zero sequence
            // lock on a mempool input, so we can use the return value of
            // CheckSequenceLocks to indicate the LockPoints validity
            int maxInputHeight = 0;
            for (const int height : prevheights) {
                // Can ignore mempool inputs since we'll fail if they had non-zero locks
                if (height != tip->nHeight+1) {
                    maxInputHeight = std::max(maxInputHeight, height);
                }
            }
            lp->maxInputBlock = tip->GetAncestor(maxInputHeight);
        }
    }
    return EvaluateSequenceLocks(index, lockPair);
}

// Returns the script flags which should be checked for a given block
static unsigned int GetBlockScriptFlags(const CBlockIndex* pindex, const Consensus::Params& chainparams);

static void LimitMempoolSize(CTxMemPool& pool, size_t limit, unsigned long age)
    EXCLUSIVE_LOCKS_REQUIRED(pool.cs, ::cs_main)
{
    int expired = pool.Expire(GetTime() - age);
    if (expired != 0) {
        LogPrint(BCLog::MEMPOOL, "Expired %i transactions from the memory pool\n", expired);
    }

    std::vector<COutPoint> vNoSpendsRemaining;
    pool.TrimToSize(limit, &vNoSpendsRemaining);
    for (const COutPoint& removed : vNoSpendsRemaining)
        ::ChainstateActive().CoinsTip().Uncache(removed);
}

static bool IsCurrentForFeeEstimation() EXCLUSIVE_LOCKS_REQUIRED(cs_main)
{
    AssertLockHeld(cs_main);
    if (::ChainstateActive().IsInitialBlockDownload())
        return false;
    if (::ChainActive().Tip()->GetBlockTime() < (GetTime() - MAX_FEE_ESTIMATION_TIP_AGE))
        return false;
    if (::ChainActive().Height() < pindexBestHeader->nHeight - 1)
        return false;
    return true;
}

/* Make mempool consistent after a reorg, by re-adding or recursively erasing
 * disconnected block transactions from the mempool, and also removing any
 * other transactions from the mempool that are no longer valid given the new
 * tip/height.
 *
 * Note: we assume that disconnectpool only contains transactions that are NOT
 * confirmed in the current chain nor already in the mempool (otherwise,
 * in-mempool descendants of such transactions would be removed).
 *
 * Passing fAddToMempool=false will skip trying to add the transactions back,
 * and instead just erase from the mempool as needed.
 */

static void UpdateMempoolForReorg(DisconnectedBlockTransactions& disconnectpool, bool fAddToMempool) EXCLUSIVE_LOCKS_REQUIRED(cs_main, ::mempool.cs)
{
    AssertLockHeld(cs_main);
    std::vector<uint256> vHashUpdate;
    // disconnectpool's insertion_order index sorts the entries from
    // oldest to newest, but the oldest entry will be the last tx from the
    // latest mined block that was disconnected.
    // Iterate disconnectpool in reverse, so that we add transactions
    // back to the mempool starting with the earliest transaction that had
    // been previously seen in a block.
    auto it = disconnectpool.queuedTx.get<insertion_order>().rbegin();
    while (it != disconnectpool.queuedTx.get<insertion_order>().rend()) {
        // ignore validation errors in resurrected transactions
        CValidationState stateDummy;
        if (!fAddToMempool || (*it)->IsCoinBase() ||
            !AcceptToMemoryPool(mempool, stateDummy, *it, nullptr /* pfMissingInputs */,
                                nullptr /* plTxnReplaced */, true /* bypass_limits */, 0 /* nAbsurdFee */)) {
            // If the transaction doesn't make it in to the mempool, remove any
            // transactions that depend on it (which would now be orphans).
            mempool.removeRecursive(**it, MemPoolRemovalReason::REORG);
        } else if (mempool.exists((*it)->GetHash())) {
            vHashUpdate.push_back((*it)->GetHash());
        }
        ++it;
    }
    disconnectpool.queuedTx.clear();
    // AcceptToMemoryPool/addUnchecked all assume that new mempool entries have
    // no in-mempool children, which is generally not true when adding
    // previously-confirmed transactions back to the mempool.
    // UpdateTransactionsFromBlock finds descendants of any transactions in
    // the disconnectpool that were added back and cleans up the mempool state.
    mempool.UpdateTransactionsFromBlock(vHashUpdate);

    // We also need to remove any now-immature transactions
    mempool.removeForReorg(&::ChainstateActive().CoinsTip(), ::ChainActive().Tip()->nHeight + 1, STANDARD_LOCKTIME_VERIFY_FLAGS);
    // Re-limit mempool size, in case we added any transactions
    LimitMempoolSize(mempool, gArgs.GetArg("-maxmempool", DEFAULT_MAX_MEMPOOL_SIZE) * 1000000, gArgs.GetArg("-mempoolexpiry", DEFAULT_MEMPOOL_EXPIRY) * 60 * 60);
}

// Used to avoid mempool polluting consensus critical paths if CCoinsViewMempool
// were somehow broken and returning the wrong scriptPubKeys
static bool CheckInputsFromMempoolAndCache(const CTransaction& tx, CValidationState& state, const CCoinsViewCache& view, const CTxMemPool& pool,
                 unsigned int flags, bool cacheSigStore, PrecomputedTransactionData& txdata) EXCLUSIVE_LOCKS_REQUIRED(cs_main) {
    AssertLockHeld(cs_main);

    // pool.cs should be locked already, but go ahead and re-take the lock here
    // to enforce that mempool doesn't change between when we check the view
    // and when we actually call through to CheckInputs
    LOCK(pool.cs);

    assert(!tx.IsCoinBase());
    for (const CTxIn& txin : tx.vin) {
        const Coin& coin = view.AccessCoin(txin.prevout);

        // At this point we haven't actually checked if the coins are all
        // available (or shouldn't assume we have, since CheckInputs does).
        // So we just return failure if the inputs are not available here,
        // and then only have to check equivalence for available inputs.
        if (coin.IsSpent()) return false;

        const CTransactionRef& txFrom = pool.get(txin.prevout.hash);
        if (txFrom) {
            assert(txFrom->GetHash() == txin.prevout.hash);
            assert(txFrom->vout.size() > txin.prevout.n);
            assert(txFrom->vout[txin.prevout.n] == coin.out);
        } else {
            const Coin& coinFromDisk = ::ChainstateActive().CoinsTip().AccessCoin(txin.prevout);
            assert(!coinFromDisk.IsSpent());
            assert(coinFromDisk.out == coin.out);
        }
    }

    return CheckInputs(tx, state, view, true, flags, cacheSigStore, true, txdata);
}

/**
 * @param[out] coins_to_uncache   Return any outpoints which were not previously present in the
 *                                coins cache, but were added as a result of validating the tx
 *                                for mempool acceptance. This allows the caller to optionally
 *                                remove the cache additions if the associated transaction ends
 *                                up being rejected by the mempool.
 */
static bool AcceptToMemoryPoolWorker(const CChainParams& chainparams, CTxMemPool& pool, CValidationState& state, const CTransactionRef& ptx,
                              bool* pfMissingInputs, int64_t nAcceptTime, std::list<CTransactionRef>* plTxnReplaced,
                              bool bypass_limits, const CAmount& nAbsurdFee, std::vector<COutPoint>& coins_to_uncache, bool test_accept) EXCLUSIVE_LOCKS_REQUIRED(cs_main)
{
    const CTransaction& tx = *ptx;
    const uint256 hash = tx.GetHash();
    AssertLockHeld(cs_main);
    LOCK(pool.cs); // mempool "read lock" (held through GetMainSignals().TransactionAddedToMempool())
    if (pfMissingInputs) {
        *pfMissingInputs = false;
    }

    if (!CheckTransaction(tx, state))
        return false; // state filled in by CheckTransaction

    // Coinbase is only valid in a block, not as a loose transaction
    if (tx.IsCoinBase())
        return state.Invalid(ValidationInvalidReason::CONSENSUS, false, REJECT_INVALID, "coinbase");

    // Rather not work on nonstandard transactions (unless -testnet/-regtest)
    std::string reason;
    if (fRequireStandard && !IsStandardTx(tx, reason))
        return state.Invalid(ValidationInvalidReason::TX_NOT_STANDARD, false, REJECT_NONSTANDARD, reason);

    // Do not work on transactions that are too small.
    // A transaction with 1 segwit input and 1 P2WPHK output has non-witness size of 82 bytes.
    // Transactions smaller than this are not relayed to reduce unnecessary malloc overhead.
    if (::GetSerializeSize(tx, PROTOCOL_VERSION | SERIALIZE_TRANSACTION_NO_WITNESS) < MIN_STANDARD_TX_NONWITNESS_SIZE)
        return state.Invalid(ValidationInvalidReason::TX_NOT_STANDARD, false, REJECT_NONSTANDARD, "tx-size-small");

    // Only accept nLockTime-using transactions that can be mined in the next
    // block; we don't want our mempool filled up with transactions that can't
    // be mined yet.
    if (!CheckFinalTx(tx, STANDARD_LOCKTIME_VERIFY_FLAGS))
        return state.Invalid(ValidationInvalidReason::TX_PREMATURE_SPEND, false, REJECT_NONSTANDARD, "non-final");

    // is it already in the memory pool?
    if (pool.exists(hash)) {
        return state.Invalid(ValidationInvalidReason::TX_CONFLICT, false, REJECT_DUPLICATE, "txn-already-in-mempool");
    }

    // Check for conflicts with in-memory transactions
    std::set<uint256> setConflicts;
    for (const CTxIn &txin : tx.vin)
    {
        const CTransaction* ptxConflicting = pool.GetConflictTx(txin.prevout);
        if (ptxConflicting) {
            if (!setConflicts.count(ptxConflicting->GetHash()))
            {
                // Allow opt-out of transaction replacement by setting
                // nSequence > MAX_BIP125_RBF_SEQUENCE (SEQUENCE_FINAL-2) on all inputs.
                //
                // SEQUENCE_FINAL-1 is picked to still allow use of nLockTime by
                // non-replaceable transactions. All inputs rather than just one
                // is for the sake of multi-party protocols, where we don't
                // want a single party to be able to disable replacement.
                //
                // The opt-out ignores descendants as anyone relying on
                // first-seen mempool behavior should be checking all
                // unconfirmed ancestors anyway; doing otherwise is hopelessly
                // insecure.
                bool fReplacementOptOut = true;
                for (const CTxIn &_txin : ptxConflicting->vin)
                {
                    if (_txin.nSequence <= MAX_BIP125_RBF_SEQUENCE)
                    {
                        fReplacementOptOut = false;
                        break;
                    }
                }
                if (fReplacementOptOut) {
                    return state.Invalid(ValidationInvalidReason::TX_MEMPOOL_POLICY, false, REJECT_DUPLICATE, "txn-mempool-conflict");
                }

                setConflicts.insert(ptxConflicting->GetHash());
            }
        }
    }

    if (!pool.checkNameOps(tx))
        return state.Invalid(ValidationInvalidReason::TX_CONFLICT,
                             false, REJECT_DUPLICATE, "txn-mempool-name-error");

    {
        CCoinsView dummy;
        CCoinsViewCache view(&dummy);

        LockPoints lp;
        CCoinsViewCache& coins_cache = ::ChainstateActive().CoinsTip();
        CCoinsViewMemPool viewMemPool(&coins_cache, pool);
        view.SetBackend(viewMemPool);

        // do all inputs exist?
        for (const CTxIn& txin : tx.vin) {
            if (!coins_cache.HaveCoinInCache(txin.prevout)) {
                coins_to_uncache.push_back(txin.prevout);
            }

            // Note: this call may add txin.prevout to the coins cache
            // (CoinsTip().cacheCoins) by way of FetchCoin(). It should be removed
            // later (via coins_to_uncache) if this tx turns out to be invalid.
            if (!view.HaveCoin(txin.prevout)) {
                // Are inputs missing because we already have the tx?
                for (size_t out = 0; out < tx.vout.size(); out++) {
<<<<<<< HEAD
                    // See if we have any outpoint in the UTXO set.
                    if (pcoinsTip->HaveCoin(COutPoint(hash, out))) {
=======
                    // Optimistically just do efficient check of cache for outputs
                    if (coins_cache.HaveCoinInCache(COutPoint(hash, out))) {
>>>>>>> 1597df21
                        return state.Invalid(ValidationInvalidReason::TX_CONFLICT, false, REJECT_DUPLICATE, "txn-already-known");
                    }
                }
                // Otherwise assume this might be an orphan tx for which we just haven't seen parents yet
                if (pfMissingInputs) {
                    *pfMissingInputs = true;
                }
                return false; // fMissingInputs and !state.IsInvalid() is used to detect this condition, don't set state.Invalid()
            }
        }

        // Bring the best block into scope
        view.GetBestBlock();

        /* If this is a name update (or firstupdate), make sure that the
           existing name entry (if any) is in the dummy cache.  Otherwise
           tx validation done below (in CheckInputs) will not be correct.  */
        for (const auto& txout : tx.vout)
        {
            const CNameScript nameOp(txout.scriptPubKey);
            if (nameOp.isNameOp() && nameOp.isAnyUpdate())
            {
                const valtype& name = nameOp.getOpName();
                CNameData data;
                if (view.GetName(name, data))
                    view.SetName(name, data, false);
            }
        }

        // we have all inputs cached now, so switch back to dummy, so we don't need to keep lock on mempool
        view.SetBackend(dummy);

        // Only accept BIP68 sequence locked transactions that can be mined in the next
        // block; we don't want our mempool filled up with transactions that can't
        // be mined yet.
        // Must keep pool.cs for this unless we change CheckSequenceLocks to take a
        // CoinsViewCache instead of create its own
        if (!CheckSequenceLocks(pool, tx, STANDARD_LOCKTIME_VERIFY_FLAGS, &lp))
            return state.Invalid(ValidationInvalidReason::TX_PREMATURE_SPEND, false, REJECT_NONSTANDARD, "non-BIP68-final");

        CAmount nFees = 0;
        if (!Consensus::CheckTxInputs(tx, state, view, GetSpendHeight(view), SCRIPT_VERIFY_NAMES_MEMPOOL, nFees)) {
            return error("%s: Consensus::CheckTxInputs: %s, %s", __func__, tx.GetHash().ToString(), FormatStateMessage(state));
        }

        // Check for non-standard pay-to-script-hash in inputs
        if (fRequireStandard && !AreInputsStandard(tx, view))
            return state.Invalid(ValidationInvalidReason::TX_NOT_STANDARD, false, REJECT_NONSTANDARD, "bad-txns-nonstandard-inputs");

        // Check for non-standard witness in P2WSH
        if (tx.HasWitness() && fRequireStandard && !IsWitnessStandard(tx, view))
            return state.Invalid(ValidationInvalidReason::TX_WITNESS_MUTATED, false, REJECT_NONSTANDARD, "bad-witness-nonstandard");

        int64_t nSigOpsCost = GetTransactionSigOpCost(tx, view, STANDARD_SCRIPT_VERIFY_FLAGS);

        // nModifiedFees includes any fee deltas from PrioritiseTransaction
        CAmount nModifiedFees = nFees;
        pool.ApplyDelta(hash, nModifiedFees);

        // Keep track of transactions that spend a coinbase, which we re-scan
        // during reorgs to ensure COINBASE_MATURITY is still met.
        bool fSpendsCoinbase = false;
        for (const CTxIn &txin : tx.vin) {
            const Coin &coin = view.AccessCoin(txin.prevout);
            if (coin.IsCoinBase()) {
                fSpendsCoinbase = true;
                break;
            }
        }

        CTxMemPoolEntry entry(ptx, nFees, nAcceptTime, ::ChainActive().Height(),
                              fSpendsCoinbase, nSigOpsCost, lp);
        unsigned int nSize = entry.GetTxSize();

        if (nSigOpsCost > MAX_STANDARD_TX_SIGOPS_COST)
            return state.Invalid(ValidationInvalidReason::TX_NOT_STANDARD, false, REJECT_NONSTANDARD, "bad-txns-too-many-sigops",
                strprintf("%d", nSigOpsCost));

        CAmount mempoolRejectFee = pool.GetMinFee(gArgs.GetArg("-maxmempool", DEFAULT_MAX_MEMPOOL_SIZE) * 1000000).GetFee(nSize);
        if (!bypass_limits && mempoolRejectFee > 0 && nModifiedFees < mempoolRejectFee) {
            return state.Invalid(ValidationInvalidReason::TX_MEMPOOL_POLICY, false, REJECT_INSUFFICIENTFEE, "mempool min fee not met", strprintf("%d < %d", nModifiedFees, mempoolRejectFee));
        }

        // No transactions are allowed below minRelayTxFee except from disconnected blocks
        if (!bypass_limits && nModifiedFees < ::minRelayTxFee.GetFee(nSize)) {
            return state.Invalid(ValidationInvalidReason::TX_MEMPOOL_POLICY, false, REJECT_INSUFFICIENTFEE, "min relay fee not met", strprintf("%d < %d", nModifiedFees, ::minRelayTxFee.GetFee(nSize)));
        }

        if (nAbsurdFee && nFees > nAbsurdFee)
            return state.Invalid(ValidationInvalidReason::TX_NOT_STANDARD, false,
                REJECT_HIGHFEE, "absurdly-high-fee",
                strprintf("%d > %d", nFees, nAbsurdFee));

        // Calculate in-mempool ancestors, up to a limit.
        CTxMemPool::setEntries setAncestors;
        size_t nLimitAncestors = gArgs.GetArg("-limitancestorcount", DEFAULT_ANCESTOR_LIMIT);
        size_t nLimitAncestorSize = gArgs.GetArg("-limitancestorsize", DEFAULT_ANCESTOR_SIZE_LIMIT)*1000;
        size_t nLimitDescendants = gArgs.GetArg("-limitdescendantcount", DEFAULT_DESCENDANT_LIMIT);
        size_t nLimitDescendantSize = gArgs.GetArg("-limitdescendantsize", DEFAULT_DESCENDANT_SIZE_LIMIT)*1000;
        std::string errString;
        if (!pool.CalculateMemPoolAncestors(entry, setAncestors, nLimitAncestors, nLimitAncestorSize, nLimitDescendants, nLimitDescendantSize, errString)) {
            setAncestors.clear();
            // If CalculateMemPoolAncestors fails second time, we want the original error string.
            std::string dummy_err_string;
            // If the new transaction is relatively small (up to 40k weight)
            // and has at most one ancestor (ie ancestor limit of 2, including
            // the new transaction), allow it if its parent has exactly the
            // descendant limit descendants.
            //
            // This allows protocols which rely on distrusting counterparties
            // being able to broadcast descendants of an unconfirmed transaction
            // to be secure by simply only having two immediately-spendable
            // outputs - one for each counterparty. For more info on the uses for
            // this, see https://lists.linuxfoundation.org/pipermail/bitcoin-dev/2018-November/016518.html
            if (nSize >  EXTRA_DESCENDANT_TX_SIZE_LIMIT ||
                    !pool.CalculateMemPoolAncestors(entry, setAncestors, 2, nLimitAncestorSize, nLimitDescendants + 1, nLimitDescendantSize + EXTRA_DESCENDANT_TX_SIZE_LIMIT, dummy_err_string)) {
                return state.Invalid(ValidationInvalidReason::TX_MEMPOOL_POLICY, false, REJECT_NONSTANDARD, "too-long-mempool-chain", errString);
            }
        }

        // A transaction that spends outputs that would be replaced by it is invalid. Now
        // that we have the set of all ancestors we can detect this
        // pathological case by making sure setConflicts and setAncestors don't
        // intersect.
        for (CTxMemPool::txiter ancestorIt : setAncestors)
        {
            const uint256 &hashAncestor = ancestorIt->GetTx().GetHash();
            if (setConflicts.count(hashAncestor))
            {
                return state.Invalid(ValidationInvalidReason::CONSENSUS, false, REJECT_INVALID, "bad-txns-spends-conflicting-tx",
                                 strprintf("%s spends conflicting transaction %s",
                                           hash.ToString(),
                                           hashAncestor.ToString()));
            }
        }

        // Check if it's economically rational to mine this transaction rather
        // than the ones it replaces.
        CAmount nConflictingFees = 0;
        size_t nConflictingSize = 0;
        uint64_t nConflictingCount = 0;
        CTxMemPool::setEntries allConflicting;

        // If we don't hold the lock allConflicting might be incomplete; the
        // subsequent RemoveStaged() and addUnchecked() calls don't guarantee
        // mempool consistency for us.
        const bool fReplacementTransaction = setConflicts.size();
        if (fReplacementTransaction)
        {
            CFeeRate newFeeRate(nModifiedFees, nSize);
            std::set<uint256> setConflictsParents;
            const int maxDescendantsToVisit = 100;
            const CTxMemPool::setEntries setIterConflicting = pool.GetIterSet(setConflicts);
            for (const auto& mi : setIterConflicting) {
                // Don't allow the replacement to reduce the feerate of the
                // mempool.
                //
                // We usually don't want to accept replacements with lower
                // feerates than what they replaced as that would lower the
                // feerate of the next block. Requiring that the feerate always
                // be increased is also an easy-to-reason about way to prevent
                // DoS attacks via replacements.
                //
                // We only consider the feerates of transactions being directly
                // replaced, not their indirect descendants. While that does
                // mean high feerate children are ignored when deciding whether
                // or not to replace, we do require the replacement to pay more
                // overall fees too, mitigating most cases.
                CFeeRate oldFeeRate(mi->GetModifiedFee(), mi->GetTxSize());
                if (newFeeRate <= oldFeeRate)
                {
                    return state.Invalid(ValidationInvalidReason::TX_MEMPOOL_POLICY, false, REJECT_INSUFFICIENTFEE, "insufficient fee",
                            strprintf("rejecting replacement %s; new feerate %s <= old feerate %s",
                                  hash.ToString(),
                                  newFeeRate.ToString(),
                                  oldFeeRate.ToString()));
                }

                for (const CTxIn &txin : mi->GetTx().vin)
                {
                    setConflictsParents.insert(txin.prevout.hash);
                }

                nConflictingCount += mi->GetCountWithDescendants();
            }
            // This potentially overestimates the number of actual descendants
            // but we just want to be conservative to avoid doing too much
            // work.
            if (nConflictingCount <= maxDescendantsToVisit) {
                // If not too many to replace, then calculate the set of
                // transactions that would have to be evicted
                for (CTxMemPool::txiter it : setIterConflicting) {
                    pool.CalculateDescendants(it, allConflicting);
                }
                for (CTxMemPool::txiter it : allConflicting) {
                    nConflictingFees += it->GetModifiedFee();
                    nConflictingSize += it->GetTxSize();
                }
            } else {
                return state.Invalid(ValidationInvalidReason::TX_MEMPOOL_POLICY, false, REJECT_NONSTANDARD, "too many potential replacements",
                        strprintf("rejecting replacement %s; too many potential replacements (%d > %d)\n",
                            hash.ToString(),
                            nConflictingCount,
                            maxDescendantsToVisit));
            }

            for (unsigned int j = 0; j < tx.vin.size(); j++)
            {
                // We don't want to accept replacements that require low
                // feerate junk to be mined first. Ideally we'd keep track of
                // the ancestor feerates and make the decision based on that,
                // but for now requiring all new inputs to be confirmed works.
                if (!setConflictsParents.count(tx.vin[j].prevout.hash))
                {
                    // Rather than check the UTXO set - potentially expensive -
                    // it's cheaper to just check if the new input refers to a
                    // tx that's in the mempool.
                    if (pool.exists(tx.vin[j].prevout.hash)) {
                        return state.Invalid(ValidationInvalidReason::TX_MEMPOOL_POLICY, false, REJECT_NONSTANDARD, "replacement-adds-unconfirmed",
                                         strprintf("replacement %s adds unconfirmed input, idx %d",
                                                  hash.ToString(), j));
                    }
                }
            }

            // The replacement must pay greater fees than the transactions it
            // replaces - if we did the bandwidth used by those conflicting
            // transactions would not be paid for.
            if (nModifiedFees < nConflictingFees)
            {
                return state.Invalid(ValidationInvalidReason::TX_MEMPOOL_POLICY, false, REJECT_INSUFFICIENTFEE, "insufficient fee",
                                 strprintf("rejecting replacement %s, less fees than conflicting txs; %s < %s",
                                          hash.ToString(), FormatMoney(nModifiedFees), FormatMoney(nConflictingFees)));
            }

            // Finally in addition to paying more fees than the conflicts the
            // new transaction must pay for its own bandwidth.
            CAmount nDeltaFees = nModifiedFees - nConflictingFees;
            if (nDeltaFees < ::incrementalRelayFee.GetFee(nSize))
            {
                return state.Invalid(ValidationInvalidReason::TX_MEMPOOL_POLICY, false, REJECT_INSUFFICIENTFEE, "insufficient fee",
                        strprintf("rejecting replacement %s, not enough additional fees to relay; %s < %s",
                              hash.ToString(),
                              FormatMoney(nDeltaFees),
                              FormatMoney(::incrementalRelayFee.GetFee(nSize))));
            }
        }

        constexpr unsigned int scriptVerifyFlags = STANDARD_SCRIPT_VERIFY_FLAGS | SCRIPT_VERIFY_NAMES_MEMPOOL;

        // Check against previous transactions
        // This is done last to help prevent CPU exhaustion denial-of-service attacks.
        PrecomputedTransactionData txdata(tx);
        if (!CheckInputs(tx, state, view, true, scriptVerifyFlags, true, false, txdata)) {
            // SCRIPT_VERIFY_CLEANSTACK requires SCRIPT_VERIFY_WITNESS, so we
            // need to turn both off, and compare against just turning off CLEANSTACK
            // to see if the failure is specifically due to witness validation.
            CValidationState stateDummy; // Want reported failures to be from first CheckInputs
            if (!tx.HasWitness() && CheckInputs(tx, stateDummy, view, true, scriptVerifyFlags & ~(SCRIPT_VERIFY_WITNESS | SCRIPT_VERIFY_CLEANSTACK), true, false, txdata) &&
                !CheckInputs(tx, stateDummy, view, true, scriptVerifyFlags & ~SCRIPT_VERIFY_CLEANSTACK, true, false, txdata)) {
                // Only the witness is missing, so the transaction itself may be fine.
                state.Invalid(ValidationInvalidReason::TX_WITNESS_MUTATED, false,
                        state.GetRejectCode(), state.GetRejectReason(), state.GetDebugMessage());
            }
            assert(IsTransactionReason(state.GetReason()));
            return false; // state filled in by CheckInputs
        }

        // Check again against the current block tip's script verification
        // flags to cache our script execution flags. This is, of course,
        // useless if the next block has different script flags from the
        // previous one, but because the cache tracks script flags for us it
        // will auto-invalidate and we'll just have a few blocks of extra
        // misses on soft-fork activation.
        //
        // This is also useful in case of bugs in the standard flags that cause
        // transactions to pass as valid when they're actually invalid. For
        // instance the STRICTENC flag was incorrectly allowing certain
        // CHECKSIG NOT scripts to pass, even though they were invalid.
        //
        // There is a similar check in CreateNewBlock() to prevent creating
        // invalid blocks (using TestBlockValidity), however allowing such
        // transactions into the mempool can be exploited as a DoS attack.
        //
        // Namecoin actually allows some scripts into the mempool that would
        // not (yet) be valid in a block, namely premature NAME_FIRSTUPDATE's.
        // Thus add the mempool-flag here.
        unsigned int currentBlockScriptVerifyFlags = GetBlockScriptFlags(::ChainActive().Tip(), chainparams.GetConsensus());
        currentBlockScriptVerifyFlags |= SCRIPT_VERIFY_NAMES_MEMPOOL;
        if (!CheckInputsFromMempoolAndCache(tx, state, view, pool, currentBlockScriptVerifyFlags, true, txdata)) {
            return error("%s: BUG! PLEASE REPORT THIS! CheckInputs failed against latest-block but not STANDARD flags %s, %s",
                    __func__, hash.ToString(), FormatStateMessage(state));
        }

        if (test_accept) {
            // Tx was accepted, but not added
            return true;
        }

        // Remove conflicting transactions from the mempool
        for (CTxMemPool::txiter it : allConflicting)
        {
            LogPrint(BCLog::MEMPOOL, "replacing tx %s with %s for %s BTC additional fees, %d delta bytes\n",
                    it->GetTx().GetHash().ToString(),
                    hash.ToString(),
                    FormatMoney(nModifiedFees - nConflictingFees),
                    (int)nSize - (int)nConflictingSize);
            if (plTxnReplaced)
                plTxnReplaced->push_back(it->GetSharedTx());
        }
        pool.RemoveStaged(allConflicting, false, MemPoolRemovalReason::REPLACED);

        // This transaction should only count for fee estimation if:
        // - it isn't a BIP 125 replacement transaction (may not be widely supported)
        // - it's not being re-added during a reorg which bypasses typical mempool fee limits
        // - the node is not behind
        // - the transaction is not dependent on any other transactions in the mempool
        bool validForFeeEstimation = !fReplacementTransaction && !bypass_limits && IsCurrentForFeeEstimation() && pool.HasNoInputsOf(tx);

        // Store transaction in memory
        pool.addUnchecked(entry, setAncestors, validForFeeEstimation);

        // trim mempool and check if tx was trimmed
        if (!bypass_limits) {
            LimitMempoolSize(pool, gArgs.GetArg("-maxmempool", DEFAULT_MAX_MEMPOOL_SIZE) * 1000000, gArgs.GetArg("-mempoolexpiry", DEFAULT_MEMPOOL_EXPIRY) * 60 * 60);
            if (!pool.exists(hash))
                return state.Invalid(ValidationInvalidReason::TX_MEMPOOL_POLICY, false, REJECT_INSUFFICIENTFEE, "mempool full");
        }
    }

    GetMainSignals().TransactionAddedToMempool(ptx);

    return true;
}

/** (try to) add transaction to memory pool with a specified acceptance time **/
static bool AcceptToMemoryPoolWithTime(const CChainParams& chainparams, CTxMemPool& pool, CValidationState &state, const CTransactionRef &tx,
                        bool* pfMissingInputs, int64_t nAcceptTime, std::list<CTransactionRef>* plTxnReplaced,
                        bool bypass_limits, const CAmount nAbsurdFee, bool test_accept) EXCLUSIVE_LOCKS_REQUIRED(cs_main)
{
    std::vector<COutPoint> coins_to_uncache;
    bool res = AcceptToMemoryPoolWorker(chainparams, pool, state, tx, pfMissingInputs, nAcceptTime, plTxnReplaced, bypass_limits, nAbsurdFee, coins_to_uncache, test_accept);
    if (!res) {
        // Remove coins that were not present in the coins cache before calling ATMPW;
        // this is to prevent memory DoS in case we receive a large number of
        // invalid transactions that attempt to overrun the in-memory coins cache
        // (`CCoinsViewCache::cacheCoins`).

        for (const COutPoint& hashTx : coins_to_uncache)
            ::ChainstateActive().CoinsTip().Uncache(hashTx);
    }
    // After we've (potentially) uncached entries, ensure our coins cache is still within its size limits
    CValidationState stateDummy;
    ::ChainstateActive().FlushStateToDisk(chainparams, stateDummy, FlushStateMode::PERIODIC);
    return res;
}

bool AcceptToMemoryPool(CTxMemPool& pool, CValidationState &state, const CTransactionRef &tx,
                        bool* pfMissingInputs, std::list<CTransactionRef>* plTxnReplaced,
                        bool bypass_limits, const CAmount nAbsurdFee, bool test_accept)
{
    const CChainParams& chainparams = Params();
    return AcceptToMemoryPoolWithTime(chainparams, pool, state, tx, pfMissingInputs, GetTime(), plTxnReplaced, bypass_limits, nAbsurdFee, test_accept);
}

/**
 * Return transaction in txOut, and if it was found inside a block, its hash is placed in hashBlock.
 * If blockIndex is provided, the transaction is fetched from the corresponding block.
 */
bool GetTransaction(const uint256& hash, CTransactionRef& txOut, const Consensus::Params& consensusParams, uint256& hashBlock, const CBlockIndex* const block_index)
{
    LOCK(cs_main);

    if (!block_index) {
        CTransactionRef ptx = mempool.get(hash);
        if (ptx) {
            txOut = ptx;
            return true;
        }

        if (g_txindex) {
            return g_txindex->FindTx(hash, hashBlock, txOut);
        }
    } else {
        CBlock block;
        if (ReadBlockFromDisk(block, block_index, consensusParams)) {
            for (const auto& tx : block.vtx) {
                if (tx->GetHash() == hash) {
                    txOut = tx;
                    hashBlock = block_index->GetBlockHash();
                    return true;
                }
            }
        }
    }

    return false;
}






//////////////////////////////////////////////////////////////////////////////
//
// CBlock and CBlockIndex
//

bool CheckProofOfWork(const CBlockHeader& block, const Consensus::Params& params)
{
    /* Except for legacy blocks with full version 1, ensure that
       the chain ID is correct.  Legacy blocks are not allowed since
       the merge-mining start, which is checked in AcceptBlockHeader
       where the height is known.  */
    if (!block.IsLegacy() && params.fStrictChainId
        && block.GetChainId() != params.nAuxpowChainId)
        return error("%s : block does not have our chain ID"
                     " (got %d, expected %d, full nVersion %d)",
                     __func__, block.GetChainId(),
                     params.nAuxpowChainId, block.nVersion);

    /* If there is no auxpow, just check the block hash.  */
    if (!block.auxpow)
    {
        if (block.IsAuxpow())
            return error("%s : no auxpow on block with auxpow version",
                         __func__);

        if (!CheckProofOfWork(block.GetHash(), block.nBits, params))
            return error("%s : non-AUX proof of work failed", __func__);

        return true;
    }

    /* We have auxpow.  Check it.  */

    if (!block.IsAuxpow())
        return error("%s : auxpow on block with non-auxpow version", __func__);

    /* Temporary check:  Disallow parent blocks with auxpow version.  This is
       for compatibility with the old client.  */
    /* FIXME: Remove this check with a hardfork later on.  */
    if (block.auxpow->getParentBlock().IsAuxpow())
        return error("%s : auxpow parent block has auxpow version", __func__);

    if (!CheckProofOfWork(block.auxpow->getParentBlockHash(), block.nBits, params))
        return error("%s : AUX proof of work failed", __func__);
    if (!block.auxpow->check(block.GetHash(), block.GetChainId(), params))
        return error("%s : AUX POW is not valid", __func__);

    return true;
}

static bool WriteBlockToDisk(const CBlock& block, FlatFilePos& pos, const CMessageHeader::MessageStartChars& messageStart)
{
    // Open history file to append
    CAutoFile fileout(OpenBlockFile(pos), SER_DISK, CLIENT_VERSION);
    if (fileout.IsNull())
        return error("WriteBlockToDisk: OpenBlockFile failed");

    // Write index header
    unsigned int nSize = GetSerializeSize(block, fileout.GetVersion());
    fileout << messageStart << nSize;

    // Write block
    long fileOutPos = ftell(fileout.Get());
    if (fileOutPos < 0)
        return error("WriteBlockToDisk: ftell failed");
    pos.nPos = (unsigned int)fileOutPos;
    fileout << block;

    return true;
}

/* Generic implementation of block reading that can handle
   both a block and its header.  */

template<typename T>
static bool ReadBlockOrHeader(T& block, const FlatFilePos& pos, const Consensus::Params& consensusParams)
{
    block.SetNull();

    // Open history file to read
    CAutoFile filein(OpenBlockFile(pos, true), SER_DISK, CLIENT_VERSION);
    if (filein.IsNull())
        return error("ReadBlockFromDisk: OpenBlockFile failed for %s", pos.ToString());

    // Read block
    try {
        filein >> block;
    }
    catch (const std::exception& e) {
        return error("%s: Deserialize or I/O error - %s at %s", __func__, e.what(), pos.ToString());
    }

    // Check the header
    if (!CheckProofOfWork(block, consensusParams))
        return error("ReadBlockFromDisk: Errors in block header at %s", pos.ToString());

    return true;
}

template<typename T>
static bool ReadBlockOrHeader(T& block, const CBlockIndex* pindex, const Consensus::Params& consensusParams)
{
    FlatFilePos blockPos;
    {
        LOCK(cs_main);
        blockPos = pindex->GetBlockPos();
    }

    if (!ReadBlockOrHeader(block, blockPos, consensusParams))
        return false;
    if (block.GetHash() != pindex->GetBlockHash())
        return error("ReadBlockFromDisk(CBlock&, CBlockIndex*): GetHash() doesn't match index for %s at %s",
                pindex->ToString(), pindex->GetBlockPos().ToString());
    return true;
}

bool ReadBlockFromDisk(CBlock& block, const FlatFilePos& pos, const Consensus::Params& consensusParams)
{
    return ReadBlockOrHeader(block, pos, consensusParams);
}

bool ReadBlockFromDisk(CBlock& block, const CBlockIndex* pindex, const Consensus::Params& consensusParams)
{
    return ReadBlockOrHeader(block, pindex, consensusParams);
}

bool ReadBlockHeaderFromDisk(CBlockHeader& block, const CBlockIndex* pindex, const Consensus::Params& consensusParams)
{
    return ReadBlockOrHeader(block, pindex, consensusParams);
}

bool ReadRawBlockFromDisk(std::vector<uint8_t>& block, const FlatFilePos& pos, const CMessageHeader::MessageStartChars& message_start)
{
    FlatFilePos hpos = pos;
    hpos.nPos -= 8; // Seek back 8 bytes for meta header
    CAutoFile filein(OpenBlockFile(hpos, true), SER_DISK, CLIENT_VERSION);
    if (filein.IsNull()) {
        return error("%s: OpenBlockFile failed for %s", __func__, pos.ToString());
    }

    try {
        CMessageHeader::MessageStartChars blk_start;
        unsigned int blk_size;

        filein >> blk_start >> blk_size;

        if (memcmp(blk_start, message_start, CMessageHeader::MESSAGE_START_SIZE)) {
            return error("%s: Block magic mismatch for %s: %s versus expected %s", __func__, pos.ToString(),
                    HexStr(blk_start, blk_start + CMessageHeader::MESSAGE_START_SIZE),
                    HexStr(message_start, message_start + CMessageHeader::MESSAGE_START_SIZE));
        }

        if (blk_size > MAX_SIZE) {
            return error("%s: Block data is larger than maximum deserialization size for %s: %s versus %s", __func__, pos.ToString(),
                    blk_size, MAX_SIZE);
        }

        block.resize(blk_size); // Zeroing of memory is intentional here
        filein.read((char*)block.data(), blk_size);
    } catch(const std::exception& e) {
        return error("%s: Read from block file failed: %s for %s", __func__, e.what(), pos.ToString());
    }

    return true;
}

bool ReadRawBlockFromDisk(std::vector<uint8_t>& block, const CBlockIndex* pindex, const CMessageHeader::MessageStartChars& message_start)
{
    FlatFilePos block_pos;
    {
        LOCK(cs_main);
        block_pos = pindex->GetBlockPos();
    }

    return ReadRawBlockFromDisk(block, block_pos, message_start);
}

CAmount GetBlockSubsidy(int nHeight, const Consensus::Params& consensusParams)
{
    int halvings = nHeight / consensusParams.nSubsidyHalvingInterval;
    // Force block reward to zero when right shift is undefined.
    if (halvings >= 64)
        return 0;

    CAmount nSubsidy = 50 * COIN;
    // Subsidy is cut in half every 210,000 blocks which will occur approximately every 4 years.
    nSubsidy >>= halvings;
    return nSubsidy;
}

CoinsViews::CoinsViews(
    std::string ldb_name,
    size_t cache_size_bytes,
    bool in_memory,
    bool should_wipe) : m_dbview(
                            GetDataDir() / ldb_name, cache_size_bytes, in_memory, should_wipe),
                        m_catcherview(&m_dbview) {}

void CoinsViews::InitCache()
{
    m_cacheview = MakeUnique<CCoinsViewCache>(&m_catcherview);
}

// NOTE: for now m_blockman is set to a global, but this will be changed
// in a future commit.
CChainState::CChainState() : m_blockman(g_blockman) {}


void CChainState::InitCoinsDB(
    size_t cache_size_bytes,
    bool in_memory,
    bool should_wipe,
    std::string leveldb_name)
{
    m_coins_views = MakeUnique<CoinsViews>(
        leveldb_name, cache_size_bytes, in_memory, should_wipe);
}

void CChainState::InitCoinsCache()
{
    assert(m_coins_views != nullptr);
    m_coins_views->InitCache();
}

// Note that though this is marked const, we may end up modifying `m_cached_finished_ibd`, which
// is a performance-related implementation detail. This function must be marked
// `const` so that `CValidationInterface` clients (which are given a `const CChainState*`)
// can call it.
//
bool CChainState::IsInitialBlockDownload() const
{
    // Optimization: pre-test latch before taking the lock.
    if (m_cached_finished_ibd.load(std::memory_order_relaxed))
        return false;

    LOCK(cs_main);
    if (m_cached_finished_ibd.load(std::memory_order_relaxed))
        return false;
    if (fImporting || fReindex)
        return true;
    if (m_chain.Tip() == nullptr)
        return true;
    if (m_chain.Tip()->nChainWork < nMinimumChainWork)
        return true;
    if (m_chain.Tip()->GetBlockTime() < (GetTime() - nMaxTipAge))
        return true;
    LogPrintf("Leaving InitialBlockDownload (latching to false)\n");
    m_cached_finished_ibd.store(true, std::memory_order_relaxed);
    return false;
}

static CBlockIndex *pindexBestForkTip = nullptr, *pindexBestForkBase = nullptr;

BlockMap& BlockIndex()
{
    return g_blockman.m_block_index;
}

static void AlertNotify(const std::string& strMessage)
{
    uiInterface.NotifyAlertChanged();
#if HAVE_SYSTEM
    std::string strCmd = gArgs.GetArg("-alertnotify", "");
    if (strCmd.empty()) return;

    // Alert text should be plain ascii coming from a trusted source, but to
    // be safe we first strip anything not in safeChars, then add single quotes around
    // the whole string before passing it to the shell:
    std::string singleQuote("'");
    std::string safeStatus = SanitizeString(strMessage);
    safeStatus = singleQuote+safeStatus+singleQuote;
    boost::replace_all(strCmd, "%s", safeStatus);

    std::thread t(runCommand, strCmd);
    t.detach(); // thread runs free
#endif
}

static void CheckForkWarningConditions() EXCLUSIVE_LOCKS_REQUIRED(cs_main)
{
    AssertLockHeld(cs_main);
    // Before we get past initial download, we cannot reliably alert about forks
    // (we assume we don't get stuck on a fork before finishing our initial sync)
    if (::ChainstateActive().IsInitialBlockDownload())
        return;

    // If our best fork is no longer within 72 blocks (+/- 12 hours if no one mines it)
    // of our head, drop it
    if (pindexBestForkTip && ::ChainActive().Height() - pindexBestForkTip->nHeight >= 72)
        pindexBestForkTip = nullptr;

    if (pindexBestForkTip || (pindexBestInvalid && pindexBestInvalid->nChainWork > ::ChainActive().Tip()->nChainWork + (GetBlockProof(*::ChainActive().Tip()) * 6)))
    {
        if (!GetfLargeWorkForkFound() && pindexBestForkBase)
        {
            std::string warning = std::string("'Warning: Large-work fork detected, forking after block ") +
                pindexBestForkBase->phashBlock->ToString() + std::string("'");
            AlertNotify(warning);
        }
        if (pindexBestForkTip && pindexBestForkBase)
        {
            LogPrintf("%s: Warning: Large valid fork found\n  forking the chain at height %d (%s)\n  lasting to height %d (%s).\nChain state database corruption likely.\n", __func__,
                   pindexBestForkBase->nHeight, pindexBestForkBase->phashBlock->ToString(),
                   pindexBestForkTip->nHeight, pindexBestForkTip->phashBlock->ToString());
            SetfLargeWorkForkFound(true);
        }
        else
        {
            LogPrintf("%s: Warning: Found invalid chain at least ~6 blocks longer than our best chain.\nChain state database corruption likely.\n", __func__);
            SetfLargeWorkInvalidChainFound(true);
        }
    }
    else
    {
        SetfLargeWorkForkFound(false);
        SetfLargeWorkInvalidChainFound(false);
    }
}

static void CheckForkWarningConditionsOnNewFork(CBlockIndex* pindexNewForkTip) EXCLUSIVE_LOCKS_REQUIRED(cs_main)
{
    AssertLockHeld(cs_main);
    // If we are on a fork that is sufficiently large, set a warning flag
    CBlockIndex* pfork = pindexNewForkTip;
    CBlockIndex* plonger = ::ChainActive().Tip();
    while (pfork && pfork != plonger)
    {
        while (plonger && plonger->nHeight > pfork->nHeight)
            plonger = plonger->pprev;
        if (pfork == plonger)
            break;
        pfork = pfork->pprev;
    }

    // We define a condition where we should warn the user about as a fork of at least 7 blocks
    // with a tip within 72 blocks (+/- 12 hours if no one mines it) of ours
    // We use 7 blocks rather arbitrarily as it represents just under 10% of sustained network
    // hash rate operating on the fork.
    // or a chain that is entirely longer than ours and invalid (note that this should be detected by both)
    // We define it this way because it allows us to only store the highest fork tip (+ base) which meets
    // the 7-block condition and from this always have the most-likely-to-cause-warning fork
    if (pfork && (!pindexBestForkTip || pindexNewForkTip->nHeight > pindexBestForkTip->nHeight) &&
            pindexNewForkTip->nChainWork - pfork->nChainWork > (GetBlockProof(*pfork) * 7) &&
            ::ChainActive().Height() - pindexNewForkTip->nHeight < 72)
    {
        pindexBestForkTip = pindexNewForkTip;
        pindexBestForkBase = pfork;
    }

    CheckForkWarningConditions();
}

void static InvalidChainFound(CBlockIndex* pindexNew) EXCLUSIVE_LOCKS_REQUIRED(cs_main)
{
    if (!pindexBestInvalid || pindexNew->nChainWork > pindexBestInvalid->nChainWork)
        pindexBestInvalid = pindexNew;

    LogPrintf("%s: invalid block=%s  height=%d  log2_work=%.8g  date=%s\n", __func__,
      pindexNew->GetBlockHash().ToString(), pindexNew->nHeight,
      log(pindexNew->nChainWork.getdouble())/log(2.0), FormatISO8601DateTime(pindexNew->GetBlockTime()));
    CBlockIndex *tip = ::ChainActive().Tip();
    assert (tip);
    LogPrintf("%s:  current best=%s  height=%d  log2_work=%.8g  date=%s\n", __func__,
      tip->GetBlockHash().ToString(), ::ChainActive().Height(), log(tip->nChainWork.getdouble())/log(2.0),
      FormatISO8601DateTime(tip->GetBlockTime()));
    CheckForkWarningConditions();
}

void CChainState::InvalidBlockFound(CBlockIndex *pindex, const CValidationState &state) {
    if (state.GetReason() != ValidationInvalidReason::BLOCK_MUTATED) {
        pindex->nStatus |= BLOCK_FAILED_VALID;
        m_blockman.m_failed_blocks.insert(pindex);
        setDirtyBlockIndex.insert(pindex);
        setBlockIndexCandidates.erase(pindex);
        InvalidChainFound(pindex);
    }
}

void UpdateCoins(const CTransaction& tx, CCoinsViewCache& inputs, CTxUndo &txundo, int nHeight)
{
    // mark inputs spent
    if (!tx.IsCoinBase()) {
        txundo.vprevout.reserve(tx.vin.size());
        for (const CTxIn &txin : tx.vin) {
            txundo.vprevout.emplace_back();
            bool is_spent = inputs.SpendCoin(txin.prevout, &txundo.vprevout.back());
            assert(is_spent);
        }
    }
    // add outputs
    AddCoins(inputs, tx, nHeight);
}

void UpdateCoins(const CTransaction& tx, CCoinsViewCache& inputs, int nHeight)
{
    CTxUndo txundo;
    UpdateCoins(tx, inputs, txundo, nHeight);
}

bool CScriptCheck::operator()() {
    const CScript &scriptSig = ptxTo->vin[nIn].scriptSig;
    const CScriptWitness *witness = &ptxTo->vin[nIn].scriptWitness;
    return VerifyScript(scriptSig, m_tx_out.scriptPubKey, witness, nFlags, CachingTransactionSignatureChecker(ptxTo, nIn, m_tx_out.nValue, cacheStore, *txdata), &error);
}

int GetSpendHeight(const CCoinsViewCache& inputs)
{
    LOCK(cs_main);
    CBlockIndex* pindexPrev = LookupBlockIndex(inputs.GetBestBlock());
    return pindexPrev->nHeight + 1;
}


static CuckooCache::cache<uint256, SignatureCacheHasher> scriptExecutionCache;
static uint256 scriptExecutionCacheNonce(GetRandHash());

void InitScriptExecutionCache() {
    // nMaxCacheSize is unsigned. If -maxsigcachesize is set to zero,
    // setup_bytes creates the minimum possible cache (2 elements).
    size_t nMaxCacheSize = std::min(std::max((int64_t)0, gArgs.GetArg("-maxsigcachesize", DEFAULT_MAX_SIG_CACHE_SIZE) / 2), MAX_MAX_SIG_CACHE_SIZE) * ((size_t) 1 << 20);
    size_t nElems = scriptExecutionCache.setup_bytes(nMaxCacheSize);
    LogPrintf("Using %zu MiB out of %zu/2 requested for script execution cache, able to store %zu elements\n",
            (nElems*sizeof(uint256)) >>20, (nMaxCacheSize*2)>>20, nElems);
}

/**
 * Check whether all inputs of this transaction are valid (no double spends, scripts & sigs, amounts)
 * This does not modify the UTXO set.
 *
 * If pvChecks is not nullptr, script checks are pushed onto it instead of being performed inline. Any
 * script checks which are not necessary (eg due to script execution cache hits) are, obviously,
 * not pushed onto pvChecks/run.
 *
 * Setting cacheSigStore/cacheFullScriptStore to false will remove elements from the corresponding cache
 * which are matched. This is useful for checking blocks where we will likely never need the cache
 * entry again.
 *
 * Note that we may set state.reason to NOT_STANDARD for extra soft-fork flags in flags, block-checking
 * callers should probably reset it to CONSENSUS in such cases.
 *
 * Non-static (and re-declared) in src/test/txvalidationcache_tests.cpp
 */
bool CheckInputs(const CTransaction& tx, CValidationState &state, const CCoinsViewCache &inputs, bool fScriptChecks, unsigned int flags, bool cacheSigStore, bool cacheFullScriptStore, PrecomputedTransactionData& txdata, std::vector<CScriptCheck> *pvChecks) EXCLUSIVE_LOCKS_REQUIRED(cs_main)
{
    if (!tx.IsCoinBase())
    {
        if (pvChecks)
            pvChecks->reserve(tx.vin.size());

        // The first loop above does all the inexpensive checks.
        // Only if ALL inputs pass do we perform expensive ECDSA signature checks.
        // Helps prevent CPU exhaustion attacks.

        // Skip script verification when connecting blocks under the
        // assumevalid block. Assuming the assumevalid block is valid this
        // is safe because block merkle hashes are still computed and checked,
        // Of course, if an assumed valid block is invalid due to false scriptSigs
        // this optimization would allow an invalid chain to be accepted.
        if (fScriptChecks) {
            // First check if script executions have been cached with the same
            // flags. Note that this assumes that the inputs provided are
            // correct (ie that the transaction hash which is in tx's prevouts
            // properly commits to the scriptPubKey in the inputs view of that
            // transaction).
            uint256 hashCacheEntry;
            // We only use the first 19 bytes of nonce to avoid a second SHA
            // round - giving us 19 + 32 + 4 = 55 bytes (+ 8 + 1 = 64)
            static_assert(55 - sizeof(flags) - 32 >= 128/8, "Want at least 128 bits of nonce for script execution cache");
            CSHA256().Write(scriptExecutionCacheNonce.begin(), 55 - sizeof(flags) - 32).Write(tx.GetWitnessHash().begin(), 32).Write((unsigned char*)&flags, sizeof(flags)).Finalize(hashCacheEntry.begin());
            AssertLockHeld(cs_main); //TODO: Remove this requirement by making CuckooCache not require external locks
            if (scriptExecutionCache.contains(hashCacheEntry, !cacheFullScriptStore)) {
                return true;
            }

            for (unsigned int i = 0; i < tx.vin.size(); i++) {
                const COutPoint &prevout = tx.vin[i].prevout;
                const Coin& coin = inputs.AccessCoin(prevout);
                assert(!coin.IsSpent());

                // We very carefully only pass in things to CScriptCheck which
                // are clearly committed to by tx' witness hash. This provides
                // a sanity check that our caching is not introducing consensus
                // failures through additional data in, eg, the coins being
                // spent being checked as a part of CScriptCheck.

                // Verify signature
                CScriptCheck check(coin.out, tx, i, flags, cacheSigStore, &txdata);
                if (pvChecks) {
                    pvChecks->push_back(CScriptCheck());
                    check.swap(pvChecks->back());
                } else if (!check()) {
                    if (flags & STANDARD_NOT_MANDATORY_VERIFY_FLAGS) {
                        // Check whether the failure was caused by a
                        // non-mandatory script verification check, such as
                        // non-standard DER encodings or non-null dummy
                        // arguments; if so, ensure we return NOT_STANDARD
                        // instead of CONSENSUS to avoid downstream users
                        // splitting the network between upgraded and
                        // non-upgraded nodes by banning CONSENSUS-failing
                        // data providers.
                        CScriptCheck check2(coin.out, tx, i,
                                flags & ~STANDARD_NOT_MANDATORY_VERIFY_FLAGS, cacheSigStore, &txdata);
                        if (check2())
                            return state.Invalid(ValidationInvalidReason::TX_NOT_STANDARD, false, REJECT_NONSTANDARD, strprintf("non-mandatory-script-verify-flag (%s)", ScriptErrorString(check.GetScriptError())));
                    }
                    // MANDATORY flag failures correspond to
                    // ValidationInvalidReason::CONSENSUS. Because CONSENSUS
                    // failures are the most serious case of validation
                    // failures, we may need to consider using
                    // RECENT_CONSENSUS_CHANGE for any script failure that
                    // could be due to non-upgraded nodes which we may want to
                    // support, to avoid splitting the network (but this
                    // depends on the details of how net_processing handles
                    // such errors).
                    return state.Invalid(ValidationInvalidReason::CONSENSUS, false, REJECT_INVALID, strprintf("mandatory-script-verify-flag-failed (%s)", ScriptErrorString(check.GetScriptError())));
                }
            }

            if (cacheFullScriptStore && !pvChecks) {
                // We executed all of the provided scripts, and were told to
                // cache the result. Do so now.
                scriptExecutionCache.insert(hashCacheEntry);
            }
        }
    }

    return true;
}

static bool UndoWriteToDisk(const CBlockUndo& blockundo, FlatFilePos& pos, const uint256& hashBlock, const CMessageHeader::MessageStartChars& messageStart)
{
    // Open history file to append
    CAutoFile fileout(OpenUndoFile(pos), SER_DISK, CLIENT_VERSION);
    if (fileout.IsNull())
        return error("%s: OpenUndoFile failed", __func__);

    // Write index header
    unsigned int nSize = GetSerializeSize(blockundo, fileout.GetVersion());
    fileout << messageStart << nSize;

    // Write undo data
    long fileOutPos = ftell(fileout.Get());
    if (fileOutPos < 0)
        return error("%s: ftell failed", __func__);
    pos.nPos = (unsigned int)fileOutPos;
    fileout << blockundo;

    // calculate & write checksum
    CHashWriter hasher(SER_GETHASH, PROTOCOL_VERSION);
    hasher << hashBlock;
    hasher << blockundo;
    fileout << hasher.GetHash();

    return true;
}

bool UndoReadFromDisk(CBlockUndo& blockundo, const CBlockIndex* pindex)
{
    FlatFilePos pos = pindex->GetUndoPos();
    if (pos.IsNull()) {
        return error("%s: no undo data available", __func__);
    }

    // Open history file to read
    CAutoFile filein(OpenUndoFile(pos, true), SER_DISK, CLIENT_VERSION);
    if (filein.IsNull())
        return error("%s: OpenUndoFile failed", __func__);

    // Read block
    uint256 hashChecksum;
    CHashVerifier<CAutoFile> verifier(&filein); // We need a CHashVerifier as reserializing may lose data
    try {
        verifier << pindex->pprev->GetBlockHash();
        verifier >> blockundo;
        filein >> hashChecksum;
    }
    catch (const std::exception& e) {
        return error("%s: Deserialize or I/O error - %s", __func__, e.what());
    }

    // Verify checksum
    if (hashChecksum != verifier.GetHash())
        return error("%s: Checksum mismatch", __func__);

    return true;
}

/** Abort with a message */
static bool AbortNode(const std::string& strMessage, const std::string& userMessage = "", unsigned int prefix = 0)
{
    SetMiscWarning(strMessage);
    LogPrintf("*** %s\n", strMessage);
    if (!userMessage.empty()) {
        uiInterface.ThreadSafeMessageBox(userMessage, "", CClientUIInterface::MSG_ERROR | prefix);
    } else {
        uiInterface.ThreadSafeMessageBox(_("Error: A fatal internal error occurred, see debug.log for details").translated, "", CClientUIInterface::MSG_ERROR | CClientUIInterface::MSG_NOPREFIX);
    }
    StartShutdown();
    return false;
}

static bool AbortNode(CValidationState& state, const std::string& strMessage, const std::string& userMessage = "", unsigned int prefix = 0)
{
    AbortNode(strMessage, userMessage, prefix);
    return state.Error(strMessage);
}

/**
 * Restore the UTXO in a Coin at a given COutPoint
 * @param undo The Coin to be restored.
 * @param view The coins view to which to apply the changes.
 * @param out The out point that corresponds to the tx input.
 * @return A DisconnectResult as an int
 */
int ApplyTxInUndo(Coin&& undo, CCoinsViewCache& view, const COutPoint& out)
{
    bool fClean = true;

    if (view.HaveCoin(out)) fClean = false; // overwriting transaction output

    if (undo.nHeight == 0) {
        // Missing undo metadata (height and coinbase). Older versions included this
        // information only in undo records for the last spend of a transactions'
        // outputs. This implies that it must be present for some other output of the same tx.
        const Coin& alternate = AccessByTxid(view, out.hash);
        if (!alternate.IsSpent()) {
            undo.nHeight = alternate.nHeight;
            undo.fCoinBase = alternate.fCoinBase;
        } else {
            return DISCONNECT_FAILED; // adding output for transaction without known metadata
        }
    }
    // The potential_overwrite parameter to AddCoin is only allowed to be false if we know for
    // sure that the coin did not already exist in the cache. As we have queried for that above
    // using HaveCoin, we don't need to guess. When fClean is false, a coin already existed and
    // it is an overwrite.
    view.AddCoin(out, std::move(undo), !fClean);

    return fClean ? DISCONNECT_OK : DISCONNECT_UNCLEAN;
}

/** Undo the effects of this block (with given index) on the UTXO set represented by coins.
 *  When FAILED is returned, view is left in an indeterminate state. */
DisconnectResult CChainState::DisconnectBlock(const CBlock& block, const CBlockIndex* pindex, CCoinsViewCache& view, std::set<valtype>& unexpiredNames)
{
    bool fClean = true;

    CBlockUndo blockUndo;
    if (!UndoReadFromDisk(blockUndo, pindex)) {
        error("DisconnectBlock(): failure reading undo data");
        return DISCONNECT_FAILED;
    }

    if (blockUndo.vtxundo.size() + 1 != block.vtx.size()) {
        error("DisconnectBlock(): block and undo data inconsistent");
        return DISCONNECT_FAILED;
    }

    /* Undo name expirations.  We use nHeight+1 here in sync with
       the call to ExpireNames, because that's the height at which a
       possible name_update could be (thus it counts for spendability
       of the name).  This is done first to match the order
       in which names are expired when connecting blocks.  */
    if (!UnexpireNames (pindex->nHeight + 1, blockUndo, view, unexpiredNames))
      fClean = false;

    // undo transactions in reverse order
    for (int i = block.vtx.size() - 1; i >= 0; i--) {
        const CTransaction &tx = *(block.vtx[i]);
        uint256 hash = tx.GetHash();
        bool is_coinbase = tx.IsCoinBase();

        // Check that all outputs are available and match the outputs in the block itself
        // exactly.
        for (size_t o = 0; o < tx.vout.size(); o++) {
            if (!tx.vout[o].scriptPubKey.IsUnspendable()) {
                COutPoint out(hash, o);
                Coin coin;
                bool is_spent = view.SpendCoin(out, &coin);
                if (!is_spent || tx.vout[o] != coin.out || pindex->nHeight != coin.nHeight || is_coinbase != coin.fCoinBase) {
                    /* This may be due to a historic bug.  For them, some names
                       are marked immediately as unspendable.  They fail this check
                       when undoing, thus ignore them here.  */
                    CChainParams::BugType type;
                    if (!Params ().IsHistoricBug (tx.GetHash (), pindex->nHeight, type) || type != CChainParams::BUG_FULLY_IGNORE) {
                        fClean = false; // transaction output mismatch
                    }
                }
            }
        }

        // restore inputs
        if (i > 0) { // not coinbases
            CTxUndo &txundo = blockUndo.vtxundo[i-1];
            if (txundo.vprevout.size() != tx.vin.size()) {
                error("DisconnectBlock(): transaction and undo data inconsistent");
                return DISCONNECT_FAILED;
            }
            for (unsigned int j = tx.vin.size(); j-- > 0;) {
                const COutPoint &out = tx.vin[j].prevout;
                int res = ApplyTxInUndo(std::move(txundo.vprevout[j]), view, out);
                if (res == DISCONNECT_FAILED) return DISCONNECT_FAILED;
                fClean = fClean && res != DISCONNECT_UNCLEAN;
            }
            // At this point, all of txundo.vprevout should have been moved out.
        }
    }

    // undo name operations in reverse order
    std::vector<CNameTxUndo>::const_reverse_iterator nameUndoIter;
    for (nameUndoIter = blockUndo.vnameundo.rbegin ();
         nameUndoIter != blockUndo.vnameundo.rend (); ++nameUndoIter)
      nameUndoIter->apply (view);

    // move best block pointer to prevout block
    view.SetBestBlock(pindex->pprev->GetBlockHash());

    return fClean ? DISCONNECT_OK : DISCONNECT_UNCLEAN;
}

void static FlushBlockFile(bool fFinalize = false)
{
    LOCK(cs_LastBlockFile);

    FlatFilePos block_pos_old(nLastBlockFile, vinfoBlockFile[nLastBlockFile].nSize);
    FlatFilePos undo_pos_old(nLastBlockFile, vinfoBlockFile[nLastBlockFile].nUndoSize);

    bool status = true;
    status &= BlockFileSeq().Flush(block_pos_old, fFinalize);
    status &= UndoFileSeq().Flush(undo_pos_old, fFinalize);
    if (!status) {
        AbortNode("Flushing block file to disk failed. This is likely the result of an I/O error.");
    }
}

static bool FindUndoPos(CValidationState &state, int nFile, FlatFilePos &pos, unsigned int nAddSize);

static bool WriteUndoDataForBlock(const CBlockUndo& blockundo, CValidationState& state, CBlockIndex* pindex, const CChainParams& chainparams)
{
    // Write undo information to disk
    if (pindex->GetUndoPos().IsNull()) {
        FlatFilePos _pos;
        if (!FindUndoPos(state, pindex->nFile, _pos, ::GetSerializeSize(blockundo, CLIENT_VERSION) + 40))
            return error("ConnectBlock(): FindUndoPos failed");
        if (!UndoWriteToDisk(blockundo, _pos, pindex->pprev->GetBlockHash(), chainparams.MessageStart()))
            return AbortNode(state, "Failed to write undo data");

        // update nUndoPos in block index
        pindex->nUndoPos = _pos.nPos;
        pindex->nStatus |= BLOCK_HAVE_UNDO;
        setDirtyBlockIndex.insert(pindex);
    }

    return true;
}

static CCheckQueue<CScriptCheck> scriptcheckqueue(128);

void ThreadScriptCheck(int worker_num) {
    util::ThreadRename(strprintf("scriptch.%i", worker_num));
    scriptcheckqueue.Thread();
}

VersionBitsCache versionbitscache GUARDED_BY(cs_main);

int32_t ComputeBlockVersion(const CBlockIndex* pindexPrev, const Consensus::Params& params)
{
    LOCK(cs_main);
    int32_t nVersion = VERSIONBITS_TOP_BITS;

    for (int i = 0; i < (int)Consensus::MAX_VERSION_BITS_DEPLOYMENTS; i++) {
        ThresholdState state = VersionBitsState(pindexPrev, params, static_cast<Consensus::DeploymentPos>(i), versionbitscache);
        if (state == ThresholdState::LOCKED_IN || state == ThresholdState::STARTED) {
            nVersion |= VersionBitsMask(params, static_cast<Consensus::DeploymentPos>(i));
        }
    }

    return nVersion;
}

/**
 * Threshold condition checker that triggers when unknown versionbits are seen on the network.
 */
class WarningBitsConditionChecker : public AbstractThresholdConditionChecker
{
private:
    int bit;

public:
    explicit WarningBitsConditionChecker(int bitIn) : bit(bitIn) {}

    int64_t BeginTime(const Consensus::Params& params) const override { return 0; }
    int64_t EndTime(const Consensus::Params& params) const override { return std::numeric_limits<int64_t>::max(); }
    int Period(const Consensus::Params& params) const override { return params.nMinerConfirmationWindow; }
    int Threshold(const Consensus::Params& params) const override { return params.nRuleChangeActivationThreshold; }

    bool Condition(const CBlockIndex* pindex, const Consensus::Params& params) const override
    {
        return ((pindex->nVersion & VERSIONBITS_TOP_MASK) == VERSIONBITS_TOP_BITS) &&
               ((pindex->nVersion >> bit) & 1) != 0 &&
               ((ComputeBlockVersion(pindex->pprev, params) >> bit) & 1) == 0;
    }
};

static ThresholdConditionCache warningcache[VERSIONBITS_NUM_BITS] GUARDED_BY(cs_main);

static unsigned int GetBlockScriptFlags(const CBlockIndex* pindex, const Consensus::Params& consensusparams) EXCLUSIVE_LOCKS_REQUIRED(cs_main) {
    AssertLockHeld(cs_main);

    unsigned int flags = SCRIPT_VERIFY_NONE;

    if (pindex->nHeight >= consensusparams.BIP16Height) {
        flags |= SCRIPT_VERIFY_P2SH;
    }

    // Start enforcing the DERSIG (BIP66) rule
    if (pindex->nHeight >= consensusparams.BIP66Height) {
        flags |= SCRIPT_VERIFY_DERSIG;
    }

    // Start enforcing CHECKLOCKTIMEVERIFY (BIP65) rule
    if (pindex->nHeight >= consensusparams.BIP65Height) {
        flags |= SCRIPT_VERIFY_CHECKLOCKTIMEVERIFY;
    }

    // Start enforcing BIP112 (CHECKSEQUENCEVERIFY)
    if (pindex->nHeight >= consensusparams.CSVHeight) {
        flags |= SCRIPT_VERIFY_CHECKSEQUENCEVERIFY;
    }

    // Start enforcing BIP147 NULLDUMMY (activated simultaneously with segwit)
    if (IsWitnessEnabled(pindex->pprev, consensusparams)) {
        flags |= SCRIPT_VERIFY_NULLDUMMY;
        flags |= SCRIPT_VERIFY_WITNESS;
    }

    return flags;
}



static int64_t nTimeCheck = 0;
static int64_t nTimeForks = 0;
static int64_t nTimeVerify = 0;
static int64_t nTimeConnect = 0;
static int64_t nTimeIndex = 0;
static int64_t nTimeCallbacks = 0;
static int64_t nTimeTotal = 0;
static int64_t nBlocksTotal = 0;

/** Apply the effects of this block (with given index) on the UTXO set represented by coins.
 *  Validity checks that depend on the UTXO set are also done; ConnectBlock()
 *  can fail if those validity checks fail (among other reasons). */
bool CChainState::ConnectBlock(const CBlock& block, CValidationState& state, CBlockIndex* pindex,
                  CCoinsViewCache& view,
                  std::set<valtype>& expiredNames,
                  const CChainParams& chainparams, bool fJustCheck)
{
    AssertLockHeld(cs_main);
    assert(pindex);
    assert(*pindex->phashBlock == block.GetHash());
    int64_t nTimeStart = GetTimeMicros();

    // Check it again in case a previous version let a bad block in
    // NOTE: We don't currently (re-)invoke ContextualCheckBlock() or
    // ContextualCheckBlockHeader() here. This means that if we add a new
    // consensus rule that is enforced in one of those two functions, then we
    // may have let in a block that violates the rule prior to updating the
    // software, and we would NOT be enforcing the rule here. Fully solving
    // upgrade from one software version to the next after a consensus rule
    // change is potentially tricky and issue-specific (see RewindBlockIndex()
    // for one general approach that was used for BIP 141 deployment).
    // Also, currently the rule against blocks more than 2 hours in the future
    // is enforced in ContextualCheckBlockHeader(); we wouldn't want to
    // re-enforce that rule here (at least until we make it impossible for
    // GetAdjustedTime() to go backward).
    if (!CheckBlock(block, state, chainparams.GetConsensus(), !fJustCheck, !fJustCheck)) {
        if (state.GetReason() == ValidationInvalidReason::BLOCK_MUTATED) {
            // We don't write down blocks to disk if they may have been
            // corrupted, so this should be impossible unless we're having hardware
            // problems.
            return AbortNode(state, "Corrupt block found indicating potential hardware failure; shutting down");
        }
        return error("%s: Consensus::CheckBlock: %s", __func__, FormatStateMessage(state));
    }

    // verify that the view's current state corresponds to the previous block
    uint256 hashPrevBlock = pindex->pprev == nullptr ? uint256() : pindex->pprev->GetBlockHash();
    assert(hashPrevBlock == view.GetBestBlock());

    // Special case for the genesis block, skipping connection of its transactions
    // (its coinbase is unspendable)
    if (block.GetHash() == chainparams.GetConsensus().hashGenesisBlock) {
        if (!fJustCheck)
            view.SetBestBlock(pindex->GetBlockHash());
        return true;
    }

    nBlocksTotal++;

    bool fScriptChecks = true;
    if (!hashAssumeValid.IsNull()) {
        // We've been configured with the hash of a block which has been externally verified to have a valid history.
        // A suitable default value is included with the software and updated from time to time.  Because validity
        //  relative to a piece of software is an objective fact these defaults can be easily reviewed.
        // This setting doesn't force the selection of any particular chain but makes validating some faster by
        //  effectively caching the result of part of the verification.
        BlockMap::const_iterator  it = m_blockman.m_block_index.find(hashAssumeValid);
        if (it != m_blockman.m_block_index.end()) {
            if (it->second->GetAncestor(pindex->nHeight) == pindex &&
                pindexBestHeader->GetAncestor(pindex->nHeight) == pindex &&
                pindexBestHeader->nChainWork >= nMinimumChainWork) {
                // This block is a member of the assumed verified chain and an ancestor of the best header.
                // The equivalent time check discourages hash power from extorting the network via DOS attack
                //  into accepting an invalid block through telling users they must manually set assumevalid.
                //  Requiring a software change or burying the invalid block, regardless of the setting, makes
                //  it hard to hide the implication of the demand.  This also avoids having release candidates
                //  that are hardly doing any signature verification at all in testing without having to
                //  artificially set the default assumed verified block further back.
                // The test against nMinimumChainWork prevents the skipping when denied access to any chain at
                //  least as good as the expected chain.
                fScriptChecks = (GetBlockProofEquivalentTime(*pindexBestHeader, *pindex, *pindexBestHeader, chainparams.GetConsensus()) <= 60 * 60 * 24 * 7 * 2);
            }
        }
    }

    int64_t nTime1 = GetTimeMicros(); nTimeCheck += nTime1 - nTimeStart;
    LogPrint(BCLog::BENCH, "    - Sanity checks: %.2fms [%.2fs (%.2fms/blk)]\n", MILLI * (nTime1 - nTimeStart), nTimeCheck * MICRO, nTimeCheck * MILLI / nBlocksTotal);

    // Do not allow blocks that contain transactions which 'overwrite' older transactions,
    // unless those are already completely spent.
    // If such overwrites are allowed, coinbases and transactions depending upon those
    // can be duplicated to remove the ability to spend the first instance -- even after
    // being sent to another address.
    // See BIP30 and http://r6.ca/blog/20120206T005236Z.html for more information.
    // This logic is not necessary for memory pool transactions, as AcceptToMemoryPool
    // already refuses previously-known transaction ids entirely.
    // FIXME: Enable strict check after appropriate fork.
    bool fEnforceBIP30 = (!pindex->phashBlock) || // Enforce on CreateNewBlock invocations which don't have a hash.
                          !(true);
    assert(pindex->pprev);

    if (fEnforceBIP30) {
        for (const auto& tx : block.vtx) {
            for (size_t o = 0; o < tx->vout.size(); o++) {
                if (view.HaveCoin(COutPoint(tx->GetHash(), o))) {
                    return state.Invalid(ValidationInvalidReason::CONSENSUS, error("ConnectBlock(): tried to overwrite transaction"),
                                     REJECT_INVALID, "bad-txns-BIP30");
                }
            }
        }
    }

    // Start enforcing BIP68 (sequence locks)
    int nLockTimeFlags = 0;
    if (pindex->nHeight >= chainparams.GetConsensus().CSVHeight) {
        nLockTimeFlags |= LOCKTIME_VERIFY_SEQUENCE;
    }

    // Get the script flags for this block
    unsigned int flags = GetBlockScriptFlags(pindex, chainparams.GetConsensus());

    int64_t nTime2 = GetTimeMicros(); nTimeForks += nTime2 - nTime1;
    LogPrint(BCLog::BENCH, "    - Fork checks: %.2fms [%.2fs (%.2fms/blk)]\n", MILLI * (nTime2 - nTime1), nTimeForks * MICRO, nTimeForks * MILLI / nBlocksTotal);

    CBlockUndo blockundo;

    CCheckQueueControl<CScriptCheck> control(fScriptChecks && nScriptCheckThreads ? &scriptcheckqueue : nullptr);

    std::vector<int> prevheights;
    CAmount nFees = 0;
    int nInputs = 0;
    int64_t nSigOpsCost = 0;
    blockundo.vtxundo.reserve(block.vtx.size() - 1);
    std::vector<PrecomputedTransactionData> txdata;
    txdata.reserve(block.vtx.size()); // Required so that pointers to individual PrecomputedTransactionData don't get invalidated
    for (unsigned int i = 0; i < block.vtx.size(); i++)
    {
        const CTransaction &tx = *(block.vtx[i]);

        nInputs += tx.vin.size();

        if (!tx.IsCoinBase())
        {
            CAmount txfee = 0;
            if (!Consensus::CheckTxInputs(tx, state, view, pindex->nHeight, flags, txfee)) {
                if (!IsBlockReason(state.GetReason())) {
                    // CheckTxInputs may return MISSING_INPUTS or
                    // PREMATURE_SPEND but we can't return that, as it's not
                    // defined for a block, so we reset the reason flag to
                    // CONSENSUS here.
                    state.Invalid(ValidationInvalidReason::CONSENSUS, false,
                            state.GetRejectCode(), state.GetRejectReason(), state.GetDebugMessage());
                }
                return error("%s: Consensus::CheckTxInputs: %s, %s", __func__, tx.GetHash().ToString(), FormatStateMessage(state));
            }
            nFees += txfee;
            if (!MoneyRange(nFees)) {
                return state.Invalid(ValidationInvalidReason::CONSENSUS, error("%s: accumulated fee in the block out of range.", __func__),
                                 REJECT_INVALID, "bad-txns-accumulated-fee-outofrange");
            }

            // Check that transaction is BIP68 final
            // BIP68 lock checks (as opposed to nLockTime checks) must
            // be in ConnectBlock because they require the UTXO set
            prevheights.resize(tx.vin.size());
            for (size_t j = 0; j < tx.vin.size(); j++) {
                prevheights[j] = view.AccessCoin(tx.vin[j].prevout).nHeight;
            }

            if (!SequenceLocks(tx, nLockTimeFlags, &prevheights, *pindex)) {
                return state.Invalid(ValidationInvalidReason::CONSENSUS, error("%s: contains a non-BIP68-final transaction", __func__),
                                 REJECT_INVALID, "bad-txns-nonfinal");
            }
        }

        // GetTransactionSigOpCost counts 3 types of sigops:
        // * legacy (always)
        // * p2sh (when P2SH enabled in flags and excludes coinbase)
        // * witness (when witness enabled in flags and excludes coinbase)
        nSigOpsCost += GetTransactionSigOpCost(tx, view, flags);
        if (nSigOpsCost > MAX_BLOCK_SIGOPS_COST)
            return state.Invalid(ValidationInvalidReason::CONSENSUS, error("ConnectBlock(): too many sigops"),
                             REJECT_INVALID, "bad-blk-sigops");

        txdata.emplace_back(tx);
        if (!tx.IsCoinBase())
        {
            std::vector<CScriptCheck> vChecks;
            bool fCacheResults = fJustCheck; /* Don't cache results if we're actually connecting blocks (still consult the cache, though) */
            if (!CheckInputs(tx, state, view, fScriptChecks, flags, fCacheResults, fCacheResults, txdata[i], nScriptCheckThreads ? &vChecks : nullptr)) {
                if (state.GetReason() == ValidationInvalidReason::TX_NOT_STANDARD) {
                    // CheckInputs may return NOT_STANDARD for extra flags we passed,
                    // but we can't return that, as it's not defined for a block, so
                    // we reset the reason flag to CONSENSUS here.
                    // In the event of a future soft-fork, we may need to
                    // consider whether rewriting to CONSENSUS or
                    // RECENT_CONSENSUS_CHANGE would be more appropriate.
                    state.Invalid(ValidationInvalidReason::CONSENSUS, false,
                              state.GetRejectCode(), state.GetRejectReason(), state.GetDebugMessage());
                }
                return error("ConnectBlock(): CheckInputs on %s failed with %s",
                    tx.GetHash().ToString(), FormatStateMessage(state));
            }
            control.Add(vChecks);
        }

        CTxUndo undoDummy;
        if (i > 0) {
            blockundo.vtxundo.push_back(CTxUndo());
        }
        UpdateCoins(tx, view, i == 0 ? undoDummy : blockundo.vtxundo.back(), pindex->nHeight);
        ApplyNameTransaction(tx, pindex->nHeight, view, blockundo);
    }
    int64_t nTime3 = GetTimeMicros(); nTimeConnect += nTime3 - nTime2;
    LogPrint(BCLog::BENCH, "      - Connect %u transactions: %.2fms (%.3fms/tx, %.3fms/txin) [%.2fs (%.2fms/blk)]\n", (unsigned)block.vtx.size(), MILLI * (nTime3 - nTime2), MILLI * (nTime3 - nTime2) / block.vtx.size(), nInputs <= 1 ? 0 : MILLI * (nTime3 - nTime2) / (nInputs-1), nTimeConnect * MICRO, nTimeConnect * MILLI / nBlocksTotal);

    CAmount blockReward = nFees + GetBlockSubsidy(pindex->nHeight, chainparams.GetConsensus());
    if (block.vtx[0]->GetValueOut() > blockReward)
        return state.Invalid(ValidationInvalidReason::CONSENSUS,
                         error("ConnectBlock(): coinbase pays too much (actual=%d vs limit=%d)",
                               block.vtx[0]->GetValueOut(), blockReward),
                               REJECT_INVALID, "bad-cb-amount");

    if (!control.Wait())
        return state.Invalid(ValidationInvalidReason::CONSENSUS, error("%s: CheckQueue failed", __func__), REJECT_INVALID, "block-validation-failed");
    int64_t nTime4 = GetTimeMicros(); nTimeVerify += nTime4 - nTime2;
    LogPrint(BCLog::BENCH, "    - Verify %u txins: %.2fms (%.3fms/txin) [%.2fs (%.2fms/blk)]\n", nInputs - 1, MILLI * (nTime4 - nTime2), nInputs <= 1 ? 0 : MILLI * (nTime4 - nTime2) / (nInputs-1), nTimeVerify * MICRO, nTimeVerify * MILLI / nBlocksTotal);

    if (fJustCheck)
        return true;

    /* Remove expired names from the UTXO set.  They become permanently
       unspendable.  Note that we use nHeight+1 here because a possible
       spending transaction would be at least at that height.  This has
       to be done after checking the transactions themselves, because
       spending a name would still be valid in the current block.  */
    if (!ExpireNames(pindex->nHeight + 1, view, blockundo, expiredNames))
        return error("%s : ExpireNames failed", __func__);

    if (!WriteUndoDataForBlock(blockundo, state, pindex, chainparams))
        return false;

    if (!pindex->IsValid(BLOCK_VALID_SCRIPTS)) {
        pindex->RaiseValidity(BLOCK_VALID_SCRIPTS);
        setDirtyBlockIndex.insert(pindex);
    }

    assert(pindex->phashBlock);
    // add this block to the view's block chain
    view.SetBestBlock(pindex->GetBlockHash());

    int64_t nTime5 = GetTimeMicros(); nTimeIndex += nTime5 - nTime4;
    LogPrint(BCLog::BENCH, "    - Index writing: %.2fms [%.2fs (%.2fms/blk)]\n", MILLI * (nTime5 - nTime4), nTimeIndex * MICRO, nTimeIndex * MILLI / nBlocksTotal);

    int64_t nTime6 = GetTimeMicros(); nTimeCallbacks += nTime6 - nTime5;
    LogPrint(BCLog::BENCH, "    - Callbacks: %.2fms [%.2fs (%.2fms/blk)]\n", MILLI * (nTime6 - nTime5), nTimeCallbacks * MICRO, nTimeCallbacks * MILLI / nBlocksTotal);

    return true;
}

bool CChainState::FlushStateToDisk(
    const CChainParams& chainparams,
    CValidationState &state,
    FlushStateMode mode,
    int nManualPruneHeight)
{
    int64_t nMempoolUsage = mempool.DynamicMemoryUsage();
    LOCK(cs_main);
    assert(this->CanFlushToDisk());
    static int64_t nLastWrite = 0;
    static int64_t nLastFlush = 0;
    std::set<int> setFilesToPrune;
    bool full_flush_completed = false;
    try {
    {
        bool fFlushForPrune = false;
        bool fDoFullFlush = false;
        LOCK(cs_LastBlockFile);
        if (fPruneMode && (fCheckForPruning || nManualPruneHeight > 0) && !fReindex) {
            if (nManualPruneHeight > 0) {
                FindFilesToPruneManual(setFilesToPrune, nManualPruneHeight);
            } else {
                FindFilesToPrune(setFilesToPrune, chainparams.PruneAfterHeight());
                fCheckForPruning = false;
            }
            if (!setFilesToPrune.empty()) {
                fFlushForPrune = true;
                if (!fHavePruned) {
                    pblocktree->WriteFlag("prunedblockfiles", true);
                    fHavePruned = true;
                }
            }
        }
        int64_t nNow = GetTimeMicros();
        // Avoid writing/flushing immediately after startup.
        if (nLastWrite == 0) {
            nLastWrite = nNow;
        }
        if (nLastFlush == 0) {
            nLastFlush = nNow;
        }
        int64_t nMempoolSizeMax = gArgs.GetArg("-maxmempool", DEFAULT_MAX_MEMPOOL_SIZE) * 1000000;
        int64_t cacheSize = CoinsTip().DynamicMemoryUsage();
        int64_t nTotalSpace = nCoinCacheUsage + std::max<int64_t>(nMempoolSizeMax - nMempoolUsage, 0);
        // The cache is large and we're within 10% and 10 MiB of the limit, but we have time now (not in the middle of a block processing).
        bool fCacheLarge = mode == FlushStateMode::PERIODIC && cacheSize > std::max((9 * nTotalSpace) / 10, nTotalSpace - MAX_BLOCK_COINSDB_USAGE * 1024 * 1024);
        // The cache is over the limit, we have to write now.
        bool fCacheCritical = mode == FlushStateMode::IF_NEEDED && cacheSize > nTotalSpace;
        // It's been a while since we wrote the block index to disk. Do this frequently, so we don't need to redownload after a crash.
        bool fPeriodicWrite = mode == FlushStateMode::PERIODIC && nNow > nLastWrite + (int64_t)DATABASE_WRITE_INTERVAL * 1000000;
        // It's been very long since we flushed the cache. Do this infrequently, to optimize cache usage.
        bool fPeriodicFlush = mode == FlushStateMode::PERIODIC && nNow > nLastFlush + (int64_t)DATABASE_FLUSH_INTERVAL * 1000000;
        // Combine all conditions that result in a full cache flush.
        fDoFullFlush = (mode == FlushStateMode::ALWAYS) || fCacheLarge || fCacheCritical || fPeriodicFlush || fFlushForPrune;
        // Write blocks and block index to disk.
        if (fDoFullFlush || fPeriodicWrite) {
            // Depend on nMinDiskSpace to ensure we can write block index
            if (!CheckDiskSpace(GetBlocksDir())) {
                return AbortNode(state, "Disk space is too low!", _("Error: Disk space is too low!").translated, CClientUIInterface::MSG_NOPREFIX);
            }
            // First make sure all block and undo data is flushed to disk.
            FlushBlockFile();
            // Then update all block file information (which may refer to block and undo files).
            {
                std::vector<std::pair<int, const CBlockFileInfo*> > vFiles;
                vFiles.reserve(setDirtyFileInfo.size());
                for (std::set<int>::iterator it = setDirtyFileInfo.begin(); it != setDirtyFileInfo.end(); ) {
                    vFiles.push_back(std::make_pair(*it, &vinfoBlockFile[*it]));
                    setDirtyFileInfo.erase(it++);
                }
                std::vector<const CBlockIndex*> vBlocks;
                vBlocks.reserve(setDirtyBlockIndex.size());
                for (std::set<CBlockIndex*>::iterator it = setDirtyBlockIndex.begin(); it != setDirtyBlockIndex.end(); ) {
                    vBlocks.push_back(*it);
                    setDirtyBlockIndex.erase(it++);
                }
                if (!pblocktree->WriteBatchSync(vFiles, nLastBlockFile, vBlocks)) {
                    return AbortNode(state, "Failed to write to block index database");
                }
            }
            // Finally remove any pruned files
            if (fFlushForPrune)
                UnlinkPrunedFiles(setFilesToPrune);
            nLastWrite = nNow;
        }
        // Flush best chain related state. This can only be done if the blocks / block index write was also done.
        if (fDoFullFlush && !CoinsTip().GetBestBlock().IsNull()) {
            // Typical Coin structures on disk are around 48 bytes in size.
            // Pushing a new one to the database can cause it to be written
            // twice (once in the log, and once in the tables). This is already
            // an overestimation, as most will delete an existing entry or
            // overwrite one. Still, use a conservative safety factor of 2.
            if (!CheckDiskSpace(GetDataDir(), 48 * 2 * 2 * CoinsTip().GetCacheSize())) {
                return AbortNode(state, "Disk space is too low!", _("Error: Disk space is too low!").translated, CClientUIInterface::MSG_NOPREFIX);
            }
            // Flush the chainstate (which may refer to block index entries).
            if (!CoinsTip().Flush())
                return AbortNode(state, "Failed to write to coin database");
            nLastFlush = nNow;
            full_flush_completed = true;
        }
    }
    if (full_flush_completed) {
        // Update best block in wallet (so we can detect restored wallets).
        GetMainSignals().ChainStateFlushed(m_chain.GetLocator());
    }
    } catch (const std::runtime_error& e) {
        return AbortNode(state, std::string("System error while flushing: ") + e.what());
    }
    return true;
}

void CChainState::ForceFlushStateToDisk() {
    CValidationState state;
    const CChainParams& chainparams = Params();
    if (!this->FlushStateToDisk(chainparams, state, FlushStateMode::ALWAYS)) {
        LogPrintf("%s: failed to flush state (%s)\n", __func__, FormatStateMessage(state));
    }
}

void CChainState::PruneAndFlush() {
    CValidationState state;
    fCheckForPruning = true;
    const CChainParams& chainparams = Params();

    if (!this->FlushStateToDisk(chainparams, state, FlushStateMode::NONE)) {
        LogPrintf("%s: failed to flush state (%s)\n", __func__, FormatStateMessage(state));
    }
}

static void DoWarning(const std::string& strWarning)
{
    static bool fWarned = false;
    SetMiscWarning(strWarning);
    if (!fWarned) {
        AlertNotify(strWarning);
        fWarned = true;
    }
}

/** Private helper function that concatenates warning messages. */
static void AppendWarning(std::string& res, const std::string& warn)
{
    if (!res.empty()) res += ", ";
    res += warn;
}

/** Check warning conditions and do some notifications on new chain tip set. */
void static UpdateTip(const CBlockIndex* pindexNew, const CChainParams& chainParams)
    EXCLUSIVE_LOCKS_REQUIRED(::cs_main)
{
    // New best block
    mempool.AddTransactionsUpdated(1);

    {
        LOCK(g_best_block_mutex);
        g_best_block = pindexNew->GetBlockHash();
        g_best_block_cv.notify_all();
    }

    std::string warningMessages;
    if (!::ChainstateActive().IsInitialBlockDownload())
    {
        int nUpgraded = 0;
        const CBlockIndex* pindex = pindexNew;
        for (int bit = 0; bit < VERSIONBITS_NUM_BITS; bit++) {
            WarningBitsConditionChecker checker(bit);
            ThresholdState state = checker.GetStateFor(pindex, chainParams.GetConsensus(), warningcache[bit]);
            if (state == ThresholdState::ACTIVE || state == ThresholdState::LOCKED_IN) {
                const std::string strWarning = strprintf(_("Warning: unknown new rules activated (versionbit %i)").translated, bit);
                if (state == ThresholdState::ACTIVE) {
                    DoWarning(strWarning);
                } else {
                    AppendWarning(warningMessages, strWarning);
                }
            }
        }
        // Check the version of the last 100 blocks to see if we need to upgrade:
        for (int i = 0; i < 100 && pindex != nullptr; i++)
        {
            int32_t nExpectedVersion = ComputeBlockVersion(pindex->pprev, chainParams.GetConsensus());
            if (pindex->GetBaseVersion() > VERSIONBITS_LAST_OLD_BLOCK_VERSION && (pindex->GetBaseVersion() & ~nExpectedVersion) != 0)
                ++nUpgraded;
            pindex = pindex->pprev;
        }
        if (nUpgraded > 0)
            AppendWarning(warningMessages, strprintf(_("%d of last 100 blocks have unexpected version").translated, nUpgraded));
    }
    LogPrintf("%s: new best=%s height=%d version=0x%08x log2_work=%.8g tx=%lu date='%s' progress=%f cache=%.1fMiB(%utxo)", __func__, /* Continued */
      pindexNew->GetBlockHash().ToString(), pindexNew->nHeight, pindexNew->nVersion,
      log(pindexNew->nChainWork.getdouble())/log(2.0), (unsigned long)pindexNew->nChainTx,
      FormatISO8601DateTime(pindexNew->GetBlockTime()),
      GuessVerificationProgress(chainParams.TxData(), pindexNew), ::ChainstateActive().CoinsTip().DynamicMemoryUsage() * (1.0 / (1<<20)), ::ChainstateActive().CoinsTip().GetCacheSize());
    if (!warningMessages.empty())
        LogPrintf(" warning='%s'", warningMessages); /* Continued */
    LogPrintf("\n");

}

/** Disconnect m_chain's tip.
  * After calling, the mempool will be in an inconsistent state, with
  * transactions from disconnected blocks being added to disconnectpool.  You
  * should make the mempool consistent again by calling UpdateMempoolForReorg.
  * with cs_main held.
  *
  * If disconnectpool is nullptr, then no disconnected transactions are added to
  * disconnectpool (note that the caller is responsible for mempool consistency
  * in any case).
  */
bool CChainState::DisconnectTip(CValidationState& state, const CChainParams& chainparams, DisconnectedBlockTransactions *disconnectpool)
{
    CBlockIndex *pindexDelete = m_chain.Tip();
    assert(pindexDelete);
    CheckNameDB (true);
    // Read block from disk.
    std::shared_ptr<CBlock> pblock = std::make_shared<CBlock>();
    CBlock& block = *pblock;
    if (!ReadBlockFromDisk(block, pindexDelete, chainparams.GetConsensus()))
        return error("DisconnectTip(): Failed to read block");
    // Apply the block atomically to the chain state.
    std::set<valtype> unexpiredNames;
    int64_t nStart = GetTimeMicros();
    {
        CCoinsViewCache view(&CoinsTip());
        assert(view.GetBestBlock() == pindexDelete->GetBlockHash());
        if (DisconnectBlock(block, pindexDelete, view, unexpiredNames) != DISCONNECT_OK)
            return error("DisconnectTip(): DisconnectBlock %s failed", pindexDelete->GetBlockHash().ToString());
        bool flushed = view.Flush();
        assert(flushed);
    }
    LogPrint(BCLog::BENCH, "- Disconnect block: %.2fms\n", (GetTimeMicros() - nStart) * MILLI);
    // Write the chain state to disk, if necessary.
    if (!FlushStateToDisk(chainparams, state, FlushStateMode::IF_NEEDED))
        return false;

    AssertLockHeld(cs_main);
    CNameConflictTracker nameConflicts(mempool);

    // Fix the memool for conflicts due to unexpired names.
    mempool.removeUnexpireConflicts(unexpiredNames);

    if (disconnectpool) {
        // Save transactions to re-add to mempool at end of reorg
        for (auto it = block.vtx.rbegin(); it != block.vtx.rend(); ++it) {
            disconnectpool->addTransaction(*it);
        }
        while (disconnectpool->DynamicMemoryUsage() > MAX_DISCONNECTED_TX_POOL_SIZE * 1000) {
            // Drop the earliest entry, and remove its children from the mempool.
            auto it = disconnectpool->queuedTx.get<insertion_order>().begin();
            mempool.removeRecursive(**it, MemPoolRemovalReason::REORG);
            disconnectpool->removeEntry(it);
        }
    }

    m_chain.SetTip(pindexDelete->pprev);

    UpdateTip(pindexDelete->pprev, chainparams);
    CheckNameDB (true);
    // Let wallets know transactions went from 1-confirmed to
    // 0-confirmed or conflicted:
    GetMainSignals().BlockDisconnected(pblock, nameConflicts.GetNameConflicts());
    return true;
}

static int64_t nTimeReadFromDisk = 0;
static int64_t nTimeConnectTotal = 0;
static int64_t nTimeFlush = 0;
static int64_t nTimeChainState = 0;
static int64_t nTimePostConnect = 0;

struct PerBlockConnectTrace {
    CBlockIndex* pindex = nullptr;
    std::shared_ptr<const CBlock> pblock;
    std::shared_ptr<std::vector<CTransactionRef>> conflictedTxs;
    std::shared_ptr<std::vector<CTransactionRef>> txNameConflicts;
    PerBlockConnectTrace() : conflictedTxs(std::make_shared<std::vector<CTransactionRef>>()),
                             txNameConflicts(std::make_shared<std::vector<CTransactionRef>>()) {}
};
/**
 * Used to track blocks whose transactions were applied to the UTXO state as a
 * part of a single ActivateBestChainStep call.
 *
 * This class also tracks transactions that are removed from the mempool as
 * conflicts (per block) and can be used to pass all those transactions
 * through SyncTransaction.
 *
 * This class assumes (and asserts) that the conflicted transactions for a given
 * block are added via mempool callbacks prior to the BlockConnected() associated
 * with those transactions. If any transactions are marked conflicted, it is
 * assumed that an associated block will always be added.
 *
 * This class is single-use, once you call GetBlocksConnected() you have to throw
 * it away and make a new one.
 */
class ConnectTrace {
private:
    std::vector<PerBlockConnectTrace> blocksConnected;
    CTxMemPool &pool;
    boost::signals2::scoped_connection m_connNotifyEntryRemoved;

public:
    explicit ConnectTrace(CTxMemPool &_pool) : blocksConnected(1), pool(_pool) {
        m_connNotifyEntryRemoved = pool.NotifyEntryRemoved.connect(std::bind(&ConnectTrace::NotifyEntryRemoved, this, std::placeholders::_1, std::placeholders::_2));
    }

    void BlockConnected(CBlockIndex* pindex, std::shared_ptr<const CBlock> pblock) {
        assert(!blocksConnected.back().pindex);
        assert(pindex);
        assert(pblock);
        blocksConnected.back().pindex = pindex;
        blocksConnected.back().pblock = std::move(pblock);
        blocksConnected.emplace_back();
    }

    std::vector<PerBlockConnectTrace>& GetBlocksConnected() {
        // We always keep one extra block at the end of our list because
        // blocks are added after all the conflicted transactions have
        // been filled in. Thus, the last entry should always be an empty
        // one waiting for the transactions from the next block. We pop
        // the last entry here to make sure the list we return is sane.
        assert(!blocksConnected.back().pindex);
        assert(blocksConnected.back().conflictedTxs->empty());
        assert(blocksConnected.back().txNameConflicts->empty());
        blocksConnected.pop_back();
        return blocksConnected;
    }

    void NotifyEntryRemoved(CTransactionRef txRemoved, MemPoolRemovalReason reason) {
        assert(!blocksConnected.back().pindex);
        switch (reason) {
          case MemPoolRemovalReason::CONFLICT:
            blocksConnected.back().conflictedTxs->emplace_back(std::move(txRemoved));
            break;
          case MemPoolRemovalReason::NAME_CONFLICT:
            blocksConnected.back().txNameConflicts->emplace_back(std::move(txRemoved));
            break;
          default:
            break;
        }
    }
};

/**
 * Connect a new block to m_chain. pblock is either nullptr or a pointer to a CBlock
 * corresponding to pindexNew, to bypass loading it again from disk.
 *
 * The block is added to connectTrace if connection succeeds.
 */
bool CChainState::ConnectTip(CValidationState& state, const CChainParams& chainparams, CBlockIndex* pindexNew, const std::shared_ptr<const CBlock>& pblock, ConnectTrace& connectTrace, DisconnectedBlockTransactions &disconnectpool)
{
    assert(pindexNew->pprev == m_chain.Tip());
    CheckNameDB (true);
    // Read block from disk.
    int64_t nTime1 = GetTimeMicros();
    std::shared_ptr<const CBlock> pthisBlock;
    if (!pblock) {
        std::shared_ptr<CBlock> pblockNew = std::make_shared<CBlock>();
        if (!ReadBlockFromDisk(*pblockNew, pindexNew, chainparams.GetConsensus()))
            return AbortNode(state, "Failed to read block");
        pthisBlock = pblockNew;
    } else {
        pthisBlock = pblock;
    }
    const CBlock& blockConnecting = *pthisBlock;
    // Apply the block atomically to the chain state.
    std::set<valtype> expiredNames;
    int64_t nTime2 = GetTimeMicros(); nTimeReadFromDisk += nTime2 - nTime1;
    int64_t nTime3;
    LogPrint(BCLog::BENCH, "  - Load block from disk: %.2fms [%.2fs]\n", (nTime2 - nTime1) * MILLI, nTimeReadFromDisk * MICRO);
    {
<<<<<<< HEAD
        CCoinsViewCache view(pcoinsTip.get());
        bool rv = ConnectBlock(blockConnecting, state, pindexNew, view, expiredNames, chainparams);
=======
        CCoinsViewCache view(&CoinsTip());
        bool rv = ConnectBlock(blockConnecting, state, pindexNew, view, chainparams);
>>>>>>> 1597df21
        GetMainSignals().BlockChecked(blockConnecting, state);
        if (!rv) {
            if (state.IsInvalid())
                InvalidBlockFound(pindexNew, state);
            return error("%s: ConnectBlock %s failed, %s", __func__, pindexNew->GetBlockHash().ToString(), FormatStateMessage(state));
        }
        nTime3 = GetTimeMicros(); nTimeConnectTotal += nTime3 - nTime2;
        LogPrint(BCLog::BENCH, "  - Connect total: %.2fms [%.2fs (%.2fms/blk)]\n", (nTime3 - nTime2) * MILLI, nTimeConnectTotal * MICRO, nTimeConnectTotal * MILLI / nBlocksTotal);
        bool flushed = view.Flush();
        assert(flushed);
    }
    int64_t nTime4 = GetTimeMicros(); nTimeFlush += nTime4 - nTime3;
    LogPrint(BCLog::BENCH, "  - Flush: %.2fms [%.2fs (%.2fms/blk)]\n", (nTime4 - nTime3) * MILLI, nTimeFlush * MICRO, nTimeFlush * MILLI / nBlocksTotal);
    // Write the chain state to disk, if necessary.
    if (!FlushStateToDisk(chainparams, state, FlushStateMode::IF_NEEDED))
        return false;
    int64_t nTime5 = GetTimeMicros(); nTimeChainState += nTime5 - nTime4;
    LogPrint(BCLog::BENCH, "  - Writing chainstate: %.2fms [%.2fs (%.2fms/blk)]\n", (nTime5 - nTime4) * MILLI, nTimeChainState * MICRO, nTimeChainState * MILLI / nBlocksTotal);
    // Remove conflicting transactions from the mempool.;
    mempool.removeForBlock(blockConnecting.vtx, pindexNew->nHeight);
    mempool.removeExpireConflicts(expiredNames);
    disconnectpool.removeForBlock(blockConnecting.vtx);
    // Update m_chain & related variables.
    m_chain.SetTip(pindexNew);
    UpdateTip(pindexNew, chainparams);
    CheckNameDB (false);

    int64_t nTime6 = GetTimeMicros(); nTimePostConnect += nTime6 - nTime5; nTimeTotal += nTime6 - nTime1;
    LogPrint(BCLog::BENCH, "  - Connect postprocess: %.2fms [%.2fs (%.2fms/blk)]\n", (nTime6 - nTime5) * MILLI, nTimePostConnect * MICRO, nTimePostConnect * MILLI / nBlocksTotal);
    LogPrint(BCLog::BENCH, "- Connect block: %.2fms [%.2fs (%.2fms/blk)]\n", (nTime6 - nTime1) * MILLI, nTimeTotal * MICRO, nTimeTotal * MILLI / nBlocksTotal);

    connectTrace.BlockConnected(pindexNew, std::move(pthisBlock));
    return true;
}

/**
 * Return the tip of the chain with the most work in it, that isn't
 * known to be invalid (it's however far from certain to be valid).
 */
CBlockIndex* CChainState::FindMostWorkChain() {
    do {
        CBlockIndex *pindexNew = nullptr;

        // Find the best candidate header.
        {
            std::set<CBlockIndex*, CBlockIndexWorkComparator>::reverse_iterator it = setBlockIndexCandidates.rbegin();
            if (it == setBlockIndexCandidates.rend())
                return nullptr;
            pindexNew = *it;
        }

        // Check whether all blocks on the path between the currently active chain and the candidate are valid.
        // Just going until the active chain is an optimization, as we know all blocks in it are valid already.
        CBlockIndex *pindexTest = pindexNew;
        bool fInvalidAncestor = false;
        while (pindexTest && !m_chain.Contains(pindexTest)) {
            assert(pindexTest->HaveTxsDownloaded() || pindexTest->nHeight == 0);

            // Pruned nodes may have entries in setBlockIndexCandidates for
            // which block files have been deleted.  Remove those as candidates
            // for the most work chain if we come across them; we can't switch
            // to a chain unless we have all the non-active-chain parent blocks.
            bool fFailedChain = pindexTest->nStatus & BLOCK_FAILED_MASK;
            bool fMissingData = !(pindexTest->nStatus & BLOCK_HAVE_DATA);
            if (fFailedChain || fMissingData) {
                // Candidate chain is not usable (either invalid or missing data)
                if (fFailedChain && (pindexBestInvalid == nullptr || pindexNew->nChainWork > pindexBestInvalid->nChainWork))
                    pindexBestInvalid = pindexNew;
                CBlockIndex *pindexFailed = pindexNew;
                // Remove the entire chain from the set.
                while (pindexTest != pindexFailed) {
                    if (fFailedChain) {
                        pindexFailed->nStatus |= BLOCK_FAILED_CHILD;
                    } else if (fMissingData) {
                        // If we're missing data, then add back to m_blocks_unlinked,
                        // so that if the block arrives in the future we can try adding
                        // to setBlockIndexCandidates again.
                        m_blockman.m_blocks_unlinked.insert(
                            std::make_pair(pindexFailed->pprev, pindexFailed));
                    }
                    setBlockIndexCandidates.erase(pindexFailed);
                    pindexFailed = pindexFailed->pprev;
                }
                setBlockIndexCandidates.erase(pindexTest);
                fInvalidAncestor = true;
                break;
            }
            pindexTest = pindexTest->pprev;
        }
        if (!fInvalidAncestor)
            return pindexNew;
    } while(true);
}

/** Delete all entries in setBlockIndexCandidates that are worse than the current tip. */
void CChainState::PruneBlockIndexCandidates() {
    // Note that we can't delete the current block itself, as we may need to return to it later in case a
    // reorganization to a better block fails.
    std::set<CBlockIndex*, CBlockIndexWorkComparator>::iterator it = setBlockIndexCandidates.begin();
    while (it != setBlockIndexCandidates.end() && setBlockIndexCandidates.value_comp()(*it, m_chain.Tip())) {
        setBlockIndexCandidates.erase(it++);
    }
    // Either the current tip or a successor of it we're working towards is left in setBlockIndexCandidates.
    assert(!setBlockIndexCandidates.empty());
}

/**
 * Try to make some progress towards making pindexMostWork the active block.
 * pblock is either nullptr or a pointer to a CBlock corresponding to pindexMostWork.
 */
bool CChainState::ActivateBestChainStep(CValidationState& state, const CChainParams& chainparams, CBlockIndex* pindexMostWork, const std::shared_ptr<const CBlock>& pblock, bool& fInvalidFound, ConnectTrace& connectTrace)
{
    AssertLockHeld(cs_main);

    const CBlockIndex *pindexOldTip = m_chain.Tip();
    const CBlockIndex *pindexFork = m_chain.FindFork(pindexMostWork);

    // Disconnect active blocks which are no longer in the best chain.
    bool fBlocksDisconnected = false;
    DisconnectedBlockTransactions disconnectpool;
    while (m_chain.Tip() && m_chain.Tip() != pindexFork) {
        if (!DisconnectTip(state, chainparams, &disconnectpool)) {
            // This is likely a fatal error, but keep the mempool consistent,
            // just in case. Only remove from the mempool in this case.
            UpdateMempoolForReorg(disconnectpool, false);

            // If we're unable to disconnect a block during normal operation,
            // then that is a failure of our local system -- we should abort
            // rather than stay on a less work chain.
            AbortNode(state, "Failed to disconnect block; see debug.log for details");
            return false;
        }
        fBlocksDisconnected = true;
    }

    // Build list of new blocks to connect.
    std::vector<CBlockIndex*> vpindexToConnect;
    bool fContinue = true;
    int nHeight = pindexFork ? pindexFork->nHeight : -1;
    while (fContinue && nHeight != pindexMostWork->nHeight) {
        // Don't iterate the entire list of potential improvements toward the best tip, as we likely only need
        // a few blocks along the way.
        int nTargetHeight = std::min(nHeight + 32, pindexMostWork->nHeight);
        vpindexToConnect.clear();
        vpindexToConnect.reserve(nTargetHeight - nHeight);
        CBlockIndex *pindexIter = pindexMostWork->GetAncestor(nTargetHeight);
        while (pindexIter && pindexIter->nHeight != nHeight) {
            vpindexToConnect.push_back(pindexIter);
            pindexIter = pindexIter->pprev;
        }
        nHeight = nTargetHeight;

        // Connect new blocks.
        for (CBlockIndex *pindexConnect : reverse_iterate(vpindexToConnect)) {
            if (!ConnectTip(state, chainparams, pindexConnect, pindexConnect == pindexMostWork ? pblock : std::shared_ptr<const CBlock>(), connectTrace, disconnectpool)) {
                if (state.IsInvalid()) {
                    // The block violates a consensus rule.
                    if (state.GetReason() != ValidationInvalidReason::BLOCK_MUTATED) {
                        InvalidChainFound(vpindexToConnect.front());
                    }
                    state = CValidationState();
                    fInvalidFound = true;
                    fContinue = false;
                    break;
                } else {
                    // A system error occurred (disk space, database error, ...).
                    // Make the mempool consistent with the current tip, just in case
                    // any observers try to use it before shutdown.
                    UpdateMempoolForReorg(disconnectpool, false);
                    return false;
                }
            } else {
                PruneBlockIndexCandidates();
                if (!pindexOldTip || m_chain.Tip()->nChainWork > pindexOldTip->nChainWork) {
                    // We're in a better position than we were. Return temporarily to release the lock.
                    fContinue = false;
                    break;
                }
            }
        }
    }

    if (fBlocksDisconnected) {
        // If any blocks were disconnected, disconnectpool may be non empty.  Add
        // any disconnected transactions back to the mempool.
        UpdateMempoolForReorg(disconnectpool, true);
    }
    mempool.check(&CoinsTip());

    // Callbacks/notifications for a new best chain.
    if (fInvalidFound)
        CheckForkWarningConditionsOnNewFork(vpindexToConnect.back());
    else
        CheckForkWarningConditions();

    return true;
}

static void NotifyHeaderTip() LOCKS_EXCLUDED(cs_main) {
    bool fNotify = false;
    bool fInitialBlockDownload = false;
    static CBlockIndex* pindexHeaderOld = nullptr;
    CBlockIndex* pindexHeader = nullptr;
    {
        LOCK(cs_main);
        pindexHeader = pindexBestHeader;

        if (pindexHeader != pindexHeaderOld) {
            fNotify = true;
            fInitialBlockDownload = ::ChainstateActive().IsInitialBlockDownload();
            pindexHeaderOld = pindexHeader;
        }
    }
    // Send block tip changed notifications without cs_main
    if (fNotify) {
        uiInterface.NotifyHeaderTip(fInitialBlockDownload, pindexHeader);
    }
}

static void LimitValidationInterfaceQueue() LOCKS_EXCLUDED(cs_main) {
    AssertLockNotHeld(cs_main);

    if (GetMainSignals().CallbacksPending() > 10) {
        SyncWithValidationInterfaceQueue();
    }
}

/**
 * Make the best chain active, in multiple steps. The result is either failure
 * or an activated best chain. pblock is either nullptr or a pointer to a block
 * that is already loaded (to avoid loading it again from disk).
 *
 * ActivateBestChain is split into steps (see ActivateBestChainStep) so that
 * we avoid holding cs_main for an extended period of time; the length of this
 * call may be quite long during reindexing or a substantial reorg.
 */
bool CChainState::ActivateBestChain(CValidationState &state, const CChainParams& chainparams, std::shared_ptr<const CBlock> pblock) {
    // Note that while we're often called here from ProcessNewBlock, this is
    // far from a guarantee. Things in the P2P/RPC will often end up calling
    // us in the middle of ProcessNewBlock - do not assume pblock is set
    // sanely for performance or correctness!
    AssertLockNotHeld(cs_main);

    // ABC maintains a fair degree of expensive-to-calculate internal state
    // because this function periodically releases cs_main so that it does not lock up other threads for too long
    // during large connects - and to allow for e.g. the callback queue to drain
    // we use m_cs_chainstate to enforce mutual exclusion so that only one caller may execute this function at a time
    LOCK(m_cs_chainstate);

    CBlockIndex *pindexMostWork = nullptr;
    CBlockIndex *pindexNewTip = nullptr;
    int nStopAtHeight = gArgs.GetArg("-stopatheight", DEFAULT_STOPATHEIGHT);
    do {
        boost::this_thread::interruption_point();

        // Block until the validation queue drains. This should largely
        // never happen in normal operation, however may happen during
        // reindex, causing memory blowup if we run too far ahead.
        // Note that if a validationinterface callback ends up calling
        // ActivateBestChain this may lead to a deadlock! We should
        // probably have a DEBUG_LOCKORDER test for this in the future.
        LimitValidationInterfaceQueue();

        {
            LOCK2(cs_main, ::mempool.cs); // Lock transaction pool for at least as long as it takes for connectTrace to be consumed
            CBlockIndex* starting_tip = m_chain.Tip();
            bool blocks_connected = false;
            do {
                // We absolutely may not unlock cs_main until we've made forward progress
                // (with the exception of shutdown due to hardware issues, low disk space, etc).
                ConnectTrace connectTrace(mempool); // Destructed before cs_main is unlocked

                if (pindexMostWork == nullptr) {
                    pindexMostWork = FindMostWorkChain();
                }

                // Whether we have anything to do at all.
                if (pindexMostWork == nullptr || pindexMostWork == m_chain.Tip()) {
                    break;
                }

                bool fInvalidFound = false;
                std::shared_ptr<const CBlock> nullBlockPtr;
                if (!ActivateBestChainStep(state, chainparams, pindexMostWork, pblock && pblock->GetHash() == pindexMostWork->GetBlockHash() ? pblock : nullBlockPtr, fInvalidFound, connectTrace))
                    return false;
                blocks_connected = true;

                if (fInvalidFound) {
                    // Wipe cache, we may need another branch now.
                    pindexMostWork = nullptr;
                }
                pindexNewTip = m_chain.Tip();

                for (const PerBlockConnectTrace& trace : connectTrace.GetBlocksConnected()) {
                    assert(trace.pblock && trace.pindex);
                    GetMainSignals().BlockConnected(trace.pblock, trace.pindex, trace.conflictedTxs, trace.txNameConflicts);
                }
            } while (!m_chain.Tip() || (starting_tip && CBlockIndexWorkComparator()(m_chain.Tip(), starting_tip)));
            if (!blocks_connected) return true;

            const CBlockIndex* pindexFork = m_chain.FindFork(starting_tip);
            bool fInitialDownload = IsInitialBlockDownload();

            // Notify external listeners about the new tip.
            // Enqueue while holding cs_main to ensure that UpdatedBlockTip is called in the order in which blocks are connected
            if (pindexFork != pindexNewTip) {
                // Notify ValidationInterface subscribers
                GetMainSignals().UpdatedBlockTip(pindexNewTip, pindexFork, fInitialDownload);

                // Always notify the UI if a new block tip was connected
                uiInterface.NotifyBlockTip(fInitialDownload, pindexNewTip);
            }
        }
        // When we reach this point, we switched to a new tip (stored in pindexNewTip).

        if (nStopAtHeight && pindexNewTip && pindexNewTip->nHeight >= nStopAtHeight) StartShutdown();

        // We check shutdown only after giving ActivateBestChainStep a chance to run once so that we
        // never shutdown before connecting the genesis block during LoadChainTip(). Previously this
        // caused an assert() failure during shutdown in such cases as the UTXO DB flushing checks
        // that the best block hash is non-null.
        if (ShutdownRequested())
            break;
    } while (pindexNewTip != pindexMostWork);
    CheckBlockIndex(chainparams.GetConsensus());

    // Write changes periodically to disk, after relay.
    if (!FlushStateToDisk(chainparams, state, FlushStateMode::PERIODIC)) {
        return false;
    }

    return true;
}

bool ActivateBestChain(CValidationState &state, const CChainParams& chainparams, std::shared_ptr<const CBlock> pblock) {
    return ::ChainstateActive().ActivateBestChain(state, chainparams, std::move(pblock));
}

bool CChainState::PreciousBlock(CValidationState& state, const CChainParams& params, CBlockIndex *pindex)
{
    {
        LOCK(cs_main);
        if (pindex->nChainWork < m_chain.Tip()->nChainWork) {
            // Nothing to do, this block is not at the tip.
            return true;
        }
        if (m_chain.Tip()->nChainWork > nLastPreciousChainwork) {
            // The chain has been extended since the last call, reset the counter.
            nBlockReverseSequenceId = -1;
        }
        nLastPreciousChainwork = m_chain.Tip()->nChainWork;
        setBlockIndexCandidates.erase(pindex);
        pindex->nSequenceId = nBlockReverseSequenceId;
        if (nBlockReverseSequenceId > std::numeric_limits<int32_t>::min()) {
            // We can't keep reducing the counter if somebody really wants to
            // call preciousblock 2**31-1 times on the same set of tips...
            nBlockReverseSequenceId--;
        }
        if (pindex->IsValid(BLOCK_VALID_TRANSACTIONS) && pindex->HaveTxsDownloaded()) {
            setBlockIndexCandidates.insert(pindex);
            PruneBlockIndexCandidates();
        }
    }

    return ActivateBestChain(state, params, std::shared_ptr<const CBlock>());
}
bool PreciousBlock(CValidationState& state, const CChainParams& params, CBlockIndex *pindex) {
    return ::ChainstateActive().PreciousBlock(state, params, pindex);
}

bool CChainState::InvalidateBlock(CValidationState& state, const CChainParams& chainparams, CBlockIndex *pindex)
{
    CBlockIndex* to_mark_failed = pindex;
    bool pindex_was_in_chain = false;
    int disconnected = 0;

    // Disconnect (descendants of) pindex, and mark them invalid.
    while (true) {
        if (ShutdownRequested()) break;

        // Make sure the queue of validation callbacks doesn't grow unboundedly.
        LimitValidationInterfaceQueue();

        LOCK(cs_main);
        LOCK(::mempool.cs); // Lock for as long as disconnectpool is in scope to make sure UpdateMempoolForReorg is called after DisconnectTip without unlocking in between
        if (!m_chain.Contains(pindex)) break;
        pindex_was_in_chain = true;
        CBlockIndex *invalid_walk_tip = m_chain.Tip();

        // ActivateBestChain considers blocks already in m_chain
        // unconditionally valid already, so force disconnect away from it.
        DisconnectedBlockTransactions disconnectpool;
        bool ret = DisconnectTip(state, chainparams, &disconnectpool);
        // DisconnectTip will add transactions to disconnectpool.
        // Adjust the mempool to be consistent with the new tip, adding
        // transactions back to the mempool if disconnecting was successful,
        // and we're not doing a very deep invalidation (in which case
        // keeping the mempool up to date is probably futile anyway).
        UpdateMempoolForReorg(disconnectpool, /* fAddToMempool = */ (++disconnected <= 10) && ret);
        if (!ret) return false;
        assert(invalid_walk_tip->pprev == m_chain.Tip());

        // We immediately mark the disconnected blocks as invalid.
        // This prevents a case where pruned nodes may fail to invalidateblock
        // and be left unable to start as they have no tip candidates (as there
        // are no blocks that meet the "have data and are not invalid per
        // nStatus" criteria for inclusion in setBlockIndexCandidates).
        invalid_walk_tip->nStatus |= BLOCK_FAILED_VALID;
        setDirtyBlockIndex.insert(invalid_walk_tip);
        setBlockIndexCandidates.erase(invalid_walk_tip);
        setBlockIndexCandidates.insert(invalid_walk_tip->pprev);
        if (invalid_walk_tip->pprev == to_mark_failed && (to_mark_failed->nStatus & BLOCK_FAILED_VALID)) {
            // We only want to mark the last disconnected block as BLOCK_FAILED_VALID; its children
            // need to be BLOCK_FAILED_CHILD instead.
            to_mark_failed->nStatus = (to_mark_failed->nStatus ^ BLOCK_FAILED_VALID) | BLOCK_FAILED_CHILD;
            setDirtyBlockIndex.insert(to_mark_failed);
        }

        // Track the last disconnected block, so we can correct its BLOCK_FAILED_CHILD status in future
        // iterations, or, if it's the last one, call InvalidChainFound on it.
        to_mark_failed = invalid_walk_tip;
    }

    {
        LOCK(cs_main);
        if (m_chain.Contains(to_mark_failed)) {
            // If the to-be-marked invalid block is in the active chain, something is interfering and we can't proceed.
            return false;
        }

        // Mark pindex (or the last disconnected block) as invalid, even when it never was in the main chain
        to_mark_failed->nStatus |= BLOCK_FAILED_VALID;
        setDirtyBlockIndex.insert(to_mark_failed);
        setBlockIndexCandidates.erase(to_mark_failed);
        m_blockman.m_failed_blocks.insert(to_mark_failed);

        // The resulting new best tip may not be in setBlockIndexCandidates anymore, so
        // add it again.
        BlockMap::iterator it = m_blockman.m_block_index.begin();
        while (it != m_blockman.m_block_index.end()) {
            if (it->second->IsValid(BLOCK_VALID_TRANSACTIONS) && it->second->HaveTxsDownloaded() && !setBlockIndexCandidates.value_comp()(it->second, m_chain.Tip())) {
                setBlockIndexCandidates.insert(it->second);
            }
            it++;
        }

        InvalidChainFound(to_mark_failed);
    }

    // Only notify about a new block tip if the active chain was modified.
    if (pindex_was_in_chain) {
        uiInterface.NotifyBlockTip(IsInitialBlockDownload(), to_mark_failed->pprev);
    }
    return true;
}

bool InvalidateBlock(CValidationState& state, const CChainParams& chainparams, CBlockIndex *pindex) {
    return ::ChainstateActive().InvalidateBlock(state, chainparams, pindex);
}

void CChainState::ResetBlockFailureFlags(CBlockIndex *pindex) {
    AssertLockHeld(cs_main);

    int nHeight = pindex->nHeight;

    // Remove the invalidity flag from this block and all its descendants.
    BlockMap::iterator it = m_blockman.m_block_index.begin();
    while (it != m_blockman.m_block_index.end()) {
        if (!it->second->IsValid() && it->second->GetAncestor(nHeight) == pindex) {
            it->second->nStatus &= ~BLOCK_FAILED_MASK;
            setDirtyBlockIndex.insert(it->second);
            if (it->second->IsValid(BLOCK_VALID_TRANSACTIONS) && it->second->HaveTxsDownloaded() && setBlockIndexCandidates.value_comp()(m_chain.Tip(), it->second)) {
                setBlockIndexCandidates.insert(it->second);
            }
            if (it->second == pindexBestInvalid) {
                // Reset invalid block marker if it was pointing to one of those.
                pindexBestInvalid = nullptr;
            }
            m_blockman.m_failed_blocks.erase(it->second);
        }
        it++;
    }

    // Remove the invalidity flag from all ancestors too.
    while (pindex != nullptr) {
        if (pindex->nStatus & BLOCK_FAILED_MASK) {
            pindex->nStatus &= ~BLOCK_FAILED_MASK;
            setDirtyBlockIndex.insert(pindex);
            m_blockman.m_failed_blocks.erase(pindex);
        }
        pindex = pindex->pprev;
    }
}

void ResetBlockFailureFlags(CBlockIndex *pindex) {
    return ::ChainstateActive().ResetBlockFailureFlags(pindex);
}

CBlockIndex* BlockManager::AddToBlockIndex(const CBlockHeader& block)
{
    AssertLockHeld(cs_main);

    // Check for duplicate
    uint256 hash = block.GetHash();
    BlockMap::iterator it = m_block_index.find(hash);
    if (it != m_block_index.end())
        return it->second;

    // Construct new block index object
    CBlockIndex* pindexNew = new CBlockIndex(block);
    // We assign the sequence id to blocks only when the full data is available,
    // to avoid miners withholding blocks but broadcasting headers, to get a
    // competitive advantage.
    pindexNew->nSequenceId = 0;
    BlockMap::iterator mi = m_block_index.insert(std::make_pair(hash, pindexNew)).first;
    pindexNew->phashBlock = &((*mi).first);
    BlockMap::iterator miPrev = m_block_index.find(block.hashPrevBlock);
    if (miPrev != m_block_index.end())
    {
        pindexNew->pprev = (*miPrev).second;
        pindexNew->nHeight = pindexNew->pprev->nHeight + 1;
        pindexNew->BuildSkip();
    }
    pindexNew->nTimeMax = (pindexNew->pprev ? std::max(pindexNew->pprev->nTimeMax, pindexNew->nTime) : pindexNew->nTime);
    pindexNew->nChainWork = (pindexNew->pprev ? pindexNew->pprev->nChainWork : 0) + GetBlockProof(*pindexNew);
    pindexNew->RaiseValidity(BLOCK_VALID_TREE);
    if (pindexBestHeader == nullptr || pindexBestHeader->nChainWork < pindexNew->nChainWork)
        pindexBestHeader = pindexNew;

    setDirtyBlockIndex.insert(pindexNew);

    return pindexNew;
}

/** Mark a block as having its data received and checked (up to BLOCK_VALID_TRANSACTIONS). */
void CChainState::ReceivedBlockTransactions(const CBlock& block, CBlockIndex* pindexNew, const FlatFilePos& pos, const Consensus::Params& consensusParams)
{
    pindexNew->nTx = block.vtx.size();
    pindexNew->nChainTx = 0;
    pindexNew->nFile = pos.nFile;
    pindexNew->nDataPos = pos.nPos;
    pindexNew->nUndoPos = 0;
    pindexNew->nStatus |= BLOCK_HAVE_DATA;
    if (IsWitnessEnabled(pindexNew->pprev, consensusParams)) {
        pindexNew->nStatus |= BLOCK_OPT_WITNESS;
    }
    pindexNew->RaiseValidity(BLOCK_VALID_TRANSACTIONS);
    setDirtyBlockIndex.insert(pindexNew);

    if (pindexNew->pprev == nullptr || pindexNew->pprev->HaveTxsDownloaded()) {
        // If pindexNew is the genesis block or all parents are BLOCK_VALID_TRANSACTIONS.
        std::deque<CBlockIndex*> queue;
        queue.push_back(pindexNew);

        // Recursively process any descendant blocks that now may be eligible to be connected.
        while (!queue.empty()) {
            CBlockIndex *pindex = queue.front();
            queue.pop_front();
            pindex->nChainTx = (pindex->pprev ? pindex->pprev->nChainTx : 0) + pindex->nTx;
            {
                LOCK(cs_nBlockSequenceId);
                pindex->nSequenceId = nBlockSequenceId++;
            }
            if (m_chain.Tip() == nullptr || !setBlockIndexCandidates.value_comp()(pindex, m_chain.Tip())) {
                setBlockIndexCandidates.insert(pindex);
            }
            std::pair<std::multimap<CBlockIndex*, CBlockIndex*>::iterator, std::multimap<CBlockIndex*, CBlockIndex*>::iterator> range = m_blockman.m_blocks_unlinked.equal_range(pindex);
            while (range.first != range.second) {
                std::multimap<CBlockIndex*, CBlockIndex*>::iterator it = range.first;
                queue.push_back(it->second);
                range.first++;
                m_blockman.m_blocks_unlinked.erase(it);
            }
        }
    } else {
        if (pindexNew->pprev && pindexNew->pprev->IsValid(BLOCK_VALID_TREE)) {
            m_blockman.m_blocks_unlinked.insert(std::make_pair(pindexNew->pprev, pindexNew));
        }
    }
}

static bool FindBlockPos(FlatFilePos &pos, unsigned int nAddSize, unsigned int nHeight, uint64_t nTime, bool fKnown = false)
{
    LOCK(cs_LastBlockFile);

    unsigned int nFile = fKnown ? pos.nFile : nLastBlockFile;
    if (vinfoBlockFile.size() <= nFile) {
        vinfoBlockFile.resize(nFile + 1);
    }

    if (!fKnown) {
        while (vinfoBlockFile[nFile].nSize + nAddSize >= MAX_BLOCKFILE_SIZE) {
            nFile++;
            if (vinfoBlockFile.size() <= nFile) {
                vinfoBlockFile.resize(nFile + 1);
            }
        }
        pos.nFile = nFile;
        pos.nPos = vinfoBlockFile[nFile].nSize;
    }

    if ((int)nFile != nLastBlockFile) {
        if (!fKnown) {
            LogPrintf("Leaving block file %i: %s\n", nLastBlockFile, vinfoBlockFile[nLastBlockFile].ToString());
        }
        FlushBlockFile(!fKnown);
        nLastBlockFile = nFile;
    }

    vinfoBlockFile[nFile].AddBlock(nHeight, nTime);
    if (fKnown)
        vinfoBlockFile[nFile].nSize = std::max(pos.nPos + nAddSize, vinfoBlockFile[nFile].nSize);
    else
        vinfoBlockFile[nFile].nSize += nAddSize;

    if (!fKnown) {
        bool out_of_space;
        size_t bytes_allocated = BlockFileSeq().Allocate(pos, nAddSize, out_of_space);
        if (out_of_space) {
            return AbortNode("Disk space is too low!", _("Error: Disk space is too low!").translated, CClientUIInterface::MSG_NOPREFIX);
        }
        if (bytes_allocated != 0 && fPruneMode) {
            fCheckForPruning = true;
        }
    }

    setDirtyFileInfo.insert(nFile);
    return true;
}

static bool FindUndoPos(CValidationState &state, int nFile, FlatFilePos &pos, unsigned int nAddSize)
{
    pos.nFile = nFile;

    LOCK(cs_LastBlockFile);

    pos.nPos = vinfoBlockFile[nFile].nUndoSize;
    vinfoBlockFile[nFile].nUndoSize += nAddSize;
    setDirtyFileInfo.insert(nFile);

    bool out_of_space;
    size_t bytes_allocated = UndoFileSeq().Allocate(pos, nAddSize, out_of_space);
    if (out_of_space) {
        return AbortNode(state, "Disk space is too low!", _("Error: Disk space is too low!").translated, CClientUIInterface::MSG_NOPREFIX);
    }
    if (bytes_allocated != 0 && fPruneMode) {
        fCheckForPruning = true;
    }

    return true;
}

/* Temporary check that blocks are compatible with BDB's 10,000 lock limit.
   This is based on Bitcoin's commit 8c222dca4f961ad13ec64d690134a40d09b20813.
   Each "object" touched in the DB may cause two locks (one read and one
   write lock).  Objects are transaction IDs and names.  Thus, count the
   total number of transaction IDs (tx themselves plus all distinct inputs).
   In addition, each Namecoin transaction could touch at most one name,
   so add them as well.  */
bool CheckDbLockLimit(const std::vector<CTransactionRef>& vtx)
{
    std::set<uint256> setTxIds;
    unsigned nNames = 0;
    for (const auto& tx : vtx)
    {
        setTxIds.insert(tx->GetHash());
        if (tx->IsNamecoin())
            ++nNames;

        for (const auto& txIn : tx->vin)
            setTxIds.insert(txIn.prevout.hash);
    }

    const unsigned nTotalIds = setTxIds.size() + nNames;
    if (nTotalIds > 4500)
        return error("%s : %u locks estimated, that is too much for BDB",
                     __func__, nTotalIds);

    //LogPrintf ("%s : need %u locks\n", __func__, nTotalIds);
    return true;
}

static bool CheckBlockHeader(const CBlockHeader& block, CValidationState& state, const Consensus::Params& consensusParams, bool fCheckPOW = true)
{
    // Check proof of work matches claimed amount
    if (fCheckPOW && !CheckProofOfWork(block, consensusParams))
        return state.Invalid(ValidationInvalidReason::BLOCK_INVALID_HEADER, false, REJECT_INVALID, "high-hash", "proof of work failed");

    return true;
}

bool CheckBlock(const CBlock& block, CValidationState& state, const Consensus::Params& consensusParams, bool fCheckPOW, bool fCheckMerkleRoot)
{
    // These are checks that are independent of context.

    if (block.fChecked)
        return true;

    // Check that the header is valid (particularly PoW).  This is mostly
    // redundant with the call in AcceptBlockHeader.
    if (!CheckBlockHeader(block, state, consensusParams, fCheckPOW))
        return false;

    // Check the merkle root.
    if (fCheckMerkleRoot) {
        bool mutated;
        uint256 hashMerkleRoot2 = BlockMerkleRoot(block, &mutated);
        if (block.hashMerkleRoot != hashMerkleRoot2)
            return state.Invalid(ValidationInvalidReason::BLOCK_MUTATED, false, REJECT_INVALID, "bad-txnmrklroot", "hashMerkleRoot mismatch");

        // Check for merkle tree malleability (CVE-2012-2459): repeating sequences
        // of transactions in a block without affecting the merkle root of a block,
        // while still invalidating it.
        if (mutated)
            return state.Invalid(ValidationInvalidReason::BLOCK_MUTATED, false, REJECT_INVALID, "bad-txns-duplicate", "duplicate transaction");
    }

    // All potential-corruption validation must be done before we do any
    // transaction validation, as otherwise we may mark the header as invalid
    // because we receive the wrong transactions for it.
    // Note that witness malleability is checked in ContextualCheckBlock, so no
    // checks that use witness data may be performed here.

    // Size limits
    if (block.vtx.empty() || block.vtx.size() * WITNESS_SCALE_FACTOR > MAX_BLOCK_WEIGHT || ::GetSerializeSize(block, PROTOCOL_VERSION | SERIALIZE_TRANSACTION_NO_WITNESS) * WITNESS_SCALE_FACTOR > MAX_BLOCK_WEIGHT)
        return state.Invalid(ValidationInvalidReason::CONSENSUS, false, REJECT_INVALID, "bad-blk-length", "size limits failed");

    // Enforce the temporary DB lock limit.
    // TODO: Remove with a hardfork in the future.
    if (!CheckDbLockLimit(block.vtx))
        return state.Invalid(ValidationInvalidReason::CONSENSUS, false,
                             REJECT_INVALID, "bad-db-locks",
                             "DB lock limit exceeded");

    // First transaction must be coinbase, the rest must not be
    if (block.vtx.empty() || !block.vtx[0]->IsCoinBase())
        return state.Invalid(ValidationInvalidReason::CONSENSUS, false, REJECT_INVALID, "bad-cb-missing", "first tx is not coinbase");
    for (unsigned int i = 1; i < block.vtx.size(); i++)
        if (block.vtx[i]->IsCoinBase())
            return state.Invalid(ValidationInvalidReason::CONSENSUS, false, REJECT_INVALID, "bad-cb-multiple", "more than one coinbase");

    // Check transactions
    for (const auto& tx : block.vtx)
        if (!CheckTransaction(*tx, state, true))
            return state.Invalid(state.GetReason(), false, state.GetRejectCode(), state.GetRejectReason(),
                                 strprintf("Transaction check failed (tx hash %s) %s", tx->GetHash().ToString(), state.GetDebugMessage()));

    unsigned int nSigOps = 0;
    for (const auto& tx : block.vtx)
    {
        nSigOps += GetLegacySigOpCount(*tx);
    }
    if (nSigOps * WITNESS_SCALE_FACTOR > MAX_BLOCK_SIGOPS_COST)
        return state.Invalid(ValidationInvalidReason::CONSENSUS, false, REJECT_INVALID, "bad-blk-sigops", "out-of-bounds SigOpCount");

    if (fCheckPOW && fCheckMerkleRoot)
        block.fChecked = true;

    return true;
}

bool IsWitnessEnabled(const CBlockIndex* pindexPrev, const Consensus::Params& params)
{
    int height = pindexPrev == nullptr ? 0 : pindexPrev->nHeight + 1;
    return (height >= params.SegwitHeight);
}

// Compute at which vout of the block's coinbase transaction the witness
// commitment occurs, or -1 if not found.
static int GetWitnessCommitmentIndex(const CBlock& block)
{
    int commitpos = -1;
    if (!block.vtx.empty()) {
        for (size_t o = 0; o < block.vtx[0]->vout.size(); o++) {
            if (block.vtx[0]->vout[o].scriptPubKey.size() >= 38 && block.vtx[0]->vout[o].scriptPubKey[0] == OP_RETURN && block.vtx[0]->vout[o].scriptPubKey[1] == 0x24 && block.vtx[0]->vout[o].scriptPubKey[2] == 0xaa && block.vtx[0]->vout[o].scriptPubKey[3] == 0x21 && block.vtx[0]->vout[o].scriptPubKey[4] == 0xa9 && block.vtx[0]->vout[o].scriptPubKey[5] == 0xed) {
                commitpos = o;
            }
        }
    }
    return commitpos;
}

void UpdateUncommittedBlockStructures(CBlock& block, const CBlockIndex* pindexPrev, const Consensus::Params& consensusParams)
{
    int commitpos = GetWitnessCommitmentIndex(block);
    static const std::vector<unsigned char> nonce(32, 0x00);
    if (commitpos != -1 && IsWitnessEnabled(pindexPrev, consensusParams) && !block.vtx[0]->HasWitness()) {
        CMutableTransaction tx(*block.vtx[0]);
        tx.vin[0].scriptWitness.stack.resize(1);
        tx.vin[0].scriptWitness.stack[0] = nonce;
        block.vtx[0] = MakeTransactionRef(std::move(tx));
    }
}

std::vector<unsigned char> GenerateCoinbaseCommitment(CBlock& block, const CBlockIndex* pindexPrev, const Consensus::Params& consensusParams)
{
    std::vector<unsigned char> commitment;
    int commitpos = GetWitnessCommitmentIndex(block);
    std::vector<unsigned char> ret(32, 0x00);
    if (consensusParams.SegwitHeight != std::numeric_limits<int>::max()) {
        if (commitpos == -1) {
            uint256 witnessroot = BlockWitnessMerkleRoot(block, nullptr);
            CHash256().Write(witnessroot.begin(), 32).Write(ret.data(), 32).Finalize(witnessroot.begin());
            CTxOut out;
            out.nValue = 0;
            out.scriptPubKey.resize(38);
            out.scriptPubKey[0] = OP_RETURN;
            out.scriptPubKey[1] = 0x24;
            out.scriptPubKey[2] = 0xaa;
            out.scriptPubKey[3] = 0x21;
            out.scriptPubKey[4] = 0xa9;
            out.scriptPubKey[5] = 0xed;
            memcpy(&out.scriptPubKey[6], witnessroot.begin(), 32);
            commitment = std::vector<unsigned char>(out.scriptPubKey.begin(), out.scriptPubKey.end());
            CMutableTransaction tx(*block.vtx[0]);
            tx.vout.push_back(out);
            block.vtx[0] = MakeTransactionRef(std::move(tx));
        }
    }
    UpdateUncommittedBlockStructures(block, pindexPrev, consensusParams);
    return commitment;
}

//! Returns last CBlockIndex* that is a checkpoint
static CBlockIndex* GetLastCheckpoint(const CCheckpointData& data) EXCLUSIVE_LOCKS_REQUIRED(cs_main)
{
    const MapCheckpoints& checkpoints = data.mapCheckpoints;

    for (const MapCheckpoints::value_type& i : reverse_iterate(checkpoints))
    {
        const uint256& hash = i.second;
        CBlockIndex* pindex = LookupBlockIndex(hash);
        if (pindex) {
            return pindex;
        }
    }
    return nullptr;
}

/** Context-dependent validity checks.
 *  By "context", we mean only the previous block headers, but not the UTXO
 *  set; UTXO-related validity checks are done in ConnectBlock().
 *  NOTE: This function is not currently invoked by ConnectBlock(), so we
 *  should consider upgrade issues if we change which consensus rules are
 *  enforced in this function (eg by adding a new consensus rule). See comment
 *  in ConnectBlock().
 *  Note that -reindex-chainstate skips the validation that happens here!
 */
static bool ContextualCheckBlockHeader(const CBlockHeader& block, CValidationState& state, const CChainParams& params, const CBlockIndex* pindexPrev, int64_t nAdjustedTime) EXCLUSIVE_LOCKS_REQUIRED(cs_main)
{
    assert(pindexPrev != nullptr);
    const int nHeight = pindexPrev->nHeight + 1;

    // Disallow legacy blocks after merge-mining start.
    const Consensus::Params& consensusParams = params.GetConsensus();
    if (!consensusParams.AllowLegacyBlocks(nHeight) && block.IsLegacy())
        return state.Invalid(ValidationInvalidReason::BLOCK_INVALID_HEADER,
                             false, REJECT_INVALID, "late-legacy-block",
                             "legacy block after auxpow start");

    // Check proof of work
    if (block.nBits != GetNextWorkRequired(pindexPrev, &block, consensusParams))
        return state.Invalid(ValidationInvalidReason::BLOCK_INVALID_HEADER, false, REJECT_INVALID, "bad-diffbits", "incorrect proof of work");

    // Check against checkpoints
    if (fCheckpointsEnabled) {
        // Don't accept any forks from the main chain prior to last checkpoint.
        // GetLastCheckpoint finds the last checkpoint in MapCheckpoints that's in our
        // g_blockman.m_block_index.
        CBlockIndex* pcheckpoint = GetLastCheckpoint(params.Checkpoints());
        if (pcheckpoint && nHeight < pcheckpoint->nHeight)
            return state.Invalid(ValidationInvalidReason::BLOCK_CHECKPOINT, error("%s: forked chain older than last checkpoint (height %d)", __func__, nHeight), REJECT_CHECKPOINT, "bad-fork-prior-to-checkpoint");
    }

    // Check timestamp against prev
    if (block.GetBlockTime() <= pindexPrev->GetMedianTimePast())
        return state.Invalid(ValidationInvalidReason::BLOCK_INVALID_HEADER, false, REJECT_INVALID, "time-too-old", "block's timestamp is too early");

    // Check timestamp
    if (block.GetBlockTime() > nAdjustedTime + MAX_FUTURE_BLOCK_TIME)
        return state.Invalid(ValidationInvalidReason::BLOCK_TIME_FUTURE, false, REJECT_INVALID, "time-too-new", "block timestamp too far in the future");

    // Reject outdated version blocks when 95% (75% on testnet) of the network has upgraded:
    // check for version 2, 3 and 4 upgrades
    if((block.GetBaseVersion() < 2 && nHeight >= consensusParams.BIP34Height) ||
       (block.GetBaseVersion() < 3 && nHeight >= consensusParams.BIP66Height) ||
       (block.GetBaseVersion() < 4 && nHeight >= consensusParams.BIP65Height))
            return state.Invalid(ValidationInvalidReason::BLOCK_INVALID_HEADER, false, REJECT_OBSOLETE, strprintf("bad-version(0x%08x)", block.nVersion),
                                 strprintf("rejected nVersion=0x%08x block", block.nVersion));

    return true;
}

/** NOTE: This function is not currently invoked by ConnectBlock(), so we
 *  should consider upgrade issues if we change which consensus rules are
 *  enforced in this function (eg by adding a new consensus rule). See comment
 *  in ConnectBlock().
 *  Note that -reindex-chainstate skips the validation that happens here!
 */
static bool ContextualCheckBlock(const CBlock& block, CValidationState& state, const Consensus::Params& consensusParams, const CBlockIndex* pindexPrev)
{
    const int nHeight = pindexPrev == nullptr ? 0 : pindexPrev->nHeight + 1;

    // Start enforcing BIP113 (Median Time Past).
    int nLockTimeFlags = 0;
    if (nHeight >= consensusParams.CSVHeight) {
        assert(pindexPrev != nullptr);
        nLockTimeFlags |= LOCKTIME_MEDIAN_TIME_PAST;
    }

    int64_t nLockTimeCutoff = (nLockTimeFlags & LOCKTIME_MEDIAN_TIME_PAST)
                              ? pindexPrev->GetMedianTimePast()
                              : block.GetBlockTime();

    // Check that all transactions are finalized
    for (const auto& tx : block.vtx) {
        if (!IsFinalTx(*tx, nHeight, nLockTimeCutoff)) {
            return state.Invalid(ValidationInvalidReason::CONSENSUS, false, REJECT_INVALID, "bad-txns-nonfinal", "non-final transaction");
        }
    }

    // Enforce rule that the coinbase starts with serialized block height
    if (nHeight >= consensusParams.BIP34Height)
    {
        CScript expect = CScript() << nHeight;
        if (block.vtx[0]->vin[0].scriptSig.size() < expect.size() ||
            !std::equal(expect.begin(), expect.end(), block.vtx[0]->vin[0].scriptSig.begin())) {
            return state.Invalid(ValidationInvalidReason::CONSENSUS, false, REJECT_INVALID, "bad-cb-height", "block height mismatch in coinbase");
        }
    }

    // Validation for witness commitments.
    // * We compute the witness hash (which is the hash including witnesses) of all the block's transactions, except the
    //   coinbase (where 0x0000....0000 is used instead).
    // * The coinbase scriptWitness is a stack of a single 32-byte vector, containing a witness reserved value (unconstrained).
    // * We build a merkle tree with all those witness hashes as leaves (similar to the hashMerkleRoot in the block header).
    // * There must be at least one output whose scriptPubKey is a single 36-byte push, the first 4 bytes of which are
    //   {0xaa, 0x21, 0xa9, 0xed}, and the following 32 bytes are SHA256^2(witness root, witness reserved value). In case there are
    //   multiple, the last one is used.
    bool fHaveWitness = false;
    if (nHeight >= consensusParams.SegwitHeight) {
        int commitpos = GetWitnessCommitmentIndex(block);
        if (commitpos != -1) {
            bool malleated = false;
            uint256 hashWitness = BlockWitnessMerkleRoot(block, &malleated);
            // The malleation check is ignored; as the transaction tree itself
            // already does not permit it, it is impossible to trigger in the
            // witness tree.
            if (block.vtx[0]->vin[0].scriptWitness.stack.size() != 1 || block.vtx[0]->vin[0].scriptWitness.stack[0].size() != 32) {
                return state.Invalid(ValidationInvalidReason::BLOCK_MUTATED, false, REJECT_INVALID, "bad-witness-nonce-size", strprintf("%s : invalid witness reserved value size", __func__));
            }
            CHash256().Write(hashWitness.begin(), 32).Write(&block.vtx[0]->vin[0].scriptWitness.stack[0][0], 32).Finalize(hashWitness.begin());
            if (memcmp(hashWitness.begin(), &block.vtx[0]->vout[commitpos].scriptPubKey[6], 32)) {
                return state.Invalid(ValidationInvalidReason::BLOCK_MUTATED, false, REJECT_INVALID, "bad-witness-merkle-match", strprintf("%s : witness merkle commitment mismatch", __func__));
            }
            fHaveWitness = true;
        }
    }

    // No witness data is allowed in blocks that don't commit to witness data, as this would otherwise leave room for spam
    if (!fHaveWitness) {
      for (const auto& tx : block.vtx) {
            if (tx->HasWitness()) {
                return state.Invalid(ValidationInvalidReason::BLOCK_MUTATED, false, REJECT_INVALID, "unexpected-witness", strprintf("%s : unexpected witness data found", __func__));
            }
        }
    }

    // After the coinbase witness reserved value and commitment are verified,
    // we can check if the block weight passes (before we've checked the
    // coinbase witness, it would be possible for the weight to be too
    // large by filling up the coinbase witness, which doesn't change
    // the block hash, so we couldn't mark the block as permanently
    // failed).
    if (GetBlockWeight(block) > MAX_BLOCK_WEIGHT) {
        return state.Invalid(ValidationInvalidReason::CONSENSUS, false, REJECT_INVALID, "bad-blk-weight", strprintf("%s : weight limit failed", __func__));
    }

    return true;
}

bool BlockManager::AcceptBlockHeader(const CBlockHeader& block, CValidationState& state, const CChainParams& chainparams, CBlockIndex** ppindex)
{
    AssertLockHeld(cs_main);
    // Check for duplicate
    uint256 hash = block.GetHash();
    BlockMap::iterator miSelf = m_block_index.find(hash);
    CBlockIndex *pindex = nullptr;
    if (hash != chainparams.GetConsensus().hashGenesisBlock) {
        if (miSelf != m_block_index.end()) {
            // Block header is already known.
            pindex = miSelf->second;
            if (ppindex)
                *ppindex = pindex;
            if (pindex->nStatus & BLOCK_FAILED_MASK)
                return state.Invalid(ValidationInvalidReason::CACHED_INVALID, error("%s: block %s is marked invalid", __func__, hash.ToString()), 0, "duplicate");
            return true;
        }

        if (!CheckBlockHeader(block, state, chainparams.GetConsensus()))
            return error("%s: Consensus::CheckBlockHeader: %s, %s", __func__, hash.ToString(), FormatStateMessage(state));

        // Get prev block index
        CBlockIndex* pindexPrev = nullptr;
        BlockMap::iterator mi = m_block_index.find(block.hashPrevBlock);
        if (mi == m_block_index.end())
            return state.Invalid(ValidationInvalidReason::BLOCK_MISSING_PREV, error("%s: prev block not found", __func__), 0, "prev-blk-not-found");
        pindexPrev = (*mi).second;
        if (pindexPrev->nStatus & BLOCK_FAILED_MASK)
            return state.Invalid(ValidationInvalidReason::BLOCK_INVALID_PREV, error("%s: prev block invalid", __func__), REJECT_INVALID, "bad-prevblk");
        if (!ContextualCheckBlockHeader(block, state, chainparams, pindexPrev, GetAdjustedTime()))
            return error("%s: Consensus::ContextualCheckBlockHeader: %s, %s", __func__, hash.ToString(), FormatStateMessage(state));

        /* Determine if this block descends from any block which has been found
         * invalid (m_failed_blocks), then mark pindexPrev and any blocks between
         * them as failed. For example:
         *
         *                D3
         *              /
         *      B2 - C2
         *    /         \
         *  A             D2 - E2 - F2
         *    \
         *      B1 - C1 - D1 - E1
         *
         * In the case that we attempted to reorg from E1 to F2, only to find
         * C2 to be invalid, we would mark D2, E2, and F2 as BLOCK_FAILED_CHILD
         * but NOT D3 (it was not in any of our candidate sets at the time).
         *
         * In any case D3 will also be marked as BLOCK_FAILED_CHILD at restart
         * in LoadBlockIndex.
         */
        if (!pindexPrev->IsValid(BLOCK_VALID_SCRIPTS)) {
            // The above does not mean "invalid": it checks if the previous block
            // hasn't been validated up to BLOCK_VALID_SCRIPTS. This is a performance
            // optimization, in the common case of adding a new block to the tip,
            // we don't need to iterate over the failed blocks list.
            for (const CBlockIndex* failedit : m_failed_blocks) {
                if (pindexPrev->GetAncestor(failedit->nHeight) == failedit) {
                    assert(failedit->nStatus & BLOCK_FAILED_VALID);
                    CBlockIndex* invalid_walk = pindexPrev;
                    while (invalid_walk != failedit) {
                        invalid_walk->nStatus |= BLOCK_FAILED_CHILD;
                        setDirtyBlockIndex.insert(invalid_walk);
                        invalid_walk = invalid_walk->pprev;
                    }
                    return state.Invalid(ValidationInvalidReason::BLOCK_INVALID_PREV, error("%s: prev block invalid", __func__), REJECT_INVALID, "bad-prevblk");
                }
            }
        }
    }
    if (pindex == nullptr)
        pindex = AddToBlockIndex(block);

    if (ppindex)
        *ppindex = pindex;

    return true;
}

// Exposed wrapper for AcceptBlockHeader
bool ProcessNewBlockHeaders(const std::vector<CBlockHeader>& headers, CValidationState& state, const CChainParams& chainparams, const CBlockIndex** ppindex, CBlockHeader *first_invalid)
{
    if (first_invalid != nullptr) first_invalid->SetNull();
    {
        LOCK(cs_main);
        for (const CBlockHeader& header : headers) {
            CBlockIndex *pindex = nullptr; // Use a temp pindex instead of ppindex to avoid a const_cast
            bool accepted = g_blockman.AcceptBlockHeader(header, state, chainparams, &pindex);
            ::ChainstateActive().CheckBlockIndex(chainparams.GetConsensus());

            if (!accepted) {
                if (first_invalid) *first_invalid = header;
                return false;
            }
            if (ppindex) {
                *ppindex = pindex;
            }
        }
    }
    NotifyHeaderTip();
    return true;
}

/** Store block on disk. If dbp is non-nullptr, the file is known to already reside on disk */
static FlatFilePos SaveBlockToDisk(const CBlock& block, int nHeight, const CChainParams& chainparams, const FlatFilePos* dbp) {
    unsigned int nBlockSize = ::GetSerializeSize(block, CLIENT_VERSION);
    FlatFilePos blockPos;
    if (dbp != nullptr)
        blockPos = *dbp;
    if (!FindBlockPos(blockPos, nBlockSize+8, nHeight, block.GetBlockTime(), dbp != nullptr)) {
        error("%s: FindBlockPos failed", __func__);
        return FlatFilePos();
    }
    if (dbp == nullptr) {
        if (!WriteBlockToDisk(block, blockPos, chainparams.MessageStart())) {
            AbortNode("Failed to write block");
            return FlatFilePos();
        }
    }
    return blockPos;
}

/** Store block on disk. If dbp is non-nullptr, the file is known to already reside on disk */
bool CChainState::AcceptBlock(const std::shared_ptr<const CBlock>& pblock, CValidationState& state, const CChainParams& chainparams, CBlockIndex** ppindex, bool fRequested, const FlatFilePos* dbp, bool* fNewBlock)
{
    const CBlock& block = *pblock;

    if (fNewBlock) *fNewBlock = false;
    AssertLockHeld(cs_main);

    CBlockIndex *pindexDummy = nullptr;
    CBlockIndex *&pindex = ppindex ? *ppindex : pindexDummy;

    bool accepted_header = m_blockman.AcceptBlockHeader(block, state, chainparams, &pindex);
    CheckBlockIndex(chainparams.GetConsensus());

    if (!accepted_header)
        return false;

    // Try to process all requested blocks that we don't have, but only
    // process an unrequested block if it's new and has enough work to
    // advance our tip, and isn't too many blocks ahead.
    bool fAlreadyHave = pindex->nStatus & BLOCK_HAVE_DATA;
    bool fHasMoreOrSameWork = (m_chain.Tip() ? pindex->nChainWork >= m_chain.Tip()->nChainWork : true);
    // Blocks that are too out-of-order needlessly limit the effectiveness of
    // pruning, because pruning will not delete block files that contain any
    // blocks which are too close in height to the tip.  Apply this test
    // regardless of whether pruning is enabled; it should generally be safe to
    // not process unrequested blocks.
    bool fTooFarAhead = (pindex->nHeight > int(m_chain.Height() + MIN_BLOCKS_TO_KEEP));

    // TODO: Decouple this function from the block download logic by removing fRequested
    // This requires some new chain data structure to efficiently look up if a
    // block is in a chain leading to a candidate for best tip, despite not
    // being such a candidate itself.

    // TODO: deal better with return value and error conditions for duplicate
    // and unrequested blocks.
    if (fAlreadyHave) return true;
    if (!fRequested) {  // If we didn't ask for it:
        if (pindex->nTx != 0) return true;    // This is a previously-processed block that was pruned
        if (!fHasMoreOrSameWork) return true; // Don't process less-work chains
        if (fTooFarAhead) return true;        // Block height is too high

        // Protect against DoS attacks from low-work chains.
        // If our tip is behind, a peer could try to send us
        // low-work blocks on a fake chain that we would never
        // request; don't process these.
        if (pindex->nChainWork < nMinimumChainWork) return true;
    }

    if (!CheckBlock(block, state, chainparams.GetConsensus()) ||
        !ContextualCheckBlock(block, state, chainparams.GetConsensus(), pindex->pprev)) {
        assert(IsBlockReason(state.GetReason()));
        if (state.IsInvalid() && state.GetReason() != ValidationInvalidReason::BLOCK_MUTATED) {
            pindex->nStatus |= BLOCK_FAILED_VALID;
            setDirtyBlockIndex.insert(pindex);
        }
        return error("%s: %s", __func__, FormatStateMessage(state));
    }

    // Header is valid/has work, merkle tree and segwit merkle tree are good...RELAY NOW
    // (but if it does not build on our best tip, let the SendMessages loop relay it)
    if (!IsInitialBlockDownload() && m_chain.Tip() == pindex->pprev)
        GetMainSignals().NewPoWValidBlock(pindex, pblock);

    // Write block to history file
    if (fNewBlock) *fNewBlock = true;
    try {
        FlatFilePos blockPos = SaveBlockToDisk(block, pindex->nHeight, chainparams, dbp);
        if (blockPos.IsNull()) {
            state.Error(strprintf("%s: Failed to find position to write new block to disk", __func__));
            return false;
        }
        ReceivedBlockTransactions(block, pindex, blockPos, chainparams.GetConsensus());
    } catch (const std::runtime_error& e) {
        return AbortNode(state, std::string("System error: ") + e.what());
    }

    FlushStateToDisk(chainparams, state, FlushStateMode::NONE);

    CheckBlockIndex(chainparams.GetConsensus());

    return true;
}

bool ProcessNewBlock(const CChainParams& chainparams, const std::shared_ptr<const CBlock> pblock, bool fForceProcessing, bool *fNewBlock)
{
    AssertLockNotHeld(cs_main);

    {
        CBlockIndex *pindex = nullptr;
        if (fNewBlock) *fNewBlock = false;
        CValidationState state;

        // CheckBlock() does not support multi-threaded block validation because CBlock::fChecked can cause data race.
        // Therefore, the following critical section must include the CheckBlock() call as well.
        LOCK(cs_main);

        // Ensure that CheckBlock() passes before calling AcceptBlock, as
        // belt-and-suspenders.
        bool ret = CheckBlock(*pblock, state, chainparams.GetConsensus());
        if (ret) {
            // Store to disk
            ret = ::ChainstateActive().AcceptBlock(pblock, state, chainparams, &pindex, fForceProcessing, nullptr, fNewBlock);
        }
        if (!ret) {
            GetMainSignals().BlockChecked(*pblock, state);
            return error("%s: AcceptBlock FAILED (%s)", __func__, FormatStateMessage(state));
        }
    }

    NotifyHeaderTip();

    CValidationState state; // Only used to report errors, not invalidity - ignore it
    if (!::ChainstateActive().ActivateBestChain(state, chainparams, pblock))
        return error("%s: ActivateBestChain failed (%s)", __func__, FormatStateMessage(state));

    return true;
}

bool TestBlockValidity(CValidationState& state, const CChainParams& chainparams, const CBlock& block, CBlockIndex* pindexPrev, bool fCheckPOW, bool fCheckMerkleRoot)
{
    AssertLockHeld(cs_main);
    assert(pindexPrev && pindexPrev == ::ChainActive().Tip());
<<<<<<< HEAD
    std::set<valtype> namesDummy;
    CCoinsViewCache viewNew(pcoinsTip.get());
=======
    CCoinsViewCache viewNew(&::ChainstateActive().CoinsTip());
>>>>>>> 1597df21
    uint256 block_hash(block.GetHash());
    CBlockIndex indexDummy(block);
    indexDummy.pprev = pindexPrev;
    indexDummy.nHeight = pindexPrev->nHeight + 1;
    indexDummy.phashBlock = &block_hash;

    // NOTE: CheckBlockHeader is called by CheckBlock
    if (!ContextualCheckBlockHeader(block, state, chainparams, pindexPrev, GetAdjustedTime()))
        return error("%s: Consensus::ContextualCheckBlockHeader: %s", __func__, FormatStateMessage(state));
    if (!CheckBlock(block, state, chainparams.GetConsensus(), fCheckPOW, fCheckMerkleRoot))
        return error("%s: Consensus::CheckBlock: %s", __func__, FormatStateMessage(state));
    if (!ContextualCheckBlock(block, state, chainparams.GetConsensus(), pindexPrev))
        return error("%s: Consensus::ContextualCheckBlock: %s", __func__, FormatStateMessage(state));
    if (!::ChainstateActive().ConnectBlock(block, state, &indexDummy, viewNew, namesDummy, chainparams, true))
        return false;
    assert(state.IsValid());

    return true;
}

/**
 * BLOCK PRUNING CODE
 */

/* Calculate the amount of disk space the block & undo files currently use */
uint64_t CalculateCurrentUsage()
{
    LOCK(cs_LastBlockFile);

    uint64_t retval = 0;
    for (const CBlockFileInfo &file : vinfoBlockFile) {
        retval += file.nSize + file.nUndoSize;
    }
    return retval;
}

/* Prune a block file (modify associated database entries)*/
void PruneOneBlockFile(const int fileNumber)
{
    LOCK(cs_LastBlockFile);

    for (const auto& entry : g_blockman.m_block_index) {
        CBlockIndex* pindex = entry.second;
        if (pindex->nFile == fileNumber) {
            pindex->nStatus &= ~BLOCK_HAVE_DATA;
            pindex->nStatus &= ~BLOCK_HAVE_UNDO;
            pindex->nFile = 0;
            pindex->nDataPos = 0;
            pindex->nUndoPos = 0;
            setDirtyBlockIndex.insert(pindex);

            // Prune from m_blocks_unlinked -- any block we prune would have
            // to be downloaded again in order to consider its chain, at which
            // point it would be considered as a candidate for
            // m_blocks_unlinked or setBlockIndexCandidates.
            auto range = g_blockman.m_blocks_unlinked.equal_range(pindex->pprev);
            while (range.first != range.second) {
                std::multimap<CBlockIndex *, CBlockIndex *>::iterator _it = range.first;
                range.first++;
                if (_it->second == pindex) {
                    g_blockman.m_blocks_unlinked.erase(_it);
                }
            }
        }
    }

    vinfoBlockFile[fileNumber].SetNull();
    setDirtyFileInfo.insert(fileNumber);
}


void UnlinkPrunedFiles(const std::set<int>& setFilesToPrune)
{
    for (std::set<int>::iterator it = setFilesToPrune.begin(); it != setFilesToPrune.end(); ++it) {
        FlatFilePos pos(*it, 0);
        fs::remove(BlockFileSeq().FileName(pos));
        fs::remove(UndoFileSeq().FileName(pos));
        LogPrintf("Prune: %s deleted blk/rev (%05u)\n", __func__, *it);
    }
}

/* Calculate the block/rev files to delete based on height specified by user with RPC command pruneblockchain */
static void FindFilesToPruneManual(std::set<int>& setFilesToPrune, int nManualPruneHeight)
{
    assert(fPruneMode && nManualPruneHeight > 0);

    LOCK2(cs_main, cs_LastBlockFile);
    if (::ChainActive().Tip() == nullptr)
        return;

    // last block to prune is the lesser of (user-specified height, MIN_BLOCKS_TO_KEEP from the tip)
    unsigned int nLastBlockWeCanPrune = std::min((unsigned)nManualPruneHeight, ::ChainActive().Tip()->nHeight - MIN_BLOCKS_TO_KEEP);
    int count=0;
    for (int fileNumber = 0; fileNumber < nLastBlockFile; fileNumber++) {
        if (vinfoBlockFile[fileNumber].nSize == 0 || vinfoBlockFile[fileNumber].nHeightLast > nLastBlockWeCanPrune)
            continue;
        PruneOneBlockFile(fileNumber);
        setFilesToPrune.insert(fileNumber);
        count++;
    }
    LogPrintf("Prune (Manual): prune_height=%d removed %d blk/rev pairs\n", nLastBlockWeCanPrune, count);
}

/* This function is called from the RPC code for pruneblockchain */
void PruneBlockFilesManual(int nManualPruneHeight)
{
    CValidationState state;
    const CChainParams& chainparams = Params();
    if (!::ChainstateActive().FlushStateToDisk(
            chainparams, state, FlushStateMode::NONE, nManualPruneHeight)) {
        LogPrintf("%s: failed to flush state (%s)\n", __func__, FormatStateMessage(state));
    }
}

/**
 * Prune block and undo files (blk???.dat and undo???.dat) so that the disk space used is less than a user-defined target.
 * The user sets the target (in MB) on the command line or in config file.  This will be run on startup and whenever new
 * space is allocated in a block or undo file, staying below the target. Changing back to unpruned requires a reindex
 * (which in this case means the blockchain must be re-downloaded.)
 *
 * Pruning functions are called from FlushStateToDisk when the global fCheckForPruning flag has been set.
 * Block and undo files are deleted in lock-step (when blk00003.dat is deleted, so is rev00003.dat.)
 * Pruning cannot take place until the longest chain is at least a certain length (100000 on mainnet, 1000 on testnet, 1000 on regtest).
 * Pruning will never delete a block within a defined distance (currently 288) from the active chain's tip.
 * The block index is updated by unsetting HAVE_DATA and HAVE_UNDO for any blocks that were stored in the deleted files.
 * A db flag records the fact that at least some block files have been pruned.
 *
 * @param[out]   setFilesToPrune   The set of file indices that can be unlinked will be returned
 */
static void FindFilesToPrune(std::set<int>& setFilesToPrune, uint64_t nPruneAfterHeight)
{
    LOCK2(cs_main, cs_LastBlockFile);
    if (::ChainActive().Tip() == nullptr || nPruneTarget == 0) {
        return;
    }
    if ((uint64_t)::ChainActive().Tip()->nHeight <= nPruneAfterHeight) {
        return;
    }

    unsigned int nLastBlockWeCanPrune = ::ChainActive().Tip()->nHeight - MIN_BLOCKS_TO_KEEP;
    uint64_t nCurrentUsage = CalculateCurrentUsage();
    // We don't check to prune until after we've allocated new space for files
    // So we should leave a buffer under our target to account for another allocation
    // before the next pruning.
    uint64_t nBuffer = BLOCKFILE_CHUNK_SIZE + UNDOFILE_CHUNK_SIZE;
    uint64_t nBytesToPrune;
    int count=0;

    if (nCurrentUsage + nBuffer >= nPruneTarget) {
        // On a prune event, the chainstate DB is flushed.
        // To avoid excessive prune events negating the benefit of high dbcache
        // values, we should not prune too rapidly.
        // So when pruning in IBD, increase the buffer a bit to avoid a re-prune too soon.
        if (::ChainstateActive().IsInitialBlockDownload()) {
            // Since this is only relevant during IBD, we use a fixed 10%
            nBuffer += nPruneTarget / 10;
        }

        for (int fileNumber = 0; fileNumber < nLastBlockFile; fileNumber++) {
            nBytesToPrune = vinfoBlockFile[fileNumber].nSize + vinfoBlockFile[fileNumber].nUndoSize;

            if (vinfoBlockFile[fileNumber].nSize == 0)
                continue;

            if (nCurrentUsage + nBuffer < nPruneTarget)  // are we below our target?
                break;

            // don't prune files that could have a block within MIN_BLOCKS_TO_KEEP of the main chain's tip but keep scanning
            if (vinfoBlockFile[fileNumber].nHeightLast > nLastBlockWeCanPrune)
                continue;

            PruneOneBlockFile(fileNumber);
            // Queue up the files for removal
            setFilesToPrune.insert(fileNumber);
            nCurrentUsage -= nBytesToPrune;
            count++;
        }
    }

    LogPrint(BCLog::PRUNE, "Prune: target=%dMiB actual=%dMiB diff=%dMiB max_prune_height=%d removed %d blk/rev pairs\n",
           nPruneTarget/1024/1024, nCurrentUsage/1024/1024,
           ((int64_t)nPruneTarget - (int64_t)nCurrentUsage)/1024/1024,
           nLastBlockWeCanPrune, count);
}

static FlatFileSeq BlockFileSeq()
{
    return FlatFileSeq(GetBlocksDir(), "blk", BLOCKFILE_CHUNK_SIZE);
}

static FlatFileSeq UndoFileSeq()
{
    return FlatFileSeq(GetBlocksDir(), "rev", UNDOFILE_CHUNK_SIZE);
}

FILE* OpenBlockFile(const FlatFilePos &pos, bool fReadOnly) {
    return BlockFileSeq().Open(pos, fReadOnly);
}

/** Open an undo file (rev?????.dat) */
static FILE* OpenUndoFile(const FlatFilePos &pos, bool fReadOnly) {
    return UndoFileSeq().Open(pos, fReadOnly);
}

fs::path GetBlockPosFilename(const FlatFilePos &pos)
{
    return BlockFileSeq().FileName(pos);
}

CBlockIndex * BlockManager::InsertBlockIndex(const uint256& hash)
{
    AssertLockHeld(cs_main);

    if (hash.IsNull())
        return nullptr;

    // Return existing
    BlockMap::iterator mi = m_block_index.find(hash);
    if (mi != m_block_index.end())
        return (*mi).second;

    // Create new
    CBlockIndex* pindexNew = new CBlockIndex();
    mi = m_block_index.insert(std::make_pair(hash, pindexNew)).first;
    pindexNew->phashBlock = &((*mi).first);

    return pindexNew;
}

bool BlockManager::LoadBlockIndex(
    const Consensus::Params& consensus_params,
    CBlockTreeDB& blocktree,
    std::set<CBlockIndex*, CBlockIndexWorkComparator>& block_index_candidates)
{
    if (!blocktree.LoadBlockIndexGuts(consensus_params, [this](const uint256& hash) EXCLUSIVE_LOCKS_REQUIRED(cs_main) { return this->InsertBlockIndex(hash); }))
        return false;

    // Calculate nChainWork
    std::vector<std::pair<int, CBlockIndex*> > vSortedByHeight;
    vSortedByHeight.reserve(m_block_index.size());
    for (const std::pair<const uint256, CBlockIndex*>& item : m_block_index)
    {
        CBlockIndex* pindex = item.second;
        vSortedByHeight.push_back(std::make_pair(pindex->nHeight, pindex));
    }
    sort(vSortedByHeight.begin(), vSortedByHeight.end());
    for (const std::pair<int, CBlockIndex*>& item : vSortedByHeight)
    {
        if (ShutdownRequested()) return false;
        CBlockIndex* pindex = item.second;
        pindex->nChainWork = (pindex->pprev ? pindex->pprev->nChainWork : 0) + GetBlockProof(*pindex);
        pindex->nTimeMax = (pindex->pprev ? std::max(pindex->pprev->nTimeMax, pindex->nTime) : pindex->nTime);
        // We can link the chain of blocks for which we've received transactions at some point.
        // Pruned nodes may have deleted the block.
        if (pindex->nTx > 0) {
            if (pindex->pprev) {
                if (pindex->pprev->HaveTxsDownloaded()) {
                    pindex->nChainTx = pindex->pprev->nChainTx + pindex->nTx;
                } else {
                    pindex->nChainTx = 0;
                    m_blocks_unlinked.insert(std::make_pair(pindex->pprev, pindex));
                }
            } else {
                pindex->nChainTx = pindex->nTx;
            }
        }
        if (!(pindex->nStatus & BLOCK_FAILED_MASK) && pindex->pprev && (pindex->pprev->nStatus & BLOCK_FAILED_MASK)) {
            pindex->nStatus |= BLOCK_FAILED_CHILD;
            setDirtyBlockIndex.insert(pindex);
        }
        if (pindex->IsValid(BLOCK_VALID_TRANSACTIONS) && (pindex->HaveTxsDownloaded() || pindex->pprev == nullptr)) {
            block_index_candidates.insert(pindex);
        }
        if (pindex->nStatus & BLOCK_FAILED_MASK && (!pindexBestInvalid || pindex->nChainWork > pindexBestInvalid->nChainWork))
            pindexBestInvalid = pindex;
        if (pindex->pprev)
            pindex->BuildSkip();
        if (pindex->IsValid(BLOCK_VALID_TREE) && (pindexBestHeader == nullptr || CBlockIndexWorkComparator()(pindexBestHeader, pindex)))
            pindexBestHeader = pindex;
    }

    return true;
}

void BlockManager::Unload() {
    m_failed_blocks.clear();
    m_blocks_unlinked.clear();

    for (const BlockMap::value_type& entry : m_block_index) {
        delete entry.second;
    }

    m_block_index.clear();
}

bool static LoadBlockIndexDB(const CChainParams& chainparams) EXCLUSIVE_LOCKS_REQUIRED(cs_main)
{
    if (!g_blockman.LoadBlockIndex(
            chainparams.GetConsensus(), *pblocktree, ::ChainstateActive().setBlockIndexCandidates))
        return false;

    // Load block file info
    pblocktree->ReadLastBlockFile(nLastBlockFile);
    vinfoBlockFile.resize(nLastBlockFile + 1);
    LogPrintf("%s: last block file = %i\n", __func__, nLastBlockFile);
    for (int nFile = 0; nFile <= nLastBlockFile; nFile++) {
        pblocktree->ReadBlockFileInfo(nFile, vinfoBlockFile[nFile]);
    }
    LogPrintf("%s: last block file info: %s\n", __func__, vinfoBlockFile[nLastBlockFile].ToString());
    for (int nFile = nLastBlockFile + 1; true; nFile++) {
        CBlockFileInfo info;
        if (pblocktree->ReadBlockFileInfo(nFile, info)) {
            vinfoBlockFile.push_back(info);
        } else {
            break;
        }
    }

    // Check presence of blk files
    LogPrintf("Checking all blk files are present...\n");
    std::set<int> setBlkDataFiles;
    for (const std::pair<const uint256, CBlockIndex*>& item : g_blockman.m_block_index)
    {
        CBlockIndex* pindex = item.second;
        if (pindex->nStatus & BLOCK_HAVE_DATA) {
            setBlkDataFiles.insert(pindex->nFile);
        }
    }
    for (std::set<int>::iterator it = setBlkDataFiles.begin(); it != setBlkDataFiles.end(); it++)
    {
        FlatFilePos pos(*it, 0);
        if (CAutoFile(OpenBlockFile(pos, true), SER_DISK, CLIENT_VERSION).IsNull()) {
            return false;
        }
    }

    // Check whether we have ever pruned block & undo files
    pblocktree->ReadFlag("prunedblockfiles", fHavePruned);
    if (fHavePruned)
        LogPrintf("LoadBlockIndexDB(): Block files have previously been pruned\n");

    // Check whether we need to continue reindexing
    bool fReindexing = false;
    pblocktree->ReadReindexing(fReindexing);
    if(fReindexing) fReindex = true;

    // Check whether we have the name history
    pblocktree->ReadFlag("namehistory", fNameHistory);
    LogPrintf("LoadBlockIndexDB(): name history %s\n", fNameHistory ? "enabled" : "disabled");

    return true;
}

bool LoadChainTip(const CChainParams& chainparams)
{
    AssertLockHeld(cs_main);
    const CCoinsViewCache& coins_cache = ::ChainstateActive().CoinsTip();
    assert(!coins_cache.GetBestBlock().IsNull()); // Never called when the coins view is empty

    if (::ChainActive().Tip() &&
        ::ChainActive().Tip()->GetBlockHash() == coins_cache.GetBestBlock()) return true;

    // Load pointer to end of best chain
    CBlockIndex* pindex = LookupBlockIndex(coins_cache.GetBestBlock());
    if (!pindex) {
        return false;
    }
    ::ChainActive().SetTip(pindex);

    ::ChainstateActive().PruneBlockIndexCandidates();

    LogPrintf("Loaded best chain: hashBestChain=%s height=%d date=%s progress=%f\n",
        ::ChainActive().Tip()->GetBlockHash().ToString(), ::ChainActive().Height(),
        FormatISO8601DateTime(::ChainActive().Tip()->GetBlockTime()),
        GuessVerificationProgress(chainparams.TxData(), ::ChainActive().Tip()));
    return true;
}

CVerifyDB::CVerifyDB()
{
    uiInterface.ShowProgress(_("Verifying blocks...").translated, 0, false);
}

CVerifyDB::~CVerifyDB()
{
    uiInterface.ShowProgress("", 100, false);
}

bool CVerifyDB::VerifyDB(const CChainParams& chainparams, CCoinsView *coinsview, int nCheckLevel, int nCheckDepth)
{
    LOCK(cs_main);
    if (::ChainActive().Tip() == nullptr || ::ChainActive().Tip()->pprev == nullptr)
        return true;

    // Verify blocks in the best chain
    if (nCheckDepth <= 0 || nCheckDepth > ::ChainActive().Height())
        nCheckDepth = ::ChainActive().Height();
    nCheckLevel = std::max(0, std::min(4, nCheckLevel));
    LogPrintf("Verifying last %i blocks at level %i\n", nCheckDepth, nCheckLevel);
    CCoinsViewCache coins(coinsview);
    std::set<valtype> dummyNames;
    CBlockIndex* pindex;
    CBlockIndex* pindexFailure = nullptr;
    int nGoodTransactions = 0;
    CValidationState state;
    int reportDone = 0;
    LogPrintf("[0%%]..."); /* Continued */
    for (pindex = ::ChainActive().Tip(); pindex && pindex->pprev; pindex = pindex->pprev) {
        boost::this_thread::interruption_point();
        const int percentageDone = std::max(1, std::min(99, (int)(((double)(::ChainActive().Height() - pindex->nHeight)) / (double)nCheckDepth * (nCheckLevel >= 4 ? 50 : 100))));
        if (reportDone < percentageDone/10) {
            // report every 10% step
            LogPrintf("[%d%%]...", percentageDone); /* Continued */
            reportDone = percentageDone/10;
        }
        uiInterface.ShowProgress(_("Verifying blocks...").translated, percentageDone, false);
        if (pindex->nHeight <= ::ChainActive().Height()-nCheckDepth)
            break;
        if (fPruneMode && !(pindex->nStatus & BLOCK_HAVE_DATA)) {
            // If pruning, only go back as far as we have data.
            LogPrintf("VerifyDB(): block verification stopping at height %d (pruning, no data)\n", pindex->nHeight);
            break;
        }
        CBlock block;
        // check level 0: read from disk
        if (!ReadBlockFromDisk(block, pindex, chainparams.GetConsensus()))
            return error("VerifyDB(): *** ReadBlockFromDisk failed at %d, hash=%s", pindex->nHeight, pindex->GetBlockHash().ToString());
        // check level 1: verify block validity
        if (nCheckLevel >= 1 && !CheckBlock(block, state, chainparams.GetConsensus()))
            return error("%s: *** found bad block at %d, hash=%s (%s)\n", __func__,
                         pindex->nHeight, pindex->GetBlockHash().ToString(), FormatStateMessage(state));
        // check level 2: verify undo validity
        if (nCheckLevel >= 2 && pindex) {
            CBlockUndo undo;
            if (!pindex->GetUndoPos().IsNull()) {
                if (!UndoReadFromDisk(undo, pindex)) {
                    return error("VerifyDB(): *** found bad undo data at %d, hash=%s\n", pindex->nHeight, pindex->GetBlockHash().ToString());
                }
            }
        }
        // check level 3: check for inconsistencies during memory-only disconnect of tip blocks
        if (nCheckLevel >= 3 && (coins.DynamicMemoryUsage() + ::ChainstateActive().CoinsTip().DynamicMemoryUsage()) <= nCoinCacheUsage) {
            assert(coins.GetBestBlock() == pindex->GetBlockHash());
            DisconnectResult res = ::ChainstateActive().DisconnectBlock(block, pindex, coins, dummyNames);
            if (res == DISCONNECT_FAILED) {
                return error("VerifyDB(): *** irrecoverable inconsistency in block data at %d, hash=%s", pindex->nHeight, pindex->GetBlockHash().ToString());
            }
            if (res == DISCONNECT_UNCLEAN) {
                nGoodTransactions = 0;
                pindexFailure = pindex;
            } else {
                nGoodTransactions += block.vtx.size();
            }
        }
        if (ShutdownRequested())
            return true;
    }
    if (pindexFailure)
        return error("VerifyDB(): *** coin database inconsistencies found (last %i blocks, %i good transactions before that)\n", ::ChainActive().Height() - pindexFailure->nHeight + 1, nGoodTransactions);

    // store block count as we move pindex at check level >= 4
    int block_count = ::ChainActive().Height() - pindex->nHeight;

    // check level 4: try reconnecting blocks
    if (nCheckLevel >= 4) {
        while (pindex != ::ChainActive().Tip()) {
            boost::this_thread::interruption_point();
            const int percentageDone = std::max(1, std::min(99, 100 - (int)(((double)(::ChainActive().Height() - pindex->nHeight)) / (double)nCheckDepth * 50)));
            if (reportDone < percentageDone/10) {
                // report every 10% step
                LogPrintf("[%d%%]...", percentageDone); /* Continued */
                reportDone = percentageDone/10;
            }
            uiInterface.ShowProgress(_("Verifying blocks...").translated, percentageDone, false);
            pindex = ::ChainActive().Next(pindex);
            CBlock block;
            if (!ReadBlockFromDisk(block, pindex, chainparams.GetConsensus()))
                return error("VerifyDB(): *** ReadBlockFromDisk failed at %d, hash=%s", pindex->nHeight, pindex->GetBlockHash().ToString());
            if (!::ChainstateActive().ConnectBlock(block, state, pindex, coins, dummyNames, chainparams))
                return error("VerifyDB(): *** found unconnectable block at %d, hash=%s (%s)", pindex->nHeight, pindex->GetBlockHash().ToString(), FormatStateMessage(state));
        }
    }

    LogPrintf("[DONE].\n");
    LogPrintf("No coin database inconsistencies in last %i blocks (%i transactions)\n", block_count, nGoodTransactions);

    return true;
}

/** Apply the effects of a block on the utxo cache, ignoring that it may already have been applied. */
bool CChainState::RollforwardBlock(const CBlockIndex* pindex, CCoinsViewCache& inputs, const CChainParams& params)
{
    // TODO: merge with ConnectBlock
    CBlock block;
    if (!ReadBlockFromDisk(block, pindex, params.GetConsensus())) {
        return error("ReplayBlock(): ReadBlockFromDisk failed at %d, hash=%s", pindex->nHeight, pindex->GetBlockHash().ToString());
    }

    for (const CTransactionRef& tx : block.vtx) {
        if (!tx->IsCoinBase()) {
            for (const CTxIn &txin : tx->vin) {
                inputs.SpendCoin(txin.prevout);
            }
        }
        // Pass check = true as every addition may be an overwrite.
        AddCoins(inputs, *tx, pindex->nHeight, true);
    }
    return true;
}

bool CChainState::ReplayBlocks(const CChainParams& params, CCoinsView* view)
{
    LOCK(cs_main);

    CCoinsViewCache cache(view);

    std::vector<uint256> hashHeads = view->GetHeadBlocks();
    if (hashHeads.empty()) return true; // We're already in a consistent state.
    if (hashHeads.size() != 2) return error("ReplayBlocks(): unknown inconsistent state");

    uiInterface.ShowProgress(_("Replaying blocks...").translated, 0, false);
    LogPrintf("Replaying blocks\n");

    const CBlockIndex* pindexOld = nullptr;  // Old tip during the interrupted flush.
    const CBlockIndex* pindexNew;            // New tip during the interrupted flush.
    const CBlockIndex* pindexFork = nullptr; // Latest block common to both the old and the new tip.

    if (m_blockman.m_block_index.count(hashHeads[0]) == 0) {
        return error("ReplayBlocks(): reorganization to unknown block requested");
    }
    pindexNew = m_blockman.m_block_index[hashHeads[0]];

    if (!hashHeads[1].IsNull()) { // The old tip is allowed to be 0, indicating it's the first flush.
        if (m_blockman.m_block_index.count(hashHeads[1]) == 0) {
            return error("ReplayBlocks(): reorganization from unknown block requested");
        }
        pindexOld = m_blockman.m_block_index[hashHeads[1]];
        pindexFork = LastCommonAncestor(pindexOld, pindexNew);
        assert(pindexFork != nullptr);
    }

    // Rollback along the old branch.
    while (pindexOld != pindexFork) {
        if (pindexOld->nHeight > 0) { // Never disconnect the genesis block.
            CBlock block;
            if (!ReadBlockFromDisk(block, pindexOld, params.GetConsensus())) {
                return error("RollbackBlock(): ReadBlockFromDisk() failed at %d, hash=%s", pindexOld->nHeight, pindexOld->GetBlockHash().ToString());
            }
            LogPrintf("Rolling back %s (%i)\n", pindexOld->GetBlockHash().ToString(), pindexOld->nHeight);
            std::set<valtype> dummyNames;
            DisconnectResult res = DisconnectBlock(block, pindexOld, cache, dummyNames);
            if (res == DISCONNECT_FAILED) {
                return error("RollbackBlock(): DisconnectBlock failed at %d, hash=%s", pindexOld->nHeight, pindexOld->GetBlockHash().ToString());
            }
            // If DISCONNECT_UNCLEAN is returned, it means a non-existing UTXO was deleted, or an existing UTXO was
            // overwritten. It corresponds to cases where the block-to-be-disconnect never had all its operations
            // applied to the UTXO set. However, as both writing a UTXO and deleting a UTXO are idempotent operations,
            // the result is still a version of the UTXO set with the effects of that block undone.
        }
        pindexOld = pindexOld->pprev;
    }

    // Roll forward from the forking point to the new tip.
    int nForkHeight = pindexFork ? pindexFork->nHeight : 0;
    for (int nHeight = nForkHeight + 1; nHeight <= pindexNew->nHeight; ++nHeight) {
        const CBlockIndex* pindex = pindexNew->GetAncestor(nHeight);
        LogPrintf("Rolling forward %s (%i)\n", pindex->GetBlockHash().ToString(), nHeight);
        uiInterface.ShowProgress(_("Replaying blocks...").translated, (int) ((nHeight - nForkHeight) * 100.0 / (pindexNew->nHeight - nForkHeight)) , false);
        if (!RollforwardBlock(pindex, cache, params)) return false;
    }

    cache.SetBestBlock(pindexNew->GetBlockHash());
    cache.Flush();
    uiInterface.ShowProgress("", 100, false);
    return true;
}

bool ReplayBlocks(const CChainParams& params, CCoinsView* view) {
    return ::ChainstateActive().ReplayBlocks(params, view);
}

//! Helper for CChainState::RewindBlockIndex
void CChainState::EraseBlockData(CBlockIndex* index)
{
    AssertLockHeld(cs_main);
    assert(!m_chain.Contains(index)); // Make sure this block isn't active

    // Reduce validity
    index->nStatus = std::min<unsigned int>(index->nStatus & BLOCK_VALID_MASK, BLOCK_VALID_TREE) | (index->nStatus & ~BLOCK_VALID_MASK);
    // Remove have-data flags.
    index->nStatus &= ~(BLOCK_HAVE_DATA | BLOCK_HAVE_UNDO);
    // Remove storage location.
    index->nFile = 0;
    index->nDataPos = 0;
    index->nUndoPos = 0;
    // Remove various other things
    index->nTx = 0;
    index->nChainTx = 0;
    index->nSequenceId = 0;
    // Make sure it gets written.
    setDirtyBlockIndex.insert(index);
    // Update indexes
    setBlockIndexCandidates.erase(index);
    auto ret = m_blockman.m_blocks_unlinked.equal_range(index->pprev);
    while (ret.first != ret.second) {
        if (ret.first->second == index) {
            m_blockman.m_blocks_unlinked.erase(ret.first++);
        } else {
            ++ret.first;
        }
    }
    // Mark parent as eligible for main chain again
    if (index->pprev && index->pprev->IsValid(BLOCK_VALID_TRANSACTIONS) && index->pprev->HaveTxsDownloaded()) {
        setBlockIndexCandidates.insert(index->pprev);
    }
}

bool CChainState::RewindBlockIndex(const CChainParams& params)
{
    // Note that during -reindex-chainstate we are called with an empty m_chain!

    // First erase all post-segwit blocks without witness not in the main chain,
    // as this can we done without costly DisconnectTip calls. Active
    // blocks will be dealt with below (releasing cs_main in between).
    {
        LOCK(cs_main);
        for (const auto& entry : m_blockman.m_block_index) {
            if (IsWitnessEnabled(entry.second->pprev, params.GetConsensus()) && !(entry.second->nStatus & BLOCK_OPT_WITNESS) && !m_chain.Contains(entry.second)) {
                EraseBlockData(entry.second);
            }
        }
    }

    // Find what height we need to reorganize to.
    CBlockIndex *tip;
    int nHeight = 1;
    {
        LOCK(cs_main);
        while (nHeight <= m_chain.Height()) {
            // Although SCRIPT_VERIFY_WITNESS is now generally enforced on all
            // blocks in ConnectBlock, we don't need to go back and
            // re-download/re-verify blocks from before segwit actually activated.
            if (IsWitnessEnabled(m_chain[nHeight - 1], params.GetConsensus()) && !(m_chain[nHeight]->nStatus & BLOCK_OPT_WITNESS)) {
                break;
            }
            nHeight++;
        }

        tip = m_chain.Tip();
    }
    // nHeight is now the height of the first insufficiently-validated block, or tipheight + 1

    CValidationState state;
    // Loop until the tip is below nHeight, or we reach a pruned block.
    while (!ShutdownRequested()) {
        {
            LOCK2(cs_main, ::mempool.cs);
            // Make sure nothing changed from under us (this won't happen because RewindBlockIndex runs before importing/network are active)
            assert(tip == m_chain.Tip());
            if (tip == nullptr || tip->nHeight < nHeight) break;
            if (fPruneMode && !(tip->nStatus & BLOCK_HAVE_DATA)) {
                // If pruning, don't try rewinding past the HAVE_DATA point;
                // since older blocks can't be served anyway, there's
                // no need to walk further, and trying to DisconnectTip()
                // will fail (and require a needless reindex/redownload
                // of the blockchain).
                break;
            }

            // Disconnect block
            if (!DisconnectTip(state, params, nullptr)) {
                return error("RewindBlockIndex: unable to disconnect block at height %i (%s)", tip->nHeight, FormatStateMessage(state));
            }

            // Reduce validity flag and have-data flags.
            // We do this after actual disconnecting, otherwise we'll end up writing the lack of data
            // to disk before writing the chainstate, resulting in a failure to continue if interrupted.
            // Note: If we encounter an insufficiently validated block that
            // is on m_chain, it must be because we are a pruning node, and
            // this block or some successor doesn't HAVE_DATA, so we were unable to
            // rewind all the way.  Blocks remaining on m_chain at this point
            // must not have their validity reduced.
            EraseBlockData(tip);

            tip = tip->pprev;
        }
        // Make sure the queue of validation callbacks doesn't grow unboundedly.
        LimitValidationInterfaceQueue();

        // Occasionally flush state to disk.
        if (!FlushStateToDisk(params, state, FlushStateMode::PERIODIC)) {
            LogPrintf("RewindBlockIndex: unable to flush state to disk (%s)\n", FormatStateMessage(state));
            return false;
        }
    }

    {
        LOCK(cs_main);
        if (m_chain.Tip() != nullptr) {
            // We can't prune block index candidates based on our tip if we have
            // no tip due to m_chain being empty!
            PruneBlockIndexCandidates();

            CheckBlockIndex(params.GetConsensus());
        }
    }

    return true;
}

bool RewindBlockIndex(const CChainParams& params) {
    if (!::ChainstateActive().RewindBlockIndex(params)) {
        return false;
    }

    LOCK(cs_main);
    if (::ChainActive().Tip() != nullptr) {
        // FlushStateToDisk can possibly read ::ChainActive(). Be conservative
        // and skip it here, we're about to -reindex-chainstate anyway, so
        // it'll get called a bunch real soon.
        CValidationState state;
        if (!::ChainstateActive().FlushStateToDisk(params, state, FlushStateMode::ALWAYS)) {
            LogPrintf("RewindBlockIndex: unable to flush state to disk (%s)\n", FormatStateMessage(state));
            return false;
        }
    }

    return true;
}

void CChainState::UnloadBlockIndex() {
    nBlockSequenceId = 1;
    setBlockIndexCandidates.clear();
}

// May NOT be used after any connections are up as much
// of the peer-processing logic assumes a consistent
// block index state
void UnloadBlockIndex()
{
    LOCK(cs_main);
    ::ChainActive().SetTip(nullptr);
    g_blockman.Unload();
    pindexBestInvalid = nullptr;
    pindexBestHeader = nullptr;
    mempool.clear();
    vinfoBlockFile.clear();
    nLastBlockFile = 0;
    setDirtyBlockIndex.clear();
    setDirtyFileInfo.clear();
    versionbitscache.Clear();
    for (int b = 0; b < VERSIONBITS_NUM_BITS; b++) {
        warningcache[b].clear();
    }
    fHavePruned = false;

    ::ChainstateActive().UnloadBlockIndex();
}

bool LoadBlockIndex(const CChainParams& chainparams)
{
    // Load block index from databases
    bool needs_init = fReindex;
    if (!fReindex) {
        bool ret = LoadBlockIndexDB(chainparams);
        if (!ret) return false;
        needs_init = g_blockman.m_block_index.empty();
    }

    if (needs_init) {
        // Everything here is for *new* reindex/DBs. Thus, though
        // LoadBlockIndexDB may have set fReindex if we shut down
        // mid-reindex previously, we don't check fReindex and
        // instead only check it prior to LoadBlockIndexDB to set
        // needs_init.

        LogPrintf("Initializing databases...\n");
        fNameHistory = gArgs.GetBoolArg("-namehistory", false);
        pblocktree->WriteFlag("namehistory", fNameHistory);
    }
    return true;
}

bool CChainState::LoadGenesisBlock(const CChainParams& chainparams)
{
    LOCK(cs_main);

    // Check whether we're already initialized by checking for genesis in
    // m_blockman.m_block_index. Note that we can't use m_chain here, since it is
    // set based on the coins db, not the block index db, which is the only
    // thing loaded at this point.
    if (m_blockman.m_block_index.count(chainparams.GenesisBlock().GetHash()))
        return true;

    try {
        const CBlock& block = chainparams.GenesisBlock();
        FlatFilePos blockPos = SaveBlockToDisk(block, 0, chainparams, nullptr);
        if (blockPos.IsNull())
            return error("%s: writing genesis block to disk failed", __func__);
        CBlockIndex *pindex = m_blockman.AddToBlockIndex(block);
        ReceivedBlockTransactions(block, pindex, blockPos, chainparams.GetConsensus());
    } catch (const std::runtime_error& e) {
        return error("%s: failed to write genesis block: %s", __func__, e.what());
    }

    return true;
}

bool LoadGenesisBlock(const CChainParams& chainparams)
{
    return ::ChainstateActive().LoadGenesisBlock(chainparams);
}

bool LoadExternalBlockFile(const CChainParams& chainparams, FILE* fileIn, FlatFilePos *dbp)
{
    // Map of disk positions for blocks with unknown parent (only used for reindex)
    static std::multimap<uint256, FlatFilePos> mapBlocksUnknownParent;
    int64_t nStart = GetTimeMillis();

    int nLoaded = 0;
    try {
        // This takes over fileIn and calls fclose() on it in the CBufferedFile destructor
        CBufferedFile blkdat(fileIn, 2*MAX_BLOCK_SERIALIZED_SIZE, MAX_BLOCK_SERIALIZED_SIZE+8, SER_DISK, CLIENT_VERSION);
        uint64_t nRewind = blkdat.GetPos();
        while (!blkdat.eof()) {
            boost::this_thread::interruption_point();

            blkdat.SetPos(nRewind);
            nRewind++; // start one byte further next time, in case of failure
            blkdat.SetLimit(); // remove former limit
            unsigned int nSize = 0;
            try {
                // locate a header
                unsigned char buf[CMessageHeader::MESSAGE_START_SIZE];
                blkdat.FindByte(chainparams.MessageStart()[0]);
                nRewind = blkdat.GetPos()+1;
                blkdat >> buf;
                if (memcmp(buf, chainparams.MessageStart(), CMessageHeader::MESSAGE_START_SIZE))
                    continue;
                // read size
                blkdat >> nSize;
                if (nSize < 80 || nSize > MAX_BLOCK_SERIALIZED_SIZE)
                    continue;
            } catch (const std::exception&) {
                // no valid block header found; don't complain
                break;
            }
            try {
                // read block
                uint64_t nBlockPos = blkdat.GetPos();
                if (dbp)
                    dbp->nPos = nBlockPos;
                blkdat.SetLimit(nBlockPos + nSize);
                blkdat.SetPos(nBlockPos);
                std::shared_ptr<CBlock> pblock = std::make_shared<CBlock>();
                CBlock& block = *pblock;
                blkdat >> block;
                nRewind = blkdat.GetPos();

                uint256 hash = block.GetHash();
                {
                    LOCK(cs_main);
                    // detect out of order blocks, and store them for later
                    if (hash != chainparams.GetConsensus().hashGenesisBlock && !LookupBlockIndex(block.hashPrevBlock)) {
                        LogPrint(BCLog::REINDEX, "%s: Out of order block %s, parent %s not known\n", __func__, hash.ToString(),
                                block.hashPrevBlock.ToString());
                        if (dbp)
                            mapBlocksUnknownParent.insert(std::make_pair(block.hashPrevBlock, *dbp));
                        continue;
                    }

                    // process in case the block isn't known yet
                    CBlockIndex* pindex = LookupBlockIndex(hash);
                    if (!pindex || (pindex->nStatus & BLOCK_HAVE_DATA) == 0) {
                      CValidationState state;
                      if (::ChainstateActive().AcceptBlock(pblock, state, chainparams, nullptr, true, dbp, nullptr)) {
                          nLoaded++;
                      }
                      if (state.IsError()) {
                          break;
                      }
                    } else if (hash != chainparams.GetConsensus().hashGenesisBlock && pindex->nHeight % 1000 == 0) {
                      LogPrint(BCLog::REINDEX, "Block Import: already had block %s at height %d\n", hash.ToString(), pindex->nHeight);
                    }
                }

                // Activate the genesis block so normal node progress can continue
                if (hash == chainparams.GetConsensus().hashGenesisBlock) {
                    CValidationState state;
                    if (!ActivateBestChain(state, chainparams)) {
                        break;
                    }
                }

                NotifyHeaderTip();

                // Recursively process earlier encountered successors of this block
                std::deque<uint256> queue;
                queue.push_back(hash);
                while (!queue.empty()) {
                    uint256 head = queue.front();
                    queue.pop_front();
                    std::pair<std::multimap<uint256, FlatFilePos>::iterator, std::multimap<uint256, FlatFilePos>::iterator> range = mapBlocksUnknownParent.equal_range(head);
                    while (range.first != range.second) {
                        std::multimap<uint256, FlatFilePos>::iterator it = range.first;
                        std::shared_ptr<CBlock> pblockrecursive = std::make_shared<CBlock>();
                        if (ReadBlockFromDisk(*pblockrecursive, it->second, chainparams.GetConsensus()))
                        {
                            LogPrint(BCLog::REINDEX, "%s: Processing out of order child %s of %s\n", __func__, pblockrecursive->GetHash().ToString(),
                                    head.ToString());
                            LOCK(cs_main);
                            CValidationState dummy;
                            if (::ChainstateActive().AcceptBlock(pblockrecursive, dummy, chainparams, nullptr, true, &it->second, nullptr))
                            {
                                nLoaded++;
                                queue.push_back(pblockrecursive->GetHash());
                            }
                        }
                        range.first++;
                        mapBlocksUnknownParent.erase(it);
                        NotifyHeaderTip();
                    }
                }
            } catch (const std::exception& e) {
                LogPrintf("%s: Deserialize or I/O error - %s\n", __func__, e.what());
            }
        }
    } catch (const std::runtime_error& e) {
        AbortNode(std::string("System error: ") + e.what());
    }
    if (nLoaded > 0)
        LogPrintf("Loaded %i blocks from external file in %dms\n", nLoaded, GetTimeMillis() - nStart);
    return nLoaded > 0;
}

void CChainState::CheckBlockIndex(const Consensus::Params& consensusParams)
{
    if (!fCheckBlockIndex) {
        return;
    }

    LOCK(cs_main);

    // During a reindex, we read the genesis block and call CheckBlockIndex before ActivateBestChain,
    // so we have the genesis block in m_blockman.m_block_index but no active chain. (A few of the
    // tests when iterating the block tree require that m_chain has been initialized.)
    if (m_chain.Height() < 0) {
        assert(m_blockman.m_block_index.size() <= 1);
        return;
    }

    // Build forward-pointing map of the entire block tree.
    std::multimap<CBlockIndex*,CBlockIndex*> forward;
    for (const std::pair<const uint256, CBlockIndex*>& entry : m_blockman.m_block_index) {
        forward.insert(std::make_pair(entry.second->pprev, entry.second));
    }

    assert(forward.size() == m_blockman.m_block_index.size());

    std::pair<std::multimap<CBlockIndex*,CBlockIndex*>::iterator,std::multimap<CBlockIndex*,CBlockIndex*>::iterator> rangeGenesis = forward.equal_range(nullptr);
    CBlockIndex *pindex = rangeGenesis.first->second;
    rangeGenesis.first++;
    assert(rangeGenesis.first == rangeGenesis.second); // There is only one index entry with parent nullptr.

    // Iterate over the entire block tree, using depth-first search.
    // Along the way, remember whether there are blocks on the path from genesis
    // block being explored which are the first to have certain properties.
    size_t nNodes = 0;
    int nHeight = 0;
    CBlockIndex* pindexFirstInvalid = nullptr; // Oldest ancestor of pindex which is invalid.
    CBlockIndex* pindexFirstMissing = nullptr; // Oldest ancestor of pindex which does not have BLOCK_HAVE_DATA.
    CBlockIndex* pindexFirstNeverProcessed = nullptr; // Oldest ancestor of pindex for which nTx == 0.
    CBlockIndex* pindexFirstNotTreeValid = nullptr; // Oldest ancestor of pindex which does not have BLOCK_VALID_TREE (regardless of being valid or not).
    CBlockIndex* pindexFirstNotTransactionsValid = nullptr; // Oldest ancestor of pindex which does not have BLOCK_VALID_TRANSACTIONS (regardless of being valid or not).
    CBlockIndex* pindexFirstNotChainValid = nullptr; // Oldest ancestor of pindex which does not have BLOCK_VALID_CHAIN (regardless of being valid or not).
    CBlockIndex* pindexFirstNotScriptsValid = nullptr; // Oldest ancestor of pindex which does not have BLOCK_VALID_SCRIPTS (regardless of being valid or not).
    while (pindex != nullptr) {
        nNodes++;
        if (pindexFirstInvalid == nullptr && pindex->nStatus & BLOCK_FAILED_VALID) pindexFirstInvalid = pindex;
        if (pindexFirstMissing == nullptr && !(pindex->nStatus & BLOCK_HAVE_DATA)) pindexFirstMissing = pindex;
        if (pindexFirstNeverProcessed == nullptr && pindex->nTx == 0) pindexFirstNeverProcessed = pindex;
        if (pindex->pprev != nullptr && pindexFirstNotTreeValid == nullptr && (pindex->nStatus & BLOCK_VALID_MASK) < BLOCK_VALID_TREE) pindexFirstNotTreeValid = pindex;
        if (pindex->pprev != nullptr && pindexFirstNotTransactionsValid == nullptr && (pindex->nStatus & BLOCK_VALID_MASK) < BLOCK_VALID_TRANSACTIONS) pindexFirstNotTransactionsValid = pindex;
        if (pindex->pprev != nullptr && pindexFirstNotChainValid == nullptr && (pindex->nStatus & BLOCK_VALID_MASK) < BLOCK_VALID_CHAIN) pindexFirstNotChainValid = pindex;
        if (pindex->pprev != nullptr && pindexFirstNotScriptsValid == nullptr && (pindex->nStatus & BLOCK_VALID_MASK) < BLOCK_VALID_SCRIPTS) pindexFirstNotScriptsValid = pindex;

        // Begin: actual consistency checks.
        if (pindex->pprev == nullptr) {
            // Genesis block checks.
            assert(pindex->GetBlockHash() == consensusParams.hashGenesisBlock); // Genesis block's hash must match.
            assert(pindex == m_chain.Genesis()); // The current active chain's genesis block must be this block.
        }
        if (!pindex->HaveTxsDownloaded()) assert(pindex->nSequenceId <= 0); // nSequenceId can't be set positive for blocks that aren't linked (negative is used for preciousblock)
        // VALID_TRANSACTIONS is equivalent to nTx > 0 for all nodes (whether or not pruning has occurred).
        // HAVE_DATA is only equivalent to nTx > 0 (or VALID_TRANSACTIONS) if no pruning has occurred.
        if (!fHavePruned) {
            // If we've never pruned, then HAVE_DATA should be equivalent to nTx > 0
            assert(!(pindex->nStatus & BLOCK_HAVE_DATA) == (pindex->nTx == 0));
            assert(pindexFirstMissing == pindexFirstNeverProcessed);
        } else {
            // If we have pruned, then we can only say that HAVE_DATA implies nTx > 0
            if (pindex->nStatus & BLOCK_HAVE_DATA) assert(pindex->nTx > 0);
        }
        if (pindex->nStatus & BLOCK_HAVE_UNDO) assert(pindex->nStatus & BLOCK_HAVE_DATA);
        assert(((pindex->nStatus & BLOCK_VALID_MASK) >= BLOCK_VALID_TRANSACTIONS) == (pindex->nTx > 0)); // This is pruning-independent.
        // All parents having had data (at some point) is equivalent to all parents being VALID_TRANSACTIONS, which is equivalent to HaveTxsDownloaded().
        assert((pindexFirstNeverProcessed == nullptr) == pindex->HaveTxsDownloaded());
        assert((pindexFirstNotTransactionsValid == nullptr) == pindex->HaveTxsDownloaded());
        assert(pindex->nHeight == nHeight); // nHeight must be consistent.
        assert(pindex->pprev == nullptr || pindex->nChainWork >= pindex->pprev->nChainWork); // For every block except the genesis block, the chainwork must be larger than the parent's.
        assert(nHeight < 2 || (pindex->pskip && (pindex->pskip->nHeight < nHeight))); // The pskip pointer must point back for all but the first 2 blocks.
        assert(pindexFirstNotTreeValid == nullptr); // All m_blockman.m_block_index entries must at least be TREE valid
        if ((pindex->nStatus & BLOCK_VALID_MASK) >= BLOCK_VALID_TREE) assert(pindexFirstNotTreeValid == nullptr); // TREE valid implies all parents are TREE valid
        if ((pindex->nStatus & BLOCK_VALID_MASK) >= BLOCK_VALID_CHAIN) assert(pindexFirstNotChainValid == nullptr); // CHAIN valid implies all parents are CHAIN valid
        if ((pindex->nStatus & BLOCK_VALID_MASK) >= BLOCK_VALID_SCRIPTS) assert(pindexFirstNotScriptsValid == nullptr); // SCRIPTS valid implies all parents are SCRIPTS valid
        if (pindexFirstInvalid == nullptr) {
            // Checks for not-invalid blocks.
            assert((pindex->nStatus & BLOCK_FAILED_MASK) == 0); // The failed mask cannot be set for blocks without invalid parents.
        }
        if (!CBlockIndexWorkComparator()(pindex, m_chain.Tip()) && pindexFirstNeverProcessed == nullptr) {
            if (pindexFirstInvalid == nullptr) {
                // If this block sorts at least as good as the current tip and
                // is valid and we have all data for its parents, it must be in
                // setBlockIndexCandidates.  m_chain.Tip() must also be there
                // even if some data has been pruned.
                if (pindexFirstMissing == nullptr || pindex == m_chain.Tip()) {
                    assert(setBlockIndexCandidates.count(pindex));
                }
                // If some parent is missing, then it could be that this block was in
                // setBlockIndexCandidates but had to be removed because of the missing data.
                // In this case it must be in m_blocks_unlinked -- see test below.
            }
        } else { // If this block sorts worse than the current tip or some ancestor's block has never been seen, it cannot be in setBlockIndexCandidates.
            assert(setBlockIndexCandidates.count(pindex) == 0);
        }
        // Check whether this block is in m_blocks_unlinked.
        std::pair<std::multimap<CBlockIndex*,CBlockIndex*>::iterator,std::multimap<CBlockIndex*,CBlockIndex*>::iterator> rangeUnlinked = m_blockman.m_blocks_unlinked.equal_range(pindex->pprev);
        bool foundInUnlinked = false;
        while (rangeUnlinked.first != rangeUnlinked.second) {
            assert(rangeUnlinked.first->first == pindex->pprev);
            if (rangeUnlinked.first->second == pindex) {
                foundInUnlinked = true;
                break;
            }
            rangeUnlinked.first++;
        }
        if (pindex->pprev && (pindex->nStatus & BLOCK_HAVE_DATA) && pindexFirstNeverProcessed != nullptr && pindexFirstInvalid == nullptr) {
            // If this block has block data available, some parent was never received, and has no invalid parents, it must be in m_blocks_unlinked.
            assert(foundInUnlinked);
        }
        if (!(pindex->nStatus & BLOCK_HAVE_DATA)) assert(!foundInUnlinked); // Can't be in m_blocks_unlinked if we don't HAVE_DATA
        if (pindexFirstMissing == nullptr) assert(!foundInUnlinked); // We aren't missing data for any parent -- cannot be in m_blocks_unlinked.
        if (pindex->pprev && (pindex->nStatus & BLOCK_HAVE_DATA) && pindexFirstNeverProcessed == nullptr && pindexFirstMissing != nullptr) {
            // We HAVE_DATA for this block, have received data for all parents at some point, but we're currently missing data for some parent.
            assert(fHavePruned); // We must have pruned.
            // This block may have entered m_blocks_unlinked if:
            //  - it has a descendant that at some point had more work than the
            //    tip, and
            //  - we tried switching to that descendant but were missing
            //    data for some intermediate block between m_chain and the
            //    tip.
            // So if this block is itself better than m_chain.Tip() and it wasn't in
            // setBlockIndexCandidates, then it must be in m_blocks_unlinked.
            if (!CBlockIndexWorkComparator()(pindex, m_chain.Tip()) && setBlockIndexCandidates.count(pindex) == 0) {
                if (pindexFirstInvalid == nullptr) {
                    assert(foundInUnlinked);
                }
            }
        }
        // assert(pindex->GetBlockHash() == pindex->GetBlockHeader().GetHash()); // Perhaps too slow
        // End: actual consistency checks.

        // Try descending into the first subnode.
        std::pair<std::multimap<CBlockIndex*,CBlockIndex*>::iterator,std::multimap<CBlockIndex*,CBlockIndex*>::iterator> range = forward.equal_range(pindex);
        if (range.first != range.second) {
            // A subnode was found.
            pindex = range.first->second;
            nHeight++;
            continue;
        }
        // This is a leaf node.
        // Move upwards until we reach a node of which we have not yet visited the last child.
        while (pindex) {
            // We are going to either move to a parent or a sibling of pindex.
            // If pindex was the first with a certain property, unset the corresponding variable.
            if (pindex == pindexFirstInvalid) pindexFirstInvalid = nullptr;
            if (pindex == pindexFirstMissing) pindexFirstMissing = nullptr;
            if (pindex == pindexFirstNeverProcessed) pindexFirstNeverProcessed = nullptr;
            if (pindex == pindexFirstNotTreeValid) pindexFirstNotTreeValid = nullptr;
            if (pindex == pindexFirstNotTransactionsValid) pindexFirstNotTransactionsValid = nullptr;
            if (pindex == pindexFirstNotChainValid) pindexFirstNotChainValid = nullptr;
            if (pindex == pindexFirstNotScriptsValid) pindexFirstNotScriptsValid = nullptr;
            // Find our parent.
            CBlockIndex* pindexPar = pindex->pprev;
            // Find which child we just visited.
            std::pair<std::multimap<CBlockIndex*,CBlockIndex*>::iterator,std::multimap<CBlockIndex*,CBlockIndex*>::iterator> rangePar = forward.equal_range(pindexPar);
            while (rangePar.first->second != pindex) {
                assert(rangePar.first != rangePar.second); // Our parent must have at least the node we're coming from as child.
                rangePar.first++;
            }
            // Proceed to the next one.
            rangePar.first++;
            if (rangePar.first != rangePar.second) {
                // Move to the sibling.
                pindex = rangePar.first->second;
                break;
            } else {
                // Move up further.
                pindex = pindexPar;
                nHeight--;
                continue;
            }
        }
    }

    // Check that we actually traversed the entire map.
    assert(nNodes == forward.size());
}

std::string CBlockFileInfo::ToString() const
{
    return strprintf("CBlockFileInfo(blocks=%u, size=%u, heights=%u...%u, time=%s...%s)", nBlocks, nSize, nHeightFirst, nHeightLast, FormatISO8601Date(nTimeFirst), FormatISO8601Date(nTimeLast));
}

CBlockFileInfo* GetBlockFileInfo(size_t n)
{
    LOCK(cs_LastBlockFile);

    return &vinfoBlockFile.at(n);
}

ThresholdState VersionBitsTipState(const Consensus::Params& params, Consensus::DeploymentPos pos)
{
    LOCK(cs_main);
    return VersionBitsState(::ChainActive().Tip(), params, pos, versionbitscache);
}

BIP9Stats VersionBitsTipStatistics(const Consensus::Params& params, Consensus::DeploymentPos pos)
{
    LOCK(cs_main);
    return VersionBitsStatistics(::ChainActive().Tip(), params, pos);
}

int VersionBitsTipStateSinceHeight(const Consensus::Params& params, Consensus::DeploymentPos pos)
{
    LOCK(cs_main);
    return VersionBitsStateSinceHeight(::ChainActive().Tip(), params, pos, versionbitscache);
}

static const uint64_t MEMPOOL_DUMP_VERSION = 1;

bool LoadMempool(CTxMemPool& pool)
{
    const CChainParams& chainparams = Params();
    int64_t nExpiryTimeout = gArgs.GetArg("-mempoolexpiry", DEFAULT_MEMPOOL_EXPIRY) * 60 * 60;
    FILE* filestr = fsbridge::fopen(GetDataDir() / "mempool.dat", "rb");
    CAutoFile file(filestr, SER_DISK, CLIENT_VERSION);
    if (file.IsNull()) {
        LogPrintf("Failed to open mempool file from disk. Continuing anyway.\n");
        return false;
    }

    int64_t count = 0;
    int64_t expired = 0;
    int64_t failed = 0;
    int64_t already_there = 0;
    int64_t nNow = GetTime();

    try {
        uint64_t version;
        file >> version;
        if (version != MEMPOOL_DUMP_VERSION) {
            return false;
        }
        uint64_t num;
        file >> num;
        while (num--) {
            CTransactionRef tx;
            int64_t nTime;
            int64_t nFeeDelta;
            file >> tx;
            file >> nTime;
            file >> nFeeDelta;

            CAmount amountdelta = nFeeDelta;
            if (amountdelta) {
                pool.PrioritiseTransaction(tx->GetHash(), amountdelta);
            }
            CValidationState state;
            if (nTime + nExpiryTimeout > nNow) {
                LOCK(cs_main);
                AcceptToMemoryPoolWithTime(chainparams, pool, state, tx, nullptr /* pfMissingInputs */, nTime,
                                           nullptr /* plTxnReplaced */, false /* bypass_limits */, 0 /* nAbsurdFee */,
                                           false /* test_accept */);
                if (state.IsValid()) {
                    ++count;
                } else {
                    // mempool may contain the transaction already, e.g. from
                    // wallet(s) having loaded it while we were processing
                    // mempool transactions; consider these as valid, instead of
                    // failed, but mark them as 'already there'
                    if (pool.exists(tx->GetHash())) {
                        ++already_there;
                    } else {
                        ++failed;
                    }
                }
            } else {
                ++expired;
            }
            if (ShutdownRequested())
                return false;
        }
        std::map<uint256, CAmount> mapDeltas;
        file >> mapDeltas;

        for (const auto& i : mapDeltas) {
            pool.PrioritiseTransaction(i.first, i.second);
        }
    } catch (const std::exception& e) {
        LogPrintf("Failed to deserialize mempool data on disk: %s. Continuing anyway.\n", e.what());
        return false;
    }

    LogPrintf("Imported mempool transactions from disk: %i succeeded, %i failed, %i expired, %i already there\n", count, failed, expired, already_there);
    return true;
}

bool DumpMempool(const CTxMemPool& pool)
{
    int64_t start = GetTimeMicros();

    std::map<uint256, CAmount> mapDeltas;
    std::vector<TxMempoolInfo> vinfo;

    static Mutex dump_mutex;
    LOCK(dump_mutex);

    {
        LOCK(pool.cs);
        for (const auto &i : pool.mapDeltas) {
            mapDeltas[i.first] = i.second;
        }
        vinfo = pool.infoAll();
    }

    int64_t mid = GetTimeMicros();

    try {
        FILE* filestr = fsbridge::fopen(GetDataDir() / "mempool.dat.new", "wb");
        if (!filestr) {
            return false;
        }

        CAutoFile file(filestr, SER_DISK, CLIENT_VERSION);

        uint64_t version = MEMPOOL_DUMP_VERSION;
        file << version;

        file << (uint64_t)vinfo.size();
        for (const auto& i : vinfo) {
            file << *(i.tx);
            file << (int64_t)i.nTime;
            file << (int64_t)i.nFeeDelta;
            mapDeltas.erase(i.tx->GetHash());
        }

        file << mapDeltas;
        if (!FileCommit(file.Get()))
            throw std::runtime_error("FileCommit failed");
        file.fclose();
        RenameOver(GetDataDir() / "mempool.dat.new", GetDataDir() / "mempool.dat");
        int64_t last = GetTimeMicros();
        LogPrintf("Dumped mempool: %gs to copy, %gs to dump\n", (mid-start)*MICRO, (last-mid)*MICRO);
    } catch (const std::exception& e) {
        LogPrintf("Failed to dump mempool: %s. Continuing anyway.\n", e.what());
        return false;
    }
    return true;
}

//! Guess how far we are in the verification process at the given block index
//! require cs_main if pindex has not been validated yet (because nChainTx might be unset)
double GuessVerificationProgress(const ChainTxData& data, const CBlockIndex *pindex) {
    if (pindex == nullptr)
        return 0.0;

    int64_t nNow = time(nullptr);

    double fTxTotal;

    if (pindex->nChainTx <= data.nTxCount) {
        fTxTotal = data.nTxCount + (nNow - data.nTime) * data.dTxRate;
    } else {
        fTxTotal = pindex->nChainTx + (nNow - pindex->GetBlockTime()) * data.dTxRate;
    }

    return pindex->nChainTx / fTxTotal;
}

class CMainCleanup
{
public:
    CMainCleanup() {}
    ~CMainCleanup() {
        // block headers
        BlockMap::iterator it1 = g_blockman.m_block_index.begin();
        for (; it1 != g_blockman.m_block_index.end(); it1++)
            delete (*it1).second;
        g_blockman.m_block_index.clear();
    }
};
static CMainCleanup instance_of_cmaincleanup;<|MERGE_RESOLUTION|>--- conflicted
+++ resolved
@@ -542,13 +542,8 @@
             if (!view.HaveCoin(txin.prevout)) {
                 // Are inputs missing because we already have the tx?
                 for (size_t out = 0; out < tx.vout.size(); out++) {
-<<<<<<< HEAD
-                    // See if we have any outpoint in the UTXO set.
-                    if (pcoinsTip->HaveCoin(COutPoint(hash, out))) {
-=======
-                    // Optimistically just do efficient check of cache for outputs
-                    if (coins_cache.HaveCoinInCache(COutPoint(hash, out))) {
->>>>>>> 1597df21
+                    // See if we have any output in the UTXO set.
+                    if (coins_cache.HaveCoin(COutPoint(hash, out))) {
                         return state.Invalid(ValidationInvalidReason::TX_CONFLICT, false, REJECT_DUPLICATE, "txn-already-known");
                     }
                 }
@@ -2424,13 +2419,8 @@
     int64_t nTime3;
     LogPrint(BCLog::BENCH, "  - Load block from disk: %.2fms [%.2fs]\n", (nTime2 - nTime1) * MILLI, nTimeReadFromDisk * MICRO);
     {
-<<<<<<< HEAD
-        CCoinsViewCache view(pcoinsTip.get());
+        CCoinsViewCache view(&CoinsTip());
         bool rv = ConnectBlock(blockConnecting, state, pindexNew, view, expiredNames, chainparams);
-=======
-        CCoinsViewCache view(&CoinsTip());
-        bool rv = ConnectBlock(blockConnecting, state, pindexNew, view, chainparams);
->>>>>>> 1597df21
         GetMainSignals().BlockChecked(blockConnecting, state);
         if (!rv) {
             if (state.IsInvalid())
@@ -3657,12 +3647,8 @@
 {
     AssertLockHeld(cs_main);
     assert(pindexPrev && pindexPrev == ::ChainActive().Tip());
-<<<<<<< HEAD
     std::set<valtype> namesDummy;
-    CCoinsViewCache viewNew(pcoinsTip.get());
-=======
     CCoinsViewCache viewNew(&::ChainstateActive().CoinsTip());
->>>>>>> 1597df21
     uint256 block_hash(block.GetHash());
     CBlockIndex indexDummy(block);
     indexDummy.pprev = pindexPrev;
