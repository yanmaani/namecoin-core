// Copyright (c) 2009-2010 Satoshi Nakamoto
// Copyright (c) 2009-2020 The Bitcoin Core developers
// Distributed under the MIT software license, see the accompanying
// file COPYING or http://www.opensource.org/licenses/mit-license.php.

#include <validation.h>

#include <arith_uint256.h>
#include <auxpow.h>
#include <chain.h>
#include <chainparams.h>
#include <checkqueue.h>
#include <consensus/consensus.h>
#include <consensus/merkle.h>
#include <consensus/tx_check.h>
#include <consensus/tx_verify.h>
#include <consensus/validation.h>
#include <cuckoocache.h>
#include <flatfile.h>
#include <hash.h>
#include <index/txindex.h>
#include <logging.h>
#include <logging/timer.h>
#include <names/main.h>
#include <names/mempool.h>
#include <node/ui_interface.h>
#include <optional.h>
#include <policy/policy.h>
#include <policy/settings.h>
#include <pow.h>
#include <primitives/block.h>
#include <primitives/transaction.h>
#include <random.h>
#include <reverse_iterator.h>
#include <script/script.h>
#include <script/sigcache.h>
#include <shutdown.h>
#include <signet.h>
#include <timedata.h>
#include <tinyformat.h>
#include <txdb.h>
#include <txmempool.h>
#include <uint256.h>
#include <undo.h>
#include <util/check.h> // For NDEBUG compile time check
#include <util/moneystr.h>
#include <util/rbf.h>
#include <util/strencodings.h>
#include <util/system.h>
#include <util/translation.h>
#include <validationinterface.h>
#include <warnings.h>

#include <string>

#include <boost/algorithm/string/replace.hpp>

#define MICRO 0.000001
#define MILLI 0.001

/**
 * An extra transaction can be added to a package, as long as it only has one
 * ancestor and is no larger than this. Not really any reason to make this
 * configurable as it doesn't materially change DoS parameters.
 */
static const unsigned int EXTRA_DESCENDANT_TX_SIZE_LIMIT = 10000;
/** Maximum kilobytes for transactions to store for processing during reorg */
static const unsigned int MAX_DISCONNECTED_TX_POOL_SIZE = 20000;
/** The pre-allocation chunk size for blk?????.dat files (since 0.8) */
static const unsigned int BLOCKFILE_CHUNK_SIZE = 0x1000000; // 16 MiB
/** The pre-allocation chunk size for rev?????.dat files (since 0.8) */
static const unsigned int UNDOFILE_CHUNK_SIZE = 0x100000; // 1 MiB
/** Time to wait between writing blocks/block index to disk. */
static constexpr std::chrono::hours DATABASE_WRITE_INTERVAL{1};
/** Time to wait between flushing chainstate to disk. */
static constexpr std::chrono::hours DATABASE_FLUSH_INTERVAL{24};
/** Maximum age of our tip for us to be considered current for fee estimation */
static constexpr std::chrono::hours MAX_FEE_ESTIMATION_TIP_AGE{3};
const std::vector<std::string> CHECKLEVEL_DOC {
    "level 0 reads the blocks from disk",
    "level 1 verifies block validity",
    "level 2 verifies undo data",
    "level 3 checks disconnection of tip blocks",
    "level 4 tries to reconnect the blocks",
    "each level includes the checks of the previous levels",
};

bool CBlockIndexWorkComparator::operator()(const CBlockIndex *pa, const CBlockIndex *pb) const {
    // First sort by most total work, ...
    if (pa->nChainWork > pb->nChainWork) return false;
    if (pa->nChainWork < pb->nChainWork) return true;

    // ... then by earliest time received, ...
    if (pa->nSequenceId < pb->nSequenceId) return false;
    if (pa->nSequenceId > pb->nSequenceId) return true;

    // Use pointer address as tie breaker (should only happen with blocks
    // loaded from disk, as those all have id 0).
    if (pa < pb) return false;
    if (pa > pb) return true;

    // Identical blocks.
    return false;
}

ChainstateManager g_chainman;

CChainState& ChainstateActive()
{
    LOCK(::cs_main);
    assert(g_chainman.m_active_chainstate);
    return *g_chainman.m_active_chainstate;
}

CChain& ChainActive()
{
    LOCK(::cs_main);
    return ::ChainstateActive().m_chain;
}

/**
 * Mutex to guard access to validation specific variables, such as reading
 * or changing the chainstate.
 *
 * This may also need to be locked when updating the transaction pool, e.g. on
 * AcceptToMemoryPool. See CTxMemPool::cs comment for details.
 *
 * The transaction pool has a separate lock to allow reading from it and the
 * chainstate at the same time.
 */
RecursiveMutex cs_main;

CBlockIndex *pindexBestHeader = nullptr;
Mutex g_best_block_mutex;
std::condition_variable g_best_block_cv;
uint256 g_best_block;
bool g_parallel_script_checks{false};
std::atomic_bool fImporting(false);
std::atomic_bool fReindex(false);
bool fHavePruned = false;
bool fPruneMode = false;
bool fRequireStandard = true;
bool fCheckBlockIndex = false;
bool fCheckpointsEnabled = DEFAULT_CHECKPOINTS_ENABLED;
uint64_t nPruneTarget = 0;
int64_t nMaxTipAge = DEFAULT_MAX_TIP_AGE;

uint256 hashAssumeValid;
arith_uint256 nMinimumChainWork;

CFeeRate minRelayTxFee = CFeeRate(DEFAULT_MIN_RELAY_TX_FEE);

// Internal stuff
namespace {
    CBlockIndex* pindexBestInvalid = nullptr;

    RecursiveMutex cs_LastBlockFile;
    std::vector<CBlockFileInfo> vinfoBlockFile;
    int nLastBlockFile = 0;
    /** Global flag to indicate we should check to see if there are
     *  block/undo files that should be deleted.  Set on startup
     *  or if we allocate more file space when we're in prune mode
     */
    bool fCheckForPruning = false;

    /** Dirty block index entries. */
    std::set<CBlockIndex*> setDirtyBlockIndex;

    /** Dirty block file entries. */
    std::set<int> setDirtyFileInfo;
} // anon namespace

CBlockIndex* BlockManager::LookupBlockIndex(const uint256& hash)
{
    AssertLockHeld(cs_main);
    assert(std::addressof(g_chainman.BlockIndex()) == std::addressof(m_block_index));
    BlockMap::const_iterator it = m_block_index.find(hash);
    return it == m_block_index.end() ? nullptr : it->second;
}

CBlockIndex* BlockManager::FindForkInGlobalIndex(const CChain& chain, const CBlockLocator& locator)
{
    AssertLockHeld(cs_main);

    assert(std::addressof(g_chainman.m_blockman) == std::addressof(*this));
    // Find the latest block common to locator and chain - we expect that
    // locator.vHave is sorted descending by height.
    for (const uint256& hash : locator.vHave) {
        CBlockIndex* pindex = LookupBlockIndex(hash);
        if (pindex) {
            if (chain.Contains(pindex))
                return pindex;
            if (pindex->GetAncestor(chain.Height()) == chain.Tip()) {
                return chain.Tip();
            }
        }
    }
    return chain.Genesis();
}

std::unique_ptr<CBlockTreeDB> pblocktree;

bool CheckInputScripts(const CTransaction& tx, TxValidationState &state, const CCoinsViewCache &inputs, unsigned int flags, bool cacheSigStore, bool cacheFullScriptStore, PrecomputedTransactionData& txdata, std::vector<CScriptCheck> *pvChecks = nullptr);
static FILE* OpenUndoFile(const FlatFilePos &pos, bool fReadOnly = false);
static FlatFileSeq BlockFileSeq();
static FlatFileSeq UndoFileSeq();

bool CheckFinalTx(const CTransaction &tx, int flags)
{
    AssertLockHeld(cs_main);

    // By convention a negative value for flags indicates that the
    // current network-enforced consensus rules should be used. In
    // a future soft-fork scenario that would mean checking which
    // rules would be enforced for the next block and setting the
    // appropriate flags. At the present time no soft-forks are
    // scheduled, so no flags are set.
    flags = std::max(flags, 0);

    // CheckFinalTx() uses ::ChainActive().Height()+1 to evaluate
    // nLockTime because when IsFinalTx() is called within
    // CBlock::AcceptBlock(), the height of the block *being*
    // evaluated is what is used. Thus if we want to know if a
    // transaction can be part of the *next* block, we need to call
    // IsFinalTx() with one more than ::ChainActive().Height().
    const int nBlockHeight = ::ChainActive().Height() + 1;

    // BIP113 requires that time-locked transactions have nLockTime set to
    // less than the median time of the previous block they're contained in.
    // When the next block is created its previous block will be the current
    // chain tip, so we use that to calculate the median time passed to
    // IsFinalTx() if LOCKTIME_MEDIAN_TIME_PAST is set.
    const int64_t nBlockTime = (flags & LOCKTIME_MEDIAN_TIME_PAST)
                             ? ::ChainActive().Tip()->GetMedianTimePast()
                             : GetAdjustedTime();

    return IsFinalTx(tx, nBlockHeight, nBlockTime);
}

bool TestLockPointValidity(const LockPoints* lp)
{
    AssertLockHeld(cs_main);
    assert(lp);
    // If there are relative lock times then the maxInputBlock will be set
    // If there are no relative lock times, the LockPoints don't depend on the chain
    if (lp->maxInputBlock) {
        // Check whether ::ChainActive() is an extension of the block at which the LockPoints
        // calculation was valid.  If not LockPoints are no longer valid
        if (!::ChainActive().Contains(lp->maxInputBlock)) {
            return false;
        }
    }

    // LockPoints still valid
    return true;
}

bool CheckSequenceLocks(const CTxMemPool& pool, const CTransaction& tx, int flags, LockPoints* lp, bool useExistingLockPoints)
{
    AssertLockHeld(cs_main);
    AssertLockHeld(pool.cs);

    CBlockIndex* tip = ::ChainActive().Tip();
    assert(tip != nullptr);

    CBlockIndex index;
    index.pprev = tip;
    // CheckSequenceLocks() uses ::ChainActive().Height()+1 to evaluate
    // height based locks because when SequenceLocks() is called within
    // ConnectBlock(), the height of the block *being*
    // evaluated is what is used.
    // Thus if we want to know if a transaction can be part of the
    // *next* block, we need to use one more than ::ChainActive().Height()
    index.nHeight = tip->nHeight + 1;

    std::pair<int, int64_t> lockPair;
    if (useExistingLockPoints) {
        assert(lp);
        lockPair.first = lp->height;
        lockPair.second = lp->time;
    }
    else {
        // CoinsTip() contains the UTXO set for ::ChainActive().Tip()
        CCoinsViewMemPool viewMemPool(&::ChainstateActive().CoinsTip(), pool);
        std::vector<int> prevheights;
        prevheights.resize(tx.vin.size());
        for (size_t txinIndex = 0; txinIndex < tx.vin.size(); txinIndex++) {
            const CTxIn& txin = tx.vin[txinIndex];
            Coin coin;
            if (!viewMemPool.GetCoin(txin.prevout, coin)) {
                return error("%s: Missing input", __func__);
            }
            if (coin.nHeight == MEMPOOL_HEIGHT) {
                // Assume all mempool transaction confirm in the next block
                prevheights[txinIndex] = tip->nHeight + 1;
            } else {
                prevheights[txinIndex] = coin.nHeight;
            }
        }
        lockPair = CalculateSequenceLocks(tx, flags, prevheights, index);
        if (lp) {
            lp->height = lockPair.first;
            lp->time = lockPair.second;
            // Also store the hash of the block with the highest height of
            // all the blocks which have sequence locked prevouts.
            // This hash needs to still be on the chain
            // for these LockPoint calculations to be valid
            // Note: It is impossible to correctly calculate a maxInputBlock
            // if any of the sequence locked inputs depend on unconfirmed txs,
            // except in the special case where the relative lock time/height
            // is 0, which is equivalent to no sequence lock. Since we assume
            // input height of tip+1 for mempool txs and test the resulting
            // lockPair from CalculateSequenceLocks against tip+1.  We know
            // EvaluateSequenceLocks will fail if there was a non-zero sequence
            // lock on a mempool input, so we can use the return value of
            // CheckSequenceLocks to indicate the LockPoints validity
            int maxInputHeight = 0;
            for (const int height : prevheights) {
                // Can ignore mempool inputs since we'll fail if they had non-zero locks
                if (height != tip->nHeight+1) {
                    maxInputHeight = std::max(maxInputHeight, height);
                }
            }
            lp->maxInputBlock = tip->GetAncestor(maxInputHeight);
        }
    }
    return EvaluateSequenceLocks(index, lockPair);
}

// Returns the script flags which should be checked for a given block
static unsigned int GetBlockScriptFlags(const CBlockIndex* pindex, const Consensus::Params& chainparams);

static void LimitMempoolSize(CTxMemPool& pool, size_t limit, std::chrono::seconds age)
    EXCLUSIVE_LOCKS_REQUIRED(pool.cs, ::cs_main)
{
    int expired = pool.Expire(GetTime<std::chrono::seconds>() - age);
    if (expired != 0) {
        LogPrint(BCLog::MEMPOOL, "Expired %i transactions from the memory pool\n", expired);
    }

    std::vector<COutPoint> vNoSpendsRemaining;
    pool.TrimToSize(limit, &vNoSpendsRemaining);
    for (const COutPoint& removed : vNoSpendsRemaining)
        ::ChainstateActive().CoinsTip().Uncache(removed);
}

static bool IsCurrentForFeeEstimation() EXCLUSIVE_LOCKS_REQUIRED(cs_main)
{
    AssertLockHeld(cs_main);
    if (::ChainstateActive().IsInitialBlockDownload())
        return false;
    if (::ChainActive().Tip()->GetBlockTime() < count_seconds(GetTime<std::chrono::seconds>() - MAX_FEE_ESTIMATION_TIP_AGE))
        return false;
    if (::ChainActive().Height() < pindexBestHeader->nHeight - 1)
        return false;
    return true;
}

/* Make mempool consistent after a reorg, by re-adding or recursively erasing
 * disconnected block transactions from the mempool, and also removing any
 * other transactions from the mempool that are no longer valid given the new
 * tip/height.
 *
 * Note: we assume that disconnectpool only contains transactions that are NOT
 * confirmed in the current chain nor already in the mempool (otherwise,
 * in-mempool descendants of such transactions would be removed).
 *
 * Passing fAddToMempool=false will skip trying to add the transactions back,
 * and instead just erase from the mempool as needed.
 */

static void UpdateMempoolForReorg(CTxMemPool& mempool, DisconnectedBlockTransactions& disconnectpool, bool fAddToMempool) EXCLUSIVE_LOCKS_REQUIRED(cs_main, mempool.cs)
{
    AssertLockHeld(cs_main);
    AssertLockHeld(mempool.cs);
    std::vector<uint256> vHashUpdate;
    // disconnectpool's insertion_order index sorts the entries from
    // oldest to newest, but the oldest entry will be the last tx from the
    // latest mined block that was disconnected.
    // Iterate disconnectpool in reverse, so that we add transactions
    // back to the mempool starting with the earliest transaction that had
    // been previously seen in a block.
    auto it = disconnectpool.queuedTx.get<insertion_order>().rbegin();
    while (it != disconnectpool.queuedTx.get<insertion_order>().rend()) {
        // ignore validation errors in resurrected transactions
        TxValidationState stateDummy;
        if (!fAddToMempool || (*it)->IsCoinBase() ||
            !AcceptToMemoryPool(mempool, stateDummy, *it,
                                nullptr /* plTxnReplaced */, true /* bypass_limits */)) {
            // If the transaction doesn't make it in to the mempool, remove any
            // transactions that depend on it (which would now be orphans).
            mempool.removeRecursive(**it, MemPoolRemovalReason::REORG);
        } else if (mempool.exists((*it)->GetHash())) {
            vHashUpdate.push_back((*it)->GetHash());
        }
        ++it;
    }
    disconnectpool.queuedTx.clear();
    // AcceptToMemoryPool/addUnchecked all assume that new mempool entries have
    // no in-mempool children, which is generally not true when adding
    // previously-confirmed transactions back to the mempool.
    // UpdateTransactionsFromBlock finds descendants of any transactions in
    // the disconnectpool that were added back and cleans up the mempool state.
    mempool.UpdateTransactionsFromBlock(vHashUpdate);

    // We also need to remove any now-immature transactions
    mempool.removeForReorg(&::ChainstateActive().CoinsTip(), ::ChainActive().Tip()->nHeight + 1, STANDARD_LOCKTIME_VERIFY_FLAGS);
    // Re-limit mempool size, in case we added any transactions
    LimitMempoolSize(mempool, gArgs.GetArg("-maxmempool", DEFAULT_MAX_MEMPOOL_SIZE) * 1000000, std::chrono::hours{gArgs.GetArg("-mempoolexpiry", DEFAULT_MEMPOOL_EXPIRY)});
}

/**
* Checks to avoid mempool polluting consensus critical paths since cached
* signature and script validity results will be reused if we validate this
* transaction again during block validation.
* */
static bool CheckInputsFromMempoolAndCache(const CTransaction& tx, TxValidationState& state,
                const CCoinsViewCache& view, const CTxMemPool& pool,
                unsigned int flags, PrecomputedTransactionData& txdata)
                EXCLUSIVE_LOCKS_REQUIRED(cs_main, pool.cs)
{
    AssertLockHeld(cs_main);
    AssertLockHeld(pool.cs);

    assert(!tx.IsCoinBase());
    for (const CTxIn& txin : tx.vin) {
        const Coin& coin = view.AccessCoin(txin.prevout);

        // This coin was checked in PreChecks and MemPoolAccept
        // has been holding cs_main since then.
        Assume(!coin.IsSpent());
        if (coin.IsSpent()) return false;

        // If the Coin is available, there are 2 possibilities:
        // it is available in our current ChainstateActive UTXO set,
        // or it's a UTXO provided by a transaction in our mempool.
        // Ensure the scriptPubKeys in Coins from CoinsView are correct.
        const CTransactionRef& txFrom = pool.get(txin.prevout.hash);
        if (txFrom) {
            assert(txFrom->GetHash() == txin.prevout.hash);
            assert(txFrom->vout.size() > txin.prevout.n);
            assert(txFrom->vout[txin.prevout.n] == coin.out);
        } else {
            const Coin& coinFromUTXOSet = ::ChainstateActive().CoinsTip().AccessCoin(txin.prevout);
            assert(!coinFromUTXOSet.IsSpent());
            assert(coinFromUTXOSet.out == coin.out);
        }
    }

    // Call CheckInputScripts() to cache signature and script validity against current tip consensus rules.
    return CheckInputScripts(tx, state, view, flags, /* cacheSigStore = */ true, /* cacheFullSciptStore = */ true, txdata);
}

namespace {

class MemPoolAccept
{
public:
    explicit MemPoolAccept(CTxMemPool& mempool) : m_pool(mempool), m_view(&m_dummy), m_viewmempool(&::ChainstateActive().CoinsTip(), m_pool),
        m_limit_ancestors(gArgs.GetArg("-limitancestorcount", DEFAULT_ANCESTOR_LIMIT)),
        m_limit_ancestor_size(gArgs.GetArg("-limitancestorsize", DEFAULT_ANCESTOR_SIZE_LIMIT)*1000),
        m_limit_descendants(gArgs.GetArg("-limitdescendantcount", DEFAULT_DESCENDANT_LIMIT)),
        m_limit_descendant_size(gArgs.GetArg("-limitdescendantsize", DEFAULT_DESCENDANT_SIZE_LIMIT)*1000) {}

    // We put the arguments we're handed into a struct, so we can pass them
    // around easier.
    struct ATMPArgs {
        const CChainParams& m_chainparams;
        TxValidationState &m_state;
        const int64_t m_accept_time;
        std::list<CTransactionRef>* m_replaced_transactions;
        const bool m_bypass_limits;
        /*
         * Return any outpoints which were not previously present in the coins
         * cache, but were added as a result of validating the tx for mempool
         * acceptance. This allows the caller to optionally remove the cache
         * additions if the associated transaction ends up being rejected by
         * the mempool.
         */
        std::vector<COutPoint>& m_coins_to_uncache;
        const bool m_test_accept;
        CAmount* m_fee_out;
    };

    // Single transaction acceptance
    bool AcceptSingleTransaction(const CTransactionRef& ptx, ATMPArgs& args) EXCLUSIVE_LOCKS_REQUIRED(cs_main);

private:
    // All the intermediate state that gets passed between the various levels
    // of checking a given transaction.
    struct Workspace {
        explicit Workspace(const CTransactionRef& ptx) : m_ptx(ptx), m_hash(ptx->GetHash()) {}
        std::set<uint256> m_conflicts;
        CTxMemPool::setEntries m_all_conflicting;
        CTxMemPool::setEntries m_ancestors;
        std::unique_ptr<CTxMemPoolEntry> m_entry;

        bool m_replacement_transaction;
        CAmount m_modified_fees;
        CAmount m_conflicting_fees;
        size_t m_conflicting_size;

        const CTransactionRef& m_ptx;
        const uint256& m_hash;
    };

    // Run the policy checks on a given transaction, excluding any script checks.
    // Looks up inputs, calculates feerate, considers replacement, evaluates
    // package limits, etc. As this function can be invoked for "free" by a peer,
    // only tests that are fast should be done here (to avoid CPU DoS).
    bool PreChecks(ATMPArgs& args, Workspace& ws) EXCLUSIVE_LOCKS_REQUIRED(cs_main, m_pool.cs);

    // Run the script checks using our policy flags. As this can be slow, we should
    // only invoke this on transactions that have otherwise passed policy checks.
    bool PolicyScriptChecks(ATMPArgs& args, const Workspace& ws, PrecomputedTransactionData& txdata) EXCLUSIVE_LOCKS_REQUIRED(cs_main, m_pool.cs);

    // Re-run the script checks, using consensus flags, and try to cache the
    // result in the scriptcache. This should be done after
    // PolicyScriptChecks(). This requires that all inputs either be in our
    // utxo set or in the mempool.
    bool ConsensusScriptChecks(ATMPArgs& args, const Workspace& ws, PrecomputedTransactionData &txdata) EXCLUSIVE_LOCKS_REQUIRED(cs_main, m_pool.cs);

    // Try to add the transaction to the mempool, removing any conflicts first.
    // Returns true if the transaction is in the mempool after any size
    // limiting is performed, false otherwise.
    bool Finalize(ATMPArgs& args, Workspace& ws) EXCLUSIVE_LOCKS_REQUIRED(cs_main, m_pool.cs);

    // Compare a package's feerate against minimum allowed.
    bool CheckFeeRate(size_t package_size, CAmount package_fee, TxValidationState& state) EXCLUSIVE_LOCKS_REQUIRED(cs_main, m_pool.cs)
    {
        CAmount mempoolRejectFee = m_pool.GetMinFee(gArgs.GetArg("-maxmempool", DEFAULT_MAX_MEMPOOL_SIZE) * 1000000).GetFee(package_size);
        if (mempoolRejectFee > 0 && package_fee < mempoolRejectFee) {
            return state.Invalid(TxValidationResult::TX_MEMPOOL_POLICY, "mempool min fee not met", strprintf("%d < %d", package_fee, mempoolRejectFee));
        }

        if (package_fee < ::minRelayTxFee.GetFee(package_size)) {
            return state.Invalid(TxValidationResult::TX_MEMPOOL_POLICY, "min relay fee not met", strprintf("%d < %d", package_fee, ::minRelayTxFee.GetFee(package_size)));
        }
        return true;
    }

private:
    CTxMemPool& m_pool;
    CCoinsViewCache m_view;
    CCoinsViewMemPool m_viewmempool;
    CCoinsView m_dummy;

    // The package limits in effect at the time of invocation.
    const size_t m_limit_ancestors;
    const size_t m_limit_ancestor_size;
    // These may be modified while evaluating a transaction (eg to account for
    // in-mempool conflicts; see below).
    size_t m_limit_descendants;
    size_t m_limit_descendant_size;
};

bool MemPoolAccept::PreChecks(ATMPArgs& args, Workspace& ws)
{
    const CTransactionRef& ptx = ws.m_ptx;
    const CTransaction& tx = *ws.m_ptx;
    const uint256& hash = ws.m_hash;

    // Copy/alias what we need out of args
    TxValidationState &state = args.m_state;
    const int64_t nAcceptTime = args.m_accept_time;
    const bool bypass_limits = args.m_bypass_limits;
    std::vector<COutPoint>& coins_to_uncache = args.m_coins_to_uncache;

    // Alias what we need out of ws
    std::set<uint256>& setConflicts = ws.m_conflicts;
    CTxMemPool::setEntries& allConflicting = ws.m_all_conflicting;
    CTxMemPool::setEntries& setAncestors = ws.m_ancestors;
    std::unique_ptr<CTxMemPoolEntry>& entry = ws.m_entry;
    bool& fReplacementTransaction = ws.m_replacement_transaction;
    CAmount& nModifiedFees = ws.m_modified_fees;
    CAmount& nConflictingFees = ws.m_conflicting_fees;
    size_t& nConflictingSize = ws.m_conflicting_size;

    if (!CheckTransaction(tx, state)) {
        return false; // state filled in by CheckTransaction
    }

    // Coinbase is only valid in a block, not as a loose transaction
    if (tx.IsCoinBase())
        return state.Invalid(TxValidationResult::TX_CONSENSUS, "coinbase");

    // Rather not work on nonstandard transactions (unless -testnet/-regtest)
    std::string reason;
    if (fRequireStandard && !IsStandardTx(tx, reason))
        return state.Invalid(TxValidationResult::TX_NOT_STANDARD, reason);

    // Do not work on transactions that are too small.
    // A transaction with 1 segwit input and 1 P2WPHK output has non-witness size of 82 bytes.
    // Transactions smaller than this are not relayed to mitigate CVE-2017-12842 by not relaying
    // 64-byte transactions.
    if (::GetSerializeSize(tx, PROTOCOL_VERSION | SERIALIZE_TRANSACTION_NO_WITNESS) < MIN_STANDARD_TX_NONWITNESS_SIZE)
        return state.Invalid(TxValidationResult::TX_NOT_STANDARD, "tx-size-small");

    // Only accept nLockTime-using transactions that can be mined in the next
    // block; we don't want our mempool filled up with transactions that can't
    // be mined yet.
    if (!CheckFinalTx(tx, STANDARD_LOCKTIME_VERIFY_FLAGS))
        return state.Invalid(TxValidationResult::TX_PREMATURE_SPEND, "non-final");

    // is it already in the memory pool?
    if (m_pool.exists(hash)) {
        return state.Invalid(TxValidationResult::TX_CONFLICT, "txn-already-in-mempool");
    }

    // Check for conflicts with in-memory transactions
    for (const CTxIn &txin : tx.vin)
    {
        const CTransaction* ptxConflicting = m_pool.GetConflictTx(txin.prevout);
        if (ptxConflicting) {
            if (!setConflicts.count(ptxConflicting->GetHash()))
            {
                // Allow opt-out of transaction replacement by setting
                // nSequence > MAX_BIP125_RBF_SEQUENCE (SEQUENCE_FINAL-2) on all inputs.
                //
                // SEQUENCE_FINAL-1 is picked to still allow use of nLockTime by
                // non-replaceable transactions. All inputs rather than just one
                // is for the sake of multi-party protocols, where we don't
                // want a single party to be able to disable replacement.
                //
                // The opt-out ignores descendants as anyone relying on
                // first-seen mempool behavior should be checking all
                // unconfirmed ancestors anyway; doing otherwise is hopelessly
                // insecure.
                bool fReplacementOptOut = true;
                for (const CTxIn &_txin : ptxConflicting->vin)
                {
                    if (_txin.nSequence <= MAX_BIP125_RBF_SEQUENCE)
                    {
                        fReplacementOptOut = false;
                        break;
                    }
                }
                if (fReplacementOptOut) {
                    return state.Invalid(TxValidationResult::TX_MEMPOOL_POLICY, "txn-mempool-conflict");
                }

                setConflicts.insert(ptxConflicting->GetHash());
            }
        }
    }

    if (!m_pool.checkNameOps(tx))
        return state.Invalid(TxValidationResult::TX_CONFLICT,
                             "txn-mempool-name-error");

    LockPoints lp;
    m_view.SetBackend(m_viewmempool);

    const CCoinsViewCache& coins_cache = ::ChainstateActive().CoinsTip();
    // do all inputs exist?
    for (const CTxIn& txin : tx.vin) {
        if (!coins_cache.HaveCoinInCache(txin.prevout)) {
            coins_to_uncache.push_back(txin.prevout);
        }

        // Note: this call may add txin.prevout to the coins cache
        // (coins_cache.cacheCoins) by way of FetchCoin(). It should be removed
        // later (via coins_to_uncache) if this tx turns out to be invalid.
        if (!m_view.HaveCoin(txin.prevout)) {
            // Are inputs missing because we already have the tx?
            for (size_t out = 0; out < tx.vout.size(); out++) {
                // See if we have any output in the UTXO set.
                if (coins_cache.HaveCoin(COutPoint(hash, out))) {
                    return state.Invalid(TxValidationResult::TX_CONFLICT, "txn-already-known");
                }
            }
            // Otherwise assume this might be an orphan tx for which we just haven't seen parents yet
            return state.Invalid(TxValidationResult::TX_MISSING_INPUTS, "bad-txns-inputs-missingorspent");
        }
    }

    // Bring the best block into scope
    m_view.GetBestBlock();

    /* If this is a name update (or firstupdate), make sure that the
       existing name entry (if any) is in the dummy cache.  Otherwise
       tx validation done below (in CheckInputs) will not be correct.  */
    for (const auto& txout : tx.vout)
    {
        const CNameScript nameOp(txout.scriptPubKey);
        if (nameOp.isNameOp() && nameOp.isAnyUpdate())
        {
            const valtype& name = nameOp.getOpName();
            CNameData data;
            if (m_view.GetName(name, data))
                m_view.SetName(name, data, false);
        }
    }

    // we have all inputs cached now, so switch back to dummy (to protect
    // against bugs where we pull more inputs from disk that miss being added
    // to coins_to_uncache)
    m_view.SetBackend(m_dummy);

    // Only accept BIP68 sequence locked transactions that can be mined in the next
    // block; we don't want our mempool filled up with transactions that can't
    // be mined yet.
    // Must keep pool.cs for this unless we change CheckSequenceLocks to take a
    // CoinsViewCache instead of create its own
    if (!CheckSequenceLocks(m_pool, tx, STANDARD_LOCKTIME_VERIFY_FLAGS, &lp))
        return state.Invalid(TxValidationResult::TX_PREMATURE_SPEND, "non-BIP68-final");

    CAmount nFees = 0;
<<<<<<< HEAD
    if (!Consensus::CheckTxInputs(tx, state, m_view, GetSpendHeight(m_view), SCRIPT_VERIFY_NAMES_MEMPOOL, nFees)) {
=======
    if (!Consensus::CheckTxInputs(tx, state, m_view, g_chainman.m_blockman.GetSpendHeight(m_view), nFees)) {
>>>>>>> f989bcdd
        return false; // state filled in by CheckTxInputs
    }

    // If fee_out is passed, return the fee to the caller
    if (args.m_fee_out) {
        *args.m_fee_out = nFees;
    }

    // Check for non-standard pay-to-script-hash in inputs
    const auto& params = args.m_chainparams.GetConsensus();
    auto taproot_state = VersionBitsState(::ChainActive().Tip(), params, Consensus::DEPLOYMENT_TAPROOT, versionbitscache);
    if (fRequireStandard && !AreInputsStandard(tx, m_view, taproot_state == ThresholdState::ACTIVE)) {
        return state.Invalid(TxValidationResult::TX_INPUTS_NOT_STANDARD, "bad-txns-nonstandard-inputs");
    }

    // Check for non-standard witnesses.
    if (tx.HasWitness() && fRequireStandard && !IsWitnessStandard(tx, m_view))
        return state.Invalid(TxValidationResult::TX_WITNESS_MUTATED, "bad-witness-nonstandard");

    int64_t nSigOpsCost = GetTransactionSigOpCost(tx, m_view, STANDARD_SCRIPT_VERIFY_FLAGS);

    // nModifiedFees includes any fee deltas from PrioritiseTransaction
    nModifiedFees = nFees;
    m_pool.ApplyDelta(hash, nModifiedFees);

    // Keep track of transactions that spend a coinbase, which we re-scan
    // during reorgs to ensure COINBASE_MATURITY is still met.
    bool fSpendsCoinbase = false;
    for (const CTxIn &txin : tx.vin) {
        const Coin &coin = m_view.AccessCoin(txin.prevout);
        if (coin.IsCoinBase()) {
            fSpendsCoinbase = true;
            break;
        }
    }

    entry.reset(new CTxMemPoolEntry(ptx, nFees, nAcceptTime, ::ChainActive().Height(),
            fSpendsCoinbase, nSigOpsCost, lp));
    unsigned int nSize = entry->GetTxSize();

    if (nSigOpsCost > MAX_STANDARD_TX_SIGOPS_COST)
        return state.Invalid(TxValidationResult::TX_NOT_STANDARD, "bad-txns-too-many-sigops",
                strprintf("%d", nSigOpsCost));

    // No transactions are allowed below minRelayTxFee except from disconnected
    // blocks
    if (!bypass_limits && !CheckFeeRate(nSize, nModifiedFees, state)) return false;

    const CTxMemPool::setEntries setIterConflicting = m_pool.GetIterSet(setConflicts);
    // Calculate in-mempool ancestors, up to a limit.
    if (setConflicts.size() == 1) {
        // In general, when we receive an RBF transaction with mempool conflicts, we want to know whether we
        // would meet the chain limits after the conflicts have been removed. However, there isn't a practical
        // way to do this short of calculating the ancestor and descendant sets with an overlay cache of
        // changed mempool entries. Due to both implementation and runtime complexity concerns, this isn't
        // very realistic, thus we only ensure a limited set of transactions are RBF'able despite mempool
        // conflicts here. Importantly, we need to ensure that some transactions which were accepted using
        // the below carve-out are able to be RBF'ed, without impacting the security the carve-out provides
        // for off-chain contract systems (see link in the comment below).
        //
        // Specifically, the subset of RBF transactions which we allow despite chain limits are those which
        // conflict directly with exactly one other transaction (but may evict children of said transaction),
        // and which are not adding any new mempool dependencies. Note that the "no new mempool dependencies"
        // check is accomplished later, so we don't bother doing anything about it here, but if BIP 125 is
        // amended, we may need to move that check to here instead of removing it wholesale.
        //
        // Such transactions are clearly not merging any existing packages, so we are only concerned with
        // ensuring that (a) no package is growing past the package size (not count) limits and (b) we are
        // not allowing something to effectively use the (below) carve-out spot when it shouldn't be allowed
        // to.
        //
        // To check these we first check if we meet the RBF criteria, above, and increment the descendant
        // limits by the direct conflict and its descendants (as these are recalculated in
        // CalculateMempoolAncestors by assuming the new transaction being added is a new descendant, with no
        // removals, of each parent's existing dependent set). The ancestor count limits are unmodified (as
        // the ancestor limits should be the same for both our new transaction and any conflicts).
        // We don't bother incrementing m_limit_descendants by the full removal count as that limit never comes
        // into force here (as we're only adding a single transaction).
        assert(setIterConflicting.size() == 1);
        CTxMemPool::txiter conflict = *setIterConflicting.begin();

        m_limit_descendants += 1;
        m_limit_descendant_size += conflict->GetSizeWithDescendants();
    }

    std::string errString;
    if (!m_pool.CalculateMemPoolAncestors(*entry, setAncestors, m_limit_ancestors, m_limit_ancestor_size, m_limit_descendants, m_limit_descendant_size, errString)) {
        setAncestors.clear();
        // If CalculateMemPoolAncestors fails second time, we want the original error string.
        std::string dummy_err_string;
        // Contracting/payment channels CPFP carve-out:
        // If the new transaction is relatively small (up to 40k weight)
        // and has at most one ancestor (ie ancestor limit of 2, including
        // the new transaction), allow it if its parent has exactly the
        // descendant limit descendants.
        //
        // This allows protocols which rely on distrusting counterparties
        // being able to broadcast descendants of an unconfirmed transaction
        // to be secure by simply only having two immediately-spendable
        // outputs - one for each counterparty. For more info on the uses for
        // this, see https://lists.linuxfoundation.org/pipermail/bitcoin-dev/2018-November/016518.html
        if (nSize >  EXTRA_DESCENDANT_TX_SIZE_LIMIT ||
                !m_pool.CalculateMemPoolAncestors(*entry, setAncestors, 2, m_limit_ancestor_size, m_limit_descendants + 1, m_limit_descendant_size + EXTRA_DESCENDANT_TX_SIZE_LIMIT, dummy_err_string)) {
            return state.Invalid(TxValidationResult::TX_MEMPOOL_POLICY, "too-long-mempool-chain", errString);
        }
    }

    // A transaction that spends outputs that would be replaced by it is invalid. Now
    // that we have the set of all ancestors we can detect this
    // pathological case by making sure setConflicts and setAncestors don't
    // intersect.
    for (CTxMemPool::txiter ancestorIt : setAncestors)
    {
        const uint256 &hashAncestor = ancestorIt->GetTx().GetHash();
        if (setConflicts.count(hashAncestor))
        {
            return state.Invalid(TxValidationResult::TX_CONSENSUS, "bad-txns-spends-conflicting-tx",
                    strprintf("%s spends conflicting transaction %s",
                        hash.ToString(),
                        hashAncestor.ToString()));
        }
    }

    // Check if it's economically rational to mine this transaction rather
    // than the ones it replaces.
    nConflictingFees = 0;
    nConflictingSize = 0;
    uint64_t nConflictingCount = 0;

    // If we don't hold the lock allConflicting might be incomplete; the
    // subsequent RemoveStaged() and addUnchecked() calls don't guarantee
    // mempool consistency for us.
    fReplacementTransaction = setConflicts.size();
    if (fReplacementTransaction)
    {
        CFeeRate newFeeRate(nModifiedFees, nSize);
        std::set<uint256> setConflictsParents;
        const int maxDescendantsToVisit = 100;
        for (const auto& mi : setIterConflicting) {
            // Don't allow the replacement to reduce the feerate of the
            // mempool.
            //
            // We usually don't want to accept replacements with lower
            // feerates than what they replaced as that would lower the
            // feerate of the next block. Requiring that the feerate always
            // be increased is also an easy-to-reason about way to prevent
            // DoS attacks via replacements.
            //
            // We only consider the feerates of transactions being directly
            // replaced, not their indirect descendants. While that does
            // mean high feerate children are ignored when deciding whether
            // or not to replace, we do require the replacement to pay more
            // overall fees too, mitigating most cases.
            CFeeRate oldFeeRate(mi->GetModifiedFee(), mi->GetTxSize());
            if (newFeeRate <= oldFeeRate)
            {
                return state.Invalid(TxValidationResult::TX_MEMPOOL_POLICY, "insufficient fee",
                        strprintf("rejecting replacement %s; new feerate %s <= old feerate %s",
                            hash.ToString(),
                            newFeeRate.ToString(),
                            oldFeeRate.ToString()));
            }

            for (const CTxIn &txin : mi->GetTx().vin)
            {
                setConflictsParents.insert(txin.prevout.hash);
            }

            nConflictingCount += mi->GetCountWithDescendants();
        }
        // This potentially overestimates the number of actual descendants
        // but we just want to be conservative to avoid doing too much
        // work.
        if (nConflictingCount <= maxDescendantsToVisit) {
            // If not too many to replace, then calculate the set of
            // transactions that would have to be evicted
            for (CTxMemPool::txiter it : setIterConflicting) {
                m_pool.CalculateDescendants(it, allConflicting);
            }
            for (CTxMemPool::txiter it : allConflicting) {
                nConflictingFees += it->GetModifiedFee();
                nConflictingSize += it->GetTxSize();
            }
        } else {
            return state.Invalid(TxValidationResult::TX_MEMPOOL_POLICY, "too many potential replacements",
                    strprintf("rejecting replacement %s; too many potential replacements (%d > %d)\n",
                        hash.ToString(),
                        nConflictingCount,
                        maxDescendantsToVisit));
        }

        for (unsigned int j = 0; j < tx.vin.size(); j++)
        {
            // We don't want to accept replacements that require low
            // feerate junk to be mined first. Ideally we'd keep track of
            // the ancestor feerates and make the decision based on that,
            // but for now requiring all new inputs to be confirmed works.
            //
            // Note that if you relax this to make RBF a little more useful,
            // this may break the CalculateMempoolAncestors RBF relaxation,
            // above. See the comment above the first CalculateMempoolAncestors
            // call for more info.
            if (!setConflictsParents.count(tx.vin[j].prevout.hash))
            {
                // Rather than check the UTXO set - potentially expensive -
                // it's cheaper to just check if the new input refers to a
                // tx that's in the mempool.
                if (m_pool.exists(tx.vin[j].prevout.hash)) {
                    return state.Invalid(TxValidationResult::TX_MEMPOOL_POLICY, "replacement-adds-unconfirmed",
                            strprintf("replacement %s adds unconfirmed input, idx %d",
                                hash.ToString(), j));
                }
            }
        }

        // The replacement must pay greater fees than the transactions it
        // replaces - if we did the bandwidth used by those conflicting
        // transactions would not be paid for.
        if (nModifiedFees < nConflictingFees)
        {
            return state.Invalid(TxValidationResult::TX_MEMPOOL_POLICY, "insufficient fee",
                    strprintf("rejecting replacement %s, less fees than conflicting txs; %s < %s",
                        hash.ToString(), FormatMoney(nModifiedFees), FormatMoney(nConflictingFees)));
        }

        // Finally in addition to paying more fees than the conflicts the
        // new transaction must pay for its own bandwidth.
        CAmount nDeltaFees = nModifiedFees - nConflictingFees;
        if (nDeltaFees < ::incrementalRelayFee.GetFee(nSize))
        {
            return state.Invalid(TxValidationResult::TX_MEMPOOL_POLICY, "insufficient fee",
                    strprintf("rejecting replacement %s, not enough additional fees to relay; %s < %s",
                        hash.ToString(),
                        FormatMoney(nDeltaFees),
                        FormatMoney(::incrementalRelayFee.GetFee(nSize))));
        }
    }
    return true;
}

bool MemPoolAccept::PolicyScriptChecks(ATMPArgs& args, const Workspace& ws, PrecomputedTransactionData& txdata)
{
    const CTransaction& tx = *ws.m_ptx;

    TxValidationState &state = args.m_state;

    constexpr unsigned int scriptVerifyFlags = STANDARD_SCRIPT_VERIFY_FLAGS | SCRIPT_VERIFY_NAMES_MEMPOOL;

    // Check input scripts and signatures.
    // This is done last to help prevent CPU exhaustion denial-of-service attacks.
    if (!CheckInputScripts(tx, state, m_view, scriptVerifyFlags, true, false, txdata)) {
        // SCRIPT_VERIFY_CLEANSTACK requires SCRIPT_VERIFY_WITNESS, so we
        // need to turn both off, and compare against just turning off CLEANSTACK
        // to see if the failure is specifically due to witness validation.
        TxValidationState state_dummy; // Want reported failures to be from first CheckInputScripts
        if (!tx.HasWitness() && CheckInputScripts(tx, state_dummy, m_view, scriptVerifyFlags & ~(SCRIPT_VERIFY_WITNESS | SCRIPT_VERIFY_CLEANSTACK), true, false, txdata) &&
                !CheckInputScripts(tx, state_dummy, m_view, scriptVerifyFlags & ~SCRIPT_VERIFY_CLEANSTACK, true, false, txdata)) {
            // Only the witness is missing, so the transaction itself may be fine.
            state.Invalid(TxValidationResult::TX_WITNESS_STRIPPED,
                    state.GetRejectReason(), state.GetDebugMessage());
        }
        return false; // state filled in by CheckInputScripts
    }

    return true;
}

bool MemPoolAccept::ConsensusScriptChecks(ATMPArgs& args, const Workspace& ws, PrecomputedTransactionData& txdata)
{
    const CTransaction& tx = *ws.m_ptx;
    const uint256& hash = ws.m_hash;

    TxValidationState &state = args.m_state;
    const CChainParams& chainparams = args.m_chainparams;

    // Check again against the current block tip's script verification
    // flags to cache our script execution flags. This is, of course,
    // useless if the next block has different script flags from the
    // previous one, but because the cache tracks script flags for us it
    // will auto-invalidate and we'll just have a few blocks of extra
    // misses on soft-fork activation.
    //
    // This is also useful in case of bugs in the standard flags that cause
    // transactions to pass as valid when they're actually invalid. For
    // instance the STRICTENC flag was incorrectly allowing certain
    // CHECKSIG NOT scripts to pass, even though they were invalid.
    //
    // There is a similar check in CreateNewBlock() to prevent creating
    // invalid blocks (using TestBlockValidity), however allowing such
    // transactions into the mempool can be exploited as a DoS attack.
    //
    // Namecoin actually allows some scripts into the mempool that would
    // not (yet) be valid in a block, namely premature NAME_FIRSTUPDATE's.
    // Thus add the mempool-flag here.
    unsigned int currentBlockScriptVerifyFlags = GetBlockScriptFlags(::ChainActive().Tip(), chainparams.GetConsensus());
    currentBlockScriptVerifyFlags |= SCRIPT_VERIFY_NAMES_MEMPOOL;
    if (!CheckInputsFromMempoolAndCache(tx, state, m_view, m_pool, currentBlockScriptVerifyFlags, txdata)) {
        return error("%s: BUG! PLEASE REPORT THIS! CheckInputScripts failed against latest-block but not STANDARD flags %s, %s",
                __func__, hash.ToString(), state.ToString());
    }

    return true;
}

bool MemPoolAccept::Finalize(ATMPArgs& args, Workspace& ws)
{
    const CTransaction& tx = *ws.m_ptx;
    const uint256& hash = ws.m_hash;
    TxValidationState &state = args.m_state;
    const bool bypass_limits = args.m_bypass_limits;

    CTxMemPool::setEntries& allConflicting = ws.m_all_conflicting;
    CTxMemPool::setEntries& setAncestors = ws.m_ancestors;
    const CAmount& nModifiedFees = ws.m_modified_fees;
    const CAmount& nConflictingFees = ws.m_conflicting_fees;
    const size_t& nConflictingSize = ws.m_conflicting_size;
    const bool fReplacementTransaction = ws.m_replacement_transaction;
    std::unique_ptr<CTxMemPoolEntry>& entry = ws.m_entry;

    // Remove conflicting transactions from the mempool
    for (CTxMemPool::txiter it : allConflicting)
    {
        LogPrint(BCLog::MEMPOOL, "replacing tx %s with %s for %s additional fees, %d delta bytes\n",
                it->GetTx().GetHash().ToString(),
                hash.ToString(),
                FormatMoney(nModifiedFees - nConflictingFees),
                (int)entry->GetTxSize() - (int)nConflictingSize);
        if (args.m_replaced_transactions)
            args.m_replaced_transactions->push_back(it->GetSharedTx());
    }
    m_pool.RemoveStaged(allConflicting, false, MemPoolRemovalReason::REPLACED);

    // This transaction should only count for fee estimation if:
    // - it isn't a BIP 125 replacement transaction (may not be widely supported)
    // - it's not being re-added during a reorg which bypasses typical mempool fee limits
    // - the node is not behind
    // - the transaction is not dependent on any other transactions in the mempool
    bool validForFeeEstimation = !fReplacementTransaction && !bypass_limits && IsCurrentForFeeEstimation() && m_pool.HasNoInputsOf(tx);

    // Store transaction in memory
    m_pool.addUnchecked(*entry, setAncestors, validForFeeEstimation);

    // trim mempool and check if tx was trimmed
    if (!bypass_limits) {
        LimitMempoolSize(m_pool, gArgs.GetArg("-maxmempool", DEFAULT_MAX_MEMPOOL_SIZE) * 1000000, std::chrono::hours{gArgs.GetArg("-mempoolexpiry", DEFAULT_MEMPOOL_EXPIRY)});
        if (!m_pool.exists(hash))
            return state.Invalid(TxValidationResult::TX_MEMPOOL_POLICY, "mempool full");
    }
    return true;
}

bool MemPoolAccept::AcceptSingleTransaction(const CTransactionRef& ptx, ATMPArgs& args)
{
    AssertLockHeld(cs_main);
    LOCK(m_pool.cs); // mempool "read lock" (held through GetMainSignals().TransactionAddedToMempool())

    Workspace workspace(ptx);

    if (!PreChecks(args, workspace)) return false;

    // Only compute the precomputed transaction data if we need to verify
    // scripts (ie, other policy checks pass). We perform the inexpensive
    // checks first and avoid hashing and signature verification unless those
    // checks pass, to mitigate CPU exhaustion denial-of-service attacks.
    PrecomputedTransactionData txdata;

    if (!PolicyScriptChecks(args, workspace, txdata)) return false;

    if (!ConsensusScriptChecks(args, workspace, txdata)) return false;

    // Tx was accepted, but not added
    if (args.m_test_accept) return true;

    if (!Finalize(args, workspace)) return false;

    GetMainSignals().TransactionAddedToMempool(ptx, m_pool.GetAndIncrementSequence());

    return true;
}

} // anon namespace

/** (try to) add transaction to memory pool with a specified acceptance time **/
static bool AcceptToMemoryPoolWithTime(const CChainParams& chainparams, CTxMemPool& pool, TxValidationState &state, const CTransactionRef &tx,
                        int64_t nAcceptTime, std::list<CTransactionRef>* plTxnReplaced,
                        bool bypass_limits, bool test_accept, CAmount* fee_out=nullptr) EXCLUSIVE_LOCKS_REQUIRED(cs_main)
{
    std::vector<COutPoint> coins_to_uncache;
    MemPoolAccept::ATMPArgs args { chainparams, state, nAcceptTime, plTxnReplaced, bypass_limits, coins_to_uncache, test_accept, fee_out };
    bool res = MemPoolAccept(pool).AcceptSingleTransaction(tx, args);
    if (!res) {
        // Remove coins that were not present in the coins cache before calling ATMPW;
        // this is to prevent memory DoS in case we receive a large number of
        // invalid transactions that attempt to overrun the in-memory coins cache
        // (`CCoinsViewCache::cacheCoins`).

        for (const COutPoint& hashTx : coins_to_uncache)
            ::ChainstateActive().CoinsTip().Uncache(hashTx);
    }
    // After we've (potentially) uncached entries, ensure our coins cache is still within its size limits
    BlockValidationState state_dummy;
    ::ChainstateActive().FlushStateToDisk(chainparams, state_dummy, FlushStateMode::PERIODIC);
    return res;
}

bool AcceptToMemoryPool(CTxMemPool& pool, TxValidationState &state, const CTransactionRef &tx,
                        std::list<CTransactionRef>* plTxnReplaced,
                        bool bypass_limits, bool test_accept, CAmount* fee_out)
{
    const CChainParams& chainparams = Params();
    return AcceptToMemoryPoolWithTime(chainparams, pool, state, tx, GetTime(), plTxnReplaced, bypass_limits, test_accept, fee_out);
}

CTransactionRef GetTransaction(const CBlockIndex* const block_index, const CTxMemPool* const mempool, const uint256& hash, const Consensus::Params& consensusParams, uint256& hashBlock)
{
    LOCK(cs_main);

    if (block_index) {
        CBlock block;
        if (ReadBlockFromDisk(block, block_index, consensusParams)) {
            for (const auto& tx : block.vtx) {
                if (tx->GetHash() == hash) {
                    hashBlock = block_index->GetBlockHash();
                    return tx;
                }
            }
        }
        return nullptr;
    }
    if (mempool) {
        CTransactionRef ptx = mempool->get(hash);
        if (ptx) return ptx;
    }
    if (g_txindex) {
        CTransactionRef tx;
        if (g_txindex->FindTx(hash, hashBlock, tx)) return tx;
    }
    return nullptr;
}

//////////////////////////////////////////////////////////////////////////////
//
// CBlock and CBlockIndex
//

bool CheckProofOfWork(const CBlockHeader& block, const Consensus::Params& params)
{
    /* Except for legacy blocks with full version 1, ensure that
       the chain ID is correct.  Legacy blocks are not allowed since
       the merge-mining start, which is checked in AcceptBlockHeader
       where the height is known.  */
    if (!block.IsLegacy() && params.fStrictChainId
        && block.GetChainId() != params.nAuxpowChainId)
        return error("%s : block does not have our chain ID"
                     " (got %d, expected %d, full nVersion %d)",
                     __func__, block.GetChainId(),
                     params.nAuxpowChainId, block.nVersion);

    /* If there is no auxpow, just check the block hash.  */
    if (!block.auxpow)
    {
        if (block.IsAuxpow())
            return error("%s : no auxpow on block with auxpow version",
                         __func__);

        if (!CheckProofOfWork(block.GetHash(), block.nBits, params))
            return error("%s : non-AUX proof of work failed", __func__);

        return true;
    }

    /* We have auxpow.  Check it.  */

    if (!block.IsAuxpow())
        return error("%s : auxpow on block with non-auxpow version", __func__);

    /* Temporary check:  Disallow parent blocks with auxpow version.  This is
       for compatibility with the old client.  */
    /* FIXME: Remove this check with a hardfork later on.  */
    if (block.auxpow->getParentBlock().IsAuxpow())
        return error("%s : auxpow parent block has auxpow version", __func__);

    if (!CheckProofOfWork(block.auxpow->getParentBlockHash(), block.nBits, params))
        return error("%s : AUX proof of work failed", __func__);
    if (!block.auxpow->check(block.GetHash(), block.GetChainId(), params))
        return error("%s : AUX POW is not valid", __func__);

    return true;
}

static bool WriteBlockToDisk(const CBlock& block, FlatFilePos& pos, const CMessageHeader::MessageStartChars& messageStart)
{
    // Open history file to append
    CAutoFile fileout(OpenBlockFile(pos), SER_DISK, CLIENT_VERSION);
    if (fileout.IsNull())
        return error("WriteBlockToDisk: OpenBlockFile failed");

    // Write index header
    unsigned int nSize = GetSerializeSize(block, fileout.GetVersion());
    fileout << messageStart << nSize;

    // Write block
    long fileOutPos = ftell(fileout.Get());
    if (fileOutPos < 0)
        return error("WriteBlockToDisk: ftell failed");
    pos.nPos = (unsigned int)fileOutPos;
    fileout << block;

    return true;
}

/* Generic implementation of block reading that can handle
   both a block and its header.  */

template<typename T>
static bool ReadBlockOrHeader(T& block, const FlatFilePos& pos, const Consensus::Params& consensusParams)
{
    block.SetNull();

    // Open history file to read
    CAutoFile filein(OpenBlockFile(pos, true), SER_DISK, CLIENT_VERSION);
    if (filein.IsNull())
        return error("ReadBlockFromDisk: OpenBlockFile failed for %s", pos.ToString());

    // Read block
    try {
        filein >> block;
    }
    catch (const std::exception& e) {
        return error("%s: Deserialize or I/O error - %s at %s", __func__, e.what(), pos.ToString());
    }

    // Check the header
    if (!CheckProofOfWork(block, consensusParams))
        return error("ReadBlockFromDisk: Errors in block header at %s", pos.ToString());

    // Signet only: check block solution
    if (consensusParams.signet_blocks && !CheckSignetBlockSolution(block, consensusParams)) {
        return error("ReadBlockFromDisk: Errors in block solution at %s", pos.ToString());
    }

    return true;
}

template<typename T>
static bool ReadBlockOrHeader(T& block, const CBlockIndex* pindex, const Consensus::Params& consensusParams)
{
    FlatFilePos blockPos;
    {
        LOCK(cs_main);
        blockPos = pindex->GetBlockPos();
    }

    if (!ReadBlockOrHeader(block, blockPos, consensusParams))
        return false;
    if (block.GetHash() != pindex->GetBlockHash())
        return error("ReadBlockFromDisk(CBlock&, CBlockIndex*): GetHash() doesn't match index for %s at %s",
                pindex->ToString(), pindex->GetBlockPos().ToString());
    return true;
}

bool ReadBlockFromDisk(CBlock& block, const FlatFilePos& pos, const Consensus::Params& consensusParams)
{
    return ReadBlockOrHeader(block, pos, consensusParams);
}

bool ReadBlockFromDisk(CBlock& block, const CBlockIndex* pindex, const Consensus::Params& consensusParams)
{
    return ReadBlockOrHeader(block, pindex, consensusParams);
}

bool ReadBlockHeaderFromDisk(CBlockHeader& block, const CBlockIndex* pindex, const Consensus::Params& consensusParams)
{
    return ReadBlockOrHeader(block, pindex, consensusParams);
}

bool ReadRawBlockFromDisk(std::vector<uint8_t>& block, const FlatFilePos& pos, const CMessageHeader::MessageStartChars& message_start)
{
    FlatFilePos hpos = pos;
    hpos.nPos -= 8; // Seek back 8 bytes for meta header
    CAutoFile filein(OpenBlockFile(hpos, true), SER_DISK, CLIENT_VERSION);
    if (filein.IsNull()) {
        return error("%s: OpenBlockFile failed for %s", __func__, pos.ToString());
    }

    try {
        CMessageHeader::MessageStartChars blk_start;
        unsigned int blk_size;

        filein >> blk_start >> blk_size;

        if (memcmp(blk_start, message_start, CMessageHeader::MESSAGE_START_SIZE)) {
            return error("%s: Block magic mismatch for %s: %s versus expected %s", __func__, pos.ToString(),
                    HexStr(blk_start),
                    HexStr(message_start));
        }

        if (blk_size > MAX_SIZE) {
            return error("%s: Block data is larger than maximum deserialization size for %s: %s versus %s", __func__, pos.ToString(),
                    blk_size, MAX_SIZE);
        }

        block.resize(blk_size); // Zeroing of memory is intentional here
        filein.read((char*)block.data(), blk_size);
    } catch(const std::exception& e) {
        return error("%s: Read from block file failed: %s for %s", __func__, e.what(), pos.ToString());
    }

    return true;
}

bool ReadRawBlockFromDisk(std::vector<uint8_t>& block, const CBlockIndex* pindex, const CMessageHeader::MessageStartChars& message_start)
{
    FlatFilePos block_pos;
    {
        LOCK(cs_main);
        block_pos = pindex->GetBlockPos();
    }

    return ReadRawBlockFromDisk(block, block_pos, message_start);
}

CAmount GetBlockSubsidy(int nHeight, const Consensus::Params& consensusParams)
{
    int halvings = nHeight / consensusParams.nSubsidyHalvingInterval;
    // Force block reward to zero when right shift is undefined.
    if (halvings >= 64)
        return 0;

    CAmount nSubsidy = 50 * COIN;
    // Subsidy is cut in half every 210,000 blocks which will occur approximately every 4 years.
    nSubsidy >>= halvings;
    return nSubsidy;
}

CoinsViews::CoinsViews(
    std::string ldb_name,
    size_t cache_size_bytes,
    bool in_memory,
    bool should_wipe) : m_dbview(
                            GetDataDir() / ldb_name, cache_size_bytes, in_memory, should_wipe),
                        m_catcherview(&m_dbview) {}

void CoinsViews::InitCache()
{
    m_cacheview = MakeUnique<CCoinsViewCache>(&m_catcherview);
}

CChainState::CChainState(CTxMemPool& mempool, BlockManager& blockman, uint256 from_snapshot_blockhash)
    : m_mempool(mempool),
      m_blockman(blockman),
      m_from_snapshot_blockhash(from_snapshot_blockhash) {}

void CChainState::InitCoinsDB(
    size_t cache_size_bytes,
    bool in_memory,
    bool should_wipe,
    std::string leveldb_name)
{
    if (!m_from_snapshot_blockhash.IsNull()) {
        leveldb_name += "_" + m_from_snapshot_blockhash.ToString();
    }

    m_coins_views = MakeUnique<CoinsViews>(
        leveldb_name, cache_size_bytes, in_memory, should_wipe);
}

void CChainState::InitCoinsCache(size_t cache_size_bytes)
{
    assert(m_coins_views != nullptr);
    m_coinstip_cache_size_bytes = cache_size_bytes;
    m_coins_views->InitCache();
}

// Note that though this is marked const, we may end up modifying `m_cached_finished_ibd`, which
// is a performance-related implementation detail. This function must be marked
// `const` so that `CValidationInterface` clients (which are given a `const CChainState*`)
// can call it.
//
bool CChainState::IsInitialBlockDownload() const
{
    // Optimization: pre-test latch before taking the lock.
    if (m_cached_finished_ibd.load(std::memory_order_relaxed))
        return false;

    LOCK(cs_main);
    if (m_cached_finished_ibd.load(std::memory_order_relaxed))
        return false;
    if (fImporting || fReindex)
        return true;
    if (m_chain.Tip() == nullptr)
        return true;
    if (m_chain.Tip()->nChainWork < nMinimumChainWork)
        return true;
    if (m_chain.Tip()->GetBlockTime() < (GetTime() - nMaxTipAge))
        return true;
    LogPrintf("Leaving InitialBlockDownload (latching to false)\n");
    m_cached_finished_ibd.store(true, std::memory_order_relaxed);
    return false;
}

static void AlertNotify(const std::string& strMessage)
{
    uiInterface.NotifyAlertChanged();
#if HAVE_SYSTEM
    std::string strCmd = gArgs.GetArg("-alertnotify", "");
    if (strCmd.empty()) return;

    // Alert text should be plain ascii coming from a trusted source, but to
    // be safe we first strip anything not in safeChars, then add single quotes around
    // the whole string before passing it to the shell:
    std::string singleQuote("'");
    std::string safeStatus = SanitizeString(strMessage);
    safeStatus = singleQuote+safeStatus+singleQuote;
    boost::replace_all(strCmd, "%s", safeStatus);

    std::thread t(runCommand, strCmd);
    t.detach(); // thread runs free
#endif
}

static void CheckForkWarningConditions() EXCLUSIVE_LOCKS_REQUIRED(cs_main)
{
    AssertLockHeld(cs_main);
    // Before we get past initial download, we cannot reliably alert about forks
    // (we assume we don't get stuck on a fork before finishing our initial sync)
    if (::ChainstateActive().IsInitialBlockDownload()) {
        return;
    }

    if (pindexBestInvalid && pindexBestInvalid->nChainWork > ::ChainActive().Tip()->nChainWork + (GetBlockProof(*::ChainActive().Tip()) * 6)) {
        LogPrintf("%s: Warning: Found invalid chain at least ~6 blocks longer than our best chain.\nChain state database corruption likely.\n", __func__);
        SetfLargeWorkInvalidChainFound(true);
    } else {
        SetfLargeWorkInvalidChainFound(false);
    }
}

// Called both upon regular invalid block discovery *and* InvalidateBlock
void static InvalidChainFound(CBlockIndex* pindexNew) EXCLUSIVE_LOCKS_REQUIRED(cs_main)
{
    if (!pindexBestInvalid || pindexNew->nChainWork > pindexBestInvalid->nChainWork)
        pindexBestInvalid = pindexNew;
    if (pindexBestHeader != nullptr && pindexBestHeader->GetAncestor(pindexNew->nHeight) == pindexNew) {
        pindexBestHeader = ::ChainActive().Tip();
    }

    LogPrintf("%s: invalid block=%s  height=%d  log2_work=%f  date=%s\n", __func__,
      pindexNew->GetBlockHash().ToString(), pindexNew->nHeight,
      log(pindexNew->nChainWork.getdouble())/log(2.0), FormatISO8601DateTime(pindexNew->GetBlockTime()));
    CBlockIndex *tip = ::ChainActive().Tip();
    assert (tip);
    LogPrintf("%s:  current best=%s  height=%d  log2_work=%f  date=%s\n", __func__,
      tip->GetBlockHash().ToString(), ::ChainActive().Height(), log(tip->nChainWork.getdouble())/log(2.0),
      FormatISO8601DateTime(tip->GetBlockTime()));
    CheckForkWarningConditions();
}

// Same as InvalidChainFound, above, except not called directly from InvalidateBlock,
// which does its own setBlockIndexCandidates manageent.
void CChainState::InvalidBlockFound(CBlockIndex *pindex, const BlockValidationState &state) {
    if (state.GetResult() != BlockValidationResult::BLOCK_MUTATED) {
        pindex->nStatus |= BLOCK_FAILED_VALID;
        m_blockman.m_failed_blocks.insert(pindex);
        setDirtyBlockIndex.insert(pindex);
        setBlockIndexCandidates.erase(pindex);
        InvalidChainFound(pindex);
    }
}

void UpdateCoins(const CTransaction& tx, CCoinsViewCache& inputs, CTxUndo &txundo, int nHeight)
{
    // mark inputs spent
    if (!tx.IsCoinBase()) {
        txundo.vprevout.reserve(tx.vin.size());
        for (const CTxIn &txin : tx.vin) {
            txundo.vprevout.emplace_back();
            bool is_spent = inputs.SpendCoin(txin.prevout, &txundo.vprevout.back());
            assert(is_spent);
        }
    }
    // add outputs
    AddCoins(inputs, tx, nHeight);
}

void UpdateCoins(const CTransaction& tx, CCoinsViewCache& inputs, int nHeight)
{
    CTxUndo txundo;
    UpdateCoins(tx, inputs, txundo, nHeight);
}

bool CScriptCheck::operator()() {
    const CScript &scriptSig = ptxTo->vin[nIn].scriptSig;
    const CScriptWitness *witness = &ptxTo->vin[nIn].scriptWitness;
    return VerifyScript(scriptSig, m_tx_out.scriptPubKey, witness, nFlags, CachingTransactionSignatureChecker(ptxTo, nIn, m_tx_out.nValue, cacheStore, *txdata), &error);
}

int BlockManager::GetSpendHeight(const CCoinsViewCache& inputs)
{
    AssertLockHeld(cs_main);
    assert(std::addressof(g_chainman.m_blockman) == std::addressof(*this));
    CBlockIndex* pindexPrev = LookupBlockIndex(inputs.GetBestBlock());
    return pindexPrev->nHeight + 1;
}


static CuckooCache::cache<uint256, SignatureCacheHasher> g_scriptExecutionCache;
static CSHA256 g_scriptExecutionCacheHasher;

void InitScriptExecutionCache() {
    // Setup the salted hasher
    uint256 nonce = GetRandHash();
    // We want the nonce to be 64 bytes long to force the hasher to process
    // this chunk, which makes later hash computations more efficient. We
    // just write our 32-byte entropy twice to fill the 64 bytes.
    g_scriptExecutionCacheHasher.Write(nonce.begin(), 32);
    g_scriptExecutionCacheHasher.Write(nonce.begin(), 32);
    // nMaxCacheSize is unsigned. If -maxsigcachesize is set to zero,
    // setup_bytes creates the minimum possible cache (2 elements).
    size_t nMaxCacheSize = std::min(std::max((int64_t)0, gArgs.GetArg("-maxsigcachesize", DEFAULT_MAX_SIG_CACHE_SIZE) / 2), MAX_MAX_SIG_CACHE_SIZE) * ((size_t) 1 << 20);
    size_t nElems = g_scriptExecutionCache.setup_bytes(nMaxCacheSize);
    LogPrintf("Using %zu MiB out of %zu/2 requested for script execution cache, able to store %zu elements\n",
            (nElems*sizeof(uint256)) >>20, (nMaxCacheSize*2)>>20, nElems);
}

/**
 * Check whether all of this transaction's input scripts succeed.
 *
 * This involves ECDSA signature checks so can be computationally intensive. This function should
 * only be called after the cheap sanity checks in CheckTxInputs passed.
 *
 * If pvChecks is not nullptr, script checks are pushed onto it instead of being performed inline. Any
 * script checks which are not necessary (eg due to script execution cache hits) are, obviously,
 * not pushed onto pvChecks/run.
 *
 * Setting cacheSigStore/cacheFullScriptStore to false will remove elements from the corresponding cache
 * which are matched. This is useful for checking blocks where we will likely never need the cache
 * entry again.
 *
 * Note that we may set state.reason to NOT_STANDARD for extra soft-fork flags in flags, block-checking
 * callers should probably reset it to CONSENSUS in such cases.
 *
 * Non-static (and re-declared) in src/test/txvalidationcache_tests.cpp
 */
bool CheckInputScripts(const CTransaction& tx, TxValidationState &state, const CCoinsViewCache &inputs, unsigned int flags, bool cacheSigStore, bool cacheFullScriptStore, PrecomputedTransactionData& txdata, std::vector<CScriptCheck> *pvChecks) EXCLUSIVE_LOCKS_REQUIRED(cs_main)
{
    if (tx.IsCoinBase()) return true;

    if (pvChecks) {
        pvChecks->reserve(tx.vin.size());
    }

    // First check if script executions have been cached with the same
    // flags. Note that this assumes that the inputs provided are
    // correct (ie that the transaction hash which is in tx's prevouts
    // properly commits to the scriptPubKey in the inputs view of that
    // transaction).
    uint256 hashCacheEntry;
    CSHA256 hasher = g_scriptExecutionCacheHasher;
    hasher.Write(tx.GetWitnessHash().begin(), 32).Write((unsigned char*)&flags, sizeof(flags)).Finalize(hashCacheEntry.begin());
    AssertLockHeld(cs_main); //TODO: Remove this requirement by making CuckooCache not require external locks
    if (g_scriptExecutionCache.contains(hashCacheEntry, !cacheFullScriptStore)) {
        return true;
    }

    if (!txdata.m_spent_outputs_ready) {
        std::vector<CTxOut> spent_outputs;
        spent_outputs.reserve(tx.vin.size());

        for (const auto& txin : tx.vin) {
            const COutPoint& prevout = txin.prevout;
            const Coin& coin = inputs.AccessCoin(prevout);
            assert(!coin.IsSpent());
            spent_outputs.emplace_back(coin.out);
        }
        txdata.Init(tx, std::move(spent_outputs));
    }
    assert(txdata.m_spent_outputs.size() == tx.vin.size());

    for (unsigned int i = 0; i < tx.vin.size(); i++) {

        // We very carefully only pass in things to CScriptCheck which
        // are clearly committed to by tx' witness hash. This provides
        // a sanity check that our caching is not introducing consensus
        // failures through additional data in, eg, the coins being
        // spent being checked as a part of CScriptCheck.

        // Verify signature
        CScriptCheck check(txdata.m_spent_outputs[i], tx, i, flags, cacheSigStore, &txdata);
        if (pvChecks) {
            pvChecks->push_back(CScriptCheck());
            check.swap(pvChecks->back());
        } else if (!check()) {
            if (flags & STANDARD_NOT_MANDATORY_VERIFY_FLAGS) {
                // Check whether the failure was caused by a
                // non-mandatory script verification check, such as
                // non-standard DER encodings or non-null dummy
                // arguments; if so, ensure we return NOT_STANDARD
                // instead of CONSENSUS to avoid downstream users
                // splitting the network between upgraded and
                // non-upgraded nodes by banning CONSENSUS-failing
                // data providers.
                CScriptCheck check2(txdata.m_spent_outputs[i], tx, i,
                        flags & ~STANDARD_NOT_MANDATORY_VERIFY_FLAGS, cacheSigStore, &txdata);
                if (check2())
                    return state.Invalid(TxValidationResult::TX_NOT_STANDARD, strprintf("non-mandatory-script-verify-flag (%s)", ScriptErrorString(check.GetScriptError())));
            }
            // MANDATORY flag failures correspond to
            // TxValidationResult::TX_CONSENSUS. Because CONSENSUS
            // failures are the most serious case of validation
            // failures, we may need to consider using
            // RECENT_CONSENSUS_CHANGE for any script failure that
            // could be due to non-upgraded nodes which we may want to
            // support, to avoid splitting the network (but this
            // depends on the details of how net_processing handles
            // such errors).
            return state.Invalid(TxValidationResult::TX_CONSENSUS, strprintf("mandatory-script-verify-flag-failed (%s)", ScriptErrorString(check.GetScriptError())));
        }
    }

    if (cacheFullScriptStore && !pvChecks) {
        // We executed all of the provided scripts, and were told to
        // cache the result. Do so now.
        g_scriptExecutionCache.insert(hashCacheEntry);
    }

    return true;
}

static bool UndoWriteToDisk(const CBlockUndo& blockundo, FlatFilePos& pos, const uint256& hashBlock, const CMessageHeader::MessageStartChars& messageStart)
{
    // Open history file to append
    CAutoFile fileout(OpenUndoFile(pos), SER_DISK, CLIENT_VERSION);
    if (fileout.IsNull())
        return error("%s: OpenUndoFile failed", __func__);

    // Write index header
    unsigned int nSize = GetSerializeSize(blockundo, fileout.GetVersion());
    fileout << messageStart << nSize;

    // Write undo data
    long fileOutPos = ftell(fileout.Get());
    if (fileOutPos < 0)
        return error("%s: ftell failed", __func__);
    pos.nPos = (unsigned int)fileOutPos;
    fileout << blockundo;

    // calculate & write checksum
    CHashWriter hasher(SER_GETHASH, PROTOCOL_VERSION);
    hasher << hashBlock;
    hasher << blockundo;
    fileout << hasher.GetHash();

    return true;
}

bool UndoReadFromDisk(CBlockUndo& blockundo, const CBlockIndex* pindex)
{
    FlatFilePos pos = pindex->GetUndoPos();
    if (pos.IsNull()) {
        return error("%s: no undo data available", __func__);
    }

    // Open history file to read
    CAutoFile filein(OpenUndoFile(pos, true), SER_DISK, CLIENT_VERSION);
    if (filein.IsNull())
        return error("%s: OpenUndoFile failed", __func__);

    // Read block
    uint256 hashChecksum;
    CHashVerifier<CAutoFile> verifier(&filein); // We need a CHashVerifier as reserializing may lose data
    try {
        verifier << pindex->pprev->GetBlockHash();
        verifier >> blockundo;
        filein >> hashChecksum;
    }
    catch (const std::exception& e) {
        return error("%s: Deserialize or I/O error - %s", __func__, e.what());
    }

    // Verify checksum
    if (hashChecksum != verifier.GetHash())
        return error("%s: Checksum mismatch", __func__);

    return true;
}

/** Abort with a message */
static bool AbortNode(const std::string& strMessage, bilingual_str user_message = bilingual_str())
{
    SetMiscWarning(Untranslated(strMessage));
    LogPrintf("*** %s\n", strMessage);
    if (user_message.empty()) {
        user_message = _("A fatal internal error occurred, see debug.log for details");
    }
    AbortError(user_message);
    StartShutdown();
    return false;
}

static bool AbortNode(BlockValidationState& state, const std::string& strMessage, const bilingual_str& userMessage = bilingual_str())
{
    AbortNode(strMessage, userMessage);
    return state.Error(strMessage);
}

/**
 * Restore the UTXO in a Coin at a given COutPoint
 * @param undo The Coin to be restored.
 * @param view The coins view to which to apply the changes.
 * @param out The out point that corresponds to the tx input.
 * @return A DisconnectResult as an int
 */
int ApplyTxInUndo(Coin&& undo, CCoinsViewCache& view, const COutPoint& out)
{
    bool fClean = true;

    if (view.HaveCoin(out)) fClean = false; // overwriting transaction output

    if (undo.nHeight == 0) {
        // Missing undo metadata (height and coinbase). Older versions included this
        // information only in undo records for the last spend of a transactions'
        // outputs. This implies that it must be present for some other output of the same tx.
        const Coin& alternate = AccessByTxid(view, out.hash);
        if (!alternate.IsSpent()) {
            undo.nHeight = alternate.nHeight;
            undo.fCoinBase = alternate.fCoinBase;
        } else {
            return DISCONNECT_FAILED; // adding output for transaction without known metadata
        }
    }
    // If the coin already exists as an unspent coin in the cache, then the
    // possible_overwrite parameter to AddCoin must be set to true. We have
    // already checked whether an unspent coin exists above using HaveCoin, so
    // we don't need to guess. When fClean is false, an unspent coin already
    // existed and it is an overwrite.
    view.AddCoin(out, std::move(undo), !fClean);

    return fClean ? DISCONNECT_OK : DISCONNECT_UNCLEAN;
}

/** Undo the effects of this block (with given index) on the UTXO set represented by coins.
 *  When FAILED is returned, view is left in an indeterminate state. */
DisconnectResult CChainState::DisconnectBlock(const CBlock& block, const CBlockIndex* pindex, CCoinsViewCache& view, std::set<valtype>& unexpiredNames)
{
    bool fClean = true;

    CBlockUndo blockUndo;
    if (!UndoReadFromDisk(blockUndo, pindex)) {
        error("DisconnectBlock(): failure reading undo data");
        return DISCONNECT_FAILED;
    }

    if (blockUndo.vtxundo.size() + 1 != block.vtx.size()) {
        error("DisconnectBlock(): block and undo data inconsistent");
        return DISCONNECT_FAILED;
    }

    /* Undo name expirations.  We use nHeight+1 here in sync with
       the call to ExpireNames, because that's the height at which a
       possible name_update could be (thus it counts for spendability
       of the name).  This is done first to match the order
       in which names are expired when connecting blocks.  */
    if (!UnexpireNames (pindex->nHeight + 1, blockUndo, view, unexpiredNames))
      fClean = false;

    // undo transactions in reverse order
    for (int i = block.vtx.size() - 1; i >= 0; i--) {
        const CTransaction &tx = *(block.vtx[i]);
        uint256 hash = tx.GetHash();
        bool is_coinbase = tx.IsCoinBase();

        // Check that all outputs are available and match the outputs in the block itself
        // exactly.
        for (size_t o = 0; o < tx.vout.size(); o++) {
            if (!tx.vout[o].scriptPubKey.IsUnspendable()) {
                COutPoint out(hash, o);
                Coin coin;
                bool is_spent = view.SpendCoin(out, &coin);
                if (!is_spent || tx.vout[o] != coin.out || pindex->nHeight != coin.nHeight || is_coinbase != coin.fCoinBase) {
                    /* This may be due to a historic bug.  For them, some names
                       are marked immediately as unspendable.  They fail this check
                       when undoing, thus ignore them here.  */
                    CChainParams::BugType type;
                    if (!Params ().IsHistoricBug (tx.GetHash (), pindex->nHeight, type) || type != CChainParams::BUG_FULLY_IGNORE) {
                        fClean = false; // transaction output mismatch
                    }
                }
            }
        }

        // restore inputs
        if (i > 0) { // not coinbases
            CTxUndo &txundo = blockUndo.vtxundo[i-1];
            if (txundo.vprevout.size() != tx.vin.size()) {
                error("DisconnectBlock(): transaction and undo data inconsistent");
                return DISCONNECT_FAILED;
            }
            for (unsigned int j = tx.vin.size(); j-- > 0;) {
                const COutPoint &out = tx.vin[j].prevout;
                int res = ApplyTxInUndo(std::move(txundo.vprevout[j]), view, out);
                if (res == DISCONNECT_FAILED) return DISCONNECT_FAILED;
                fClean = fClean && res != DISCONNECT_UNCLEAN;
            }
            // At this point, all of txundo.vprevout should have been moved out.
        }
    }

    // undo name operations in reverse order
    std::vector<CNameTxUndo>::const_reverse_iterator nameUndoIter;
    for (nameUndoIter = blockUndo.vnameundo.rbegin ();
         nameUndoIter != blockUndo.vnameundo.rend (); ++nameUndoIter)
      nameUndoIter->apply (view);

    // move best block pointer to prevout block
    view.SetBestBlock(pindex->pprev->GetBlockHash());

    return fClean ? DISCONNECT_OK : DISCONNECT_UNCLEAN;
}

static void FlushUndoFile(int block_file, bool finalize = false)
{
    FlatFilePos undo_pos_old(block_file, vinfoBlockFile[block_file].nUndoSize);
    if (!UndoFileSeq().Flush(undo_pos_old, finalize)) {
        AbortNode("Flushing undo file to disk failed. This is likely the result of an I/O error.");
    }
}

static void FlushBlockFile(bool fFinalize = false, bool finalize_undo = false)
{
    LOCK(cs_LastBlockFile);
    FlatFilePos block_pos_old(nLastBlockFile, vinfoBlockFile[nLastBlockFile].nSize);
    if (!BlockFileSeq().Flush(block_pos_old, fFinalize)) {
        AbortNode("Flushing block file to disk failed. This is likely the result of an I/O error.");
    }
    // we do not always flush the undo file, as the chain tip may be lagging behind the incoming blocks,
    // e.g. during IBD or a sync after a node going offline
    if (!fFinalize || finalize_undo) FlushUndoFile(nLastBlockFile, finalize_undo);
}

static bool FindUndoPos(BlockValidationState &state, int nFile, FlatFilePos &pos, unsigned int nAddSize);

static bool WriteUndoDataForBlock(const CBlockUndo& blockundo, BlockValidationState& state, CBlockIndex* pindex, const CChainParams& chainparams)
{
    // Write undo information to disk
    if (pindex->GetUndoPos().IsNull()) {
        FlatFilePos _pos;
        if (!FindUndoPos(state, pindex->nFile, _pos, ::GetSerializeSize(blockundo, CLIENT_VERSION) + 40))
            return error("ConnectBlock(): FindUndoPos failed");
        if (!UndoWriteToDisk(blockundo, _pos, pindex->pprev->GetBlockHash(), chainparams.MessageStart()))
            return AbortNode(state, "Failed to write undo data");
        // rev files are written in block height order, whereas blk files are written as blocks come in (often out of order)
        // we want to flush the rev (undo) file once we've written the last block, which is indicated by the last height
        // in the block file info as below; note that this does not catch the case where the undo writes are keeping up
        // with the block writes (usually when a synced up node is getting newly mined blocks) -- this case is caught in
        // the FindBlockPos function
        if (_pos.nFile < nLastBlockFile && static_cast<uint32_t>(pindex->nHeight) == vinfoBlockFile[_pos.nFile].nHeightLast) {
            FlushUndoFile(_pos.nFile, true);
        }

        // update nUndoPos in block index
        pindex->nUndoPos = _pos.nPos;
        pindex->nStatus |= BLOCK_HAVE_UNDO;
        setDirtyBlockIndex.insert(pindex);
    }

    return true;
}

static CCheckQueue<CScriptCheck> scriptcheckqueue(128);

void StartScriptCheckWorkerThreads(int threads_num)
{
    scriptcheckqueue.StartWorkerThreads(threads_num);
}

void StopScriptCheckWorkerThreads()
{
    scriptcheckqueue.StopWorkerThreads();
}

VersionBitsCache versionbitscache GUARDED_BY(cs_main);

int32_t ComputeBlockVersion(const CBlockIndex* pindexPrev, const Consensus::Params& params)
{
    LOCK(cs_main);
    int32_t nVersion = VERSIONBITS_TOP_BITS;

    for (int i = 0; i < (int)Consensus::MAX_VERSION_BITS_DEPLOYMENTS; i++) {
        ThresholdState state = VersionBitsState(pindexPrev, params, static_cast<Consensus::DeploymentPos>(i), versionbitscache);
        if (state == ThresholdState::LOCKED_IN || state == ThresholdState::STARTED) {
            nVersion |= VersionBitsMask(params, static_cast<Consensus::DeploymentPos>(i));
        }
    }

    return nVersion;
}

/**
 * Threshold condition checker that triggers when unknown versionbits are seen on the network.
 */
class WarningBitsConditionChecker : public AbstractThresholdConditionChecker
{
private:
    int bit;

public:
    explicit WarningBitsConditionChecker(int bitIn) : bit(bitIn) {}

    int64_t BeginTime(const Consensus::Params& params) const override { return 0; }
    int64_t EndTime(const Consensus::Params& params) const override { return std::numeric_limits<int64_t>::max(); }
    int Period(const Consensus::Params& params) const override { return params.nMinerConfirmationWindow; }
    int Threshold(const Consensus::Params& params) const override { return params.nRuleChangeActivationThreshold; }

    bool Condition(const CBlockIndex* pindex, const Consensus::Params& params) const override
    {
        return pindex->nHeight >= params.MinBIP9WarningHeight &&
               ((pindex->nVersion & VERSIONBITS_TOP_MASK) == VERSIONBITS_TOP_BITS) &&
               ((pindex->nVersion >> bit) & 1) != 0 &&
               ((ComputeBlockVersion(pindex->pprev, params) >> bit) & 1) == 0;
    }
};

static ThresholdConditionCache warningcache[VERSIONBITS_NUM_BITS] GUARDED_BY(cs_main);

static unsigned int GetBlockScriptFlags(const CBlockIndex* pindex, const Consensus::Params& consensusparams) EXCLUSIVE_LOCKS_REQUIRED(cs_main) {
    AssertLockHeld(cs_main);

    unsigned int flags = SCRIPT_VERIFY_NONE;

    if (pindex->nHeight >= consensusparams.BIP16Height) {
        flags |= SCRIPT_VERIFY_P2SH;
    }

    // Start enforcing the DERSIG (BIP66) rule
    if (pindex->nHeight >= consensusparams.BIP66Height) {
        flags |= SCRIPT_VERIFY_DERSIG;
    }

    // Start enforcing CHECKLOCKTIMEVERIFY (BIP65) rule
    if (pindex->nHeight >= consensusparams.BIP65Height) {
        flags |= SCRIPT_VERIFY_CHECKLOCKTIMEVERIFY;
    }

    // Start enforcing BIP112 (CHECKSEQUENCEVERIFY)
    if (pindex->nHeight >= consensusparams.CSVHeight) {
        flags |= SCRIPT_VERIFY_CHECKSEQUENCEVERIFY;
    }

    // Start enforcing Taproot using versionbits logic.
    if (VersionBitsState(pindex->pprev, consensusparams, Consensus::DEPLOYMENT_TAPROOT, versionbitscache) == ThresholdState::ACTIVE) {
        flags |= SCRIPT_VERIFY_TAPROOT;
    }

    // Start enforcing BIP147 NULLDUMMY (activated simultaneously with segwit)
    if (IsWitnessEnabled(pindex->pprev, consensusparams)) {
        flags |= SCRIPT_VERIFY_NULLDUMMY;
        flags |= SCRIPT_VERIFY_WITNESS;
    }

    return flags;
}



static int64_t nTimeCheck = 0;
static int64_t nTimeForks = 0;
static int64_t nTimeVerify = 0;
static int64_t nTimeConnect = 0;
static int64_t nTimeIndex = 0;
static int64_t nTimeCallbacks = 0;
static int64_t nTimeTotal = 0;
static int64_t nBlocksTotal = 0;

/** Apply the effects of this block (with given index) on the UTXO set represented by coins.
 *  Validity checks that depend on the UTXO set are also done; ConnectBlock()
 *  can fail if those validity checks fail (among other reasons). */
bool CChainState::ConnectBlock(const CBlock& block, BlockValidationState& state, CBlockIndex* pindex,
                  CCoinsViewCache& view,
                  std::set<valtype>& expiredNames,
                  const CChainParams& chainparams, bool fJustCheck)
{
    AssertLockHeld(cs_main);
    assert(pindex);
    assert(*pindex->phashBlock == block.GetHash());
    int64_t nTimeStart = GetTimeMicros();

    // Check it again in case a previous version let a bad block in
    // NOTE: We don't currently (re-)invoke ContextualCheckBlock() or
    // ContextualCheckBlockHeader() here. This means that if we add a new
    // consensus rule that is enforced in one of those two functions, then we
    // may have let in a block that violates the rule prior to updating the
    // software, and we would NOT be enforcing the rule here. Fully solving
    // upgrade from one software version to the next after a consensus rule
    // change is potentially tricky and issue-specific (see RewindBlockIndex()
    // for one general approach that was used for BIP 141 deployment).
    // Also, currently the rule against blocks more than 2 hours in the future
    // is enforced in ContextualCheckBlockHeader(); we wouldn't want to
    // re-enforce that rule here (at least until we make it impossible for
    // GetAdjustedTime() to go backward).
    if (!CheckBlock(block, state, chainparams.GetConsensus(), !fJustCheck, !fJustCheck)) {
        if (state.GetResult() == BlockValidationResult::BLOCK_MUTATED) {
            // We don't write down blocks to disk if they may have been
            // corrupted, so this should be impossible unless we're having hardware
            // problems.
            return AbortNode(state, "Corrupt block found indicating potential hardware failure; shutting down");
        }
        return error("%s: Consensus::CheckBlock: %s", __func__, state.ToString());
    }

    // verify that the view's current state corresponds to the previous block
    uint256 hashPrevBlock = pindex->pprev == nullptr ? uint256() : pindex->pprev->GetBlockHash();
    assert(hashPrevBlock == view.GetBestBlock());

    nBlocksTotal++;

    // Special case for the genesis block, skipping connection of its transactions
    // (its coinbase is unspendable)
    if (block.GetHash() == chainparams.GetConsensus().hashGenesisBlock) {
        if (!fJustCheck)
            view.SetBestBlock(pindex->GetBlockHash());
        return true;
    }

    bool fScriptChecks = true;
    if (!hashAssumeValid.IsNull()) {
        // We've been configured with the hash of a block which has been externally verified to have a valid history.
        // A suitable default value is included with the software and updated from time to time.  Because validity
        //  relative to a piece of software is an objective fact these defaults can be easily reviewed.
        // This setting doesn't force the selection of any particular chain but makes validating some faster by
        //  effectively caching the result of part of the verification.
        BlockMap::const_iterator  it = m_blockman.m_block_index.find(hashAssumeValid);
        if (it != m_blockman.m_block_index.end()) {
            if (it->second->GetAncestor(pindex->nHeight) == pindex &&
                pindexBestHeader->GetAncestor(pindex->nHeight) == pindex &&
                pindexBestHeader->nChainWork >= nMinimumChainWork) {
                // This block is a member of the assumed verified chain and an ancestor of the best header.
                // Script verification is skipped when connecting blocks under the
                // assumevalid block. Assuming the assumevalid block is valid this
                // is safe because block merkle hashes are still computed and checked,
                // Of course, if an assumed valid block is invalid due to false scriptSigs
                // this optimization would allow an invalid chain to be accepted.
                // The equivalent time check discourages hash power from extorting the network via DOS attack
                //  into accepting an invalid block through telling users they must manually set assumevalid.
                //  Requiring a software change or burying the invalid block, regardless of the setting, makes
                //  it hard to hide the implication of the demand.  This also avoids having release candidates
                //  that are hardly doing any signature verification at all in testing without having to
                //  artificially set the default assumed verified block further back.
                // The test against nMinimumChainWork prevents the skipping when denied access to any chain at
                //  least as good as the expected chain.
                fScriptChecks = (GetBlockProofEquivalentTime(*pindexBestHeader, *pindex, *pindexBestHeader, chainparams.GetConsensus()) <= 60 * 60 * 24 * 7 * 2);
            }
        }
    }

    int64_t nTime1 = GetTimeMicros(); nTimeCheck += nTime1 - nTimeStart;
    LogPrint(BCLog::BENCH, "    - Sanity checks: %.2fms [%.2fs (%.2fms/blk)]\n", MILLI * (nTime1 - nTimeStart), nTimeCheck * MICRO, nTimeCheck * MILLI / nBlocksTotal);

    // Do not allow blocks that contain transactions which 'overwrite' older transactions,
    // unless those are already completely spent.
    // If such overwrites are allowed, coinbases and transactions depending upon those
    // can be duplicated to remove the ability to spend the first instance -- even after
    // being sent to another address.
    // See BIP30, CVE-2012-1909, and http://r6.ca/blog/20120206T005236Z.html for more information.
    // This logic is not necessary for memory pool transactions, as AcceptToMemoryPool
    // already refuses previously-known transaction ids entirely.
    // FIXME: Enable strict check after appropriate fork.
    bool fEnforceBIP30 = (!pindex->phashBlock) || // Enforce on CreateNewBlock invocations which don't have a hash.
                          !(true);
    assert(pindex->pprev);

    if (fEnforceBIP30) {
        for (const auto& tx : block.vtx) {
            for (size_t o = 0; o < tx->vout.size(); o++) {
                if (view.HaveCoin(COutPoint(tx->GetHash(), o))) {
                    LogPrintf("ERROR: ConnectBlock(): tried to overwrite transaction\n");
                    return state.Invalid(BlockValidationResult::BLOCK_CONSENSUS, "bad-txns-BIP30");
                }
            }
        }
    }

    // Start enforcing BIP68 (sequence locks)
    int nLockTimeFlags = 0;
    if (pindex->nHeight >= chainparams.GetConsensus().CSVHeight) {
        nLockTimeFlags |= LOCKTIME_VERIFY_SEQUENCE;
    }

    // Get the script flags for this block
    unsigned int flags = GetBlockScriptFlags(pindex, chainparams.GetConsensus());

    int64_t nTime2 = GetTimeMicros(); nTimeForks += nTime2 - nTime1;
    LogPrint(BCLog::BENCH, "    - Fork checks: %.2fms [%.2fs (%.2fms/blk)]\n", MILLI * (nTime2 - nTime1), nTimeForks * MICRO, nTimeForks * MILLI / nBlocksTotal);

    CBlockUndo blockundo;

    // Precomputed transaction data pointers must not be invalidated
    // until after `control` has run the script checks (potentially
    // in multiple threads). Preallocate the vector size so a new allocation
    // doesn't invalidate pointers into the vector, and keep txsdata in scope
    // for as long as `control`.
    CCheckQueueControl<CScriptCheck> control(fScriptChecks && g_parallel_script_checks ? &scriptcheckqueue : nullptr);
    std::vector<PrecomputedTransactionData> txsdata(block.vtx.size());

    std::vector<int> prevheights;
    CAmount nFees = 0;
    int nInputs = 0;
    int64_t nSigOpsCost = 0;
    blockundo.vtxundo.reserve(block.vtx.size() - 1);
    for (unsigned int i = 0; i < block.vtx.size(); i++)
    {
        const CTransaction &tx = *(block.vtx[i]);

        nInputs += tx.vin.size();

        if (!tx.IsCoinBase())
        {
            CAmount txfee = 0;
            TxValidationState tx_state;
            if (!Consensus::CheckTxInputs(tx, tx_state, view, pindex->nHeight, flags, txfee)) {
                // Any transaction validation failure in ConnectBlock is a block consensus failure
                state.Invalid(BlockValidationResult::BLOCK_CONSENSUS,
                            tx_state.GetRejectReason(), tx_state.GetDebugMessage());
                return error("%s: Consensus::CheckTxInputs: %s, %s", __func__, tx.GetHash().ToString(), state.ToString());
            }
            nFees += txfee;
            if (!MoneyRange(nFees)) {
                LogPrintf("ERROR: %s: accumulated fee in the block out of range.\n", __func__);
                return state.Invalid(BlockValidationResult::BLOCK_CONSENSUS, "bad-txns-accumulated-fee-outofrange");
            }

            // Check that transaction is BIP68 final
            // BIP68 lock checks (as opposed to nLockTime checks) must
            // be in ConnectBlock because they require the UTXO set
            prevheights.resize(tx.vin.size());
            for (size_t j = 0; j < tx.vin.size(); j++) {
                prevheights[j] = view.AccessCoin(tx.vin[j].prevout).nHeight;
            }

            if (!SequenceLocks(tx, nLockTimeFlags, prevheights, *pindex)) {
                LogPrintf("ERROR: %s: contains a non-BIP68-final transaction\n", __func__);
                return state.Invalid(BlockValidationResult::BLOCK_CONSENSUS, "bad-txns-nonfinal");
            }
        }

        // GetTransactionSigOpCost counts 3 types of sigops:
        // * legacy (always)
        // * p2sh (when P2SH enabled in flags and excludes coinbase)
        // * witness (when witness enabled in flags and excludes coinbase)
        nSigOpsCost += GetTransactionSigOpCost(tx, view, flags);
        if (nSigOpsCost > MAX_BLOCK_SIGOPS_COST) {
            LogPrintf("ERROR: ConnectBlock(): too many sigops\n");
            return state.Invalid(BlockValidationResult::BLOCK_CONSENSUS, "bad-blk-sigops");
        }

        if (!tx.IsCoinBase())
        {
            std::vector<CScriptCheck> vChecks;
            bool fCacheResults = fJustCheck; /* Don't cache results if we're actually connecting blocks (still consult the cache, though) */
            TxValidationState tx_state;
            if (fScriptChecks && !CheckInputScripts(tx, tx_state, view, flags, fCacheResults, fCacheResults, txsdata[i], g_parallel_script_checks ? &vChecks : nullptr)) {
                // Any transaction validation failure in ConnectBlock is a block consensus failure
                state.Invalid(BlockValidationResult::BLOCK_CONSENSUS,
                              tx_state.GetRejectReason(), tx_state.GetDebugMessage());
                return error("ConnectBlock(): CheckInputScripts on %s failed with %s",
                    tx.GetHash().ToString(), state.ToString());
            }
            control.Add(vChecks);
        }

        CTxUndo undoDummy;
        if (i > 0) {
            blockundo.vtxundo.push_back(CTxUndo());
        }
        UpdateCoins(tx, view, i == 0 ? undoDummy : blockundo.vtxundo.back(), pindex->nHeight);
        ApplyNameTransaction(tx, pindex->nHeight, view, blockundo);
    }
    int64_t nTime3 = GetTimeMicros(); nTimeConnect += nTime3 - nTime2;
    LogPrint(BCLog::BENCH, "      - Connect %u transactions: %.2fms (%.3fms/tx, %.3fms/txin) [%.2fs (%.2fms/blk)]\n", (unsigned)block.vtx.size(), MILLI * (nTime3 - nTime2), MILLI * (nTime3 - nTime2) / block.vtx.size(), nInputs <= 1 ? 0 : MILLI * (nTime3 - nTime2) / (nInputs-1), nTimeConnect * MICRO, nTimeConnect * MILLI / nBlocksTotal);

    CAmount blockReward = nFees + GetBlockSubsidy(pindex->nHeight, chainparams.GetConsensus());
    if (block.vtx[0]->GetValueOut() > blockReward) {
        LogPrintf("ERROR: ConnectBlock(): coinbase pays too much (actual=%d vs limit=%d)\n", block.vtx[0]->GetValueOut(), blockReward);
        return state.Invalid(BlockValidationResult::BLOCK_CONSENSUS, "bad-cb-amount");
    }

    if (!control.Wait()) {
        LogPrintf("ERROR: %s: CheckQueue failed\n", __func__);
        return state.Invalid(BlockValidationResult::BLOCK_CONSENSUS, "block-validation-failed");
    }
    int64_t nTime4 = GetTimeMicros(); nTimeVerify += nTime4 - nTime2;
    LogPrint(BCLog::BENCH, "    - Verify %u txins: %.2fms (%.3fms/txin) [%.2fs (%.2fms/blk)]\n", nInputs - 1, MILLI * (nTime4 - nTime2), nInputs <= 1 ? 0 : MILLI * (nTime4 - nTime2) / (nInputs-1), nTimeVerify * MICRO, nTimeVerify * MILLI / nBlocksTotal);

    if (fJustCheck)
        return true;

    /* Remove expired names from the UTXO set.  They become permanently
       unspendable.  Note that we use nHeight+1 here because a possible
       spending transaction would be at least at that height.  This has
       to be done after checking the transactions themselves, because
       spending a name would still be valid in the current block.  */
    if (!ExpireNames(pindex->nHeight + 1, view, blockundo, expiredNames))
        return error("%s : ExpireNames failed", __func__);

    if (!WriteUndoDataForBlock(blockundo, state, pindex, chainparams))
        return false;

    if (!pindex->IsValid(BLOCK_VALID_SCRIPTS)) {
        pindex->RaiseValidity(BLOCK_VALID_SCRIPTS);
        setDirtyBlockIndex.insert(pindex);
    }

    assert(pindex->phashBlock);
    // add this block to the view's block chain
    view.SetBestBlock(pindex->GetBlockHash());

    int64_t nTime5 = GetTimeMicros(); nTimeIndex += nTime5 - nTime4;
    LogPrint(BCLog::BENCH, "    - Index writing: %.2fms [%.2fs (%.2fms/blk)]\n", MILLI * (nTime5 - nTime4), nTimeIndex * MICRO, nTimeIndex * MILLI / nBlocksTotal);

    int64_t nTime6 = GetTimeMicros(); nTimeCallbacks += nTime6 - nTime5;
    LogPrint(BCLog::BENCH, "    - Callbacks: %.2fms [%.2fs (%.2fms/blk)]\n", MILLI * (nTime6 - nTime5), nTimeCallbacks * MICRO, nTimeCallbacks * MILLI / nBlocksTotal);

    return true;
}

CoinsCacheSizeState CChainState::GetCoinsCacheSizeState(const CTxMemPool* tx_pool)
{
    return this->GetCoinsCacheSizeState(
        tx_pool,
        m_coinstip_cache_size_bytes,
        gArgs.GetArg("-maxmempool", DEFAULT_MAX_MEMPOOL_SIZE) * 1000000);
}

CoinsCacheSizeState CChainState::GetCoinsCacheSizeState(
    const CTxMemPool* tx_pool,
    size_t max_coins_cache_size_bytes,
    size_t max_mempool_size_bytes)
{
    const int64_t nMempoolUsage = tx_pool ? tx_pool->DynamicMemoryUsage() : 0;
    int64_t cacheSize = CoinsTip().DynamicMemoryUsage();
    int64_t nTotalSpace =
        max_coins_cache_size_bytes + std::max<int64_t>(max_mempool_size_bytes - nMempoolUsage, 0);

    //! No need to periodic flush if at least this much space still available.
    static constexpr int64_t MAX_BLOCK_COINSDB_USAGE_BYTES = 10 * 1024 * 1024;  // 10MB
    int64_t large_threshold =
        std::max((9 * nTotalSpace) / 10, nTotalSpace - MAX_BLOCK_COINSDB_USAGE_BYTES);

    if (cacheSize > nTotalSpace) {
        LogPrintf("Cache size (%s) exceeds total space (%s)\n", cacheSize, nTotalSpace);
        return CoinsCacheSizeState::CRITICAL;
    } else if (cacheSize > large_threshold) {
        return CoinsCacheSizeState::LARGE;
    }
    return CoinsCacheSizeState::OK;
}

bool CChainState::FlushStateToDisk(
    const CChainParams& chainparams,
    BlockValidationState &state,
    FlushStateMode mode,
    int nManualPruneHeight)
{
    LOCK(cs_main);
    assert(this->CanFlushToDisk());
    static std::chrono::microseconds nLastWrite{0};
    static std::chrono::microseconds nLastFlush{0};
    std::set<int> setFilesToPrune;
    bool full_flush_completed = false;

    const size_t coins_count = CoinsTip().GetCacheSize();
    const size_t coins_mem_usage = CoinsTip().DynamicMemoryUsage();

    try {
    {
        bool fFlushForPrune = false;
        bool fDoFullFlush = false;
        CoinsCacheSizeState cache_state = GetCoinsCacheSizeState(&m_mempool);
        LOCK(cs_LastBlockFile);
        if (fPruneMode && (fCheckForPruning || nManualPruneHeight > 0) && !fReindex) {
            if (nManualPruneHeight > 0) {
                LOG_TIME_MILLIS_WITH_CATEGORY("find files to prune (manual)", BCLog::BENCH);

                m_blockman.FindFilesToPruneManual(setFilesToPrune, nManualPruneHeight, m_chain.Height());
            } else {
                LOG_TIME_MILLIS_WITH_CATEGORY("find files to prune", BCLog::BENCH);

                m_blockman.FindFilesToPrune(setFilesToPrune, chainparams.PruneAfterHeight(), m_chain.Height(), IsInitialBlockDownload());
                fCheckForPruning = false;
            }
            if (!setFilesToPrune.empty()) {
                fFlushForPrune = true;
                if (!fHavePruned) {
                    pblocktree->WriteFlag("prunedblockfiles", true);
                    fHavePruned = true;
                }
            }
        }
        const auto nNow = GetTime<std::chrono::microseconds>();
        // Avoid writing/flushing immediately after startup.
        if (nLastWrite.count() == 0) {
            nLastWrite = nNow;
        }
        if (nLastFlush.count() == 0) {
            nLastFlush = nNow;
        }
        // The cache is large and we're within 10% and 10 MiB of the limit, but we have time now (not in the middle of a block processing).
        bool fCacheLarge = mode == FlushStateMode::PERIODIC && cache_state >= CoinsCacheSizeState::LARGE;
        // The cache is over the limit, we have to write now.
        bool fCacheCritical = mode == FlushStateMode::IF_NEEDED && cache_state >= CoinsCacheSizeState::CRITICAL;
        // It's been a while since we wrote the block index to disk. Do this frequently, so we don't need to redownload after a crash.
        bool fPeriodicWrite = mode == FlushStateMode::PERIODIC && nNow > nLastWrite + DATABASE_WRITE_INTERVAL;
        // It's been very long since we flushed the cache. Do this infrequently, to optimize cache usage.
        bool fPeriodicFlush = mode == FlushStateMode::PERIODIC && nNow > nLastFlush + DATABASE_FLUSH_INTERVAL;
        // Combine all conditions that result in a full cache flush.
        fDoFullFlush = (mode == FlushStateMode::ALWAYS) || fCacheLarge || fCacheCritical || fPeriodicFlush || fFlushForPrune;
        // Write blocks and block index to disk.
        if (fDoFullFlush || fPeriodicWrite) {
            // Depend on nMinDiskSpace to ensure we can write block index
            if (!CheckDiskSpace(GetBlocksDir())) {
                return AbortNode(state, "Disk space is too low!", _("Disk space is too low!"));
            }
            {
                LOG_TIME_MILLIS_WITH_CATEGORY("write block and undo data to disk", BCLog::BENCH);

                // First make sure all block and undo data is flushed to disk.
                FlushBlockFile();
            }

            // Then update all block file information (which may refer to block and undo files).
            {
                LOG_TIME_MILLIS_WITH_CATEGORY("write block index to disk", BCLog::BENCH);

                std::vector<std::pair<int, const CBlockFileInfo*> > vFiles;
                vFiles.reserve(setDirtyFileInfo.size());
                for (std::set<int>::iterator it = setDirtyFileInfo.begin(); it != setDirtyFileInfo.end(); ) {
                    vFiles.push_back(std::make_pair(*it, &vinfoBlockFile[*it]));
                    setDirtyFileInfo.erase(it++);
                }
                std::vector<const CBlockIndex*> vBlocks;
                vBlocks.reserve(setDirtyBlockIndex.size());
                for (std::set<CBlockIndex*>::iterator it = setDirtyBlockIndex.begin(); it != setDirtyBlockIndex.end(); ) {
                    vBlocks.push_back(*it);
                    setDirtyBlockIndex.erase(it++);
                }
                if (!pblocktree->WriteBatchSync(vFiles, nLastBlockFile, vBlocks)) {
                    return AbortNode(state, "Failed to write to block index database");
                }
            }
            // Finally remove any pruned files
            if (fFlushForPrune) {
                LOG_TIME_MILLIS_WITH_CATEGORY("unlink pruned files", BCLog::BENCH);

                UnlinkPrunedFiles(setFilesToPrune);
            }
            nLastWrite = nNow;
        }
        // Flush best chain related state. This can only be done if the blocks / block index write was also done.
        if (fDoFullFlush && !CoinsTip().GetBestBlock().IsNull()) {
            LOG_TIME_SECONDS(strprintf("write coins cache to disk (%d coins, %.2fkB)",
                coins_count, coins_mem_usage / 1000));

            // Typical Coin structures on disk are around 48 bytes in size.
            // Pushing a new one to the database can cause it to be written
            // twice (once in the log, and once in the tables). This is already
            // an overestimation, as most will delete an existing entry or
            // overwrite one. Still, use a conservative safety factor of 2.
            if (!CheckDiskSpace(GetDataDir(), 48 * 2 * 2 * CoinsTip().GetCacheSize())) {
                return AbortNode(state, "Disk space is too low!", _("Disk space is too low!"));
            }
            // Flush the chainstate (which may refer to block index entries).
            if (!CoinsTip().Flush())
                return AbortNode(state, "Failed to write to coin database");
            nLastFlush = nNow;
            full_flush_completed = true;
        }
    }
    if (full_flush_completed) {
        // Update best block in wallet (so we can detect restored wallets).
        GetMainSignals().ChainStateFlushed(m_chain.GetLocator());
    }
    } catch (const std::runtime_error& e) {
        return AbortNode(state, std::string("System error while flushing: ") + e.what());
    }
    return true;
}

void CChainState::ForceFlushStateToDisk() {
    BlockValidationState state;
    const CChainParams& chainparams = Params();
    if (!this->FlushStateToDisk(chainparams, state, FlushStateMode::ALWAYS)) {
        LogPrintf("%s: failed to flush state (%s)\n", __func__, state.ToString());
    }
}

void CChainState::PruneAndFlush() {
    BlockValidationState state;
    fCheckForPruning = true;
    const CChainParams& chainparams = Params();

    if (!this->FlushStateToDisk(chainparams, state, FlushStateMode::NONE)) {
        LogPrintf("%s: failed to flush state (%s)\n", __func__, state.ToString());
    }
}

static void DoWarning(const bilingual_str& warning)
{
    static bool fWarned = false;
    SetMiscWarning(warning);
    if (!fWarned) {
        AlertNotify(warning.original);
        fWarned = true;
    }
}

/** Private helper function that concatenates warning messages. */
static void AppendWarning(bilingual_str& res, const bilingual_str& warn)
{
    if (!res.empty()) res += Untranslated(", ");
    res += warn;
}

/** Check warning conditions and do some notifications on new chain tip set. */
static void UpdateTip(CTxMemPool& mempool, const CBlockIndex* pindexNew, const CChainParams& chainParams)
    EXCLUSIVE_LOCKS_REQUIRED(::cs_main)
{
    // New best block
    mempool.AddTransactionsUpdated(1);

    {
        LOCK(g_best_block_mutex);
        g_best_block = pindexNew->GetBlockHash();
        g_best_block_cv.notify_all();
    }

    bilingual_str warning_messages;
    if (!::ChainstateActive().IsInitialBlockDownload()) {
        const CBlockIndex* pindex = pindexNew;
        for (int bit = 0; bit < VERSIONBITS_NUM_BITS; bit++) {
            WarningBitsConditionChecker checker(bit);
            ThresholdState state = checker.GetStateFor(pindex, chainParams.GetConsensus(), warningcache[bit]);
            if (state == ThresholdState::ACTIVE || state == ThresholdState::LOCKED_IN) {
                const bilingual_str warning = strprintf(_("Warning: unknown new rules activated (versionbit %i)"), bit);
                if (state == ThresholdState::ACTIVE) {
                    DoWarning(warning);
                } else {
                    AppendWarning(warning_messages, warning);
                }
            }
        }
    }
    LogPrintf("%s: new best=%s height=%d version=0x%08x log2_work=%f tx=%lu date='%s' progress=%f cache=%.1fMiB(%utxo)%s\n", __func__,
      pindexNew->GetBlockHash().ToString(), pindexNew->nHeight, pindexNew->nVersion,
      log(pindexNew->nChainWork.getdouble())/log(2.0), (unsigned long)pindexNew->nChainTx,
      FormatISO8601DateTime(pindexNew->GetBlockTime()),
      GuessVerificationProgress(chainParams.TxData(), pindexNew), ::ChainstateActive().CoinsTip().DynamicMemoryUsage() * (1.0 / (1<<20)), ::ChainstateActive().CoinsTip().GetCacheSize(),
      !warning_messages.empty() ? strprintf(" warning='%s'", warning_messages.original) : "");
}

/** Disconnect m_chain's tip.
  * After calling, the mempool will be in an inconsistent state, with
  * transactions from disconnected blocks being added to disconnectpool.  You
  * should make the mempool consistent again by calling UpdateMempoolForReorg.
  * with cs_main held.
  *
  * If disconnectpool is nullptr, then no disconnected transactions are added to
  * disconnectpool (note that the caller is responsible for mempool consistency
  * in any case).
  */
bool CChainState::DisconnectTip(BlockValidationState& state, const CChainParams& chainparams, DisconnectedBlockTransactions* disconnectpool)
{
    AssertLockHeld(cs_main);
    AssertLockHeld(m_mempool.cs);

    CBlockIndex *pindexDelete = m_chain.Tip();
    assert(pindexDelete);
    CheckNameDB (g_chainman, true);
    // Read block from disk.
    std::shared_ptr<CBlock> pblock = std::make_shared<CBlock>();
    CBlock& block = *pblock;
    if (!ReadBlockFromDisk(block, pindexDelete, chainparams.GetConsensus()))
        return error("DisconnectTip(): Failed to read block");
    // Apply the block atomically to the chain state.
    std::set<valtype> unexpiredNames;
    int64_t nStart = GetTimeMicros();
    {
        CCoinsViewCache view(&CoinsTip());
        assert(view.GetBestBlock() == pindexDelete->GetBlockHash());
        if (DisconnectBlock(block, pindexDelete, view, unexpiredNames) != DISCONNECT_OK)
            return error("DisconnectTip(): DisconnectBlock %s failed", pindexDelete->GetBlockHash().ToString());
        bool flushed = view.Flush();
        assert(flushed);
    }
    LogPrint(BCLog::BENCH, "- Disconnect block: %.2fms\n", (GetTimeMicros() - nStart) * MILLI);
    // Write the chain state to disk, if necessary.
    if (!FlushStateToDisk(chainparams, state, FlushStateMode::IF_NEEDED))
        return false;

    AssertLockHeld(cs_main);

    // Fix the memool for conflicts due to unexpired names.
    m_mempool.removeUnexpireConflicts(unexpiredNames);

    if (disconnectpool) {
        // Save transactions to re-add to mempool at end of reorg
        for (auto it = block.vtx.rbegin(); it != block.vtx.rend(); ++it) {
            disconnectpool->addTransaction(*it);
        }
        while (disconnectpool->DynamicMemoryUsage() > MAX_DISCONNECTED_TX_POOL_SIZE * 1000) {
            // Drop the earliest entry, and remove its children from the mempool.
            auto it = disconnectpool->queuedTx.get<insertion_order>().begin();
            m_mempool.removeRecursive(**it, MemPoolRemovalReason::REORG);
            disconnectpool->removeEntry(it);
        }
    }

    m_chain.SetTip(pindexDelete->pprev);

    UpdateTip(m_mempool, pindexDelete->pprev, chainparams);
    CheckNameDB (g_chainman, true);
    // Let wallets know transactions went from 1-confirmed to
    // 0-confirmed or conflicted:
    GetMainSignals().BlockDisconnected(pblock, pindexDelete);
    return true;
}

static int64_t nTimeReadFromDisk = 0;
static int64_t nTimeConnectTotal = 0;
static int64_t nTimeFlush = 0;
static int64_t nTimeChainState = 0;
static int64_t nTimePostConnect = 0;

struct PerBlockConnectTrace {
    CBlockIndex* pindex = nullptr;
    std::shared_ptr<const CBlock> pblock;
    PerBlockConnectTrace() {}
};
/**
 * Used to track blocks whose transactions were applied to the UTXO state as a
 * part of a single ActivateBestChainStep call.
 *
 * This class is single-use, once you call GetBlocksConnected() you have to throw
 * it away and make a new one.
 */
class ConnectTrace {
private:
    std::vector<PerBlockConnectTrace> blocksConnected;

public:
    explicit ConnectTrace() : blocksConnected(1) {}

    void BlockConnected(CBlockIndex* pindex, std::shared_ptr<const CBlock> pblock) {
        assert(!blocksConnected.back().pindex);
        assert(pindex);
        assert(pblock);
        blocksConnected.back().pindex = pindex;
        blocksConnected.back().pblock = std::move(pblock);
        blocksConnected.emplace_back();
    }

    std::vector<PerBlockConnectTrace>& GetBlocksConnected() {
        // We always keep one extra block at the end of our list because
        // blocks are added after all the conflicted transactions have
        // been filled in. Thus, the last entry should always be an empty
        // one waiting for the transactions from the next block. We pop
        // the last entry here to make sure the list we return is sane.
        assert(!blocksConnected.back().pindex);
        blocksConnected.pop_back();
        return blocksConnected;
    }
};

/**
 * Connect a new block to m_chain. pblock is either nullptr or a pointer to a CBlock
 * corresponding to pindexNew, to bypass loading it again from disk.
 *
 * The block is added to connectTrace if connection succeeds.
 */
bool CChainState::ConnectTip(BlockValidationState& state, const CChainParams& chainparams, CBlockIndex* pindexNew, const std::shared_ptr<const CBlock>& pblock, ConnectTrace& connectTrace, DisconnectedBlockTransactions &disconnectpool)
{
    AssertLockHeld(cs_main);
    AssertLockHeld(m_mempool.cs);

    assert(pindexNew->pprev == m_chain.Tip());
    CheckNameDB (g_chainman, true);
    // Read block from disk.
    int64_t nTime1 = GetTimeMicros();
    std::shared_ptr<const CBlock> pthisBlock;
    if (!pblock) {
        std::shared_ptr<CBlock> pblockNew = std::make_shared<CBlock>();
        if (!ReadBlockFromDisk(*pblockNew, pindexNew, chainparams.GetConsensus()))
            return AbortNode(state, "Failed to read block");
        pthisBlock = pblockNew;
    } else {
        pthisBlock = pblock;
    }
    const CBlock& blockConnecting = *pthisBlock;
    // Apply the block atomically to the chain state.
    std::set<valtype> expiredNames;
    int64_t nTime2 = GetTimeMicros(); nTimeReadFromDisk += nTime2 - nTime1;
    int64_t nTime3;
    LogPrint(BCLog::BENCH, "  - Load block from disk: %.2fms [%.2fs]\n", (nTime2 - nTime1) * MILLI, nTimeReadFromDisk * MICRO);
    {
        CCoinsViewCache view(&CoinsTip());
        bool rv = ConnectBlock(blockConnecting, state, pindexNew, view, expiredNames, chainparams);
        GetMainSignals().BlockChecked(blockConnecting, state);
        if (!rv) {
            if (state.IsInvalid())
                InvalidBlockFound(pindexNew, state);
            return error("%s: ConnectBlock %s failed, %s", __func__, pindexNew->GetBlockHash().ToString(), state.ToString());
        }
        nTime3 = GetTimeMicros(); nTimeConnectTotal += nTime3 - nTime2;
        assert(nBlocksTotal > 0);
        LogPrint(BCLog::BENCH, "  - Connect total: %.2fms [%.2fs (%.2fms/blk)]\n", (nTime3 - nTime2) * MILLI, nTimeConnectTotal * MICRO, nTimeConnectTotal * MILLI / nBlocksTotal);
        bool flushed = view.Flush();
        assert(flushed);
    }
    int64_t nTime4 = GetTimeMicros(); nTimeFlush += nTime4 - nTime3;
    LogPrint(BCLog::BENCH, "  - Flush: %.2fms [%.2fs (%.2fms/blk)]\n", (nTime4 - nTime3) * MILLI, nTimeFlush * MICRO, nTimeFlush * MILLI / nBlocksTotal);
    // Write the chain state to disk, if necessary.
    if (!FlushStateToDisk(chainparams, state, FlushStateMode::IF_NEEDED))
        return false;
    int64_t nTime5 = GetTimeMicros(); nTimeChainState += nTime5 - nTime4;
    LogPrint(BCLog::BENCH, "  - Writing chainstate: %.2fms [%.2fs (%.2fms/blk)]\n", (nTime5 - nTime4) * MILLI, nTimeChainState * MICRO, nTimeChainState * MILLI / nBlocksTotal);
    // Remove conflicting transactions from the mempool.;
    m_mempool.removeForBlock(blockConnecting.vtx, pindexNew->nHeight);
    m_mempool.removeExpireConflicts(expiredNames);
    disconnectpool.removeForBlock(blockConnecting.vtx);
    // Update m_chain & related variables.
    m_chain.SetTip(pindexNew);
    UpdateTip(m_mempool, pindexNew, chainparams);
    CheckNameDB (g_chainman, false);

    int64_t nTime6 = GetTimeMicros(); nTimePostConnect += nTime6 - nTime5; nTimeTotal += nTime6 - nTime1;
    LogPrint(BCLog::BENCH, "  - Connect postprocess: %.2fms [%.2fs (%.2fms/blk)]\n", (nTime6 - nTime5) * MILLI, nTimePostConnect * MICRO, nTimePostConnect * MILLI / nBlocksTotal);
    LogPrint(BCLog::BENCH, "- Connect block: %.2fms [%.2fs (%.2fms/blk)]\n", (nTime6 - nTime1) * MILLI, nTimeTotal * MICRO, nTimeTotal * MILLI / nBlocksTotal);

    connectTrace.BlockConnected(pindexNew, std::move(pthisBlock));
    return true;
}

/**
 * Return the tip of the chain with the most work in it, that isn't
 * known to be invalid (it's however far from certain to be valid).
 */
CBlockIndex* CChainState::FindMostWorkChain() {
    do {
        CBlockIndex *pindexNew = nullptr;

        // Find the best candidate header.
        {
            std::set<CBlockIndex*, CBlockIndexWorkComparator>::reverse_iterator it = setBlockIndexCandidates.rbegin();
            if (it == setBlockIndexCandidates.rend())
                return nullptr;
            pindexNew = *it;
        }

        // Check whether all blocks on the path between the currently active chain and the candidate are valid.
        // Just going until the active chain is an optimization, as we know all blocks in it are valid already.
        CBlockIndex *pindexTest = pindexNew;
        bool fInvalidAncestor = false;
        while (pindexTest && !m_chain.Contains(pindexTest)) {
            assert(pindexTest->HaveTxsDownloaded() || pindexTest->nHeight == 0);

            // Pruned nodes may have entries in setBlockIndexCandidates for
            // which block files have been deleted.  Remove those as candidates
            // for the most work chain if we come across them; we can't switch
            // to a chain unless we have all the non-active-chain parent blocks.
            bool fFailedChain = pindexTest->nStatus & BLOCK_FAILED_MASK;
            bool fMissingData = !(pindexTest->nStatus & BLOCK_HAVE_DATA);
            if (fFailedChain || fMissingData) {
                // Candidate chain is not usable (either invalid or missing data)
                if (fFailedChain && (pindexBestInvalid == nullptr || pindexNew->nChainWork > pindexBestInvalid->nChainWork))
                    pindexBestInvalid = pindexNew;
                CBlockIndex *pindexFailed = pindexNew;
                // Remove the entire chain from the set.
                while (pindexTest != pindexFailed) {
                    if (fFailedChain) {
                        pindexFailed->nStatus |= BLOCK_FAILED_CHILD;
                    } else if (fMissingData) {
                        // If we're missing data, then add back to m_blocks_unlinked,
                        // so that if the block arrives in the future we can try adding
                        // to setBlockIndexCandidates again.
                        m_blockman.m_blocks_unlinked.insert(
                            std::make_pair(pindexFailed->pprev, pindexFailed));
                    }
                    setBlockIndexCandidates.erase(pindexFailed);
                    pindexFailed = pindexFailed->pprev;
                }
                setBlockIndexCandidates.erase(pindexTest);
                fInvalidAncestor = true;
                break;
            }
            pindexTest = pindexTest->pprev;
        }
        if (!fInvalidAncestor)
            return pindexNew;
    } while(true);
}

/** Delete all entries in setBlockIndexCandidates that are worse than the current tip. */
void CChainState::PruneBlockIndexCandidates() {
    // Note that we can't delete the current block itself, as we may need to return to it later in case a
    // reorganization to a better block fails.
    std::set<CBlockIndex*, CBlockIndexWorkComparator>::iterator it = setBlockIndexCandidates.begin();
    while (it != setBlockIndexCandidates.end() && setBlockIndexCandidates.value_comp()(*it, m_chain.Tip())) {
        setBlockIndexCandidates.erase(it++);
    }
    // Either the current tip or a successor of it we're working towards is left in setBlockIndexCandidates.
    assert(!setBlockIndexCandidates.empty());
}

/**
 * Try to make some progress towards making pindexMostWork the active block.
 * pblock is either nullptr or a pointer to a CBlock corresponding to pindexMostWork.
 *
 * @returns true unless a system error occurred
 */
bool CChainState::ActivateBestChainStep(BlockValidationState& state, const CChainParams& chainparams, CBlockIndex* pindexMostWork, const std::shared_ptr<const CBlock>& pblock, bool& fInvalidFound, ConnectTrace& connectTrace)
{
    AssertLockHeld(cs_main);
    AssertLockHeld(m_mempool.cs);

    const CBlockIndex* pindexOldTip = m_chain.Tip();
    const CBlockIndex* pindexFork = m_chain.FindFork(pindexMostWork);

    // Disconnect active blocks which are no longer in the best chain.
    bool fBlocksDisconnected = false;
    DisconnectedBlockTransactions disconnectpool;
    while (m_chain.Tip() && m_chain.Tip() != pindexFork) {
        if (!DisconnectTip(state, chainparams, &disconnectpool)) {
            // This is likely a fatal error, but keep the mempool consistent,
            // just in case. Only remove from the mempool in this case.
            UpdateMempoolForReorg(m_mempool, disconnectpool, false);

            // If we're unable to disconnect a block during normal operation,
            // then that is a failure of our local system -- we should abort
            // rather than stay on a less work chain.
            AbortNode(state, "Failed to disconnect block; see debug.log for details");
            return false;
        }
        fBlocksDisconnected = true;
    }

    // Build list of new blocks to connect (in descending height order).
    std::vector<CBlockIndex*> vpindexToConnect;
    bool fContinue = true;
    int nHeight = pindexFork ? pindexFork->nHeight : -1;
    while (fContinue && nHeight != pindexMostWork->nHeight) {
        // Don't iterate the entire list of potential improvements toward the best tip, as we likely only need
        // a few blocks along the way.
        int nTargetHeight = std::min(nHeight + 32, pindexMostWork->nHeight);
        vpindexToConnect.clear();
        vpindexToConnect.reserve(nTargetHeight - nHeight);
        CBlockIndex* pindexIter = pindexMostWork->GetAncestor(nTargetHeight);
        while (pindexIter && pindexIter->nHeight != nHeight) {
            vpindexToConnect.push_back(pindexIter);
            pindexIter = pindexIter->pprev;
        }
        nHeight = nTargetHeight;

        // Connect new blocks.
        for (CBlockIndex* pindexConnect : reverse_iterate(vpindexToConnect)) {
            if (!ConnectTip(state, chainparams, pindexConnect, pindexConnect == pindexMostWork ? pblock : std::shared_ptr<const CBlock>(), connectTrace, disconnectpool)) {
                if (state.IsInvalid()) {
                    // The block violates a consensus rule.
                    if (state.GetResult() != BlockValidationResult::BLOCK_MUTATED) {
                        InvalidChainFound(vpindexToConnect.front());
                    }
                    state = BlockValidationState();
                    fInvalidFound = true;
                    fContinue = false;
                    break;
                } else {
                    // A system error occurred (disk space, database error, ...).
                    // Make the mempool consistent with the current tip, just in case
                    // any observers try to use it before shutdown.
                    UpdateMempoolForReorg(m_mempool, disconnectpool, false);
                    return false;
                }
            } else {
                PruneBlockIndexCandidates();
                if (!pindexOldTip || m_chain.Tip()->nChainWork > pindexOldTip->nChainWork) {
                    // We're in a better position than we were. Return temporarily to release the lock.
                    fContinue = false;
                    break;
                }
            }
        }
    }

    if (fBlocksDisconnected) {
        // If any blocks were disconnected, disconnectpool may be non empty.  Add
        // any disconnected transactions back to the mempool.
        UpdateMempoolForReorg(m_mempool, disconnectpool, true);
    }
    m_mempool.check(g_chainman, &CoinsTip());

    CheckForkWarningConditions();

    return true;
}

static SynchronizationState GetSynchronizationState(bool init)
{
    if (!init) return SynchronizationState::POST_INIT;
    if (::fReindex) return SynchronizationState::INIT_REINDEX;
    return SynchronizationState::INIT_DOWNLOAD;
}

static bool NotifyHeaderTip(CChainState& chainstate) LOCKS_EXCLUDED(cs_main) {
    bool fNotify = false;
    bool fInitialBlockDownload = false;
    static CBlockIndex* pindexHeaderOld = nullptr;
    CBlockIndex* pindexHeader = nullptr;
    {
        LOCK(cs_main);
        pindexHeader = pindexBestHeader;

        if (pindexHeader != pindexHeaderOld) {
            fNotify = true;
            assert(std::addressof(::ChainstateActive()) == std::addressof(chainstate));
            fInitialBlockDownload = chainstate.IsInitialBlockDownload();
            pindexHeaderOld = pindexHeader;
        }
    }
    // Send block tip changed notifications without cs_main
    if (fNotify) {
        uiInterface.NotifyHeaderTip(GetSynchronizationState(fInitialBlockDownload), pindexHeader);
    }
    return fNotify;
}

static void LimitValidationInterfaceQueue() LOCKS_EXCLUDED(cs_main) {
    AssertLockNotHeld(cs_main);

    if (GetMainSignals().CallbacksPending() > 10) {
        SyncWithValidationInterfaceQueue();
    }
}

bool CChainState::ActivateBestChain(BlockValidationState &state, const CChainParams& chainparams, std::shared_ptr<const CBlock> pblock) {
    // Note that while we're often called here from ProcessNewBlock, this is
    // far from a guarantee. Things in the P2P/RPC will often end up calling
    // us in the middle of ProcessNewBlock - do not assume pblock is set
    // sanely for performance or correctness!
    AssertLockNotHeld(cs_main);

    // ABC maintains a fair degree of expensive-to-calculate internal state
    // because this function periodically releases cs_main so that it does not lock up other threads for too long
    // during large connects - and to allow for e.g. the callback queue to drain
    // we use m_cs_chainstate to enforce mutual exclusion so that only one caller may execute this function at a time
    LOCK(m_cs_chainstate);

    CBlockIndex *pindexMostWork = nullptr;
    CBlockIndex *pindexNewTip = nullptr;
    int nStopAtHeight = gArgs.GetArg("-stopatheight", DEFAULT_STOPATHEIGHT);
    do {
        // Block until the validation queue drains. This should largely
        // never happen in normal operation, however may happen during
        // reindex, causing memory blowup if we run too far ahead.
        // Note that if a validationinterface callback ends up calling
        // ActivateBestChain this may lead to a deadlock! We should
        // probably have a DEBUG_LOCKORDER test for this in the future.
        LimitValidationInterfaceQueue();

        {
            LOCK(cs_main);
            LOCK(m_mempool.cs); // Lock transaction pool for at least as long as it takes for connectTrace to be consumed
            CBlockIndex* starting_tip = m_chain.Tip();
            bool blocks_connected = false;
            do {
                // We absolutely may not unlock cs_main until we've made forward progress
                // (with the exception of shutdown due to hardware issues, low disk space, etc).
                ConnectTrace connectTrace; // Destructed before cs_main is unlocked

                if (pindexMostWork == nullptr) {
                    pindexMostWork = FindMostWorkChain();
                }

                // Whether we have anything to do at all.
                if (pindexMostWork == nullptr || pindexMostWork == m_chain.Tip()) {
                    break;
                }

                bool fInvalidFound = false;
                std::shared_ptr<const CBlock> nullBlockPtr;
                if (!ActivateBestChainStep(state, chainparams, pindexMostWork, pblock && pblock->GetHash() == pindexMostWork->GetBlockHash() ? pblock : nullBlockPtr, fInvalidFound, connectTrace)) {
                    // A system error occurred
                    return false;
                }
                blocks_connected = true;

                if (fInvalidFound) {
                    // Wipe cache, we may need another branch now.
                    pindexMostWork = nullptr;
                }
                pindexNewTip = m_chain.Tip();

                for (const PerBlockConnectTrace& trace : connectTrace.GetBlocksConnected()) {
                    assert(trace.pblock && trace.pindex);
                    GetMainSignals().BlockConnected(trace.pblock, trace.pindex);
                }
            } while (!m_chain.Tip() || (starting_tip && CBlockIndexWorkComparator()(m_chain.Tip(), starting_tip)));
            if (!blocks_connected) return true;

            const CBlockIndex* pindexFork = m_chain.FindFork(starting_tip);
            bool fInitialDownload = IsInitialBlockDownload();

            // Notify external listeners about the new tip.
            // Enqueue while holding cs_main to ensure that UpdatedBlockTip is called in the order in which blocks are connected
            if (pindexFork != pindexNewTip) {
                // Notify ValidationInterface subscribers
                GetMainSignals().UpdatedBlockTip(pindexNewTip, pindexFork, fInitialDownload);

                // Always notify the UI if a new block tip was connected
                uiInterface.NotifyBlockTip(GetSynchronizationState(fInitialDownload), pindexNewTip);
            }
        }
        // When we reach this point, we switched to a new tip (stored in pindexNewTip).

        if (nStopAtHeight && pindexNewTip && pindexNewTip->nHeight >= nStopAtHeight) StartShutdown();

        // We check shutdown only after giving ActivateBestChainStep a chance to run once so that we
        // never shutdown before connecting the genesis block during LoadChainTip(). Previously this
        // caused an assert() failure during shutdown in such cases as the UTXO DB flushing checks
        // that the best block hash is non-null.
        if (ShutdownRequested()) break;
    } while (pindexNewTip != pindexMostWork);
    CheckBlockIndex(chainparams.GetConsensus());

    // Write changes periodically to disk, after relay.
    if (!FlushStateToDisk(chainparams, state, FlushStateMode::PERIODIC)) {
        return false;
    }

    return true;
}

bool CChainState::PreciousBlock(BlockValidationState& state, const CChainParams& params, CBlockIndex *pindex)
{
    {
        LOCK(cs_main);
        if (pindex->nChainWork < m_chain.Tip()->nChainWork) {
            // Nothing to do, this block is not at the tip.
            return true;
        }
        if (m_chain.Tip()->nChainWork > nLastPreciousChainwork) {
            // The chain has been extended since the last call, reset the counter.
            nBlockReverseSequenceId = -1;
        }
        nLastPreciousChainwork = m_chain.Tip()->nChainWork;
        setBlockIndexCandidates.erase(pindex);
        pindex->nSequenceId = nBlockReverseSequenceId;
        if (nBlockReverseSequenceId > std::numeric_limits<int32_t>::min()) {
            // We can't keep reducing the counter if somebody really wants to
            // call preciousblock 2**31-1 times on the same set of tips...
            nBlockReverseSequenceId--;
        }
        if (pindex->IsValid(BLOCK_VALID_TRANSACTIONS) && pindex->HaveTxsDownloaded()) {
            setBlockIndexCandidates.insert(pindex);
            PruneBlockIndexCandidates();
        }
    }

    return ActivateBestChain(state, params, std::shared_ptr<const CBlock>());
}
bool PreciousBlock(BlockValidationState& state, const CChainParams& params, CBlockIndex *pindex) {
    return ::ChainstateActive().PreciousBlock(state, params, pindex);
}

bool CChainState::InvalidateBlock(BlockValidationState& state, const CChainParams& chainparams, CBlockIndex *pindex)
{
    CBlockIndex* to_mark_failed = pindex;
    bool pindex_was_in_chain = false;
    int disconnected = 0;

    // We do not allow ActivateBestChain() to run while InvalidateBlock() is
    // running, as that could cause the tip to change while we disconnect
    // blocks.
    LOCK(m_cs_chainstate);

    // We'll be acquiring and releasing cs_main below, to allow the validation
    // callbacks to run. However, we should keep the block index in a
    // consistent state as we disconnect blocks -- in particular we need to
    // add equal-work blocks to setBlockIndexCandidates as we disconnect.
    // To avoid walking the block index repeatedly in search of candidates,
    // build a map once so that we can look up candidate blocks by chain
    // work as we go.
    std::multimap<const arith_uint256, CBlockIndex *> candidate_blocks_by_work;

    {
        LOCK(cs_main);
        for (const auto& entry : m_blockman.m_block_index) {
            CBlockIndex *candidate = entry.second;
            // We don't need to put anything in our active chain into the
            // multimap, because those candidates will be found and considered
            // as we disconnect.
            // Instead, consider only non-active-chain blocks that have at
            // least as much work as where we expect the new tip to end up.
            if (!m_chain.Contains(candidate) &&
                    !CBlockIndexWorkComparator()(candidate, pindex->pprev) &&
                    candidate->IsValid(BLOCK_VALID_TRANSACTIONS) &&
                    candidate->HaveTxsDownloaded()) {
                candidate_blocks_by_work.insert(std::make_pair(candidate->nChainWork, candidate));
            }
        }
    }

    // Disconnect (descendants of) pindex, and mark them invalid.
    while (true) {
        if (ShutdownRequested()) break;

        // Make sure the queue of validation callbacks doesn't grow unboundedly.
        LimitValidationInterfaceQueue();

        LOCK(cs_main);
        LOCK(m_mempool.cs); // Lock for as long as disconnectpool is in scope to make sure UpdateMempoolForReorg is called after DisconnectTip without unlocking in between
        if (!m_chain.Contains(pindex)) break;
        pindex_was_in_chain = true;
        CBlockIndex *invalid_walk_tip = m_chain.Tip();

        // ActivateBestChain considers blocks already in m_chain
        // unconditionally valid already, so force disconnect away from it.
        DisconnectedBlockTransactions disconnectpool;
        bool ret = DisconnectTip(state, chainparams, &disconnectpool);
        // DisconnectTip will add transactions to disconnectpool.
        // Adjust the mempool to be consistent with the new tip, adding
        // transactions back to the mempool if disconnecting was successful,
        // and we're not doing a very deep invalidation (in which case
        // keeping the mempool up to date is probably futile anyway).
        UpdateMempoolForReorg(m_mempool, disconnectpool, /* fAddToMempool = */ (++disconnected <= 10) && ret);
        if (!ret) return false;
        assert(invalid_walk_tip->pprev == m_chain.Tip());

        // We immediately mark the disconnected blocks as invalid.
        // This prevents a case where pruned nodes may fail to invalidateblock
        // and be left unable to start as they have no tip candidates (as there
        // are no blocks that meet the "have data and are not invalid per
        // nStatus" criteria for inclusion in setBlockIndexCandidates).
        invalid_walk_tip->nStatus |= BLOCK_FAILED_VALID;
        setDirtyBlockIndex.insert(invalid_walk_tip);
        setBlockIndexCandidates.erase(invalid_walk_tip);
        setBlockIndexCandidates.insert(invalid_walk_tip->pprev);
        if (invalid_walk_tip->pprev == to_mark_failed && (to_mark_failed->nStatus & BLOCK_FAILED_VALID)) {
            // We only want to mark the last disconnected block as BLOCK_FAILED_VALID; its children
            // need to be BLOCK_FAILED_CHILD instead.
            to_mark_failed->nStatus = (to_mark_failed->nStatus ^ BLOCK_FAILED_VALID) | BLOCK_FAILED_CHILD;
            setDirtyBlockIndex.insert(to_mark_failed);
        }

        // Add any equal or more work headers to setBlockIndexCandidates
        auto candidate_it = candidate_blocks_by_work.lower_bound(invalid_walk_tip->pprev->nChainWork);
        while (candidate_it != candidate_blocks_by_work.end()) {
            if (!CBlockIndexWorkComparator()(candidate_it->second, invalid_walk_tip->pprev)) {
                setBlockIndexCandidates.insert(candidate_it->second);
                candidate_it = candidate_blocks_by_work.erase(candidate_it);
            } else {
                ++candidate_it;
            }
        }

        // Track the last disconnected block, so we can correct its BLOCK_FAILED_CHILD status in future
        // iterations, or, if it's the last one, call InvalidChainFound on it.
        to_mark_failed = invalid_walk_tip;
    }

    CheckBlockIndex(chainparams.GetConsensus());

    {
        LOCK(cs_main);
        if (m_chain.Contains(to_mark_failed)) {
            // If the to-be-marked invalid block is in the active chain, something is interfering and we can't proceed.
            return false;
        }

        // Mark pindex (or the last disconnected block) as invalid, even when it never was in the main chain
        to_mark_failed->nStatus |= BLOCK_FAILED_VALID;
        setDirtyBlockIndex.insert(to_mark_failed);
        setBlockIndexCandidates.erase(to_mark_failed);
        m_blockman.m_failed_blocks.insert(to_mark_failed);

        // If any new blocks somehow arrived while we were disconnecting
        // (above), then the pre-calculation of what should go into
        // setBlockIndexCandidates may have missed entries. This would
        // technically be an inconsistency in the block index, but if we clean
        // it up here, this should be an essentially unobservable error.
        // Loop back over all block index entries and add any missing entries
        // to setBlockIndexCandidates.
        BlockMap::iterator it = m_blockman.m_block_index.begin();
        while (it != m_blockman.m_block_index.end()) {
            if (it->second->IsValid(BLOCK_VALID_TRANSACTIONS) && it->second->HaveTxsDownloaded() && !setBlockIndexCandidates.value_comp()(it->second, m_chain.Tip())) {
                setBlockIndexCandidates.insert(it->second);
            }
            it++;
        }

        InvalidChainFound(to_mark_failed);
    }

    // Only notify about a new block tip if the active chain was modified.
    if (pindex_was_in_chain) {
        uiInterface.NotifyBlockTip(GetSynchronizationState(IsInitialBlockDownload()), to_mark_failed->pprev);
    }
    return true;
}

bool InvalidateBlock(BlockValidationState& state, const CChainParams& chainparams, CBlockIndex *pindex) {
    return ::ChainstateActive().InvalidateBlock(state, chainparams, pindex);
}

void CChainState::ResetBlockFailureFlags(CBlockIndex *pindex) {
    AssertLockHeld(cs_main);

    int nHeight = pindex->nHeight;

    // Remove the invalidity flag from this block and all its descendants.
    BlockMap::iterator it = m_blockman.m_block_index.begin();
    while (it != m_blockman.m_block_index.end()) {
        if (!it->second->IsValid() && it->second->GetAncestor(nHeight) == pindex) {
            it->second->nStatus &= ~BLOCK_FAILED_MASK;
            setDirtyBlockIndex.insert(it->second);
            if (it->second->IsValid(BLOCK_VALID_TRANSACTIONS) && it->second->HaveTxsDownloaded() && setBlockIndexCandidates.value_comp()(m_chain.Tip(), it->second)) {
                setBlockIndexCandidates.insert(it->second);
            }
            if (it->second == pindexBestInvalid) {
                // Reset invalid block marker if it was pointing to one of those.
                pindexBestInvalid = nullptr;
            }
            m_blockman.m_failed_blocks.erase(it->second);
        }
        it++;
    }

    // Remove the invalidity flag from all ancestors too.
    while (pindex != nullptr) {
        if (pindex->nStatus & BLOCK_FAILED_MASK) {
            pindex->nStatus &= ~BLOCK_FAILED_MASK;
            setDirtyBlockIndex.insert(pindex);
            m_blockman.m_failed_blocks.erase(pindex);
        }
        pindex = pindex->pprev;
    }
}

void ResetBlockFailureFlags(CBlockIndex *pindex) {
    return ::ChainstateActive().ResetBlockFailureFlags(pindex);
}

CBlockIndex* BlockManager::AddToBlockIndex(const CBlockHeader& block)
{
    AssertLockHeld(cs_main);

    // Check for duplicate
    uint256 hash = block.GetHash();
    BlockMap::iterator it = m_block_index.find(hash);
    if (it != m_block_index.end())
        return it->second;

    // Construct new block index object
    CBlockIndex* pindexNew = new CBlockIndex(block);
    // We assign the sequence id to blocks only when the full data is available,
    // to avoid miners withholding blocks but broadcasting headers, to get a
    // competitive advantage.
    pindexNew->nSequenceId = 0;
    BlockMap::iterator mi = m_block_index.insert(std::make_pair(hash, pindexNew)).first;
    pindexNew->phashBlock = &((*mi).first);
    BlockMap::iterator miPrev = m_block_index.find(block.hashPrevBlock);
    if (miPrev != m_block_index.end())
    {
        pindexNew->pprev = (*miPrev).second;
        pindexNew->nHeight = pindexNew->pprev->nHeight + 1;
        pindexNew->BuildSkip();
    }
    pindexNew->nTimeMax = (pindexNew->pprev ? std::max(pindexNew->pprev->nTimeMax, pindexNew->nTime) : pindexNew->nTime);
    pindexNew->nChainWork = (pindexNew->pprev ? pindexNew->pprev->nChainWork : 0) + GetBlockProof(*pindexNew);
    pindexNew->RaiseValidity(BLOCK_VALID_TREE);
    if (pindexBestHeader == nullptr || pindexBestHeader->nChainWork < pindexNew->nChainWork)
        pindexBestHeader = pindexNew;

    setDirtyBlockIndex.insert(pindexNew);

    return pindexNew;
}

/** Mark a block as having its data received and checked (up to BLOCK_VALID_TRANSACTIONS). */
void CChainState::ReceivedBlockTransactions(const CBlock& block, CBlockIndex* pindexNew, const FlatFilePos& pos, const Consensus::Params& consensusParams)
{
    pindexNew->nTx = block.vtx.size();
    pindexNew->nChainTx = 0;
    pindexNew->nFile = pos.nFile;
    pindexNew->nDataPos = pos.nPos;
    pindexNew->nUndoPos = 0;
    pindexNew->nStatus |= BLOCK_HAVE_DATA;
    if (IsWitnessEnabled(pindexNew->pprev, consensusParams)) {
        pindexNew->nStatus |= BLOCK_OPT_WITNESS;
    }
    pindexNew->RaiseValidity(BLOCK_VALID_TRANSACTIONS);
    setDirtyBlockIndex.insert(pindexNew);

    if (pindexNew->pprev == nullptr || pindexNew->pprev->HaveTxsDownloaded()) {
        // If pindexNew is the genesis block or all parents are BLOCK_VALID_TRANSACTIONS.
        std::deque<CBlockIndex*> queue;
        queue.push_back(pindexNew);

        // Recursively process any descendant blocks that now may be eligible to be connected.
        while (!queue.empty()) {
            CBlockIndex *pindex = queue.front();
            queue.pop_front();
            pindex->nChainTx = (pindex->pprev ? pindex->pprev->nChainTx : 0) + pindex->nTx;
            {
                LOCK(cs_nBlockSequenceId);
                pindex->nSequenceId = nBlockSequenceId++;
            }
            if (m_chain.Tip() == nullptr || !setBlockIndexCandidates.value_comp()(pindex, m_chain.Tip())) {
                setBlockIndexCandidates.insert(pindex);
            }
            std::pair<std::multimap<CBlockIndex*, CBlockIndex*>::iterator, std::multimap<CBlockIndex*, CBlockIndex*>::iterator> range = m_blockman.m_blocks_unlinked.equal_range(pindex);
            while (range.first != range.second) {
                std::multimap<CBlockIndex*, CBlockIndex*>::iterator it = range.first;
                queue.push_back(it->second);
                range.first++;
                m_blockman.m_blocks_unlinked.erase(it);
            }
        }
    } else {
        if (pindexNew->pprev && pindexNew->pprev->IsValid(BLOCK_VALID_TREE)) {
            m_blockman.m_blocks_unlinked.insert(std::make_pair(pindexNew->pprev, pindexNew));
        }
    }
}

static bool FindBlockPos(FlatFilePos &pos, unsigned int nAddSize, unsigned int nHeight, uint64_t nTime, bool fKnown = false)
{
    LOCK(cs_LastBlockFile);

    unsigned int nFile = fKnown ? pos.nFile : nLastBlockFile;
    if (vinfoBlockFile.size() <= nFile) {
        vinfoBlockFile.resize(nFile + 1);
    }

    bool finalize_undo = false;
    if (!fKnown) {
        while (vinfoBlockFile[nFile].nSize + nAddSize >= MAX_BLOCKFILE_SIZE) {
            // when the undo file is keeping up with the block file, we want to flush it explicitly
            // when it is lagging behind (more blocks arrive than are being connected), we let the
            // undo block write case handle it
            finalize_undo = (vinfoBlockFile[nFile].nHeightLast == (unsigned int)ChainActive().Tip()->nHeight);
            nFile++;
            if (vinfoBlockFile.size() <= nFile) {
                vinfoBlockFile.resize(nFile + 1);
            }
        }
        pos.nFile = nFile;
        pos.nPos = vinfoBlockFile[nFile].nSize;
    }

    if ((int)nFile != nLastBlockFile) {
        if (!fKnown) {
            LogPrintf("Leaving block file %i: %s\n", nLastBlockFile, vinfoBlockFile[nLastBlockFile].ToString());
        }
        FlushBlockFile(!fKnown, finalize_undo);
        nLastBlockFile = nFile;
    }

    vinfoBlockFile[nFile].AddBlock(nHeight, nTime);
    if (fKnown)
        vinfoBlockFile[nFile].nSize = std::max(pos.nPos + nAddSize, vinfoBlockFile[nFile].nSize);
    else
        vinfoBlockFile[nFile].nSize += nAddSize;

    if (!fKnown) {
        bool out_of_space;
        size_t bytes_allocated = BlockFileSeq().Allocate(pos, nAddSize, out_of_space);
        if (out_of_space) {
            return AbortNode("Disk space is too low!", _("Disk space is too low!"));
        }
        if (bytes_allocated != 0 && fPruneMode) {
            fCheckForPruning = true;
        }
    }

    setDirtyFileInfo.insert(nFile);
    return true;
}

static bool FindUndoPos(BlockValidationState &state, int nFile, FlatFilePos &pos, unsigned int nAddSize)
{
    pos.nFile = nFile;

    LOCK(cs_LastBlockFile);

    pos.nPos = vinfoBlockFile[nFile].nUndoSize;
    vinfoBlockFile[nFile].nUndoSize += nAddSize;
    setDirtyFileInfo.insert(nFile);

    bool out_of_space;
    size_t bytes_allocated = UndoFileSeq().Allocate(pos, nAddSize, out_of_space);
    if (out_of_space) {
        return AbortNode(state, "Disk space is too low!", _("Disk space is too low!"));
    }
    if (bytes_allocated != 0 && fPruneMode) {
        fCheckForPruning = true;
    }

    return true;
}

/* Temporary check that blocks are compatible with BDB's 10,000 lock limit.
   This is based on Bitcoin's commit 8c222dca4f961ad13ec64d690134a40d09b20813.
   Each "object" touched in the DB may cause two locks (one read and one
   write lock).  Objects are transaction IDs and names.  Thus, count the
   total number of transaction IDs (tx themselves plus all distinct inputs).
   In addition, each Namecoin transaction could touch at most one name,
   so add them as well.  */
bool CheckDbLockLimit(const std::vector<CTransactionRef>& vtx)
{
    std::set<uint256> setTxIds;
    unsigned nNames = 0;
    for (const auto& tx : vtx)
    {
        setTxIds.insert(tx->GetHash());
        if (tx->IsNamecoin())
            ++nNames;

        for (const auto& txIn : tx->vin)
            setTxIds.insert(txIn.prevout.hash);
    }

    const unsigned nTotalIds = setTxIds.size() + nNames;
    if (nTotalIds > 4500)
        return error("%s : %u locks estimated, that is too much for BDB",
                     __func__, nTotalIds);

    //LogPrintf ("%s : need %u locks\n", __func__, nTotalIds);
    return true;
}

static bool CheckBlockHeader(const CBlockHeader& block, BlockValidationState& state, const Consensus::Params& consensusParams, bool fCheckPOW = true)
{
    // Check proof of work matches claimed amount
    if (fCheckPOW && !CheckProofOfWork(block, consensusParams))
        return state.Invalid(BlockValidationResult::BLOCK_INVALID_HEADER, "high-hash", "proof of work failed");

    return true;
}

bool CheckBlock(const CBlock& block, BlockValidationState& state, const Consensus::Params& consensusParams, bool fCheckPOW, bool fCheckMerkleRoot)
{
    // These are checks that are independent of context.

    if (block.fChecked)
        return true;

    // Check that the header is valid (particularly PoW).  This is mostly
    // redundant with the call in AcceptBlockHeader.
    if (!CheckBlockHeader(block, state, consensusParams, fCheckPOW))
        return false;

    // Signet only: check block solution
    if (consensusParams.signet_blocks && fCheckPOW && !CheckSignetBlockSolution(block, consensusParams)) {
        return state.Invalid(BlockValidationResult::BLOCK_CONSENSUS, "bad-signet-blksig", "signet block signature validation failure");
    }

    // Check the merkle root.
    if (fCheckMerkleRoot) {
        bool mutated;
        uint256 hashMerkleRoot2 = BlockMerkleRoot(block, &mutated);
        if (block.hashMerkleRoot != hashMerkleRoot2)
            return state.Invalid(BlockValidationResult::BLOCK_MUTATED, "bad-txnmrklroot", "hashMerkleRoot mismatch");

        // Check for merkle tree malleability (CVE-2012-2459): repeating sequences
        // of transactions in a block without affecting the merkle root of a block,
        // while still invalidating it.
        if (mutated)
            return state.Invalid(BlockValidationResult::BLOCK_MUTATED, "bad-txns-duplicate", "duplicate transaction");
    }

    // All potential-corruption validation must be done before we do any
    // transaction validation, as otherwise we may mark the header as invalid
    // because we receive the wrong transactions for it.
    // Note that witness malleability is checked in ContextualCheckBlock, so no
    // checks that use witness data may be performed here.

    // Size limits
    if (block.vtx.empty() || block.vtx.size() * WITNESS_SCALE_FACTOR > MAX_BLOCK_WEIGHT || ::GetSerializeSize(block, PROTOCOL_VERSION | SERIALIZE_TRANSACTION_NO_WITNESS) * WITNESS_SCALE_FACTOR > MAX_BLOCK_WEIGHT)
        return state.Invalid(BlockValidationResult::BLOCK_CONSENSUS, "bad-blk-length", "size limits failed");

    // Enforce the temporary DB lock limit.
    // TODO: Remove with a hardfork in the future.
    if (!CheckDbLockLimit(block.vtx))
        return state.Invalid(BlockValidationResult::BLOCK_CONSENSUS,
                             "bad-db-locks",
                             "DB lock limit exceeded");

    // First transaction must be coinbase, the rest must not be
    if (block.vtx.empty() || !block.vtx[0]->IsCoinBase())
        return state.Invalid(BlockValidationResult::BLOCK_CONSENSUS, "bad-cb-missing", "first tx is not coinbase");
    for (unsigned int i = 1; i < block.vtx.size(); i++)
        if (block.vtx[i]->IsCoinBase())
            return state.Invalid(BlockValidationResult::BLOCK_CONSENSUS, "bad-cb-multiple", "more than one coinbase");

    // Check transactions
    // Must check for duplicate inputs (see CVE-2018-17144)
    for (const auto& tx : block.vtx) {
        TxValidationState tx_state;
        if (!CheckTransaction(*tx, tx_state)) {
            // CheckBlock() does context-free validation checks. The only
            // possible failures are consensus failures.
            assert(tx_state.GetResult() == TxValidationResult::TX_CONSENSUS);
            return state.Invalid(BlockValidationResult::BLOCK_CONSENSUS, tx_state.GetRejectReason(),
                                 strprintf("Transaction check failed (tx hash %s) %s", tx->GetHash().ToString(), tx_state.GetDebugMessage()));
        }
    }
    unsigned int nSigOps = 0;
    for (const auto& tx : block.vtx)
    {
        nSigOps += GetLegacySigOpCount(*tx);
    }
    if (nSigOps * WITNESS_SCALE_FACTOR > MAX_BLOCK_SIGOPS_COST)
        return state.Invalid(BlockValidationResult::BLOCK_CONSENSUS, "bad-blk-sigops", "out-of-bounds SigOpCount");

    if (fCheckPOW && fCheckMerkleRoot)
        block.fChecked = true;

    return true;
}

bool IsWitnessEnabled(const CBlockIndex* pindexPrev, const Consensus::Params& params)
{
    int height = pindexPrev == nullptr ? 0 : pindexPrev->nHeight + 1;
    return (height >= params.SegwitHeight);
}

void UpdateUncommittedBlockStructures(CBlock& block, const CBlockIndex* pindexPrev, const Consensus::Params& consensusParams)
{
    int commitpos = GetWitnessCommitmentIndex(block);
    static const std::vector<unsigned char> nonce(32, 0x00);
    if (commitpos != NO_WITNESS_COMMITMENT && IsWitnessEnabled(pindexPrev, consensusParams) && !block.vtx[0]->HasWitness()) {
        CMutableTransaction tx(*block.vtx[0]);
        tx.vin[0].scriptWitness.stack.resize(1);
        tx.vin[0].scriptWitness.stack[0] = nonce;
        block.vtx[0] = MakeTransactionRef(std::move(tx));
    }
}

std::vector<unsigned char> GenerateCoinbaseCommitment(CBlock& block, const CBlockIndex* pindexPrev, const Consensus::Params& consensusParams)
{
    std::vector<unsigned char> commitment;
    int commitpos = GetWitnessCommitmentIndex(block);
    std::vector<unsigned char> ret(32, 0x00);
    if (consensusParams.SegwitHeight != std::numeric_limits<int>::max()) {
        if (commitpos == NO_WITNESS_COMMITMENT) {
            uint256 witnessroot = BlockWitnessMerkleRoot(block, nullptr);
            CHash256().Write(witnessroot).Write(ret).Finalize(witnessroot);
            CTxOut out;
            out.nValue = 0;
            out.scriptPubKey.resize(MINIMUM_WITNESS_COMMITMENT);
            out.scriptPubKey[0] = OP_RETURN;
            out.scriptPubKey[1] = 0x24;
            out.scriptPubKey[2] = 0xaa;
            out.scriptPubKey[3] = 0x21;
            out.scriptPubKey[4] = 0xa9;
            out.scriptPubKey[5] = 0xed;
            memcpy(&out.scriptPubKey[6], witnessroot.begin(), 32);
            commitment = std::vector<unsigned char>(out.scriptPubKey.begin(), out.scriptPubKey.end());
            CMutableTransaction tx(*block.vtx[0]);
            tx.vout.push_back(out);
            block.vtx[0] = MakeTransactionRef(std::move(tx));
        }
    }
    UpdateUncommittedBlockStructures(block, pindexPrev, consensusParams);
    return commitment;
}

CBlockIndex* BlockManager::GetLastCheckpoint(const CCheckpointData& data)
{
    const MapCheckpoints& checkpoints = data.mapCheckpoints;

    for (const MapCheckpoints::value_type& i : reverse_iterate(checkpoints))
    {
        const uint256& hash = i.second;
        assert(std::addressof(g_chainman.m_blockman) == std::addressof(*this));
        CBlockIndex* pindex = LookupBlockIndex(hash);
        if (pindex) {
            return pindex;
        }
    }
    return nullptr;
}

/** Context-dependent validity checks.
 *  By "context", we mean only the previous block headers, but not the UTXO
 *  set; UTXO-related validity checks are done in ConnectBlock().
 *  NOTE: This function is not currently invoked by ConnectBlock(), so we
 *  should consider upgrade issues if we change which consensus rules are
 *  enforced in this function (eg by adding a new consensus rule). See comment
 *  in ConnectBlock().
 *  Note that -reindex-chainstate skips the validation that happens here!
 */
static bool ContextualCheckBlockHeader(const CBlockHeader& block, BlockValidationState& state, BlockManager& blockman, const CChainParams& params, const CBlockIndex* pindexPrev, int64_t nAdjustedTime) EXCLUSIVE_LOCKS_REQUIRED(cs_main)
{
    assert(pindexPrev != nullptr);
    const int nHeight = pindexPrev->nHeight + 1;

    // Disallow legacy blocks after merge-mining start.
    const Consensus::Params& consensusParams = params.GetConsensus();
    if (!consensusParams.AllowLegacyBlocks(nHeight) && block.IsLegacy())
        return state.Invalid(BlockValidationResult::BLOCK_INVALID_HEADER,
                             "late-legacy-block",
                             "legacy block after auxpow start");

    // Check proof of work
    if (block.nBits != GetNextWorkRequired(pindexPrev, &block, consensusParams))
        return state.Invalid(BlockValidationResult::BLOCK_INVALID_HEADER, "bad-diffbits", "incorrect proof of work");

    // Check against checkpoints
    if (fCheckpointsEnabled) {
        // Don't accept any forks from the main chain prior to last checkpoint.
        // GetLastCheckpoint finds the last checkpoint in MapCheckpoints that's in our
        // BlockIndex().
        assert(std::addressof(g_chainman.m_blockman) == std::addressof(blockman));
        CBlockIndex* pcheckpoint = blockman.GetLastCheckpoint(params.Checkpoints());
        if (pcheckpoint && nHeight < pcheckpoint->nHeight) {
            LogPrintf("ERROR: %s: forked chain older than last checkpoint (height %d)\n", __func__, nHeight);
            return state.Invalid(BlockValidationResult::BLOCK_CHECKPOINT, "bad-fork-prior-to-checkpoint");
        }
    }

    // Check timestamp against prev
    if (block.GetBlockTime() <= pindexPrev->GetMedianTimePast())
        return state.Invalid(BlockValidationResult::BLOCK_INVALID_HEADER, "time-too-old", "block's timestamp is too early");

    // Check timestamp
    if (block.GetBlockTime() > nAdjustedTime + MAX_FUTURE_BLOCK_TIME)
        return state.Invalid(BlockValidationResult::BLOCK_TIME_FUTURE, "time-too-new", "block timestamp too far in the future");

    // Reject outdated version blocks when 95% (75% on testnet) of the network has upgraded:
    // check for version 2, 3 and 4 upgrades
    if((block.GetBaseVersion() < 2 && nHeight >= consensusParams.BIP34Height) ||
       (block.GetBaseVersion() < 3 && nHeight >= consensusParams.BIP66Height) ||
       (block.GetBaseVersion() < 4 && nHeight >= consensusParams.BIP65Height))
            return state.Invalid(BlockValidationResult::BLOCK_INVALID_HEADER, strprintf("bad-version(0x%08x)", block.nVersion),
                                 strprintf("rejected nVersion=0x%08x block", block.nVersion));

    return true;
}

/** NOTE: This function is not currently invoked by ConnectBlock(), so we
 *  should consider upgrade issues if we change which consensus rules are
 *  enforced in this function (eg by adding a new consensus rule). See comment
 *  in ConnectBlock().
 *  Note that -reindex-chainstate skips the validation that happens here!
 */
static bool ContextualCheckBlock(const CBlock& block, BlockValidationState& state, const Consensus::Params& consensusParams, const CBlockIndex* pindexPrev)
{
    const int nHeight = pindexPrev == nullptr ? 0 : pindexPrev->nHeight + 1;

    // Start enforcing BIP113 (Median Time Past).
    int nLockTimeFlags = 0;
    if (nHeight >= consensusParams.CSVHeight) {
        assert(pindexPrev != nullptr);
        nLockTimeFlags |= LOCKTIME_MEDIAN_TIME_PAST;
    }

    int64_t nLockTimeCutoff = (nLockTimeFlags & LOCKTIME_MEDIAN_TIME_PAST)
                              ? pindexPrev->GetMedianTimePast()
                              : block.GetBlockTime();

    // Check that all transactions are finalized
    for (const auto& tx : block.vtx) {
        if (!IsFinalTx(*tx, nHeight, nLockTimeCutoff)) {
            return state.Invalid(BlockValidationResult::BLOCK_CONSENSUS, "bad-txns-nonfinal", "non-final transaction");
        }
    }

    // Enforce rule that the coinbase starts with serialized block height
    if (nHeight >= consensusParams.BIP34Height)
    {
        CScript expect = CScript() << nHeight;
        if (block.vtx[0]->vin[0].scriptSig.size() < expect.size() ||
            !std::equal(expect.begin(), expect.end(), block.vtx[0]->vin[0].scriptSig.begin())) {
            return state.Invalid(BlockValidationResult::BLOCK_CONSENSUS, "bad-cb-height", "block height mismatch in coinbase");
        }
    }

    // Validation for witness commitments.
    // * We compute the witness hash (which is the hash including witnesses) of all the block's transactions, except the
    //   coinbase (where 0x0000....0000 is used instead).
    // * The coinbase scriptWitness is a stack of a single 32-byte vector, containing a witness reserved value (unconstrained).
    // * We build a merkle tree with all those witness hashes as leaves (similar to the hashMerkleRoot in the block header).
    // * There must be at least one output whose scriptPubKey is a single 36-byte push, the first 4 bytes of which are
    //   {0xaa, 0x21, 0xa9, 0xed}, and the following 32 bytes are SHA256^2(witness root, witness reserved value). In case there are
    //   multiple, the last one is used.
    bool fHaveWitness = false;
    if (nHeight >= consensusParams.SegwitHeight) {
        int commitpos = GetWitnessCommitmentIndex(block);
        if (commitpos != NO_WITNESS_COMMITMENT) {
            bool malleated = false;
            uint256 hashWitness = BlockWitnessMerkleRoot(block, &malleated);
            // The malleation check is ignored; as the transaction tree itself
            // already does not permit it, it is impossible to trigger in the
            // witness tree.
            if (block.vtx[0]->vin[0].scriptWitness.stack.size() != 1 || block.vtx[0]->vin[0].scriptWitness.stack[0].size() != 32) {
                return state.Invalid(BlockValidationResult::BLOCK_MUTATED, "bad-witness-nonce-size", strprintf("%s : invalid witness reserved value size", __func__));
            }
            CHash256().Write(hashWitness).Write(block.vtx[0]->vin[0].scriptWitness.stack[0]).Finalize(hashWitness);
            if (memcmp(hashWitness.begin(), &block.vtx[0]->vout[commitpos].scriptPubKey[6], 32)) {
                return state.Invalid(BlockValidationResult::BLOCK_MUTATED, "bad-witness-merkle-match", strprintf("%s : witness merkle commitment mismatch", __func__));
            }
            fHaveWitness = true;
        }
    }

    // No witness data is allowed in blocks that don't commit to witness data, as this would otherwise leave room for spam
    if (!fHaveWitness) {
      for (const auto& tx : block.vtx) {
            if (tx->HasWitness()) {
                return state.Invalid(BlockValidationResult::BLOCK_MUTATED, "unexpected-witness", strprintf("%s : unexpected witness data found", __func__));
            }
        }
    }

    // After the coinbase witness reserved value and commitment are verified,
    // we can check if the block weight passes (before we've checked the
    // coinbase witness, it would be possible for the weight to be too
    // large by filling up the coinbase witness, which doesn't change
    // the block hash, so we couldn't mark the block as permanently
    // failed).
    if (GetBlockWeight(block) > MAX_BLOCK_WEIGHT) {
        return state.Invalid(BlockValidationResult::BLOCK_CONSENSUS, "bad-blk-weight", strprintf("%s : weight limit failed", __func__));
    }

    return true;
}

bool BlockManager::AcceptBlockHeader(const CBlockHeader& block, BlockValidationState& state, const CChainParams& chainparams, CBlockIndex** ppindex)
{
    AssertLockHeld(cs_main);
    // Check for duplicate
    uint256 hash = block.GetHash();
    BlockMap::iterator miSelf = m_block_index.find(hash);
    if (hash != chainparams.GetConsensus().hashGenesisBlock) {
        if (miSelf != m_block_index.end()) {
            // Block header is already known.
            CBlockIndex* pindex = miSelf->second;
            if (ppindex)
                *ppindex = pindex;
            if (pindex->nStatus & BLOCK_FAILED_MASK) {
                LogPrintf("ERROR: %s: block %s is marked invalid\n", __func__, hash.ToString());
                return state.Invalid(BlockValidationResult::BLOCK_CACHED_INVALID, "duplicate");
            }
            return true;
        }

        if (!CheckBlockHeader(block, state, chainparams.GetConsensus())) {
            LogPrint(BCLog::VALIDATION, "%s: Consensus::CheckBlockHeader: %s, %s\n", __func__, hash.ToString(), state.ToString());
            return false;
        }

        // Get prev block index
        CBlockIndex* pindexPrev = nullptr;
        BlockMap::iterator mi = m_block_index.find(block.hashPrevBlock);
        if (mi == m_block_index.end()) {
            LogPrintf("ERROR: %s: prev block not found\n", __func__);
            return state.Invalid(BlockValidationResult::BLOCK_MISSING_PREV, "prev-blk-not-found");
        }
        pindexPrev = (*mi).second;
        if (pindexPrev->nStatus & BLOCK_FAILED_MASK) {
            LogPrintf("ERROR: %s: prev block invalid\n", __func__);
            return state.Invalid(BlockValidationResult::BLOCK_INVALID_PREV, "bad-prevblk");
        }
        if (!ContextualCheckBlockHeader(block, state, *this, chainparams, pindexPrev, GetAdjustedTime()))
            return error("%s: Consensus::ContextualCheckBlockHeader: %s, %s", __func__, hash.ToString(), state.ToString());

        /* Determine if this block descends from any block which has been found
         * invalid (m_failed_blocks), then mark pindexPrev and any blocks between
         * them as failed. For example:
         *
         *                D3
         *              /
         *      B2 - C2
         *    /         \
         *  A             D2 - E2 - F2
         *    \
         *      B1 - C1 - D1 - E1
         *
         * In the case that we attempted to reorg from E1 to F2, only to find
         * C2 to be invalid, we would mark D2, E2, and F2 as BLOCK_FAILED_CHILD
         * but NOT D3 (it was not in any of our candidate sets at the time).
         *
         * In any case D3 will also be marked as BLOCK_FAILED_CHILD at restart
         * in LoadBlockIndex.
         */
        if (!pindexPrev->IsValid(BLOCK_VALID_SCRIPTS)) {
            // The above does not mean "invalid": it checks if the previous block
            // hasn't been validated up to BLOCK_VALID_SCRIPTS. This is a performance
            // optimization, in the common case of adding a new block to the tip,
            // we don't need to iterate over the failed blocks list.
            for (const CBlockIndex* failedit : m_failed_blocks) {
                if (pindexPrev->GetAncestor(failedit->nHeight) == failedit) {
                    assert(failedit->nStatus & BLOCK_FAILED_VALID);
                    CBlockIndex* invalid_walk = pindexPrev;
                    while (invalid_walk != failedit) {
                        invalid_walk->nStatus |= BLOCK_FAILED_CHILD;
                        setDirtyBlockIndex.insert(invalid_walk);
                        invalid_walk = invalid_walk->pprev;
                    }
                    LogPrintf("ERROR: %s: prev block invalid\n", __func__);
                    return state.Invalid(BlockValidationResult::BLOCK_INVALID_PREV, "bad-prevblk");
                }
            }
        }
    }
    CBlockIndex* pindex = AddToBlockIndex(block);

    if (ppindex)
        *ppindex = pindex;

    return true;
}

// Exposed wrapper for AcceptBlockHeader
bool ChainstateManager::ProcessNewBlockHeaders(const std::vector<CBlockHeader>& headers, BlockValidationState& state, const CChainParams& chainparams, const CBlockIndex** ppindex)
{
    assert(std::addressof(::ChainstateActive()) == std::addressof(ActiveChainstate()));
    AssertLockNotHeld(cs_main);
    {
        LOCK(cs_main);
        for (const CBlockHeader& header : headers) {
            CBlockIndex *pindex = nullptr; // Use a temp pindex instead of ppindex to avoid a const_cast
            bool accepted = m_blockman.AcceptBlockHeader(
                header, state, chainparams, &pindex);
            ActiveChainstate().CheckBlockIndex(chainparams.GetConsensus());

            if (!accepted) {
                return false;
            }
            if (ppindex) {
                *ppindex = pindex;
            }
        }
    }
    if (NotifyHeaderTip(ActiveChainstate())) {
        if (ActiveChainstate().IsInitialBlockDownload() && ppindex && *ppindex) {
            LogPrintf("Synchronizing blockheaders, height: %d (~%.2f%%)\n", (*ppindex)->nHeight, 100.0/((*ppindex)->nHeight+(GetAdjustedTime() - (*ppindex)->GetBlockTime()) / Params().GetConsensus().nPowTargetSpacing) * (*ppindex)->nHeight);
        }
    }
    return true;
}

/** Store block on disk. If dbp is non-nullptr, the file is known to already reside on disk */
static FlatFilePos SaveBlockToDisk(const CBlock& block, int nHeight, const CChainParams& chainparams, const FlatFilePos* dbp) {
    unsigned int nBlockSize = ::GetSerializeSize(block, CLIENT_VERSION);
    FlatFilePos blockPos;
    if (dbp != nullptr)
        blockPos = *dbp;
    if (!FindBlockPos(blockPos, nBlockSize+8, nHeight, block.GetBlockTime(), dbp != nullptr)) {
        error("%s: FindBlockPos failed", __func__);
        return FlatFilePos();
    }
    if (dbp == nullptr) {
        if (!WriteBlockToDisk(block, blockPos, chainparams.MessageStart())) {
            AbortNode("Failed to write block");
            return FlatFilePos();
        }
    }
    return blockPos;
}

/** Store block on disk. If dbp is non-nullptr, the file is known to already reside on disk */
bool CChainState::AcceptBlock(const std::shared_ptr<const CBlock>& pblock, BlockValidationState& state, const CChainParams& chainparams, CBlockIndex** ppindex, bool fRequested, const FlatFilePos* dbp, bool* fNewBlock)
{
    const CBlock& block = *pblock;

    if (fNewBlock) *fNewBlock = false;
    AssertLockHeld(cs_main);

    CBlockIndex *pindexDummy = nullptr;
    CBlockIndex *&pindex = ppindex ? *ppindex : pindexDummy;

    bool accepted_header = m_blockman.AcceptBlockHeader(block, state, chainparams, &pindex);
    CheckBlockIndex(chainparams.GetConsensus());

    if (!accepted_header)
        return false;

    // Try to process all requested blocks that we don't have, but only
    // process an unrequested block if it's new and has enough work to
    // advance our tip, and isn't too many blocks ahead.
    bool fAlreadyHave = pindex->nStatus & BLOCK_HAVE_DATA;
    bool fHasMoreOrSameWork = (m_chain.Tip() ? pindex->nChainWork >= m_chain.Tip()->nChainWork : true);
    // Blocks that are too out-of-order needlessly limit the effectiveness of
    // pruning, because pruning will not delete block files that contain any
    // blocks which are too close in height to the tip.  Apply this test
    // regardless of whether pruning is enabled; it should generally be safe to
    // not process unrequested blocks.
    bool fTooFarAhead = (pindex->nHeight > int(m_chain.Height() + MIN_BLOCKS_TO_KEEP));

    // TODO: Decouple this function from the block download logic by removing fRequested
    // This requires some new chain data structure to efficiently look up if a
    // block is in a chain leading to a candidate for best tip, despite not
    // being such a candidate itself.

    // TODO: deal better with return value and error conditions for duplicate
    // and unrequested blocks.
    if (fAlreadyHave) return true;
    if (!fRequested) {  // If we didn't ask for it:
        if (pindex->nTx != 0) return true;    // This is a previously-processed block that was pruned
        if (!fHasMoreOrSameWork) return true; // Don't process less-work chains
        if (fTooFarAhead) return true;        // Block height is too high

        // Protect against DoS attacks from low-work chains.
        // If our tip is behind, a peer could try to send us
        // low-work blocks on a fake chain that we would never
        // request; don't process these.
        if (pindex->nChainWork < nMinimumChainWork) return true;
    }

    if (!CheckBlock(block, state, chainparams.GetConsensus()) ||
        !ContextualCheckBlock(block, state, chainparams.GetConsensus(), pindex->pprev)) {
        if (state.IsInvalid() && state.GetResult() != BlockValidationResult::BLOCK_MUTATED) {
            pindex->nStatus |= BLOCK_FAILED_VALID;
            setDirtyBlockIndex.insert(pindex);
        }
        return error("%s: %s", __func__, state.ToString());
    }

    // Header is valid/has work, merkle tree and segwit merkle tree are good...RELAY NOW
    // (but if it does not build on our best tip, let the SendMessages loop relay it)
    if (!IsInitialBlockDownload() && m_chain.Tip() == pindex->pprev)
        GetMainSignals().NewPoWValidBlock(pindex, pblock);

    // Write block to history file
    if (fNewBlock) *fNewBlock = true;
    try {
        FlatFilePos blockPos = SaveBlockToDisk(block, pindex->nHeight, chainparams, dbp);
        if (blockPos.IsNull()) {
            state.Error(strprintf("%s: Failed to find position to write new block to disk", __func__));
            return false;
        }
        ReceivedBlockTransactions(block, pindex, blockPos, chainparams.GetConsensus());
    } catch (const std::runtime_error& e) {
        return AbortNode(state, std::string("System error: ") + e.what());
    }

    FlushStateToDisk(chainparams, state, FlushStateMode::NONE);

    CheckBlockIndex(chainparams.GetConsensus());

    return true;
}

bool ChainstateManager::ProcessNewBlock(const CChainParams& chainparams, const std::shared_ptr<const CBlock> pblock, bool fForceProcessing, bool* fNewBlock)
{
    AssertLockNotHeld(cs_main);
    assert(std::addressof(::ChainstateActive()) == std::addressof(ActiveChainstate()));

    {
        CBlockIndex *pindex = nullptr;
        if (fNewBlock) *fNewBlock = false;
        BlockValidationState state;

        // CheckBlock() does not support multi-threaded block validation because CBlock::fChecked can cause data race.
        // Therefore, the following critical section must include the CheckBlock() call as well.
        LOCK(cs_main);

        // Ensure that CheckBlock() passes before calling AcceptBlock, as
        // belt-and-suspenders.
        bool ret = CheckBlock(*pblock, state, chainparams.GetConsensus());
        if (ret) {
            // Store to disk
            ret = ActiveChainstate().AcceptBlock(pblock, state, chainparams, &pindex, fForceProcessing, nullptr, fNewBlock);
        }
        if (!ret) {
            GetMainSignals().BlockChecked(*pblock, state);
            return error("%s: AcceptBlock FAILED (%s)", __func__, state.ToString());
        }
    }

    NotifyHeaderTip(ActiveChainstate());

    BlockValidationState state; // Only used to report errors, not invalidity - ignore it
    if (!ActiveChainstate().ActivateBestChain(state, chainparams, pblock))
        return error("%s: ActivateBestChain failed (%s)", __func__, state.ToString());

    return true;
}

bool TestBlockValidity(BlockValidationState& state,
                       const CChainParams& chainparams,
                       CChainState& chainstate,
                       const CBlock& block,
                       CBlockIndex* pindexPrev,
                       bool fCheckPOW,
                       bool fCheckMerkleRoot)
{
    AssertLockHeld(cs_main);
<<<<<<< HEAD
    assert(pindexPrev && pindexPrev == ::ChainActive().Tip());
    std::set<valtype> namesDummy;
    CCoinsViewCache viewNew(&::ChainstateActive().CoinsTip());
=======
    assert(std::addressof(::ChainstateActive()) == std::addressof(chainstate));
    assert(pindexPrev && pindexPrev == chainstate.m_chain.Tip());
    CCoinsViewCache viewNew(&chainstate.CoinsTip());
>>>>>>> f989bcdd
    uint256 block_hash(block.GetHash());
    CBlockIndex indexDummy(block);
    indexDummy.pprev = pindexPrev;
    indexDummy.nHeight = pindexPrev->nHeight + 1;
    indexDummy.phashBlock = &block_hash;

    // NOTE: CheckBlockHeader is called by CheckBlock
    assert(std::addressof(g_chainman.m_blockman) == std::addressof(chainstate.m_blockman));
    if (!ContextualCheckBlockHeader(block, state, chainstate.m_blockman, chainparams, pindexPrev, GetAdjustedTime()))
        return error("%s: Consensus::ContextualCheckBlockHeader: %s", __func__, state.ToString());
    if (!CheckBlock(block, state, chainparams.GetConsensus(), fCheckPOW, fCheckMerkleRoot))
        return error("%s: Consensus::CheckBlock: %s", __func__, state.ToString());
    if (!ContextualCheckBlock(block, state, chainparams.GetConsensus(), pindexPrev))
        return error("%s: Consensus::ContextualCheckBlock: %s", __func__, state.ToString());
<<<<<<< HEAD
    if (!::ChainstateActive().ConnectBlock(block, state, &indexDummy, viewNew, namesDummy, chainparams, true))
=======
    if (!chainstate.ConnectBlock(block, state, &indexDummy, viewNew, chainparams, true))
>>>>>>> f989bcdd
        return false;
    assert(state.IsValid());

    return true;
}

/**
 * BLOCK PRUNING CODE
 */

/* Calculate the amount of disk space the block & undo files currently use */
uint64_t CalculateCurrentUsage()
{
    LOCK(cs_LastBlockFile);

    uint64_t retval = 0;
    for (const CBlockFileInfo &file : vinfoBlockFile) {
        retval += file.nSize + file.nUndoSize;
    }
    return retval;
}

void BlockManager::PruneOneBlockFile(const int fileNumber)
{
    AssertLockHeld(cs_main);
    LOCK(cs_LastBlockFile);

    for (const auto& entry : m_block_index) {
        CBlockIndex* pindex = entry.second;
        if (pindex->nFile == fileNumber) {
            pindex->nStatus &= ~BLOCK_HAVE_DATA;
            pindex->nStatus &= ~BLOCK_HAVE_UNDO;
            pindex->nFile = 0;
            pindex->nDataPos = 0;
            pindex->nUndoPos = 0;
            setDirtyBlockIndex.insert(pindex);

            // Prune from m_blocks_unlinked -- any block we prune would have
            // to be downloaded again in order to consider its chain, at which
            // point it would be considered as a candidate for
            // m_blocks_unlinked or setBlockIndexCandidates.
            auto range = m_blocks_unlinked.equal_range(pindex->pprev);
            while (range.first != range.second) {
                std::multimap<CBlockIndex *, CBlockIndex *>::iterator _it = range.first;
                range.first++;
                if (_it->second == pindex) {
                    m_blocks_unlinked.erase(_it);
                }
            }
        }
    }

    vinfoBlockFile[fileNumber].SetNull();
    setDirtyFileInfo.insert(fileNumber);
}


void UnlinkPrunedFiles(const std::set<int>& setFilesToPrune)
{
    for (std::set<int>::iterator it = setFilesToPrune.begin(); it != setFilesToPrune.end(); ++it) {
        FlatFilePos pos(*it, 0);
        fs::remove(BlockFileSeq().FileName(pos));
        fs::remove(UndoFileSeq().FileName(pos));
        LogPrintf("Prune: %s deleted blk/rev (%05u)\n", __func__, *it);
    }
}

void BlockManager::FindFilesToPruneManual(std::set<int>& setFilesToPrune, int nManualPruneHeight, int chain_tip_height)
{
    assert(fPruneMode && nManualPruneHeight > 0);

    LOCK2(cs_main, cs_LastBlockFile);
    if (chain_tip_height < 0) {
        return;
    }

    // last block to prune is the lesser of (user-specified height, MIN_BLOCKS_TO_KEEP from the tip)
    unsigned int nLastBlockWeCanPrune = std::min((unsigned)nManualPruneHeight, chain_tip_height - MIN_BLOCKS_TO_KEEP);
    int count = 0;
    for (int fileNumber = 0; fileNumber < nLastBlockFile; fileNumber++) {
        if (vinfoBlockFile[fileNumber].nSize == 0 || vinfoBlockFile[fileNumber].nHeightLast > nLastBlockWeCanPrune) {
            continue;
        }
        PruneOneBlockFile(fileNumber);
        setFilesToPrune.insert(fileNumber);
        count++;
    }
    LogPrintf("Prune (Manual): prune_height=%d removed %d blk/rev pairs\n", nLastBlockWeCanPrune, count);
}

/* This function is called from the RPC code for pruneblockchain */
void PruneBlockFilesManual(int nManualPruneHeight)
{
    BlockValidationState state;
    const CChainParams& chainparams = Params();
    if (!::ChainstateActive().FlushStateToDisk(
            chainparams, state, FlushStateMode::NONE, nManualPruneHeight)) {
        LogPrintf("%s: failed to flush state (%s)\n", __func__, state.ToString());
    }
}

void BlockManager::FindFilesToPrune(std::set<int>& setFilesToPrune, uint64_t nPruneAfterHeight, int chain_tip_height, bool is_ibd)
{
    LOCK2(cs_main, cs_LastBlockFile);
    if (chain_tip_height < 0 || nPruneTarget == 0) {
        return;
    }
    if ((uint64_t)chain_tip_height <= nPruneAfterHeight) {
        return;
    }

    unsigned int nLastBlockWeCanPrune = chain_tip_height - MIN_BLOCKS_TO_KEEP;
    uint64_t nCurrentUsage = CalculateCurrentUsage();
    // We don't check to prune until after we've allocated new space for files
    // So we should leave a buffer under our target to account for another allocation
    // before the next pruning.
    uint64_t nBuffer = BLOCKFILE_CHUNK_SIZE + UNDOFILE_CHUNK_SIZE;
    uint64_t nBytesToPrune;
    int count = 0;

    if (nCurrentUsage + nBuffer >= nPruneTarget) {
        // On a prune event, the chainstate DB is flushed.
        // To avoid excessive prune events negating the benefit of high dbcache
        // values, we should not prune too rapidly.
        // So when pruning in IBD, increase the buffer a bit to avoid a re-prune too soon.
        if (is_ibd) {
            // Since this is only relevant during IBD, we use a fixed 10%
            nBuffer += nPruneTarget / 10;
        }

        for (int fileNumber = 0; fileNumber < nLastBlockFile; fileNumber++) {
            nBytesToPrune = vinfoBlockFile[fileNumber].nSize + vinfoBlockFile[fileNumber].nUndoSize;

            if (vinfoBlockFile[fileNumber].nSize == 0) {
                continue;
            }

            if (nCurrentUsage + nBuffer < nPruneTarget) { // are we below our target?
                break;
            }

            // don't prune files that could have a block within MIN_BLOCKS_TO_KEEP of the main chain's tip but keep scanning
            if (vinfoBlockFile[fileNumber].nHeightLast > nLastBlockWeCanPrune) {
                continue;
            }

            PruneOneBlockFile(fileNumber);
            // Queue up the files for removal
            setFilesToPrune.insert(fileNumber);
            nCurrentUsage -= nBytesToPrune;
            count++;
        }
    }

    LogPrint(BCLog::PRUNE, "Prune: target=%dMiB actual=%dMiB diff=%dMiB max_prune_height=%d removed %d blk/rev pairs\n",
           nPruneTarget/1024/1024, nCurrentUsage/1024/1024,
           ((int64_t)nPruneTarget - (int64_t)nCurrentUsage)/1024/1024,
           nLastBlockWeCanPrune, count);
}

static FlatFileSeq BlockFileSeq()
{
    return FlatFileSeq(GetBlocksDir(), "blk", BLOCKFILE_CHUNK_SIZE);
}

static FlatFileSeq UndoFileSeq()
{
    return FlatFileSeq(GetBlocksDir(), "rev", UNDOFILE_CHUNK_SIZE);
}

FILE* OpenBlockFile(const FlatFilePos &pos, bool fReadOnly) {
    return BlockFileSeq().Open(pos, fReadOnly);
}

/** Open an undo file (rev?????.dat) */
static FILE* OpenUndoFile(const FlatFilePos &pos, bool fReadOnly) {
    return UndoFileSeq().Open(pos, fReadOnly);
}

fs::path GetBlockPosFilename(const FlatFilePos &pos)
{
    return BlockFileSeq().FileName(pos);
}

CBlockIndex * BlockManager::InsertBlockIndex(const uint256& hash)
{
    AssertLockHeld(cs_main);

    if (hash.IsNull())
        return nullptr;

    // Return existing
    BlockMap::iterator mi = m_block_index.find(hash);
    if (mi != m_block_index.end())
        return (*mi).second;

    // Create new
    CBlockIndex* pindexNew = new CBlockIndex();
    mi = m_block_index.insert(std::make_pair(hash, pindexNew)).first;
    pindexNew->phashBlock = &((*mi).first);

    return pindexNew;
}

bool BlockManager::LoadBlockIndex(
    const Consensus::Params& consensus_params,
    CBlockTreeDB& blocktree,
    std::set<CBlockIndex*, CBlockIndexWorkComparator>& block_index_candidates)
{
    if (!blocktree.LoadBlockIndexGuts(consensus_params, [this](const uint256& hash) EXCLUSIVE_LOCKS_REQUIRED(cs_main) { return this->InsertBlockIndex(hash); }))
        return false;

    // Calculate nChainWork
    std::vector<std::pair<int, CBlockIndex*> > vSortedByHeight;
    vSortedByHeight.reserve(m_block_index.size());
    for (const std::pair<const uint256, CBlockIndex*>& item : m_block_index)
    {
        CBlockIndex* pindex = item.second;
        vSortedByHeight.push_back(std::make_pair(pindex->nHeight, pindex));
    }
    sort(vSortedByHeight.begin(), vSortedByHeight.end());
    for (const std::pair<int, CBlockIndex*>& item : vSortedByHeight)
    {
        if (ShutdownRequested()) return false;
        CBlockIndex* pindex = item.second;
        pindex->nChainWork = (pindex->pprev ? pindex->pprev->nChainWork : 0) + GetBlockProof(*pindex);
        pindex->nTimeMax = (pindex->pprev ? std::max(pindex->pprev->nTimeMax, pindex->nTime) : pindex->nTime);
        // We can link the chain of blocks for which we've received transactions at some point.
        // Pruned nodes may have deleted the block.
        if (pindex->nTx > 0) {
            if (pindex->pprev) {
                if (pindex->pprev->HaveTxsDownloaded()) {
                    pindex->nChainTx = pindex->pprev->nChainTx + pindex->nTx;
                } else {
                    pindex->nChainTx = 0;
                    m_blocks_unlinked.insert(std::make_pair(pindex->pprev, pindex));
                }
            } else {
                pindex->nChainTx = pindex->nTx;
            }
        }
        if (!(pindex->nStatus & BLOCK_FAILED_MASK) && pindex->pprev && (pindex->pprev->nStatus & BLOCK_FAILED_MASK)) {
            pindex->nStatus |= BLOCK_FAILED_CHILD;
            setDirtyBlockIndex.insert(pindex);
        }
        if (pindex->IsValid(BLOCK_VALID_TRANSACTIONS) && (pindex->HaveTxsDownloaded() || pindex->pprev == nullptr)) {
            block_index_candidates.insert(pindex);
        }
        if (pindex->nStatus & BLOCK_FAILED_MASK && (!pindexBestInvalid || pindex->nChainWork > pindexBestInvalid->nChainWork))
            pindexBestInvalid = pindex;
        if (pindex->pprev)
            pindex->BuildSkip();
        if (pindex->IsValid(BLOCK_VALID_TREE) && (pindexBestHeader == nullptr || CBlockIndexWorkComparator()(pindexBestHeader, pindex)))
            pindexBestHeader = pindex;
    }

    return true;
}

void BlockManager::Unload() {
    m_failed_blocks.clear();
    m_blocks_unlinked.clear();

    for (const BlockMap::value_type& entry : m_block_index) {
        delete entry.second;
    }

    m_block_index.clear();
}

bool static LoadBlockIndexDB(ChainstateManager& chainman, const CChainParams& chainparams) EXCLUSIVE_LOCKS_REQUIRED(cs_main)
{
    if (!chainman.m_blockman.LoadBlockIndex(
            chainparams.GetConsensus(), *pblocktree,
            ::ChainstateActive().setBlockIndexCandidates)) {
        return false;
    }

    // Load block file info
    pblocktree->ReadLastBlockFile(nLastBlockFile);
    vinfoBlockFile.resize(nLastBlockFile + 1);
    LogPrintf("%s: last block file = %i\n", __func__, nLastBlockFile);
    for (int nFile = 0; nFile <= nLastBlockFile; nFile++) {
        pblocktree->ReadBlockFileInfo(nFile, vinfoBlockFile[nFile]);
    }
    LogPrintf("%s: last block file info: %s\n", __func__, vinfoBlockFile[nLastBlockFile].ToString());
    for (int nFile = nLastBlockFile + 1; true; nFile++) {
        CBlockFileInfo info;
        if (pblocktree->ReadBlockFileInfo(nFile, info)) {
            vinfoBlockFile.push_back(info);
        } else {
            break;
        }
    }

    // Check presence of blk files
    LogPrintf("Checking all blk files are present...\n");
    std::set<int> setBlkDataFiles;
    for (const std::pair<const uint256, CBlockIndex*>& item : chainman.BlockIndex()) {
        CBlockIndex* pindex = item.second;
        if (pindex->nStatus & BLOCK_HAVE_DATA) {
            setBlkDataFiles.insert(pindex->nFile);
        }
    }
    for (std::set<int>::iterator it = setBlkDataFiles.begin(); it != setBlkDataFiles.end(); it++)
    {
        FlatFilePos pos(*it, 0);
        if (CAutoFile(OpenBlockFile(pos, true), SER_DISK, CLIENT_VERSION).IsNull()) {
            return false;
        }
    }

    // Check whether we have ever pruned block & undo files
    pblocktree->ReadFlag("prunedblockfiles", fHavePruned);
    if (fHavePruned)
        LogPrintf("LoadBlockIndexDB(): Block files have previously been pruned\n");

    // Check whether we need to continue reindexing
    bool fReindexing = false;
    pblocktree->ReadReindexing(fReindexing);
    if(fReindexing) fReindex = true;

    // Check whether we have the name history
    pblocktree->ReadFlag("namehistory", fNameHistory);
    LogPrintf("LoadBlockIndexDB(): name history %s\n", fNameHistory ? "enabled" : "disabled");

    return true;
}

void CChainState::LoadMempool(const ArgsManager& args)
{
    if (args.GetArg("-persistmempool", DEFAULT_PERSIST_MEMPOOL)) {
        ::LoadMempool(m_mempool);
    }
    m_mempool.SetIsLoaded(!ShutdownRequested());
}

bool CChainState::LoadChainTip(const CChainParams& chainparams)
{
    AssertLockHeld(cs_main);
    const CCoinsViewCache& coins_cache = CoinsTip();
    assert(!coins_cache.GetBestBlock().IsNull()); // Never called when the coins view is empty
    const CBlockIndex* tip = m_chain.Tip();

    if (tip && tip->GetBlockHash() == coins_cache.GetBestBlock()) {
        return true;
    }

    // Load pointer to end of best chain
    CBlockIndex* pindex = m_blockman.LookupBlockIndex(coins_cache.GetBestBlock());
    if (!pindex) {
        return false;
    }
    m_chain.SetTip(pindex);
    PruneBlockIndexCandidates();

    tip = m_chain.Tip();
    LogPrintf("Loaded best chain: hashBestChain=%s height=%d date=%s progress=%f\n",
        tip->GetBlockHash().ToString(),
        m_chain.Height(),
        FormatISO8601DateTime(tip->GetBlockTime()),
        GuessVerificationProgress(chainparams.TxData(), tip));
    return true;
}

CVerifyDB::CVerifyDB()
{
    uiInterface.ShowProgress(_("Verifying blocks...").translated, 0, false);
}

CVerifyDB::~CVerifyDB()
{
    uiInterface.ShowProgress("", 100, false);
}

bool CVerifyDB::VerifyDB(const CChainParams& chainparams, CCoinsView *coinsview, int nCheckLevel, int nCheckDepth)
{
    LOCK(cs_main);
    if (::ChainActive().Tip() == nullptr || ::ChainActive().Tip()->pprev == nullptr)
        return true;

    // Verify blocks in the best chain
    if (nCheckDepth <= 0 || nCheckDepth > ::ChainActive().Height())
        nCheckDepth = ::ChainActive().Height();
    nCheckLevel = std::max(0, std::min(4, nCheckLevel));
    LogPrintf("Verifying last %i blocks at level %i\n", nCheckDepth, nCheckLevel);
    CCoinsViewCache coins(coinsview);
    std::set<valtype> dummyNames;
    CBlockIndex* pindex;
    CBlockIndex* pindexFailure = nullptr;
    int nGoodTransactions = 0;
    BlockValidationState state;
    int reportDone = 0;
    LogPrintf("[0%%]..."); /* Continued */
    for (pindex = ::ChainActive().Tip(); pindex && pindex->pprev; pindex = pindex->pprev) {
        const int percentageDone = std::max(1, std::min(99, (int)(((double)(::ChainActive().Height() - pindex->nHeight)) / (double)nCheckDepth * (nCheckLevel >= 4 ? 50 : 100))));
        if (reportDone < percentageDone/10) {
            // report every 10% step
            LogPrintf("[%d%%]...", percentageDone); /* Continued */
            reportDone = percentageDone/10;
        }
        uiInterface.ShowProgress(_("Verifying blocks...").translated, percentageDone, false);
        if (pindex->nHeight <= ::ChainActive().Height()-nCheckDepth)
            break;
        if (fPruneMode && !(pindex->nStatus & BLOCK_HAVE_DATA)) {
            // If pruning, only go back as far as we have data.
            LogPrintf("VerifyDB(): block verification stopping at height %d (pruning, no data)\n", pindex->nHeight);
            break;
        }
        CBlock block;
        // check level 0: read from disk
        if (!ReadBlockFromDisk(block, pindex, chainparams.GetConsensus()))
            return error("VerifyDB(): *** ReadBlockFromDisk failed at %d, hash=%s", pindex->nHeight, pindex->GetBlockHash().ToString());
        // check level 1: verify block validity
        if (nCheckLevel >= 1 && !CheckBlock(block, state, chainparams.GetConsensus()))
            return error("%s: *** found bad block at %d, hash=%s (%s)\n", __func__,
                         pindex->nHeight, pindex->GetBlockHash().ToString(), state.ToString());
        // check level 2: verify undo validity
        if (nCheckLevel >= 2 && pindex) {
            CBlockUndo undo;
            if (!pindex->GetUndoPos().IsNull()) {
                if (!UndoReadFromDisk(undo, pindex)) {
                    return error("VerifyDB(): *** found bad undo data at %d, hash=%s\n", pindex->nHeight, pindex->GetBlockHash().ToString());
                }
            }
        }
        // check level 3: check for inconsistencies during memory-only disconnect of tip blocks
        if (nCheckLevel >= 3 && (coins.DynamicMemoryUsage() + ::ChainstateActive().CoinsTip().DynamicMemoryUsage()) <= ::ChainstateActive().m_coinstip_cache_size_bytes) {
            assert(coins.GetBestBlock() == pindex->GetBlockHash());
            DisconnectResult res = ::ChainstateActive().DisconnectBlock(block, pindex, coins, dummyNames);
            if (res == DISCONNECT_FAILED) {
                return error("VerifyDB(): *** irrecoverable inconsistency in block data at %d, hash=%s", pindex->nHeight, pindex->GetBlockHash().ToString());
            }
            if (res == DISCONNECT_UNCLEAN) {
                nGoodTransactions = 0;
                pindexFailure = pindex;
            } else {
                nGoodTransactions += block.vtx.size();
            }
        }
        if (ShutdownRequested()) return true;
    }
    if (pindexFailure)
        return error("VerifyDB(): *** coin database inconsistencies found (last %i blocks, %i good transactions before that)\n", ::ChainActive().Height() - pindexFailure->nHeight + 1, nGoodTransactions);

    // store block count as we move pindex at check level >= 4
    int block_count = ::ChainActive().Height() - pindex->nHeight;

    // check level 4: try reconnecting blocks
    if (nCheckLevel >= 4) {
        while (pindex != ::ChainActive().Tip()) {
            const int percentageDone = std::max(1, std::min(99, 100 - (int)(((double)(::ChainActive().Height() - pindex->nHeight)) / (double)nCheckDepth * 50)));
            if (reportDone < percentageDone/10) {
                // report every 10% step
                LogPrintf("[%d%%]...", percentageDone); /* Continued */
                reportDone = percentageDone/10;
            }
            uiInterface.ShowProgress(_("Verifying blocks...").translated, percentageDone, false);
            pindex = ::ChainActive().Next(pindex);
            CBlock block;
            if (!ReadBlockFromDisk(block, pindex, chainparams.GetConsensus()))
                return error("VerifyDB(): *** ReadBlockFromDisk failed at %d, hash=%s", pindex->nHeight, pindex->GetBlockHash().ToString());
            if (!::ChainstateActive().ConnectBlock(block, state, pindex, coins, dummyNames, chainparams))
                return error("VerifyDB(): *** found unconnectable block at %d, hash=%s (%s)", pindex->nHeight, pindex->GetBlockHash().ToString(), state.ToString());
            if (ShutdownRequested()) return true;
        }
    }

    LogPrintf("[DONE].\n");
    LogPrintf("No coin database inconsistencies in last %i blocks (%i transactions)\n", block_count, nGoodTransactions);

    return true;
}

/** Apply the effects of a block on the utxo cache, ignoring that it may already have been applied. */
bool CChainState::RollforwardBlock(const CBlockIndex* pindex, CCoinsViewCache& inputs, const CChainParams& params)
{
    // TODO: merge with ConnectBlock
    CBlock block;
    if (!ReadBlockFromDisk(block, pindex, params.GetConsensus())) {
        return error("ReplayBlock(): ReadBlockFromDisk failed at %d, hash=%s", pindex->nHeight, pindex->GetBlockHash().ToString());
    }

    for (const CTransactionRef& tx : block.vtx) {
        if (!tx->IsCoinBase()) {
            for (const CTxIn &txin : tx->vin) {
                inputs.SpendCoin(txin.prevout);
            }
        }
        // Pass check = true as every addition may be an overwrite.
        AddCoins(inputs, *tx, pindex->nHeight, true);
    }
    return true;
}

bool CChainState::ReplayBlocks(const CChainParams& params)
{
    LOCK(cs_main);

    CCoinsView& db = this->CoinsDB();
    CCoinsViewCache cache(&db);

    std::vector<uint256> hashHeads = db.GetHeadBlocks();
    if (hashHeads.empty()) return true; // We're already in a consistent state.
    if (hashHeads.size() != 2) return error("ReplayBlocks(): unknown inconsistent state");

    uiInterface.ShowProgress(_("Replaying blocks...").translated, 0, false);
    LogPrintf("Replaying blocks\n");

    const CBlockIndex* pindexOld = nullptr;  // Old tip during the interrupted flush.
    const CBlockIndex* pindexNew;            // New tip during the interrupted flush.
    const CBlockIndex* pindexFork = nullptr; // Latest block common to both the old and the new tip.

    if (m_blockman.m_block_index.count(hashHeads[0]) == 0) {
        return error("ReplayBlocks(): reorganization to unknown block requested");
    }
    pindexNew = m_blockman.m_block_index[hashHeads[0]];

    if (!hashHeads[1].IsNull()) { // The old tip is allowed to be 0, indicating it's the first flush.
        if (m_blockman.m_block_index.count(hashHeads[1]) == 0) {
            return error("ReplayBlocks(): reorganization from unknown block requested");
        }
        pindexOld = m_blockman.m_block_index[hashHeads[1]];
        pindexFork = LastCommonAncestor(pindexOld, pindexNew);
        assert(pindexFork != nullptr);
    }

    // Rollback along the old branch.
    while (pindexOld != pindexFork) {
        if (pindexOld->nHeight > 0) { // Never disconnect the genesis block.
            CBlock block;
            if (!ReadBlockFromDisk(block, pindexOld, params.GetConsensus())) {
                return error("RollbackBlock(): ReadBlockFromDisk() failed at %d, hash=%s", pindexOld->nHeight, pindexOld->GetBlockHash().ToString());
            }
            LogPrintf("Rolling back %s (%i)\n", pindexOld->GetBlockHash().ToString(), pindexOld->nHeight);
            std::set<valtype> dummyNames;
            DisconnectResult res = DisconnectBlock(block, pindexOld, cache, dummyNames);
            if (res == DISCONNECT_FAILED) {
                return error("RollbackBlock(): DisconnectBlock failed at %d, hash=%s", pindexOld->nHeight, pindexOld->GetBlockHash().ToString());
            }
            // If DISCONNECT_UNCLEAN is returned, it means a non-existing UTXO was deleted, or an existing UTXO was
            // overwritten. It corresponds to cases where the block-to-be-disconnect never had all its operations
            // applied to the UTXO set. However, as both writing a UTXO and deleting a UTXO are idempotent operations,
            // the result is still a version of the UTXO set with the effects of that block undone.
        }
        pindexOld = pindexOld->pprev;
    }

    // Roll forward from the forking point to the new tip.
    int nForkHeight = pindexFork ? pindexFork->nHeight : 0;
    for (int nHeight = nForkHeight + 1; nHeight <= pindexNew->nHeight; ++nHeight) {
        const CBlockIndex* pindex = pindexNew->GetAncestor(nHeight);
        LogPrintf("Rolling forward %s (%i)\n", pindex->GetBlockHash().ToString(), nHeight);
        uiInterface.ShowProgress(_("Replaying blocks...").translated, (int) ((nHeight - nForkHeight) * 100.0 / (pindexNew->nHeight - nForkHeight)) , false);
        if (!RollforwardBlock(pindex, cache, params)) return false;
    }

    cache.SetBestBlock(pindexNew->GetBlockHash());
    cache.Flush();
    uiInterface.ShowProgress("", 100, false);
    return true;
}

//! Helper for CChainState::RewindBlockIndex
void CChainState::EraseBlockData(CBlockIndex* index)
{
    AssertLockHeld(cs_main);
    assert(!m_chain.Contains(index)); // Make sure this block isn't active

    // Reduce validity
    index->nStatus = std::min<unsigned int>(index->nStatus & BLOCK_VALID_MASK, BLOCK_VALID_TREE) | (index->nStatus & ~BLOCK_VALID_MASK);
    // Remove have-data flags.
    index->nStatus &= ~(BLOCK_HAVE_DATA | BLOCK_HAVE_UNDO);
    // Remove storage location.
    index->nFile = 0;
    index->nDataPos = 0;
    index->nUndoPos = 0;
    // Remove various other things
    index->nTx = 0;
    index->nChainTx = 0;
    index->nSequenceId = 0;
    // Make sure it gets written.
    setDirtyBlockIndex.insert(index);
    // Update indexes
    setBlockIndexCandidates.erase(index);
    auto ret = m_blockman.m_blocks_unlinked.equal_range(index->pprev);
    while (ret.first != ret.second) {
        if (ret.first->second == index) {
            m_blockman.m_blocks_unlinked.erase(ret.first++);
        } else {
            ++ret.first;
        }
    }
    // Mark parent as eligible for main chain again
    if (index->pprev && index->pprev->IsValid(BLOCK_VALID_TRANSACTIONS) && index->pprev->HaveTxsDownloaded()) {
        setBlockIndexCandidates.insert(index->pprev);
    }
}

bool CChainState::RewindBlockIndex(const CChainParams& params)
{
    // Note that during -reindex-chainstate we are called with an empty m_chain!

    // First erase all post-segwit blocks without witness not in the main chain,
    // as this can we done without costly DisconnectTip calls. Active
    // blocks will be dealt with below (releasing cs_main in between).
    {
        LOCK(cs_main);
        for (const auto& entry : m_blockman.m_block_index) {
            if (IsWitnessEnabled(entry.second->pprev, params.GetConsensus()) && !(entry.second->nStatus & BLOCK_OPT_WITNESS) && !m_chain.Contains(entry.second)) {
                EraseBlockData(entry.second);
            }
        }
    }

    // Find what height we need to reorganize to.
    CBlockIndex *tip;
    int nHeight = 1;
    {
        LOCK(cs_main);
        while (nHeight <= m_chain.Height()) {
            // Although SCRIPT_VERIFY_WITNESS is now generally enforced on all
            // blocks in ConnectBlock, we don't need to go back and
            // re-download/re-verify blocks from before segwit actually activated.
            if (IsWitnessEnabled(m_chain[nHeight - 1], params.GetConsensus()) && !(m_chain[nHeight]->nStatus & BLOCK_OPT_WITNESS)) {
                break;
            }
            nHeight++;
        }

        tip = m_chain.Tip();
    }
    // nHeight is now the height of the first insufficiently-validated block, or tipheight + 1

    BlockValidationState state;
    // Loop until the tip is below nHeight, or we reach a pruned block.
    while (!ShutdownRequested()) {
        {
            LOCK(cs_main);
            LOCK(m_mempool.cs);
            // Make sure nothing changed from under us (this won't happen because RewindBlockIndex runs before importing/network are active)
            assert(tip == m_chain.Tip());
            if (tip == nullptr || tip->nHeight < nHeight) break;
            if (fPruneMode && !(tip->nStatus & BLOCK_HAVE_DATA)) {
                // If pruning, don't try rewinding past the HAVE_DATA point;
                // since older blocks can't be served anyway, there's
                // no need to walk further, and trying to DisconnectTip()
                // will fail (and require a needless reindex/redownload
                // of the blockchain).
                break;
            }

            // Disconnect block
            if (!DisconnectTip(state, params, nullptr)) {
                return error("RewindBlockIndex: unable to disconnect block at height %i (%s)", tip->nHeight, state.ToString());
            }

            // Reduce validity flag and have-data flags.
            // We do this after actual disconnecting, otherwise we'll end up writing the lack of data
            // to disk before writing the chainstate, resulting in a failure to continue if interrupted.
            // Note: If we encounter an insufficiently validated block that
            // is on m_chain, it must be because we are a pruning node, and
            // this block or some successor doesn't HAVE_DATA, so we were unable to
            // rewind all the way.  Blocks remaining on m_chain at this point
            // must not have their validity reduced.
            EraseBlockData(tip);

            tip = tip->pprev;
        }
        // Make sure the queue of validation callbacks doesn't grow unboundedly.
        LimitValidationInterfaceQueue();

        // Occasionally flush state to disk.
        if (!FlushStateToDisk(params, state, FlushStateMode::PERIODIC)) {
            LogPrintf("RewindBlockIndex: unable to flush state to disk (%s)\n", state.ToString());
            return false;
        }
    }

    {
        LOCK(cs_main);
        if (m_chain.Tip() != nullptr) {
            // We can't prune block index candidates based on our tip if we have
            // no tip due to m_chain being empty!
            PruneBlockIndexCandidates();

            CheckBlockIndex(params.GetConsensus());

            // FlushStateToDisk can possibly read ::ChainActive(). Be conservative
            // and skip it here, we're about to -reindex-chainstate anyway, so
            // it'll get called a bunch real soon.
            BlockValidationState state;
            if (!FlushStateToDisk(params, state, FlushStateMode::ALWAYS)) {
                LogPrintf("RewindBlockIndex: unable to flush state to disk (%s)\n", state.ToString());
                return false;
            }
        }
    }

    return true;
}

void CChainState::UnloadBlockIndex() {
    nBlockSequenceId = 1;
    setBlockIndexCandidates.clear();
}

// May NOT be used after any connections are up as much
// of the peer-processing logic assumes a consistent
// block index state
void UnloadBlockIndex(CTxMemPool* mempool, ChainstateManager& chainman)
{
    LOCK(cs_main);
    chainman.Unload();
    pindexBestInvalid = nullptr;
    pindexBestHeader = nullptr;
    if (mempool) mempool->clear();
    vinfoBlockFile.clear();
    nLastBlockFile = 0;
    setDirtyBlockIndex.clear();
    setDirtyFileInfo.clear();
    versionbitscache.Clear();
    for (int b = 0; b < VERSIONBITS_NUM_BITS; b++) {
        warningcache[b].clear();
    }
    fHavePruned = false;
}

bool ChainstateManager::LoadBlockIndex(const CChainParams& chainparams)
{
    AssertLockHeld(cs_main);
    // Load block index from databases
    bool needs_init = fReindex;
    if (!fReindex) {
        bool ret = LoadBlockIndexDB(*this, chainparams);
        if (!ret) return false;
        needs_init = m_blockman.m_block_index.empty();
    }

    if (needs_init) {
        // Everything here is for *new* reindex/DBs. Thus, though
        // LoadBlockIndexDB may have set fReindex if we shut down
        // mid-reindex previously, we don't check fReindex and
        // instead only check it prior to LoadBlockIndexDB to set
        // needs_init.

        LogPrintf("Initializing databases...\n");
        fNameHistory = gArgs.GetBoolArg("-namehistory", false);
        pblocktree->WriteFlag("namehistory", fNameHistory);
    }
    return true;
}

bool CChainState::LoadGenesisBlock(const CChainParams& chainparams)
{
    LOCK(cs_main);

    // Check whether we're already initialized by checking for genesis in
    // m_blockman.m_block_index. Note that we can't use m_chain here, since it is
    // set based on the coins db, not the block index db, which is the only
    // thing loaded at this point.
    if (m_blockman.m_block_index.count(chainparams.GenesisBlock().GetHash()))
        return true;

    try {
        const CBlock& block = chainparams.GenesisBlock();
        FlatFilePos blockPos = SaveBlockToDisk(block, 0, chainparams, nullptr);
        if (blockPos.IsNull())
            return error("%s: writing genesis block to disk failed", __func__);
        CBlockIndex *pindex = m_blockman.AddToBlockIndex(block);
        ReceivedBlockTransactions(block, pindex, blockPos, chainparams.GetConsensus());
    } catch (const std::runtime_error& e) {
        return error("%s: failed to write genesis block: %s", __func__, e.what());
    }

    return true;
}

bool LoadGenesisBlock(const CChainParams& chainparams)
{
    return ::ChainstateActive().LoadGenesisBlock(chainparams);
}

void CChainState::LoadExternalBlockFile(const CChainParams& chainparams, FILE* fileIn, FlatFilePos* dbp)
{
    // Map of disk positions for blocks with unknown parent (only used for reindex)
    static std::multimap<uint256, FlatFilePos> mapBlocksUnknownParent;
    int64_t nStart = GetTimeMillis();

    int nLoaded = 0;
    try {
        // This takes over fileIn and calls fclose() on it in the CBufferedFile destructor
        CBufferedFile blkdat(fileIn, 2*MAX_BLOCK_SERIALIZED_SIZE, MAX_BLOCK_SERIALIZED_SIZE+8, SER_DISK, CLIENT_VERSION);
        uint64_t nRewind = blkdat.GetPos();
        while (!blkdat.eof()) {
            if (ShutdownRequested()) return;

            blkdat.SetPos(nRewind);
            nRewind++; // start one byte further next time, in case of failure
            blkdat.SetLimit(); // remove former limit
            unsigned int nSize = 0;
            try {
                // locate a header
                unsigned char buf[CMessageHeader::MESSAGE_START_SIZE];
                blkdat.FindByte(chainparams.MessageStart()[0]);
                nRewind = blkdat.GetPos()+1;
                blkdat >> buf;
                if (memcmp(buf, chainparams.MessageStart(), CMessageHeader::MESSAGE_START_SIZE))
                    continue;
                // read size
                blkdat >> nSize;
                if (nSize < 80 || nSize > MAX_BLOCK_SERIALIZED_SIZE)
                    continue;
            } catch (const std::exception&) {
                // no valid block header found; don't complain
                break;
            }
            try {
                // read block
                uint64_t nBlockPos = blkdat.GetPos();
                if (dbp)
                    dbp->nPos = nBlockPos;
                blkdat.SetLimit(nBlockPos + nSize);
                std::shared_ptr<CBlock> pblock = std::make_shared<CBlock>();
                CBlock& block = *pblock;
                blkdat >> block;
                nRewind = blkdat.GetPos();

                uint256 hash = block.GetHash();
                {
                    LOCK(cs_main);
                    // detect out of order blocks, and store them for later
                    assert(std::addressof(g_chainman.m_blockman) == std::addressof(m_blockman));
                    if (hash != chainparams.GetConsensus().hashGenesisBlock && !m_blockman.LookupBlockIndex(block.hashPrevBlock)) {
                        LogPrint(BCLog::REINDEX, "%s: Out of order block %s, parent %s not known\n", __func__, hash.ToString(),
                                block.hashPrevBlock.ToString());
                        if (dbp)
                            mapBlocksUnknownParent.insert(std::make_pair(block.hashPrevBlock, *dbp));
                        continue;
                    }

                    // process in case the block isn't known yet
                    assert(std::addressof(g_chainman.m_blockman) == std::addressof(m_blockman));
                    CBlockIndex* pindex = m_blockman.LookupBlockIndex(hash);
                    if (!pindex || (pindex->nStatus & BLOCK_HAVE_DATA) == 0) {
                      BlockValidationState state;
                      assert(std::addressof(::ChainstateActive()) == std::addressof(*this));
                      if (AcceptBlock(pblock, state, chainparams, nullptr, true, dbp, nullptr)) {
                          nLoaded++;
                      }
                      if (state.IsError()) {
                          break;
                      }
                    } else if (hash != chainparams.GetConsensus().hashGenesisBlock && pindex->nHeight % 1000 == 0) {
                      LogPrint(BCLog::REINDEX, "Block Import: already had block %s at height %d\n", hash.ToString(), pindex->nHeight);
                    }
                }

                // Activate the genesis block so normal node progress can continue
                if (hash == chainparams.GetConsensus().hashGenesisBlock) {
                    BlockValidationState state;
                    assert(std::addressof(::ChainstateActive()) == std::addressof(*this));
                    if (!ActivateBestChain(state, chainparams, nullptr)) {
                        break;
                    }
                }

                assert(std::addressof(::ChainstateActive()) == std::addressof(*this));
                NotifyHeaderTip(*this);

                // Recursively process earlier encountered successors of this block
                std::deque<uint256> queue;
                queue.push_back(hash);
                while (!queue.empty()) {
                    uint256 head = queue.front();
                    queue.pop_front();
                    std::pair<std::multimap<uint256, FlatFilePos>::iterator, std::multimap<uint256, FlatFilePos>::iterator> range = mapBlocksUnknownParent.equal_range(head);
                    while (range.first != range.second) {
                        std::multimap<uint256, FlatFilePos>::iterator it = range.first;
                        std::shared_ptr<CBlock> pblockrecursive = std::make_shared<CBlock>();
                        if (ReadBlockFromDisk(*pblockrecursive, it->second, chainparams.GetConsensus()))
                        {
                            LogPrint(BCLog::REINDEX, "%s: Processing out of order child %s of %s\n", __func__, pblockrecursive->GetHash().ToString(),
                                    head.ToString());
                            LOCK(cs_main);
                            BlockValidationState dummy;
                            assert(std::addressof(::ChainstateActive()) == std::addressof(*this));
                            if (AcceptBlock(pblockrecursive, dummy, chainparams, nullptr, true, &it->second, nullptr))
                            {
                                nLoaded++;
                                queue.push_back(pblockrecursive->GetHash());
                            }
                        }
                        range.first++;
                        mapBlocksUnknownParent.erase(it);
                        assert(std::addressof(::ChainstateActive()) == std::addressof(*this));
                        NotifyHeaderTip(*this);
                    }
                }
            } catch (const std::exception& e) {
                LogPrintf("%s: Deserialize or I/O error - %s\n", __func__, e.what());
            }
        }
    } catch (const std::runtime_error& e) {
        AbortNode(std::string("System error: ") + e.what());
    }
    LogPrintf("Loaded %i blocks from external file in %dms\n", nLoaded, GetTimeMillis() - nStart);
}

void CChainState::CheckBlockIndex(const Consensus::Params& consensusParams)
{
    if (!fCheckBlockIndex) {
        return;
    }

    LOCK(cs_main);

    // During a reindex, we read the genesis block and call CheckBlockIndex before ActivateBestChain,
    // so we have the genesis block in m_blockman.m_block_index but no active chain. (A few of the
    // tests when iterating the block tree require that m_chain has been initialized.)
    if (m_chain.Height() < 0) {
        assert(m_blockman.m_block_index.size() <= 1);
        return;
    }

    // Build forward-pointing map of the entire block tree.
    std::multimap<CBlockIndex*,CBlockIndex*> forward;
    for (const std::pair<const uint256, CBlockIndex*>& entry : m_blockman.m_block_index) {
        forward.insert(std::make_pair(entry.second->pprev, entry.second));
    }

    assert(forward.size() == m_blockman.m_block_index.size());

    std::pair<std::multimap<CBlockIndex*,CBlockIndex*>::iterator,std::multimap<CBlockIndex*,CBlockIndex*>::iterator> rangeGenesis = forward.equal_range(nullptr);
    CBlockIndex *pindex = rangeGenesis.first->second;
    rangeGenesis.first++;
    assert(rangeGenesis.first == rangeGenesis.second); // There is only one index entry with parent nullptr.

    // Iterate over the entire block tree, using depth-first search.
    // Along the way, remember whether there are blocks on the path from genesis
    // block being explored which are the first to have certain properties.
    size_t nNodes = 0;
    int nHeight = 0;
    CBlockIndex* pindexFirstInvalid = nullptr; // Oldest ancestor of pindex which is invalid.
    CBlockIndex* pindexFirstMissing = nullptr; // Oldest ancestor of pindex which does not have BLOCK_HAVE_DATA.
    CBlockIndex* pindexFirstNeverProcessed = nullptr; // Oldest ancestor of pindex for which nTx == 0.
    CBlockIndex* pindexFirstNotTreeValid = nullptr; // Oldest ancestor of pindex which does not have BLOCK_VALID_TREE (regardless of being valid or not).
    CBlockIndex* pindexFirstNotTransactionsValid = nullptr; // Oldest ancestor of pindex which does not have BLOCK_VALID_TRANSACTIONS (regardless of being valid or not).
    CBlockIndex* pindexFirstNotChainValid = nullptr; // Oldest ancestor of pindex which does not have BLOCK_VALID_CHAIN (regardless of being valid or not).
    CBlockIndex* pindexFirstNotScriptsValid = nullptr; // Oldest ancestor of pindex which does not have BLOCK_VALID_SCRIPTS (regardless of being valid or not).
    while (pindex != nullptr) {
        nNodes++;
        if (pindexFirstInvalid == nullptr && pindex->nStatus & BLOCK_FAILED_VALID) pindexFirstInvalid = pindex;
        if (pindexFirstMissing == nullptr && !(pindex->nStatus & BLOCK_HAVE_DATA)) pindexFirstMissing = pindex;
        if (pindexFirstNeverProcessed == nullptr && pindex->nTx == 0) pindexFirstNeverProcessed = pindex;
        if (pindex->pprev != nullptr && pindexFirstNotTreeValid == nullptr && (pindex->nStatus & BLOCK_VALID_MASK) < BLOCK_VALID_TREE) pindexFirstNotTreeValid = pindex;
        if (pindex->pprev != nullptr && pindexFirstNotTransactionsValid == nullptr && (pindex->nStatus & BLOCK_VALID_MASK) < BLOCK_VALID_TRANSACTIONS) pindexFirstNotTransactionsValid = pindex;
        if (pindex->pprev != nullptr && pindexFirstNotChainValid == nullptr && (pindex->nStatus & BLOCK_VALID_MASK) < BLOCK_VALID_CHAIN) pindexFirstNotChainValid = pindex;
        if (pindex->pprev != nullptr && pindexFirstNotScriptsValid == nullptr && (pindex->nStatus & BLOCK_VALID_MASK) < BLOCK_VALID_SCRIPTS) pindexFirstNotScriptsValid = pindex;

        // Begin: actual consistency checks.
        if (pindex->pprev == nullptr) {
            // Genesis block checks.
            assert(pindex->GetBlockHash() == consensusParams.hashGenesisBlock); // Genesis block's hash must match.
            assert(pindex == m_chain.Genesis()); // The current active chain's genesis block must be this block.
        }
        if (!pindex->HaveTxsDownloaded()) assert(pindex->nSequenceId <= 0); // nSequenceId can't be set positive for blocks that aren't linked (negative is used for preciousblock)
        // VALID_TRANSACTIONS is equivalent to nTx > 0 for all nodes (whether or not pruning has occurred).
        // HAVE_DATA is only equivalent to nTx > 0 (or VALID_TRANSACTIONS) if no pruning has occurred.
        if (!fHavePruned) {
            // If we've never pruned, then HAVE_DATA should be equivalent to nTx > 0
            assert(!(pindex->nStatus & BLOCK_HAVE_DATA) == (pindex->nTx == 0));
            assert(pindexFirstMissing == pindexFirstNeverProcessed);
        } else {
            // If we have pruned, then we can only say that HAVE_DATA implies nTx > 0
            if (pindex->nStatus & BLOCK_HAVE_DATA) assert(pindex->nTx > 0);
        }
        if (pindex->nStatus & BLOCK_HAVE_UNDO) assert(pindex->nStatus & BLOCK_HAVE_DATA);
        assert(((pindex->nStatus & BLOCK_VALID_MASK) >= BLOCK_VALID_TRANSACTIONS) == (pindex->nTx > 0)); // This is pruning-independent.
        // All parents having had data (at some point) is equivalent to all parents being VALID_TRANSACTIONS, which is equivalent to HaveTxsDownloaded().
        assert((pindexFirstNeverProcessed == nullptr) == pindex->HaveTxsDownloaded());
        assert((pindexFirstNotTransactionsValid == nullptr) == pindex->HaveTxsDownloaded());
        assert(pindex->nHeight == nHeight); // nHeight must be consistent.
        assert(pindex->pprev == nullptr || pindex->nChainWork >= pindex->pprev->nChainWork); // For every block except the genesis block, the chainwork must be larger than the parent's.
        assert(nHeight < 2 || (pindex->pskip && (pindex->pskip->nHeight < nHeight))); // The pskip pointer must point back for all but the first 2 blocks.
        assert(pindexFirstNotTreeValid == nullptr); // All m_blockman.m_block_index entries must at least be TREE valid
        if ((pindex->nStatus & BLOCK_VALID_MASK) >= BLOCK_VALID_TREE) assert(pindexFirstNotTreeValid == nullptr); // TREE valid implies all parents are TREE valid
        if ((pindex->nStatus & BLOCK_VALID_MASK) >= BLOCK_VALID_CHAIN) assert(pindexFirstNotChainValid == nullptr); // CHAIN valid implies all parents are CHAIN valid
        if ((pindex->nStatus & BLOCK_VALID_MASK) >= BLOCK_VALID_SCRIPTS) assert(pindexFirstNotScriptsValid == nullptr); // SCRIPTS valid implies all parents are SCRIPTS valid
        if (pindexFirstInvalid == nullptr) {
            // Checks for not-invalid blocks.
            assert((pindex->nStatus & BLOCK_FAILED_MASK) == 0); // The failed mask cannot be set for blocks without invalid parents.
        }
        if (!CBlockIndexWorkComparator()(pindex, m_chain.Tip()) && pindexFirstNeverProcessed == nullptr) {
            if (pindexFirstInvalid == nullptr) {
                // If this block sorts at least as good as the current tip and
                // is valid and we have all data for its parents, it must be in
                // setBlockIndexCandidates.  m_chain.Tip() must also be there
                // even if some data has been pruned.
                if (pindexFirstMissing == nullptr || pindex == m_chain.Tip()) {
                    assert(setBlockIndexCandidates.count(pindex));
                }
                // If some parent is missing, then it could be that this block was in
                // setBlockIndexCandidates but had to be removed because of the missing data.
                // In this case it must be in m_blocks_unlinked -- see test below.
            }
        } else { // If this block sorts worse than the current tip or some ancestor's block has never been seen, it cannot be in setBlockIndexCandidates.
            assert(setBlockIndexCandidates.count(pindex) == 0);
        }
        // Check whether this block is in m_blocks_unlinked.
        std::pair<std::multimap<CBlockIndex*,CBlockIndex*>::iterator,std::multimap<CBlockIndex*,CBlockIndex*>::iterator> rangeUnlinked = m_blockman.m_blocks_unlinked.equal_range(pindex->pprev);
        bool foundInUnlinked = false;
        while (rangeUnlinked.first != rangeUnlinked.second) {
            assert(rangeUnlinked.first->first == pindex->pprev);
            if (rangeUnlinked.first->second == pindex) {
                foundInUnlinked = true;
                break;
            }
            rangeUnlinked.first++;
        }
        if (pindex->pprev && (pindex->nStatus & BLOCK_HAVE_DATA) && pindexFirstNeverProcessed != nullptr && pindexFirstInvalid == nullptr) {
            // If this block has block data available, some parent was never received, and has no invalid parents, it must be in m_blocks_unlinked.
            assert(foundInUnlinked);
        }
        if (!(pindex->nStatus & BLOCK_HAVE_DATA)) assert(!foundInUnlinked); // Can't be in m_blocks_unlinked if we don't HAVE_DATA
        if (pindexFirstMissing == nullptr) assert(!foundInUnlinked); // We aren't missing data for any parent -- cannot be in m_blocks_unlinked.
        if (pindex->pprev && (pindex->nStatus & BLOCK_HAVE_DATA) && pindexFirstNeverProcessed == nullptr && pindexFirstMissing != nullptr) {
            // We HAVE_DATA for this block, have received data for all parents at some point, but we're currently missing data for some parent.
            assert(fHavePruned); // We must have pruned.
            // This block may have entered m_blocks_unlinked if:
            //  - it has a descendant that at some point had more work than the
            //    tip, and
            //  - we tried switching to that descendant but were missing
            //    data for some intermediate block between m_chain and the
            //    tip.
            // So if this block is itself better than m_chain.Tip() and it wasn't in
            // setBlockIndexCandidates, then it must be in m_blocks_unlinked.
            if (!CBlockIndexWorkComparator()(pindex, m_chain.Tip()) && setBlockIndexCandidates.count(pindex) == 0) {
                if (pindexFirstInvalid == nullptr) {
                    assert(foundInUnlinked);
                }
            }
        }
        // assert(pindex->GetBlockHash() == pindex->GetBlockHeader().GetHash()); // Perhaps too slow
        // End: actual consistency checks.

        // Try descending into the first subnode.
        std::pair<std::multimap<CBlockIndex*,CBlockIndex*>::iterator,std::multimap<CBlockIndex*,CBlockIndex*>::iterator> range = forward.equal_range(pindex);
        if (range.first != range.second) {
            // A subnode was found.
            pindex = range.first->second;
            nHeight++;
            continue;
        }
        // This is a leaf node.
        // Move upwards until we reach a node of which we have not yet visited the last child.
        while (pindex) {
            // We are going to either move to a parent or a sibling of pindex.
            // If pindex was the first with a certain property, unset the corresponding variable.
            if (pindex == pindexFirstInvalid) pindexFirstInvalid = nullptr;
            if (pindex == pindexFirstMissing) pindexFirstMissing = nullptr;
            if (pindex == pindexFirstNeverProcessed) pindexFirstNeverProcessed = nullptr;
            if (pindex == pindexFirstNotTreeValid) pindexFirstNotTreeValid = nullptr;
            if (pindex == pindexFirstNotTransactionsValid) pindexFirstNotTransactionsValid = nullptr;
            if (pindex == pindexFirstNotChainValid) pindexFirstNotChainValid = nullptr;
            if (pindex == pindexFirstNotScriptsValid) pindexFirstNotScriptsValid = nullptr;
            // Find our parent.
            CBlockIndex* pindexPar = pindex->pprev;
            // Find which child we just visited.
            std::pair<std::multimap<CBlockIndex*,CBlockIndex*>::iterator,std::multimap<CBlockIndex*,CBlockIndex*>::iterator> rangePar = forward.equal_range(pindexPar);
            while (rangePar.first->second != pindex) {
                assert(rangePar.first != rangePar.second); // Our parent must have at least the node we're coming from as child.
                rangePar.first++;
            }
            // Proceed to the next one.
            rangePar.first++;
            if (rangePar.first != rangePar.second) {
                // Move to the sibling.
                pindex = rangePar.first->second;
                break;
            } else {
                // Move up further.
                pindex = pindexPar;
                nHeight--;
                continue;
            }
        }
    }

    // Check that we actually traversed the entire map.
    assert(nNodes == forward.size());
}

std::string CChainState::ToString()
{
    CBlockIndex* tip = m_chain.Tip();
    return strprintf("Chainstate [%s] @ height %d (%s)",
        m_from_snapshot_blockhash.IsNull() ? "ibd" : "snapshot",
        tip ? tip->nHeight : -1, tip ? tip->GetBlockHash().ToString() : "null");
}

bool CChainState::ResizeCoinsCaches(size_t coinstip_size, size_t coinsdb_size)
{
    if (coinstip_size == m_coinstip_cache_size_bytes &&
            coinsdb_size == m_coinsdb_cache_size_bytes) {
        // Cache sizes are unchanged, no need to continue.
        return true;
    }
    size_t old_coinstip_size = m_coinstip_cache_size_bytes;
    m_coinstip_cache_size_bytes = coinstip_size;
    m_coinsdb_cache_size_bytes = coinsdb_size;
    CoinsDB().ResizeCache(coinsdb_size);

    LogPrintf("[%s] resized coinsdb cache to %.1f MiB\n",
        this->ToString(), coinsdb_size * (1.0 / 1024 / 1024));
    LogPrintf("[%s] resized coinstip cache to %.1f MiB\n",
        this->ToString(), coinstip_size * (1.0 / 1024 / 1024));

    BlockValidationState state;
    const CChainParams& chainparams = Params();

    bool ret;

    if (coinstip_size > old_coinstip_size) {
        // Likely no need to flush if cache sizes have grown.
        ret = FlushStateToDisk(chainparams, state, FlushStateMode::IF_NEEDED);
    } else {
        // Otherwise, flush state to disk and deallocate the in-memory coins map.
        ret = FlushStateToDisk(chainparams, state, FlushStateMode::ALWAYS);
        CoinsTip().ReallocateCache();
    }
    return ret;
}

std::string CBlockFileInfo::ToString() const
{
    return strprintf("CBlockFileInfo(blocks=%u, size=%u, heights=%u...%u, time=%s...%s)", nBlocks, nSize, nHeightFirst, nHeightLast, FormatISO8601Date(nTimeFirst), FormatISO8601Date(nTimeLast));
}

CBlockFileInfo* GetBlockFileInfo(size_t n)
{
    LOCK(cs_LastBlockFile);

    return &vinfoBlockFile.at(n);
}

ThresholdState VersionBitsTipState(const Consensus::Params& params, Consensus::DeploymentPos pos)
{
    LOCK(cs_main);
    return VersionBitsState(::ChainActive().Tip(), params, pos, versionbitscache);
}

BIP9Stats VersionBitsTipStatistics(const Consensus::Params& params, Consensus::DeploymentPos pos)
{
    LOCK(cs_main);
    return VersionBitsStatistics(::ChainActive().Tip(), params, pos);
}

int VersionBitsTipStateSinceHeight(const Consensus::Params& params, Consensus::DeploymentPos pos)
{
    LOCK(cs_main);
    return VersionBitsStateSinceHeight(::ChainActive().Tip(), params, pos, versionbitscache);
}

static const uint64_t MEMPOOL_DUMP_VERSION = 1;

bool LoadMempool(CTxMemPool& pool)
{
    const CChainParams& chainparams = Params();
    int64_t nExpiryTimeout = gArgs.GetArg("-mempoolexpiry", DEFAULT_MEMPOOL_EXPIRY) * 60 * 60;
    FILE* filestr = fsbridge::fopen(GetDataDir() / "mempool.dat", "rb");
    CAutoFile file(filestr, SER_DISK, CLIENT_VERSION);
    if (file.IsNull()) {
        LogPrintf("Failed to open mempool file from disk. Continuing anyway.\n");
        return false;
    }

    int64_t count = 0;
    int64_t expired = 0;
    int64_t failed = 0;
    int64_t already_there = 0;
    int64_t unbroadcast = 0;
    int64_t nNow = GetTime();

    try {
        uint64_t version;
        file >> version;
        if (version != MEMPOOL_DUMP_VERSION) {
            return false;
        }
        uint64_t num;
        file >> num;
        while (num--) {
            CTransactionRef tx;
            int64_t nTime;
            int64_t nFeeDelta;
            file >> tx;
            file >> nTime;
            file >> nFeeDelta;

            CAmount amountdelta = nFeeDelta;
            if (amountdelta) {
                pool.PrioritiseTransaction(tx->GetHash(), amountdelta);
            }
            TxValidationState state;
            if (nTime > nNow - nExpiryTimeout) {
                LOCK(cs_main);
                AcceptToMemoryPoolWithTime(chainparams, pool, state, tx, nTime,
                                           nullptr /* plTxnReplaced */, false /* bypass_limits */,
                                           false /* test_accept */);
                if (state.IsValid()) {
                    ++count;
                } else {
                    // mempool may contain the transaction already, e.g. from
                    // wallet(s) having loaded it while we were processing
                    // mempool transactions; consider these as valid, instead of
                    // failed, but mark them as 'already there'
                    if (pool.exists(tx->GetHash())) {
                        ++already_there;
                    } else {
                        ++failed;
                    }
                }
            } else {
                ++expired;
            }
            if (ShutdownRequested())
                return false;
        }
        std::map<uint256, CAmount> mapDeltas;
        file >> mapDeltas;

        for (const auto& i : mapDeltas) {
            pool.PrioritiseTransaction(i.first, i.second);
        }

        std::set<uint256> unbroadcast_txids;
        file >> unbroadcast_txids;
        unbroadcast = unbroadcast_txids.size();
        for (const auto& txid : unbroadcast_txids) {
            // Ensure transactions were accepted to mempool then add to
            // unbroadcast set.
            if (pool.get(txid) != nullptr) pool.AddUnbroadcastTx(txid);
        }
    } catch (const std::exception& e) {
        LogPrintf("Failed to deserialize mempool data on disk: %s. Continuing anyway.\n", e.what());
        return false;
    }

    LogPrintf("Imported mempool transactions from disk: %i succeeded, %i failed, %i expired, %i already there, %i waiting for initial broadcast\n", count, failed, expired, already_there, unbroadcast);
    return true;
}

bool DumpMempool(const CTxMemPool& pool)
{
    int64_t start = GetTimeMicros();

    std::map<uint256, CAmount> mapDeltas;
    std::vector<TxMempoolInfo> vinfo;
    std::set<uint256> unbroadcast_txids;

    static Mutex dump_mutex;
    LOCK(dump_mutex);

    {
        LOCK(pool.cs);
        for (const auto &i : pool.mapDeltas) {
            mapDeltas[i.first] = i.second;
        }
        vinfo = pool.infoAll();
        unbroadcast_txids = pool.GetUnbroadcastTxs();
    }

    int64_t mid = GetTimeMicros();

    try {
        FILE* filestr = fsbridge::fopen(GetDataDir() / "mempool.dat.new", "wb");
        if (!filestr) {
            return false;
        }

        CAutoFile file(filestr, SER_DISK, CLIENT_VERSION);

        uint64_t version = MEMPOOL_DUMP_VERSION;
        file << version;

        file << (uint64_t)vinfo.size();
        for (const auto& i : vinfo) {
            file << *(i.tx);
            file << int64_t{count_seconds(i.m_time)};
            file << int64_t{i.nFeeDelta};
            mapDeltas.erase(i.tx->GetHash());
        }

        file << mapDeltas;

        LogPrintf("Writing %d unbroadcast transactions to disk.\n", unbroadcast_txids.size());
        file << unbroadcast_txids;

        if (!FileCommit(file.Get()))
            throw std::runtime_error("FileCommit failed");
        file.fclose();
        if (!RenameOver(GetDataDir() / "mempool.dat.new", GetDataDir() / "mempool.dat")) {
            throw std::runtime_error("Rename failed");
        }
        int64_t last = GetTimeMicros();
        LogPrintf("Dumped mempool: %gs to copy, %gs to dump\n", (mid-start)*MICRO, (last-mid)*MICRO);
    } catch (const std::exception& e) {
        LogPrintf("Failed to dump mempool: %s. Continuing anyway.\n", e.what());
        return false;
    }
    return true;
}

//! Guess how far we are in the verification process at the given block index
//! require cs_main if pindex has not been validated yet (because nChainTx might be unset)
double GuessVerificationProgress(const ChainTxData& data, const CBlockIndex *pindex) {
    if (pindex == nullptr)
        return 0.0;

    int64_t nNow = time(nullptr);

    double fTxTotal;

    if (pindex->nChainTx <= data.nTxCount) {
        fTxTotal = data.nTxCount + (nNow - data.nTime) * data.dTxRate;
    } else {
        fTxTotal = pindex->nChainTx + (nNow - pindex->GetBlockTime()) * data.dTxRate;
    }

    return std::min<double>(pindex->nChainTx / fTxTotal, 1.0);
}

Optional<uint256> ChainstateManager::SnapshotBlockhash() const {
    LOCK(::cs_main);
    if (m_active_chainstate != nullptr) {
        // If a snapshot chainstate exists, it will always be our active.
        return m_active_chainstate->m_from_snapshot_blockhash;
    }
    return {};
}

std::vector<CChainState*> ChainstateManager::GetAll()
{
    LOCK(::cs_main);
    std::vector<CChainState*> out;

    if (!IsSnapshotValidated() && m_ibd_chainstate) {
        out.push_back(m_ibd_chainstate.get());
    }

    if (m_snapshot_chainstate) {
        out.push_back(m_snapshot_chainstate.get());
    }

    return out;
}

CChainState& ChainstateManager::InitializeChainstate(CTxMemPool& mempool, const uint256& snapshot_blockhash)
{
    bool is_snapshot = !snapshot_blockhash.IsNull();
    std::unique_ptr<CChainState>& to_modify =
        is_snapshot ? m_snapshot_chainstate : m_ibd_chainstate;

    if (to_modify) {
        throw std::logic_error("should not be overwriting a chainstate");
    }
    to_modify.reset(new CChainState(mempool, m_blockman, snapshot_blockhash));

    // Snapshot chainstates and initial IBD chaintates always become active.
    if (is_snapshot || (!is_snapshot && !m_active_chainstate)) {
        LogPrintf("Switching active chainstate to %s\n", to_modify->ToString());
        m_active_chainstate = to_modify.get();
    } else {
        throw std::logic_error("unexpected chainstate activation");
    }

    return *to_modify;
}

CChainState& ChainstateManager::ActiveChainstate() const
{
    LOCK(::cs_main);
    assert(m_active_chainstate);
    return *m_active_chainstate;
}

bool ChainstateManager::IsSnapshotActive() const
{
    LOCK(::cs_main);
    return m_snapshot_chainstate && m_active_chainstate == m_snapshot_chainstate.get();
}

CChainState& ChainstateManager::ValidatedChainstate() const
{
    LOCK(::cs_main);
    if (m_snapshot_chainstate && IsSnapshotValidated()) {
        return *m_snapshot_chainstate.get();
    }
    assert(m_ibd_chainstate);
    return *m_ibd_chainstate.get();
}

bool ChainstateManager::IsBackgroundIBD(CChainState* chainstate) const
{
    LOCK(::cs_main);
    return (m_snapshot_chainstate && chainstate == m_ibd_chainstate.get());
}

void ChainstateManager::Unload()
{
    for (CChainState* chainstate : this->GetAll()) {
        chainstate->m_chain.SetTip(nullptr);
        chainstate->UnloadBlockIndex();
    }

    m_blockman.Unload();
}

void ChainstateManager::Reset()
{
    LOCK(::cs_main);
    m_ibd_chainstate.reset();
    m_snapshot_chainstate.reset();
    m_active_chainstate = nullptr;
    m_snapshot_validated = false;
}

void ChainstateManager::MaybeRebalanceCaches()
{
    if (m_ibd_chainstate && !m_snapshot_chainstate) {
        LogPrintf("[snapshot] allocating all cache to the IBD chainstate\n");
        // Allocate everything to the IBD chainstate.
        m_ibd_chainstate->ResizeCoinsCaches(m_total_coinstip_cache, m_total_coinsdb_cache);
    }
    else if (m_snapshot_chainstate && !m_ibd_chainstate) {
        LogPrintf("[snapshot] allocating all cache to the snapshot chainstate\n");
        // Allocate everything to the snapshot chainstate.
        m_snapshot_chainstate->ResizeCoinsCaches(m_total_coinstip_cache, m_total_coinsdb_cache);
    }
    else if (m_ibd_chainstate && m_snapshot_chainstate) {
        // If both chainstates exist, determine who needs more cache based on IBD status.
        //
        // Note: shrink caches first so that we don't inadvertently overwhelm available memory.
        if (m_snapshot_chainstate->IsInitialBlockDownload()) {
            m_ibd_chainstate->ResizeCoinsCaches(
                m_total_coinstip_cache * 0.05, m_total_coinsdb_cache * 0.05);
            m_snapshot_chainstate->ResizeCoinsCaches(
                m_total_coinstip_cache * 0.95, m_total_coinsdb_cache * 0.95);
        } else {
            m_snapshot_chainstate->ResizeCoinsCaches(
                m_total_coinstip_cache * 0.05, m_total_coinsdb_cache * 0.05);
            m_ibd_chainstate->ResizeCoinsCaches(
                m_total_coinstip_cache * 0.95, m_total_coinsdb_cache * 0.95);
        }
    }
}<|MERGE_RESOLUTION|>--- conflicted
+++ resolved
@@ -706,11 +706,7 @@
         return state.Invalid(TxValidationResult::TX_PREMATURE_SPEND, "non-BIP68-final");
 
     CAmount nFees = 0;
-<<<<<<< HEAD
-    if (!Consensus::CheckTxInputs(tx, state, m_view, GetSpendHeight(m_view), SCRIPT_VERIFY_NAMES_MEMPOOL, nFees)) {
-=======
-    if (!Consensus::CheckTxInputs(tx, state, m_view, g_chainman.m_blockman.GetSpendHeight(m_view), nFees)) {
->>>>>>> f989bcdd
+    if (!Consensus::CheckTxInputs(tx, state, m_view, g_chainman.m_blockman.GetSpendHeight(m_view), SCRIPT_VERIFY_NAMES_MEMPOOL, nFees)) {
         return false; // state filled in by CheckTxInputs
     }
 
@@ -3909,15 +3905,10 @@
                        bool fCheckMerkleRoot)
 {
     AssertLockHeld(cs_main);
-<<<<<<< HEAD
-    assert(pindexPrev && pindexPrev == ::ChainActive().Tip());
-    std::set<valtype> namesDummy;
-    CCoinsViewCache viewNew(&::ChainstateActive().CoinsTip());
-=======
     assert(std::addressof(::ChainstateActive()) == std::addressof(chainstate));
     assert(pindexPrev && pindexPrev == chainstate.m_chain.Tip());
+    std::set<valtype> namesDummy;
     CCoinsViewCache viewNew(&chainstate.CoinsTip());
->>>>>>> f989bcdd
     uint256 block_hash(block.GetHash());
     CBlockIndex indexDummy(block);
     indexDummy.pprev = pindexPrev;
@@ -3932,11 +3923,7 @@
         return error("%s: Consensus::CheckBlock: %s", __func__, state.ToString());
     if (!ContextualCheckBlock(block, state, chainparams.GetConsensus(), pindexPrev))
         return error("%s: Consensus::ContextualCheckBlock: %s", __func__, state.ToString());
-<<<<<<< HEAD
-    if (!::ChainstateActive().ConnectBlock(block, state, &indexDummy, viewNew, namesDummy, chainparams, true))
-=======
-    if (!chainstate.ConnectBlock(block, state, &indexDummy, viewNew, chainparams, true))
->>>>>>> f989bcdd
+    if (!chainstate.ConnectBlock(block, state, &indexDummy, viewNew, namesDummy, chainparams, true))
         return false;
     assert(state.IsValid());
 
