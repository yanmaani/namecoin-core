--- conflicted
+++ resolved
@@ -3271,13 +3271,8 @@
 static bool CheckBlockHeader(const CBlockHeader& block, BlockValidationState& state, const Consensus::Params& consensusParams, bool fCheckPOW = true)
 {
     // Check proof of work matches claimed amount
-<<<<<<< HEAD
     if (fCheckPOW && !CheckProofOfWork(block, consensusParams))
-        return state.Invalid(ValidationInvalidReason::BLOCK_INVALID_HEADER, false, "high-hash", "proof of work failed");
-=======
-    if (fCheckPOW && !CheckProofOfWork(block.GetHash(), block.nBits, consensusParams))
         return state.Invalid(BlockValidationResult::BLOCK_INVALID_HEADER, "high-hash", "proof of work failed");
->>>>>>> 463eab5e
 
     return true;
 }
@@ -3444,8 +3439,8 @@
     // Disallow legacy blocks after merge-mining start.
     const Consensus::Params& consensusParams = params.GetConsensus();
     if (!consensusParams.AllowLegacyBlocks(nHeight) && block.IsLegacy())
-        return state.Invalid(ValidationInvalidReason::BLOCK_INVALID_HEADER,
-                             false, "late-legacy-block",
+        return state.Invalid(BlockValidationResult::BLOCK_INVALID_HEADER,
+                             "late-legacy-block",
                              "legacy block after auxpow start");
 
     // Check proof of work
@@ -3474,17 +3469,10 @@
 
     // Reject outdated version blocks when 95% (75% on testnet) of the network has upgraded:
     // check for version 2, 3 and 4 upgrades
-<<<<<<< HEAD
     if((block.GetBaseVersion() < 2 && nHeight >= consensusParams.BIP34Height) ||
        (block.GetBaseVersion() < 3 && nHeight >= consensusParams.BIP66Height) ||
        (block.GetBaseVersion() < 4 && nHeight >= consensusParams.BIP65Height))
-            return state.Invalid(ValidationInvalidReason::BLOCK_INVALID_HEADER, false, strprintf("bad-version(0x%08x)", block.nVersion),
-=======
-    if((block.nVersion < 2 && nHeight >= consensusParams.BIP34Height) ||
-       (block.nVersion < 3 && nHeight >= consensusParams.BIP66Height) ||
-       (block.nVersion < 4 && nHeight >= consensusParams.BIP65Height))
             return state.Invalid(BlockValidationResult::BLOCK_INVALID_HEADER, strprintf("bad-version(0x%08x)", block.nVersion),
->>>>>>> 463eab5e
                                  strprintf("rejected nVersion=0x%08x block", block.nVersion));
 
     return true;
