--- conflicted
+++ resolved
@@ -1127,22 +1127,14 @@
     // combine them in one function and schedule at the quicker (peer-eviction)
     // timer.
     static_assert(EXTRA_PEER_CHECK_INTERVAL < STALE_CHECK_INTERVAL, "peer eviction timer should be less than stale tip check timer");
-<<<<<<< HEAD
-    scheduler.scheduleEvery(std::bind(&PeerLogicValidation::CheckForStaleTipAndEvictPeers, this, &consensusParams), EXTRA_PEER_CHECK_INTERVAL * 1000);
-=======
-    scheduler.scheduleEvery([this, consensusParams] { this->CheckForStaleTipAndEvictPeers(consensusParams); }, std::chrono::seconds{EXTRA_PEER_CHECK_INTERVAL});
->>>>>>> 19c31c13
+    scheduler.scheduleEvery([this, &consensusParams] { this->CheckForStaleTipAndEvictPeers(&consensusParams); }, std::chrono::seconds{EXTRA_PEER_CHECK_INTERVAL});
 }
 
 /**
  * Evict orphan txn pool entries (EraseOrphanTx) based on a newly connected
  * block. Also save the time of the last tip update.
  */
-<<<<<<< HEAD
-void PeerLogicValidation::BlockConnected(const std::shared_ptr<const CBlock>& pblock, const CBlockIndex* pindex, const std::vector<CTransactionRef>& vtxConflicted, const std::vector<CTransactionRef>& vNameConflicts)
-=======
 void PeerLogicValidation::BlockConnected(const std::shared_ptr<const CBlock>& pblock, const CBlockIndex* pindex)
->>>>>>> 19c31c13
 {
     {
         LOCK(g_cs_orphans);
@@ -1183,7 +1175,7 @@
     }
 }
 
-void PeerLogicValidation::BlockDisconnected(const std::shared_ptr<const CBlock> &block, const CBlockIndex* pindex, const std::vector<CTransactionRef>& vNameConflicts)
+void PeerLogicValidation::BlockDisconnected(const std::shared_ptr<const CBlock> &block, const CBlockIndex* pindex)
 {
     // To avoid relay problems with transactions that were previously
     // confirmed, clear our filter of recently confirmed transactions whenever
