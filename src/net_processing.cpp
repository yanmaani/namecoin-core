// Copyright (c) 2009-2010 Satoshi Nakamoto
// Copyright (c) 2009-2020 The Bitcoin Core developers
// Distributed under the MIT software license, see the accompanying
// file COPYING or http://www.opensource.org/licenses/mit-license.php.

#include <net_processing.h>

#include <addrman.h>
#include <banman.h>
#include <blockencodings.h>
#include <blockfilter.h>
#include <chainparams.h>
#include <consensus/validation.h>
#include <hash.h>
#include <index/blockfilterindex.h>
#include <merkleblock.h>
#include <netbase.h>
#include <netmessagemaker.h>
#include <policy/fees.h>
#include <policy/policy.h>
#include <primitives/block.h>
#include <primitives/transaction.h>
#include <random.h>
#include <reverse_iterator.h>
#include <scheduler.h>
#include <tinyformat.h>
#include <txmempool.h>
#include <util/check.h> // For NDEBUG compile time check
#include <util/strencodings.h>
#include <util/system.h>
#include <validation.h>

#include <memory>
#include <typeinfo>

/** Expiration time for orphan transactions in seconds */
static constexpr int64_t ORPHAN_TX_EXPIRE_TIME = 20 * 60;
/** Minimum time between orphan transactions expire time checks in seconds */
static constexpr int64_t ORPHAN_TX_EXPIRE_INTERVAL = 5 * 60;
/** How long to cache transactions in mapRelay for normal relay */
static constexpr std::chrono::seconds RELAY_TX_CACHE_TIME = std::chrono::minutes{15};
/** How long a transaction has to be in the mempool before it can unconditionally be relayed (even when not in mapRelay). */
static constexpr std::chrono::seconds UNCONDITIONAL_RELAY_DELAY = std::chrono::minutes{2};
/** Headers download timeout expressed in microseconds
 *  Timeout = base + per_header * (expected number of headers) */
static constexpr int64_t HEADERS_DOWNLOAD_TIMEOUT_BASE = 15 * 60 * 1000000; // 15 minutes
static constexpr int64_t HEADERS_DOWNLOAD_TIMEOUT_PER_HEADER = 1000; // 1ms/header
/** Protect at least this many outbound peers from disconnection due to slow/
 * behind headers chain.
 */
static constexpr int32_t MAX_OUTBOUND_PEERS_TO_PROTECT_FROM_DISCONNECT = 4;
/** Timeout for (unprotected) outbound peers to sync to our chainwork, in seconds */
static constexpr int64_t CHAIN_SYNC_TIMEOUT = 20 * 60; // 20 minutes
/** How frequently to check for stale tips, in seconds */
static constexpr int64_t STALE_CHECK_INTERVAL = 10 * 60; // 10 minutes
/** How frequently to check for extra outbound peers and disconnect, in seconds */
static constexpr int64_t EXTRA_PEER_CHECK_INTERVAL = 45;
/** Minimum time an outbound-peer-eviction candidate must be connected for, in order to evict, in seconds */
static constexpr int64_t MINIMUM_CONNECT_TIME = 30;
/** SHA256("main address relay")[0:8] */
static constexpr uint64_t RANDOMIZER_ID_ADDRESS_RELAY = 0x3cac0035b5866b90ULL;
/// Age after which a stale block will no longer be served if requested as
/// protection against fingerprinting. Set to one month, denominated in seconds.
static constexpr int STALE_RELAY_AGE_LIMIT = 30 * 24 * 60 * 60;
/// Age after which a block is considered historical for purposes of rate
/// limiting block relay. Set to one week, denominated in seconds.
static constexpr int HISTORICAL_BLOCK_AGE = 7 * 24 * 60 * 60;
/** Time between pings automatically sent out for latency probing and keepalive */
static constexpr std::chrono::minutes PING_INTERVAL{2};
/** The maximum number of entries in a locator */
static const unsigned int MAX_LOCATOR_SZ = 101;
/** The maximum number of entries in an 'inv' protocol message */
static const unsigned int MAX_INV_SZ = 50000;
/** Maximum number of in-flight transactions from a peer */
static constexpr int32_t MAX_PEER_TX_IN_FLIGHT = 100;
/** Maximum number of announced transactions from a peer */
static constexpr int32_t MAX_PEER_TX_ANNOUNCEMENTS = 2 * MAX_INV_SZ;
/** How many microseconds to delay requesting transactions via txids, if we have wtxid-relaying peers */
static constexpr std::chrono::microseconds TXID_RELAY_DELAY{std::chrono::seconds{2}};
/** How many microseconds to delay requesting transactions from inbound peers */
static constexpr std::chrono::microseconds INBOUND_PEER_TX_DELAY{std::chrono::seconds{2}};
/** How long to wait (in microseconds) before downloading a transaction from an additional peer */
static constexpr std::chrono::microseconds GETDATA_TX_INTERVAL{std::chrono::seconds{60}};
/** Maximum delay (in microseconds) for transaction requests to avoid biasing some peers over others. */
static constexpr std::chrono::microseconds MAX_GETDATA_RANDOM_DELAY{std::chrono::seconds{2}};
/** How long to wait (in microseconds) before expiring an in-flight getdata request to a peer */
static constexpr std::chrono::microseconds TX_EXPIRY_INTERVAL{GETDATA_TX_INTERVAL * 10};
static_assert(INBOUND_PEER_TX_DELAY >= MAX_GETDATA_RANDOM_DELAY,
"To preserve security, MAX_GETDATA_RANDOM_DELAY should not exceed INBOUND_PEER_DELAY");
/** Limit to avoid sending big packets. Not used in processing incoming GETDATA for compatibility */
static const unsigned int MAX_GETDATA_SZ = 1000;
/** Number of blocks that can be requested at any given time from a single peer. */
static const int MAX_BLOCKS_IN_TRANSIT_PER_PEER = 16;
/** Timeout in seconds during which a peer must stall block download progress before being disconnected. */
static const unsigned int BLOCK_STALLING_TIMEOUT = 2;
/** Number of headers sent in one getheaders result. We rely on the assumption that if a peer sends
 *  less than this number, we reached its tip. Changing this value is a protocol upgrade.
 *
 *  With a protocol upgrade, we now enforce an additional restriction on the
 *  total size of a "headers" message (see below).  The absolute limit
 *  on the number of headers still applies as well, so that we do not get
 *  overloaded both with small and large headers.
 */
static const unsigned int MAX_HEADERS_RESULTS = 2000;
/** Maximum size of a "headers" message.  This is enforced starting with
 *  SIZE_HEADERS_LIMIT_VERSION peers and prevents overloading if we have
 *  very large headers (due to auxpow).
 */
static const unsigned int MAX_HEADERS_SIZE = (6 << 20); // 6 MiB
/** Size of a headers message that is the threshold for assuming that the
 *  peer has more headers (even if we have less than MAX_HEADERS_RESULTS).
 *  This is used starting with SIZE_HEADERS_LIMIT_VERSION peers.
 */
static const unsigned int THRESHOLD_HEADERS_SIZE = (4 << 20); // 4 MiB
/** Maximum depth of blocks we're willing to serve as compact blocks to peers
 *  when requested. For older blocks, a regular BLOCK response will be sent. */
static const int MAX_CMPCTBLOCK_DEPTH = 5;
/** Maximum depth of blocks we're willing to respond to GETBLOCKTXN requests for. */
static const int MAX_BLOCKTXN_DEPTH = 10;
/** Size of the "block download window": how far ahead of our current height do we fetch?
 *  Larger windows tolerate larger download speed differences between peer, but increase the potential
 *  degree of disordering of blocks on disk (which make reindexing and pruning harder). We'll probably
 *  want to make this a per-peer adaptive value at some point. */
static const unsigned int BLOCK_DOWNLOAD_WINDOW = 1024;
/** Block download timeout base, expressed in millionths of the block interval (i.e. 10 min) */
static const int64_t BLOCK_DOWNLOAD_TIMEOUT_BASE = 1000000;
/** Additional block download timeout per parallel downloading peer (i.e. 5 min) */
static const int64_t BLOCK_DOWNLOAD_TIMEOUT_PER_PEER = 500000;
/** Maximum number of headers to announce when relaying blocks with headers message.*/
static const unsigned int MAX_BLOCKS_TO_ANNOUNCE = 8;
/** Maximum number of unconnecting headers announcements before DoS score */
static const int MAX_UNCONNECTING_HEADERS = 10;
/** Minimum blocks required to signal NODE_NETWORK_LIMITED */
static const unsigned int NODE_NETWORK_LIMITED_MIN_BLOCKS = 288;
/** Average delay between local address broadcasts */
static constexpr std::chrono::hours AVG_LOCAL_ADDRESS_BROADCAST_INTERVAL{24};
/** Average delay between peer address broadcasts */
static constexpr std::chrono::seconds AVG_ADDRESS_BROADCAST_INTERVAL{30};
/** Average delay between trickled inventory transmissions in seconds.
 *  Blocks and peers with noban permission bypass this, outbound peers get half this delay. */
static const unsigned int INVENTORY_BROADCAST_INTERVAL = 5;
/** Maximum rate of inventory items to send per second.
 *  Limits the impact of low-fee transaction floods. */
static constexpr unsigned int INVENTORY_BROADCAST_PER_SECOND = 7;
/** Maximum number of inventory items to send per transmission. */
static constexpr unsigned int INVENTORY_BROADCAST_MAX = INVENTORY_BROADCAST_PER_SECOND * INVENTORY_BROADCAST_INTERVAL;
/** The number of most recently announced transactions a peer can request. */
static constexpr unsigned int INVENTORY_MAX_RECENT_RELAY = 3500;
/** Verify that INVENTORY_MAX_RECENT_RELAY is enough to cache everything typically
 *  relayed before unconditional relay from the mempool kicks in. This is only a
 *  lower bound, and it should be larger to account for higher inv rate to outbound
 *  peers, and random variations in the broadcast mechanism. */
static_assert(INVENTORY_MAX_RECENT_RELAY >= INVENTORY_BROADCAST_PER_SECOND * UNCONDITIONAL_RELAY_DELAY / std::chrono::seconds{1}, "INVENTORY_RELAY_MAX too low");
/** Average delay between feefilter broadcasts in seconds. */
static constexpr unsigned int AVG_FEEFILTER_BROADCAST_INTERVAL = 10 * 60;
/** Maximum feefilter broadcast delay after significant change. */
static constexpr unsigned int MAX_FEEFILTER_CHANGE_DELAY = 5 * 60;
/** Maximum number of compact filters that may be requested with one getcfilters. See BIP 157. */
static constexpr uint32_t MAX_GETCFILTERS_SIZE = 1000;
/** Maximum number of cf hashes that may be requested with one getcfheaders. See BIP 157. */
static constexpr uint32_t MAX_GETCFHEADERS_SIZE = 2000;

struct COrphanTx {
    // When modifying, adapt the copy of this definition in tests/DoS_tests.
    CTransactionRef tx;
    NodeId fromPeer;
    int64_t nTimeExpire;
    size_t list_pos;
};
RecursiveMutex g_cs_orphans;
std::map<uint256, COrphanTx> mapOrphanTransactions GUARDED_BY(g_cs_orphans);
std::map<uint256, std::map<uint256, COrphanTx>::iterator> g_orphans_by_wtxid GUARDED_BY(g_cs_orphans);

void EraseOrphansFor(NodeId peer);

/** Increase a node's misbehavior score. */
void Misbehaving(NodeId nodeid, int howmuch, const std::string& message="") EXCLUSIVE_LOCKS_REQUIRED(cs_main);

// Internal stuff
namespace {
    /** Number of nodes with fSyncStarted. */
    int nSyncStarted GUARDED_BY(cs_main) = 0;

    /**
     * Sources of received blocks, saved to be able punish them when processing
     * happens afterwards.
     * Set mapBlockSource[hash].second to false if the node should not be
     * punished if the block is invalid.
     */
    std::map<uint256, std::pair<NodeId, bool>> mapBlockSource GUARDED_BY(cs_main);

    /**
     * Filter for transactions that were recently rejected by
     * AcceptToMemoryPool. These are not rerequested until the chain tip
     * changes, at which point the entire filter is reset.
     *
     * Without this filter we'd be re-requesting txs from each of our peers,
     * increasing bandwidth consumption considerably. For instance, with 100
     * peers, half of which relay a tx we don't accept, that might be a 50x
     * bandwidth increase. A flooding attacker attempting to roll-over the
     * filter using minimum-sized, 60byte, transactions might manage to send
     * 1000/sec if we have fast peers, so we pick 120,000 to give our peers a
     * two minute window to send invs to us.
     *
     * Decreasing the false positive rate is fairly cheap, so we pick one in a
     * million to make it highly unlikely for users to have issues with this
     * filter.
     *
     * We only need to add wtxids to this filter. For non-segwit
     * transactions, the txid == wtxid, so this only prevents us from
     * re-downloading non-segwit transactions when communicating with
     * non-wtxidrelay peers -- which is important for avoiding malleation
     * attacks that could otherwise interfere with transaction relay from
     * non-wtxidrelay peers. For communicating with wtxidrelay peers, having
     * the reject filter store wtxids is exactly what we want to avoid
     * redownload of a rejected transaction.
     *
     * Memory used: 1.3 MB
     */
    std::unique_ptr<CRollingBloomFilter> recentRejects GUARDED_BY(cs_main);
    uint256 hashRecentRejectsChainTip GUARDED_BY(cs_main);

    /*
     * Filter for transactions that have been recently confirmed.
     * We use this to avoid requesting transactions that have already been
     * confirnmed.
     */
    Mutex g_cs_recent_confirmed_transactions;
    std::unique_ptr<CRollingBloomFilter> g_recent_confirmed_transactions GUARDED_BY(g_cs_recent_confirmed_transactions);

    /** Blocks that are in flight, and that are in the queue to be downloaded. */
    struct QueuedBlock {
        uint256 hash;
        const CBlockIndex* pindex;                               //!< Optional.
        bool fValidatedHeaders;                                  //!< Whether this block has validated headers at the time of request.
        std::unique_ptr<PartiallyDownloadedBlock> partialBlock;  //!< Optional, used for CMPCTBLOCK downloads
    };
    std::map<uint256, std::pair<NodeId, std::list<QueuedBlock>::iterator> > mapBlocksInFlight GUARDED_BY(cs_main);

    /** Stack of nodes which we have set to announce using compact blocks */
    std::list<NodeId> lNodesAnnouncingHeaderAndIDs GUARDED_BY(cs_main);

    /** Number of preferable block download peers. */
    int nPreferredDownload GUARDED_BY(cs_main) = 0;

    /** Number of peers from which we're downloading blocks. */
    int nPeersWithValidatedDownloads GUARDED_BY(cs_main) = 0;

    /** Number of peers with wtxid relay. */
    int g_wtxid_relay_peers GUARDED_BY(cs_main) = 0;

    /** Number of outbound peers with m_chain_sync.m_protect. */
    int g_outbound_peers_with_protect_from_disconnect GUARDED_BY(cs_main) = 0;

    /** When our tip was last updated. */
    std::atomic<int64_t> g_last_tip_update(0);

    /** Relay map */
    typedef std::map<uint256, CTransactionRef> MapRelay;
    MapRelay mapRelay GUARDED_BY(cs_main);
    /** Expiration-time ordered list of (expire time, relay map entry) pairs. */
    std::deque<std::pair<int64_t, MapRelay::iterator>> vRelayExpiration GUARDED_BY(cs_main);

    struct IteratorComparator
    {
        template<typename I>
        bool operator()(const I& a, const I& b) const
        {
            return &(*a) < &(*b);
        }
    };
    std::map<COutPoint, std::set<std::map<uint256, COrphanTx>::iterator, IteratorComparator>> mapOrphanTransactionsByPrev GUARDED_BY(g_cs_orphans);

    std::vector<std::map<uint256, COrphanTx>::iterator> g_orphan_list GUARDED_BY(g_cs_orphans); //! For random eviction

    static size_t vExtraTxnForCompactIt GUARDED_BY(g_cs_orphans) = 0;
    static std::vector<std::pair<uint256, CTransactionRef>> vExtraTxnForCompact GUARDED_BY(g_cs_orphans);
} // namespace

namespace {
/**
 * Maintain validation-specific state about nodes, protected by cs_main, instead
 * by CNode's own locks. This simplifies asynchronous operation, where
 * processing of incoming data is done after the ProcessMessage call returns,
 * and we're no longer holding the node's locks.
 */
struct CNodeState {
    //! The peer's address
    const CService address;
    //! Whether we have a fully established connection.
    bool fCurrentlyConnected;
    //! Accumulated misbehaviour score for this peer.
    int nMisbehavior;
    //! Whether this peer should be disconnected and marked as discouraged (unless it has the noban permission).
    bool m_should_discourage;
    //! String name of this peer (debugging/logging purposes).
    const std::string name;
    //! The best known block we know this peer has announced.
    const CBlockIndex *pindexBestKnownBlock;
    //! The hash of the last unknown block this peer has announced.
    uint256 hashLastUnknownBlock;
    //! The last full block we both have.
    const CBlockIndex *pindexLastCommonBlock;
    //! The best header we have sent our peer.
    const CBlockIndex *pindexBestHeaderSent;
    //! Length of current-streak of unconnecting headers announcements
    int nUnconnectingHeaders;
    //! Whether we've started headers synchronization with this peer.
    bool fSyncStarted;
    //! When to potentially disconnect peer for stalling headers download
    int64_t nHeadersSyncTimeout;
    //! Since when we're stalling block download progress (in microseconds), or 0.
    int64_t nStallingSince;
    std::list<QueuedBlock> vBlocksInFlight;
    //! When the first entry in vBlocksInFlight started downloading. Don't care when vBlocksInFlight is empty.
    int64_t nDownloadingSince;
    int nBlocksInFlight;
    int nBlocksInFlightValidHeaders;
    //! Whether we consider this a preferred download peer.
    bool fPreferredDownload;
    //! Whether this peer wants invs or headers (when possible) for block announcements.
    bool fPreferHeaders;
    //! Whether this peer wants invs or cmpctblocks (when possible) for block announcements.
    bool fPreferHeaderAndIDs;
    /**
      * Whether this peer will send us cmpctblocks if we request them.
      * This is not used to gate request logic, as we really only care about fSupportsDesiredCmpctVersion,
      * but is used as a flag to "lock in" the version of compact blocks (fWantsCmpctWitness) we send.
      */
    bool fProvidesHeaderAndIDs;
    //! Whether this peer can give us witnesses
    bool fHaveWitness;
    //! Whether this peer wants witnesses in cmpctblocks/blocktxns
    bool fWantsCmpctWitness;
    /**
     * If we've announced NODE_WITNESS to this peer: whether the peer sends witnesses in cmpctblocks/blocktxns,
     * otherwise: whether this peer sends non-witnesses in cmpctblocks/blocktxns.
     */
    bool fSupportsDesiredCmpctVersion;

    /** State used to enforce CHAIN_SYNC_TIMEOUT
      * Only in effect for outbound, non-manual, full-relay connections, with
      * m_protect == false
      * Algorithm: if a peer's best known block has less work than our tip,
      * set a timeout CHAIN_SYNC_TIMEOUT seconds in the future:
      *   - If at timeout their best known block now has more work than our tip
      *     when the timeout was set, then either reset the timeout or clear it
      *     (after comparing against our current tip's work)
      *   - If at timeout their best known block still has less work than our
      *     tip did when the timeout was set, then send a getheaders message,
      *     and set a shorter timeout, HEADERS_RESPONSE_TIME seconds in future.
      *     If their best known block is still behind when that new timeout is
      *     reached, disconnect.
      */
    struct ChainSyncTimeoutState {
        //! A timeout used for checking whether our peer has sufficiently synced
        int64_t m_timeout;
        //! A header with the work we require on our peer's chain
        const CBlockIndex * m_work_header;
        //! After timeout is reached, set to true after sending getheaders
        bool m_sent_getheaders;
        //! Whether this peer is protected from disconnection due to a bad/slow chain
        bool m_protect;
    };

    ChainSyncTimeoutState m_chain_sync;

    //! Time of last new block announcement
    int64_t m_last_block_announcement;

    /*
     * State associated with transaction download.
     *
     * Tx download algorithm:
     *
     *   When inv comes in, queue up (process_time, txid) inside the peer's
     *   CNodeState (m_tx_process_time) as long as m_tx_announced for the peer
     *   isn't too big (MAX_PEER_TX_ANNOUNCEMENTS).
     *
     *   The process_time for a transaction is set to nNow for outbound peers,
     *   nNow + 2 seconds for inbound peers. This is the time at which we'll
     *   consider trying to request the transaction from the peer in
     *   SendMessages(). The delay for inbound peers is to allow outbound peers
     *   a chance to announce before we request from inbound peers, to prevent
     *   an adversary from using inbound connections to blind us to a
     *   transaction (InvBlock).
     *
     *   When we call SendMessages() for a given peer,
     *   we will loop over the transactions in m_tx_process_time, looking
     *   at the transactions whose process_time <= nNow. We'll request each
     *   such transaction that we don't have already and that hasn't been
     *   requested from another peer recently, up until we hit the
     *   MAX_PEER_TX_IN_FLIGHT limit for the peer. Then we'll update
     *   g_already_asked_for for each requested txid, storing the time of the
     *   GETDATA request. We use g_already_asked_for to coordinate transaction
     *   requests amongst our peers.
     *
     *   For transactions that we still need but we have already recently
     *   requested from some other peer, we'll reinsert (process_time, txid)
     *   back into the peer's m_tx_process_time at the point in the future at
     *   which the most recent GETDATA request would time out (ie
     *   GETDATA_TX_INTERVAL + the request time stored in g_already_asked_for).
     *   We add an additional delay for inbound peers, again to prefer
     *   attempting download from outbound peers first.
     *   We also add an extra small random delay up to 2 seconds
     *   to avoid biasing some peers over others. (e.g., due to fixed ordering
     *   of peer processing in ThreadMessageHandler).
     *
     *   When we receive a transaction from a peer, we remove the txid from the
     *   peer's m_tx_in_flight set and from their recently announced set
     *   (m_tx_announced).  We also clear g_already_asked_for for that entry, so
     *   that if somehow the transaction is not accepted but also not added to
     *   the reject filter, then we will eventually redownload from other
     *   peers.
     */
    struct TxDownloadState {
        /* Track when to attempt download of announced transactions (process
         * time in micros -> txid)
         */
        std::multimap<std::chrono::microseconds, uint256> m_tx_process_time;

        //! Store all the transactions a peer has recently announced
        std::set<uint256> m_tx_announced;

        //! Store transactions which were requested by us, with timestamp
        std::map<uint256, std::chrono::microseconds> m_tx_in_flight;

        //! Periodically check for stuck getdata requests
        std::chrono::microseconds m_check_expiry_timer{0};
    };

    TxDownloadState m_tx_download;

    //! Whether this peer is an inbound connection
    bool m_is_inbound;

    //! Whether this peer is a manual connection
    bool m_is_manual_connection;

    //! A rolling bloom filter of all announced tx CInvs to this peer.
    CRollingBloomFilter m_recently_announced_invs = CRollingBloomFilter{INVENTORY_MAX_RECENT_RELAY, 0.000001};

    //! Whether this peer relays txs via wtxid
    bool m_wtxid_relay{false};

    CNodeState(CAddress addrIn, std::string addrNameIn, bool is_inbound, bool is_manual) :
        address(addrIn), name(std::move(addrNameIn)), m_is_inbound(is_inbound),
        m_is_manual_connection (is_manual)
    {
        fCurrentlyConnected = false;
        nMisbehavior = 0;
        m_should_discourage = false;
        pindexBestKnownBlock = nullptr;
        hashLastUnknownBlock.SetNull();
        pindexLastCommonBlock = nullptr;
        pindexBestHeaderSent = nullptr;
        nUnconnectingHeaders = 0;
        fSyncStarted = false;
        nHeadersSyncTimeout = 0;
        nStallingSince = 0;
        nDownloadingSince = 0;
        nBlocksInFlight = 0;
        nBlocksInFlightValidHeaders = 0;
        fPreferredDownload = false;
        fPreferHeaders = false;
        fPreferHeaderAndIDs = false;
        fProvidesHeaderAndIDs = false;
        fHaveWitness = false;
        fWantsCmpctWitness = false;
        fSupportsDesiredCmpctVersion = false;
        m_chain_sync = { 0, nullptr, false, false };
        m_last_block_announcement = 0;
        m_recently_announced_invs.reset();
    }
};

// Keeps track of the time (in microseconds) when transactions were requested last time
limitedmap<uint256, std::chrono::microseconds> g_already_asked_for GUARDED_BY(cs_main)(MAX_INV_SZ);

/** Map maintaining per-node state. */
static std::map<NodeId, CNodeState> mapNodeState GUARDED_BY(cs_main);

static CNodeState *State(NodeId pnode) EXCLUSIVE_LOCKS_REQUIRED(cs_main) {
    std::map<NodeId, CNodeState>::iterator it = mapNodeState.find(pnode);
    if (it == mapNodeState.end())
        return nullptr;
    return &it->second;
}

static void UpdatePreferredDownload(const CNode& node, CNodeState* state) EXCLUSIVE_LOCKS_REQUIRED(cs_main)
{
    nPreferredDownload -= state->fPreferredDownload;

    // Whether this node should be marked as a preferred download node.
    state->fPreferredDownload = (!node.fInbound || node.HasPermission(PF_NOBAN)) && !node.fOneShot && !node.fClient;

    nPreferredDownload += state->fPreferredDownload;
}

static void PushNodeVersion(CNode& pnode, CConnman& connman, int64_t nTime)
{
    // Note that pnode->GetLocalServices() is a reflection of the local
    // services we were offering when the CNode object was created for this
    // peer.
    ServiceFlags nLocalNodeServices = pnode.GetLocalServices();
    uint64_t nonce = pnode.GetLocalNonce();
    int nNodeStartingHeight = pnode.GetMyStartingHeight();
    NodeId nodeid = pnode.GetId();
    CAddress addr = pnode.addr;

    CAddress addrYou = (addr.IsRoutable() && !IsProxy(addr) ? addr : CAddress(CService(), addr.nServices));
    CAddress addrMe = CAddress(CService(), nLocalNodeServices);

    connman.PushMessage(&pnode, CNetMsgMaker(INIT_PROTO_VERSION).Make(NetMsgType::VERSION, PROTOCOL_VERSION, (uint64_t)nLocalNodeServices, nTime, addrYou, addrMe,
            nonce, strSubVersion, nNodeStartingHeight, ::g_relay_txes && pnode.m_tx_relay != nullptr));

    if (fLogIPs) {
        LogPrint(BCLog::NET, "send version message: version %d, blocks=%d, us=%s, them=%s, peer=%d\n", PROTOCOL_VERSION, nNodeStartingHeight, addrMe.ToString(), addrYou.ToString(), nodeid);
    } else {
        LogPrint(BCLog::NET, "send version message: version %d, blocks=%d, us=%s, peer=%d\n", PROTOCOL_VERSION, nNodeStartingHeight, addrMe.ToString(), nodeid);
    }
}

// Returns a bool indicating whether we requested this block.
// Also used if a block was /not/ received and timed out or started with another peer
static bool MarkBlockAsReceived(const uint256& hash) EXCLUSIVE_LOCKS_REQUIRED(cs_main) {
    std::map<uint256, std::pair<NodeId, std::list<QueuedBlock>::iterator> >::iterator itInFlight = mapBlocksInFlight.find(hash);
    if (itInFlight != mapBlocksInFlight.end()) {
        CNodeState *state = State(itInFlight->second.first);
        assert(state != nullptr);
        state->nBlocksInFlightValidHeaders -= itInFlight->second.second->fValidatedHeaders;
        if (state->nBlocksInFlightValidHeaders == 0 && itInFlight->second.second->fValidatedHeaders) {
            // Last validated block on the queue was received.
            nPeersWithValidatedDownloads--;
        }
        if (state->vBlocksInFlight.begin() == itInFlight->second.second) {
            // First block on the queue was received, update the start download time for the next one
            state->nDownloadingSince = std::max(state->nDownloadingSince, GetTimeMicros());
        }
        state->vBlocksInFlight.erase(itInFlight->second.second);
        state->nBlocksInFlight--;
        state->nStallingSince = 0;
        mapBlocksInFlight.erase(itInFlight);
        return true;
    }
    return false;
}

// returns false, still setting pit, if the block was already in flight from the same peer
// pit will only be valid as long as the same cs_main lock is being held
static bool MarkBlockAsInFlight(CTxMemPool& mempool, NodeId nodeid, const uint256& hash, const CBlockIndex* pindex = nullptr, std::list<QueuedBlock>::iterator** pit = nullptr) EXCLUSIVE_LOCKS_REQUIRED(cs_main) {
    CNodeState *state = State(nodeid);
    assert(state != nullptr);

    // Short-circuit most stuff in case it is from the same node
    std::map<uint256, std::pair<NodeId, std::list<QueuedBlock>::iterator> >::iterator itInFlight = mapBlocksInFlight.find(hash);
    if (itInFlight != mapBlocksInFlight.end() && itInFlight->second.first == nodeid) {
        if (pit) {
            *pit = &itInFlight->second.second;
        }
        return false;
    }

    // Make sure it's not listed somewhere already.
    MarkBlockAsReceived(hash);

    std::list<QueuedBlock>::iterator it = state->vBlocksInFlight.insert(state->vBlocksInFlight.end(),
            {hash, pindex, pindex != nullptr, std::unique_ptr<PartiallyDownloadedBlock>(pit ? new PartiallyDownloadedBlock(&mempool) : nullptr)});
    state->nBlocksInFlight++;
    state->nBlocksInFlightValidHeaders += it->fValidatedHeaders;
    if (state->nBlocksInFlight == 1) {
        // We're starting a block download (batch) from this peer.
        state->nDownloadingSince = GetTimeMicros();
    }
    if (state->nBlocksInFlightValidHeaders == 1 && pindex != nullptr) {
        nPeersWithValidatedDownloads++;
    }
    itInFlight = mapBlocksInFlight.insert(std::make_pair(hash, std::make_pair(nodeid, it))).first;
    if (pit)
        *pit = &itInFlight->second.second;
    return true;
}

/** Check whether the last unknown block a peer advertised is not yet known. */
static void ProcessBlockAvailability(NodeId nodeid) EXCLUSIVE_LOCKS_REQUIRED(cs_main) {
    CNodeState *state = State(nodeid);
    assert(state != nullptr);

    if (!state->hashLastUnknownBlock.IsNull()) {
        const CBlockIndex* pindex = LookupBlockIndex(state->hashLastUnknownBlock);
        if (pindex && pindex->nChainWork > 0) {
            if (state->pindexBestKnownBlock == nullptr || pindex->nChainWork >= state->pindexBestKnownBlock->nChainWork) {
                state->pindexBestKnownBlock = pindex;
            }
            state->hashLastUnknownBlock.SetNull();
        }
    }
}

/** Update tracking information about which blocks a peer is assumed to have. */
static void UpdateBlockAvailability(NodeId nodeid, const uint256 &hash) EXCLUSIVE_LOCKS_REQUIRED(cs_main) {
    CNodeState *state = State(nodeid);
    assert(state != nullptr);

    ProcessBlockAvailability(nodeid);

    const CBlockIndex* pindex = LookupBlockIndex(hash);
    if (pindex && pindex->nChainWork > 0) {
        // An actually better block was announced.
        if (state->pindexBestKnownBlock == nullptr || pindex->nChainWork >= state->pindexBestKnownBlock->nChainWork) {
            state->pindexBestKnownBlock = pindex;
        }
    } else {
        // An unknown block was announced; just assume that the latest one is the best one.
        state->hashLastUnknownBlock = hash;
    }
}

/**
 * When a peer sends us a valid block, instruct it to announce blocks to us
 * using CMPCTBLOCK if possible by adding its nodeid to the end of
 * lNodesAnnouncingHeaderAndIDs, and keeping that list under a certain size by
 * removing the first element if necessary.
 */
static void MaybeSetPeerAsAnnouncingHeaderAndIDs(NodeId nodeid, CConnman& connman) EXCLUSIVE_LOCKS_REQUIRED(cs_main)
{
    AssertLockHeld(cs_main);
    CNodeState* nodestate = State(nodeid);
    if (!nodestate || !nodestate->fSupportsDesiredCmpctVersion) {
        // Never ask from peers who can't provide witnesses.
        return;
    }
    if (nodestate->fProvidesHeaderAndIDs) {
        for (std::list<NodeId>::iterator it = lNodesAnnouncingHeaderAndIDs.begin(); it != lNodesAnnouncingHeaderAndIDs.end(); it++) {
            if (*it == nodeid) {
                lNodesAnnouncingHeaderAndIDs.erase(it);
                lNodesAnnouncingHeaderAndIDs.push_back(nodeid);
                return;
            }
        }
        connman.ForNode(nodeid, [&connman](CNode* pfrom){
            AssertLockHeld(cs_main);
            uint64_t nCMPCTBLOCKVersion = (pfrom->GetLocalServices() & NODE_WITNESS) ? 2 : 1;
            if (lNodesAnnouncingHeaderAndIDs.size() >= 3) {
                // As per BIP152, we only get 3 of our peers to announce
                // blocks using compact encodings.
                connman.ForNode(lNodesAnnouncingHeaderAndIDs.front(), [&connman, nCMPCTBLOCKVersion](CNode* pnodeStop){
                    AssertLockHeld(cs_main);
                    connman.PushMessage(pnodeStop, CNetMsgMaker(pnodeStop->GetSendVersion()).Make(NetMsgType::SENDCMPCT, /*fAnnounceUsingCMPCTBLOCK=*/false, nCMPCTBLOCKVersion));
                    return true;
                });
                lNodesAnnouncingHeaderAndIDs.pop_front();
            }
            connman.PushMessage(pfrom, CNetMsgMaker(pfrom->GetSendVersion()).Make(NetMsgType::SENDCMPCT, /*fAnnounceUsingCMPCTBLOCK=*/true, nCMPCTBLOCKVersion));
            lNodesAnnouncingHeaderAndIDs.push_back(pfrom->GetId());
            return true;
        });
    }
}

static bool TipMayBeStale(const Consensus::Params &consensusParams) EXCLUSIVE_LOCKS_REQUIRED(cs_main)
{
    AssertLockHeld(cs_main);
    if (g_last_tip_update == 0) {
        g_last_tip_update = GetTime();
    }
    return g_last_tip_update < GetTime() - consensusParams.nPowTargetSpacing * 3 && mapBlocksInFlight.empty();
}

static bool CanDirectFetch(const Consensus::Params &consensusParams) EXCLUSIVE_LOCKS_REQUIRED(cs_main)
{
    return ::ChainActive().Tip()->GetBlockTime() > GetAdjustedTime() - consensusParams.nPowTargetSpacing * 20;
}

static bool PeerHasHeader(CNodeState *state, const CBlockIndex *pindex) EXCLUSIVE_LOCKS_REQUIRED(cs_main)
{
    if (state->pindexBestKnownBlock && pindex == state->pindexBestKnownBlock->GetAncestor(pindex->nHeight))
        return true;
    if (state->pindexBestHeaderSent && pindex == state->pindexBestHeaderSent->GetAncestor(pindex->nHeight))
        return true;
    return false;
}

/** Update pindexLastCommonBlock and add not-in-flight missing successors to vBlocks, until it has
 *  at most count entries. */
static void FindNextBlocksToDownload(NodeId nodeid, unsigned int count, std::vector<const CBlockIndex*>& vBlocks, NodeId& nodeStaller, const Consensus::Params& consensusParams) EXCLUSIVE_LOCKS_REQUIRED(cs_main)
{
    if (count == 0)
        return;

    vBlocks.reserve(vBlocks.size() + count);
    CNodeState *state = State(nodeid);
    assert(state != nullptr);

    // Make sure pindexBestKnownBlock is up to date, we'll need it.
    ProcessBlockAvailability(nodeid);

    if (state->pindexBestKnownBlock == nullptr || state->pindexBestKnownBlock->nChainWork < ::ChainActive().Tip()->nChainWork || state->pindexBestKnownBlock->nChainWork < nMinimumChainWork) {
        // This peer has nothing interesting.
        return;
    }

    if (state->pindexLastCommonBlock == nullptr) {
        // Bootstrap quickly by guessing a parent of our best tip is the forking point.
        // Guessing wrong in either direction is not a problem.
        state->pindexLastCommonBlock = ::ChainActive()[std::min(state->pindexBestKnownBlock->nHeight, ::ChainActive().Height())];
    }

    // If the peer reorganized, our previous pindexLastCommonBlock may not be an ancestor
    // of its current tip anymore. Go back enough to fix that.
    state->pindexLastCommonBlock = LastCommonAncestor(state->pindexLastCommonBlock, state->pindexBestKnownBlock);
    if (state->pindexLastCommonBlock == state->pindexBestKnownBlock)
        return;

    std::vector<const CBlockIndex*> vToFetch;
    const CBlockIndex *pindexWalk = state->pindexLastCommonBlock;
    // Never fetch further than the best block we know the peer has, or more than BLOCK_DOWNLOAD_WINDOW + 1 beyond the last
    // linked block we have in common with this peer. The +1 is so we can detect stalling, namely if we would be able to
    // download that next block if the window were 1 larger.
    int nWindowEnd = state->pindexLastCommonBlock->nHeight + BLOCK_DOWNLOAD_WINDOW;
    int nMaxHeight = std::min<int>(state->pindexBestKnownBlock->nHeight, nWindowEnd + 1);
    NodeId waitingfor = -1;
    while (pindexWalk->nHeight < nMaxHeight) {
        // Read up to 128 (or more, if more blocks than that are needed) successors of pindexWalk (towards
        // pindexBestKnownBlock) into vToFetch. We fetch 128, because CBlockIndex::GetAncestor may be as expensive
        // as iterating over ~100 CBlockIndex* entries anyway.
        int nToFetch = std::min(nMaxHeight - pindexWalk->nHeight, std::max<int>(count - vBlocks.size(), 128));
        vToFetch.resize(nToFetch);
        pindexWalk = state->pindexBestKnownBlock->GetAncestor(pindexWalk->nHeight + nToFetch);
        vToFetch[nToFetch - 1] = pindexWalk;
        for (unsigned int i = nToFetch - 1; i > 0; i--) {
            vToFetch[i - 1] = vToFetch[i]->pprev;
        }

        // Iterate over those blocks in vToFetch (in forward direction), adding the ones that
        // are not yet downloaded and not in flight to vBlocks. In the meantime, update
        // pindexLastCommonBlock as long as all ancestors are already downloaded, or if it's
        // already part of our chain (and therefore don't need it even if pruned).
        for (const CBlockIndex* pindex : vToFetch) {
            if (!pindex->IsValid(BLOCK_VALID_TREE)) {
                // We consider the chain that this peer is on invalid.
                return;
            }
            if (!State(nodeid)->fHaveWitness && IsWitnessEnabled(pindex->pprev, consensusParams)) {
                // We wouldn't download this block or its descendants from this peer.
                return;
            }
            if (pindex->nStatus & BLOCK_HAVE_DATA || ::ChainActive().Contains(pindex)) {
                if (pindex->HaveTxsDownloaded())
                    state->pindexLastCommonBlock = pindex;
            } else if (mapBlocksInFlight.count(pindex->GetBlockHash()) == 0) {
                // The block is not already downloaded, and not yet in flight.
                if (pindex->nHeight > nWindowEnd) {
                    // We reached the end of the window.
                    if (vBlocks.size() == 0 && waitingfor != nodeid) {
                        // We aren't able to fetch anything, but we would be if the download window was one larger.
                        nodeStaller = waitingfor;
                    }
                    return;
                }
                vBlocks.push_back(pindex);
                if (vBlocks.size() == count) {
                    return;
                }
            } else if (waitingfor == -1) {
                // This is the first already-in-flight block.
                waitingfor = mapBlocksInFlight[pindex->GetBlockHash()].first;
            }
        }
    }
}

void EraseTxRequest(const uint256& txid) EXCLUSIVE_LOCKS_REQUIRED(cs_main)
{
    g_already_asked_for.erase(txid);
}

std::chrono::microseconds GetTxRequestTime(const uint256& txid) EXCLUSIVE_LOCKS_REQUIRED(cs_main)
{
    auto it = g_already_asked_for.find(txid);
    if (it != g_already_asked_for.end()) {
        return it->second;
    }
    return {};
}

void UpdateTxRequestTime(const uint256& txid, std::chrono::microseconds request_time) EXCLUSIVE_LOCKS_REQUIRED(cs_main)
{
    auto it = g_already_asked_for.find(txid);
    if (it == g_already_asked_for.end()) {
        g_already_asked_for.insert(std::make_pair(txid, request_time));
    } else {
        g_already_asked_for.update(it, request_time);
    }
}

std::chrono::microseconds CalculateTxGetDataTime(const uint256& txid, std::chrono::microseconds current_time, bool use_inbound_delay, bool use_txid_delay) EXCLUSIVE_LOCKS_REQUIRED(cs_main)
{
    std::chrono::microseconds process_time;
    const auto last_request_time = GetTxRequestTime(txid);
    // First time requesting this tx
    if (last_request_time.count() == 0) {
        process_time = current_time;
    } else {
        // Randomize the delay to avoid biasing some peers over others (such as due to
        // fixed ordering of peer processing in ThreadMessageHandler)
        process_time = last_request_time + GETDATA_TX_INTERVAL + GetRandMicros(MAX_GETDATA_RANDOM_DELAY);
    }

    // We delay processing announcements from inbound peers
    if (use_inbound_delay) process_time += INBOUND_PEER_TX_DELAY;

    // We delay processing announcements from peers that use txid-relay (instead of wtxid)
    if (use_txid_delay) process_time += TXID_RELAY_DELAY;

    return process_time;
}

void RequestTx(CNodeState* state, const uint256& txid, std::chrono::microseconds current_time) EXCLUSIVE_LOCKS_REQUIRED(cs_main)
{
    CNodeState::TxDownloadState& peer_download_state = state->m_tx_download;
    if (peer_download_state.m_tx_announced.size() >= MAX_PEER_TX_ANNOUNCEMENTS ||
            peer_download_state.m_tx_process_time.size() >= MAX_PEER_TX_ANNOUNCEMENTS ||
            peer_download_state.m_tx_announced.count(txid)) {
        // Too many queued announcements from this peer, or we already have
        // this announcement
        return;
    }
    peer_download_state.m_tx_announced.insert(txid);

    // Calculate the time to try requesting this transaction. Use
    // fPreferredDownload as a proxy for outbound peers.
    const auto process_time = CalculateTxGetDataTime(txid, current_time, !state->fPreferredDownload, !state->m_wtxid_relay && g_wtxid_relay_peers > 0);

    peer_download_state.m_tx_process_time.emplace(process_time, txid);
}

} // namespace

// This function is used for testing the stale tip eviction logic, see
// denialofservice_tests.cpp
void UpdateLastBlockAnnounceTime(NodeId node, int64_t time_in_seconds)
{
    LOCK(cs_main);
    CNodeState *state = State(node);
    if (state) state->m_last_block_announcement = time_in_seconds;
}

// Returns true for outbound peers, excluding manual connections, feelers, and
// one-shots.
static bool IsOutboundDisconnectionCandidate(const CNode& node)
{
    return !(node.fInbound || node.m_manual_connection || node.fFeeler || node.fOneShot);
}

void PeerLogicValidation::InitializeNode(CNode *pnode) {
    CAddress addr = pnode->addr;
    std::string addrName = pnode->GetAddrName();
    NodeId nodeid = pnode->GetId();
    {
        LOCK(cs_main);
        mapNodeState.emplace_hint(mapNodeState.end(), std::piecewise_construct, std::forward_as_tuple(nodeid), std::forward_as_tuple(addr, std::move(addrName), pnode->fInbound, pnode->m_manual_connection));
    }
    if(!pnode->fInbound)
        PushNodeVersion(*pnode, *connman, GetTime());
}

void PeerLogicValidation::ReattemptInitialBroadcast(CScheduler& scheduler) const
{
    std::map<uint256, uint256> unbroadcast_txids = m_mempool.GetUnbroadcastTxs();

    for (const auto& elem : unbroadcast_txids) {
        // Sanity check: all unbroadcast txns should exist in the mempool
        if (m_mempool.exists(elem.first)) {
            LOCK(cs_main);
            RelayTransaction(elem.first, elem.second, *connman);
        } else {
            m_mempool.RemoveUnbroadcastTx(elem.first, true);
        }
    }

    // Schedule next run for 10-15 minutes in the future.
    // We add randomness on every cycle to avoid the possibility of P2P fingerprinting.
    const std::chrono::milliseconds delta = std::chrono::minutes{10} + GetRandMillis(std::chrono::minutes{5});
    scheduler.scheduleFromNow([&] { ReattemptInitialBroadcast(scheduler); }, delta);
}

void PeerLogicValidation::FinalizeNode(NodeId nodeid, bool& fUpdateConnectionTime) {
    fUpdateConnectionTime = false;
    LOCK(cs_main);
    CNodeState *state = State(nodeid);
    assert(state != nullptr);

    if (state->fSyncStarted)
        nSyncStarted--;

    if (state->nMisbehavior == 0 && state->fCurrentlyConnected) {
        fUpdateConnectionTime = true;
    }

    for (const QueuedBlock& entry : state->vBlocksInFlight) {
        mapBlocksInFlight.erase(entry.hash);
    }
    EraseOrphansFor(nodeid);
    nPreferredDownload -= state->fPreferredDownload;
    nPeersWithValidatedDownloads -= (state->nBlocksInFlightValidHeaders != 0);
    assert(nPeersWithValidatedDownloads >= 0);
    g_outbound_peers_with_protect_from_disconnect -= state->m_chain_sync.m_protect;
    assert(g_outbound_peers_with_protect_from_disconnect >= 0);
    g_wtxid_relay_peers -= state->m_wtxid_relay;
    assert(g_wtxid_relay_peers >= 0);

    mapNodeState.erase(nodeid);

    if (mapNodeState.empty()) {
        // Do a consistency check after the last peer is removed.
        assert(mapBlocksInFlight.empty());
        assert(nPreferredDownload == 0);
        assert(nPeersWithValidatedDownloads == 0);
        assert(g_outbound_peers_with_protect_from_disconnect == 0);
        assert(g_wtxid_relay_peers == 0);
    }
    LogPrint(BCLog::NET, "Cleared nodestate for peer=%d\n", nodeid);
}

bool GetNodeStateStats(NodeId nodeid, CNodeStateStats &stats) {
    LOCK(cs_main);
    CNodeState *state = State(nodeid);
    if (state == nullptr)
        return false;
    stats.nMisbehavior = state->nMisbehavior;
    stats.nSyncHeight = state->pindexBestKnownBlock ? state->pindexBestKnownBlock->nHeight : -1;
    stats.nCommonHeight = state->pindexLastCommonBlock ? state->pindexLastCommonBlock->nHeight : -1;
    for (const QueuedBlock& queue : state->vBlocksInFlight) {
        if (queue.pindex)
            stats.vHeightInFlight.push_back(queue.pindex->nHeight);
    }
    return true;
}

//////////////////////////////////////////////////////////////////////////////
//
// mapOrphanTransactions
//

static void AddToCompactExtraTransactions(const CTransactionRef& tx) EXCLUSIVE_LOCKS_REQUIRED(g_cs_orphans)
{
    size_t max_extra_txn = gArgs.GetArg("-blockreconstructionextratxn", DEFAULT_BLOCK_RECONSTRUCTION_EXTRA_TXN);
    if (max_extra_txn <= 0)
        return;
    if (!vExtraTxnForCompact.size())
        vExtraTxnForCompact.resize(max_extra_txn);
    vExtraTxnForCompact[vExtraTxnForCompactIt] = std::make_pair(tx->GetWitnessHash(), tx);
    vExtraTxnForCompactIt = (vExtraTxnForCompactIt + 1) % max_extra_txn;
}

bool AddOrphanTx(const CTransactionRef& tx, NodeId peer) EXCLUSIVE_LOCKS_REQUIRED(g_cs_orphans)
{
    const uint256& hash = tx->GetHash();
    if (mapOrphanTransactions.count(hash))
        return false;

    // Ignore big transactions, to avoid a
    // send-big-orphans memory exhaustion attack. If a peer has a legitimate
    // large transaction with a missing parent then we assume
    // it will rebroadcast it later, after the parent transaction(s)
    // have been mined or received.
    // 100 orphans, each of which is at most 100,000 bytes big is
    // at most 10 megabytes of orphans and somewhat more byprev index (in the worst case):
    unsigned int sz = GetTransactionWeight(*tx);
    if (sz > MAX_STANDARD_TX_WEIGHT)
    {
        LogPrint(BCLog::MEMPOOL, "ignoring large orphan tx (size: %u, hash: %s)\n", sz, hash.ToString());
        return false;
    }

    auto ret = mapOrphanTransactions.emplace(hash, COrphanTx{tx, peer, GetTime() + ORPHAN_TX_EXPIRE_TIME, g_orphan_list.size()});
    assert(ret.second);
    g_orphan_list.push_back(ret.first);
    // Allow for lookups in the orphan pool by wtxid, as well as txid
    g_orphans_by_wtxid.emplace(tx->GetWitnessHash(), ret.first);
    for (const CTxIn& txin : tx->vin) {
        mapOrphanTransactionsByPrev[txin.prevout].insert(ret.first);
    }

    AddToCompactExtraTransactions(tx);

    LogPrint(BCLog::MEMPOOL, "stored orphan tx %s (mapsz %u outsz %u)\n", hash.ToString(),
             mapOrphanTransactions.size(), mapOrphanTransactionsByPrev.size());
    return true;
}

int static EraseOrphanTx(uint256 hash) EXCLUSIVE_LOCKS_REQUIRED(g_cs_orphans)
{
    std::map<uint256, COrphanTx>::iterator it = mapOrphanTransactions.find(hash);
    if (it == mapOrphanTransactions.end())
        return 0;
    for (const CTxIn& txin : it->second.tx->vin)
    {
        auto itPrev = mapOrphanTransactionsByPrev.find(txin.prevout);
        if (itPrev == mapOrphanTransactionsByPrev.end())
            continue;
        itPrev->second.erase(it);
        if (itPrev->second.empty())
            mapOrphanTransactionsByPrev.erase(itPrev);
    }

    size_t old_pos = it->second.list_pos;
    assert(g_orphan_list[old_pos] == it);
    if (old_pos + 1 != g_orphan_list.size()) {
        // Unless we're deleting the last entry in g_orphan_list, move the last
        // entry to the position we're deleting.
        auto it_last = g_orphan_list.back();
        g_orphan_list[old_pos] = it_last;
        it_last->second.list_pos = old_pos;
    }
    g_orphan_list.pop_back();
    g_orphans_by_wtxid.erase(it->second.tx->GetWitnessHash());

    mapOrphanTransactions.erase(it);
    return 1;
}

void EraseOrphansFor(NodeId peer)
{
    LOCK(g_cs_orphans);
    int nErased = 0;
    std::map<uint256, COrphanTx>::iterator iter = mapOrphanTransactions.begin();
    while (iter != mapOrphanTransactions.end())
    {
        std::map<uint256, COrphanTx>::iterator maybeErase = iter++; // increment to avoid iterator becoming invalid
        if (maybeErase->second.fromPeer == peer)
        {
            nErased += EraseOrphanTx(maybeErase->second.tx->GetHash());
        }
    }
    if (nErased > 0) LogPrint(BCLog::MEMPOOL, "Erased %d orphan tx from peer=%d\n", nErased, peer);
}


unsigned int LimitOrphanTxSize(unsigned int nMaxOrphans)
{
    LOCK(g_cs_orphans);

    unsigned int nEvicted = 0;
    static int64_t nNextSweep;
    int64_t nNow = GetTime();
    if (nNextSweep <= nNow) {
        // Sweep out expired orphan pool entries:
        int nErased = 0;
        int64_t nMinExpTime = nNow + ORPHAN_TX_EXPIRE_TIME - ORPHAN_TX_EXPIRE_INTERVAL;
        std::map<uint256, COrphanTx>::iterator iter = mapOrphanTransactions.begin();
        while (iter != mapOrphanTransactions.end())
        {
            std::map<uint256, COrphanTx>::iterator maybeErase = iter++;
            if (maybeErase->second.nTimeExpire <= nNow) {
                nErased += EraseOrphanTx(maybeErase->second.tx->GetHash());
            } else {
                nMinExpTime = std::min(maybeErase->second.nTimeExpire, nMinExpTime);
            }
        }
        // Sweep again 5 minutes after the next entry that expires in order to batch the linear scan.
        nNextSweep = nMinExpTime + ORPHAN_TX_EXPIRE_INTERVAL;
        if (nErased > 0) LogPrint(BCLog::MEMPOOL, "Erased %d orphan tx due to expiration\n", nErased);
    }
    FastRandomContext rng;
    while (mapOrphanTransactions.size() > nMaxOrphans)
    {
        // Evict a random orphan:
        size_t randompos = rng.randrange(g_orphan_list.size());
        EraseOrphanTx(g_orphan_list[randompos]->first);
        ++nEvicted;
    }
    return nEvicted;
}

/**
 * Increment peer's misbehavior score. If the new value >= DISCOURAGEMENT_THRESHOLD, mark the node
 * to be discouraged, meaning the peer might be disconnected and added to the discouragement filter.
 */
void Misbehaving(NodeId pnode, int howmuch, const std::string& message) EXCLUSIVE_LOCKS_REQUIRED(cs_main)
{
    if (howmuch == 0)
        return;

    CNodeState *state = State(pnode);
    if (state == nullptr)
        return;

    state->nMisbehavior += howmuch;
    std::string message_prefixed = message.empty() ? "" : (": " + message);
    if (state->nMisbehavior >= DISCOURAGEMENT_THRESHOLD && state->nMisbehavior - howmuch < DISCOURAGEMENT_THRESHOLD)
    {
        LogPrint(BCLog::NET, "%s: %s peer=%d (%d -> %d) DISCOURAGE THRESHOLD EXCEEDED%s\n", __func__, state->name, pnode, state->nMisbehavior-howmuch, state->nMisbehavior, message_prefixed);
        state->m_should_discourage = true;
    } else
        LogPrint(BCLog::NET, "%s: %s peer=%d (%d -> %d)%s\n", __func__, state->name, pnode, state->nMisbehavior-howmuch, state->nMisbehavior, message_prefixed);
}

/**
 * Potentially mark a node discouraged based on the contents of a BlockValidationState object
 *
 * @param[in] via_compact_block this bool is passed in because net_processing should
 * punish peers differently depending on whether the data was provided in a compact
 * block message or not. If the compact block had a valid header, but contained invalid
 * txs, the peer should not be punished. See BIP 152.
 *
 * @return Returns true if the peer was punished (probably disconnected)
 */
static bool MaybePunishNodeForBlock(NodeId nodeid, const BlockValidationState& state, bool via_compact_block, const std::string& message = "") {
    switch (state.GetResult()) {
    case BlockValidationResult::BLOCK_RESULT_UNSET:
        break;
    // The node is providing invalid data:
    case BlockValidationResult::BLOCK_CONSENSUS:
    case BlockValidationResult::BLOCK_MUTATED:
        if (!via_compact_block) {
            LOCK(cs_main);
            Misbehaving(nodeid, 100, message);
            return true;
        }
        break;
    case BlockValidationResult::BLOCK_CACHED_INVALID:
        {
            LOCK(cs_main);
            CNodeState *node_state = State(nodeid);
            if (node_state == nullptr) {
                break;
            }

            // Discourage outbound (but not inbound) peers if on an invalid chain.
            // Exempt HB compact block peers and manual connections.
            if (!via_compact_block && !node_state->m_is_inbound && !node_state->m_is_manual_connection) {
                Misbehaving(nodeid, 100, message);
                return true;
            }
            break;
        }
    case BlockValidationResult::BLOCK_INVALID_HEADER:
    case BlockValidationResult::BLOCK_CHECKPOINT:
    case BlockValidationResult::BLOCK_INVALID_PREV:
        {
            LOCK(cs_main);
            Misbehaving(nodeid, 100, message);
        }
        return true;
    // Conflicting (but not necessarily invalid) data or different policy:
    case BlockValidationResult::BLOCK_MISSING_PREV:
        {
            // TODO: Handle this much more gracefully (10 DoS points is super arbitrary)
            LOCK(cs_main);
            Misbehaving(nodeid, 10, message);
        }
        return true;
    case BlockValidationResult::BLOCK_RECENT_CONSENSUS_CHANGE:
    case BlockValidationResult::BLOCK_TIME_FUTURE:
        break;
    }
    if (message != "") {
        LogPrint(BCLog::NET, "peer=%d: %s\n", nodeid, message);
    }
    return false;
}

/**
 * Potentially disconnect and discourage a node based on the contents of a TxValidationState object
 *
 * @return Returns true if the peer was punished (probably disconnected)
 */
static bool MaybePunishNodeForTx(NodeId nodeid, const TxValidationState& state, const std::string& message = "")
{
    switch (state.GetResult()) {
    case TxValidationResult::TX_RESULT_UNSET:
        break;
    // The node is providing invalid data:
    case TxValidationResult::TX_CONSENSUS:
        {
            LOCK(cs_main);
            Misbehaving(nodeid, 100, message);
            return true;
        }
    // Conflicting (but not necessarily invalid) data or different policy:
    case TxValidationResult::TX_RECENT_CONSENSUS_CHANGE:
    case TxValidationResult::TX_NOT_STANDARD:
    case TxValidationResult::TX_MISSING_INPUTS:
    case TxValidationResult::TX_PREMATURE_SPEND:
    case TxValidationResult::TX_WITNESS_MUTATED:
    case TxValidationResult::TX_WITNESS_STRIPPED:
    case TxValidationResult::TX_CONFLICT:
    case TxValidationResult::TX_MEMPOOL_POLICY:
        break;
    }
    if (message != "") {
        LogPrint(BCLog::NET, "peer=%d: %s\n", nodeid, message);
    }
    return false;
}


//////////////////////////////////////////////////////////////////////////////
//
// blockchain -> download logic notification
//

// To prevent fingerprinting attacks, only send blocks/headers outside of the
// active chain if they are no more than a month older (both in time, and in
// best equivalent proof of work) than the best header chain we know about and
// we fully-validated them at some point.
static bool BlockRequestAllowed(const CBlockIndex* pindex, const Consensus::Params& consensusParams) EXCLUSIVE_LOCKS_REQUIRED(cs_main)
{
    AssertLockHeld(cs_main);
    if (::ChainActive().Contains(pindex)) return true;
    return pindex->IsValid(BLOCK_VALID_SCRIPTS) && (pindexBestHeader != nullptr) &&
        (pindexBestHeader->GetBlockTime() - pindex->GetBlockTime() < STALE_RELAY_AGE_LIMIT) &&
        (GetBlockProofEquivalentTime(*pindexBestHeader, *pindex, *pindexBestHeader, consensusParams) < STALE_RELAY_AGE_LIMIT);
}

PeerLogicValidation::PeerLogicValidation(CConnman* connmanIn, BanMan* banman, CScheduler& scheduler, ChainstateManager& chainman, CTxMemPool& pool)
    : connman(connmanIn),
      m_banman(banman),
      m_chainman(chainman),
      m_mempool(pool),
      m_stale_tip_check_time(0)
{
    // Initialize global variables that cannot be constructed at startup.
    recentRejects.reset(new CRollingBloomFilter(120000, 0.000001));

    // Blocks don't typically have more than 4000 transactions, so this should
    // be at least six blocks (~1 hr) worth of transactions that we can store,
    // inserting both a txid and wtxid for every observed transaction.
    // If the number of transactions appearing in a block goes up, or if we are
    // seeing getdata requests more than an hour after initial announcement, we
    // can increase this number.
    // The false positive rate of 1/1M should come out to less than 1
    // transaction per day that would be inadvertently ignored (which is the
    // same probability that we have in the reject filter).
    g_recent_confirmed_transactions.reset(new CRollingBloomFilter(48000, 0.000001));

    const Consensus::Params& consensusParams = Params().GetConsensus();
    // Stale tip checking and peer eviction are on two different timers, but we
    // don't want them to get out of sync due to drift in the scheduler, so we
    // combine them in one function and schedule at the quicker (peer-eviction)
    // timer.
    static_assert(EXTRA_PEER_CHECK_INTERVAL < STALE_CHECK_INTERVAL, "peer eviction timer should be less than stale tip check timer");
    scheduler.scheduleEvery([this, &consensusParams] { this->CheckForStaleTipAndEvictPeers(&consensusParams); }, std::chrono::seconds{EXTRA_PEER_CHECK_INTERVAL});

    // schedule next run for 10-15 minutes in the future
    const std::chrono::milliseconds delta = std::chrono::minutes{10} + GetRandMillis(std::chrono::minutes{5});
    scheduler.scheduleFromNow([&] { ReattemptInitialBroadcast(scheduler); }, delta);
}

/**
 * Evict orphan txn pool entries (EraseOrphanTx) based on a newly connected
 * block. Also save the time of the last tip update.
 */
void PeerLogicValidation::BlockConnected(const std::shared_ptr<const CBlock>& pblock, const CBlockIndex* pindex)
{
    {
        LOCK(g_cs_orphans);

        std::vector<uint256> vOrphanErase;

        for (const CTransactionRef& ptx : pblock->vtx) {
            const CTransaction& tx = *ptx;

            // Which orphan pool entries must we evict?
            for (const auto& txin : tx.vin) {
                auto itByPrev = mapOrphanTransactionsByPrev.find(txin.prevout);
                if (itByPrev == mapOrphanTransactionsByPrev.end()) continue;
                for (auto mi = itByPrev->second.begin(); mi != itByPrev->second.end(); ++mi) {
                    const CTransaction& orphanTx = *(*mi)->second.tx;
                    const uint256& orphanHash = orphanTx.GetHash();
                    vOrphanErase.push_back(orphanHash);
                }
            }
        }

        // Erase orphan transactions included or precluded by this block
        if (vOrphanErase.size()) {
            int nErased = 0;
            for (const uint256& orphanHash : vOrphanErase) {
                nErased += EraseOrphanTx(orphanHash);
            }
            LogPrint(BCLog::MEMPOOL, "Erased %d orphan tx included or conflicted by block\n", nErased);
        }

        g_last_tip_update = GetTime();
    }
    {
        LOCK(g_cs_recent_confirmed_transactions);
        for (const auto& ptx : pblock->vtx) {
            g_recent_confirmed_transactions->insert(ptx->GetHash());
            if (ptx->GetHash() != ptx->GetWitnessHash()) {
                g_recent_confirmed_transactions->insert(ptx->GetWitnessHash());
            }
        }
    }
}

void PeerLogicValidation::BlockDisconnected(const std::shared_ptr<const CBlock> &block, const CBlockIndex* pindex)
{
    // To avoid relay problems with transactions that were previously
    // confirmed, clear our filter of recently confirmed transactions whenever
    // there's a reorg.
    // This means that in a 1-block reorg (where 1 block is disconnected and
    // then another block reconnected), our filter will drop to having only one
    // block's worth of transactions in it, but that should be fine, since
    // presumably the most common case of relaying a confirmed transaction
    // should be just after a new block containing it is found.
    LOCK(g_cs_recent_confirmed_transactions);
    g_recent_confirmed_transactions->reset();
}

// All of the following cache a recent block, and are protected by cs_most_recent_block
static RecursiveMutex cs_most_recent_block;
static std::shared_ptr<const CBlock> most_recent_block GUARDED_BY(cs_most_recent_block);
static std::shared_ptr<const CBlockHeaderAndShortTxIDs> most_recent_compact_block GUARDED_BY(cs_most_recent_block);
static uint256 most_recent_block_hash GUARDED_BY(cs_most_recent_block);
static bool fWitnessesPresentInMostRecentCompactBlock GUARDED_BY(cs_most_recent_block);

/**
 * Maintain state about the best-seen block and fast-announce a compact block
 * to compatible peers.
 */
void PeerLogicValidation::NewPoWValidBlock(const CBlockIndex *pindex, const std::shared_ptr<const CBlock>& pblock) {
    std::shared_ptr<const CBlockHeaderAndShortTxIDs> pcmpctblock = std::make_shared<const CBlockHeaderAndShortTxIDs> (*pblock, true);
    const CNetMsgMaker msgMaker(PROTOCOL_VERSION);

    LOCK(cs_main);

    static int nHighestFastAnnounce = 0;
    if (pindex->nHeight <= nHighestFastAnnounce)
        return;
    nHighestFastAnnounce = pindex->nHeight;

    bool fWitnessEnabled = IsWitnessEnabled(pindex->pprev, Params().GetConsensus());
    uint256 hashBlock(pblock->GetHash());

    {
        LOCK(cs_most_recent_block);
        most_recent_block_hash = hashBlock;
        most_recent_block = pblock;
        most_recent_compact_block = pcmpctblock;
        fWitnessesPresentInMostRecentCompactBlock = fWitnessEnabled;
    }

    connman->ForEachNode([this, &pcmpctblock, pindex, &msgMaker, fWitnessEnabled, &hashBlock](CNode* pnode) {
        AssertLockHeld(cs_main);

        // TODO: Avoid the repeated-serialization here
        if (pnode->nVersion < INVALID_CB_NO_BAN_VERSION || pnode->fDisconnect)
            return;
        ProcessBlockAvailability(pnode->GetId());
        CNodeState &state = *State(pnode->GetId());
        // If the peer has, or we announced to them the previous block already,
        // but we don't think they have this one, go ahead and announce it
        if (state.fPreferHeaderAndIDs && (!fWitnessEnabled || state.fWantsCmpctWitness) &&
                !PeerHasHeader(&state, pindex) && PeerHasHeader(&state, pindex->pprev)) {

            LogPrint(BCLog::NET, "%s sending header-and-ids %s to peer=%d\n", "PeerLogicValidation::NewPoWValidBlock",
                    hashBlock.ToString(), pnode->GetId());
            connman->PushMessage(pnode, msgMaker.Make(NetMsgType::CMPCTBLOCK, *pcmpctblock));
            state.pindexBestHeaderSent = pindex;
        }
    });
}

/**
 * Update our best height and announce any block hashes which weren't previously
 * in ::ChainActive() to our peers.
 */
void PeerLogicValidation::UpdatedBlockTip(const CBlockIndex *pindexNew, const CBlockIndex *pindexFork, bool fInitialDownload) {
    const int nNewHeight = pindexNew->nHeight;
    connman->SetBestHeight(nNewHeight);

    SetServiceFlagsIBDCache(!fInitialDownload);
    if (!fInitialDownload) {
        // Find the hashes of all blocks that weren't previously in the best chain.
        std::vector<uint256> vHashes;
        const CBlockIndex *pindexToAnnounce = pindexNew;
        while (pindexToAnnounce != pindexFork) {
            vHashes.push_back(pindexToAnnounce->GetBlockHash());
            pindexToAnnounce = pindexToAnnounce->pprev;
            if (vHashes.size() == MAX_BLOCKS_TO_ANNOUNCE) {
                // Limit announcements in case of a huge reorganization.
                // Rely on the peer's synchronization mechanism in that case.
                break;
            }
        }
        // Relay inventory, but don't relay old inventory during initial block download.
        connman->ForEachNode([nNewHeight, &vHashes](CNode* pnode) {
            LOCK(pnode->cs_inventory);
            if (nNewHeight > (pnode->nStartingHeight != -1 ? pnode->nStartingHeight - 2000 : 0)) {
                for (const uint256& hash : reverse_iterate(vHashes)) {
                    pnode->vBlockHashesToAnnounce.push_back(hash);
                }
            }
        });
        connman->WakeMessageHandler();
    }
}

/**
 * Handle invalid block rejection and consequent peer discouragement, maintain which
 * peers announce compact blocks.
 */
void PeerLogicValidation::BlockChecked(const CBlock& block, const BlockValidationState& state) {
    LOCK(cs_main);

    const uint256 hash(block.GetHash());
    std::map<uint256, std::pair<NodeId, bool>>::iterator it = mapBlockSource.find(hash);

    // If the block failed validation, we know where it came from and we're still connected
    // to that peer, maybe punish.
    if (state.IsInvalid() &&
        it != mapBlockSource.end() &&
        State(it->second.first)) {
            MaybePunishNodeForBlock(/*nodeid=*/ it->second.first, state, /*via_compact_block=*/ !it->second.second);
    }
    // Check that:
    // 1. The block is valid
    // 2. We're not in initial block download
    // 3. This is currently the best block we're aware of. We haven't updated
    //    the tip yet so we have no way to check this directly here. Instead we
    //    just check that there are currently no other blocks in flight.
    else if (state.IsValid() &&
             !::ChainstateActive().IsInitialBlockDownload() &&
             mapBlocksInFlight.count(hash) == mapBlocksInFlight.size()) {
        if (it != mapBlockSource.end()) {
            MaybeSetPeerAsAnnouncingHeaderAndIDs(it->second.first, *connman);
        }
    }
    if (it != mapBlockSource.end())
        mapBlockSource.erase(it);
}

//////////////////////////////////////////////////////////////////////////////
//
// Messages
//


bool static AlreadyHave(const CInv& inv, const CTxMemPool& mempool) EXCLUSIVE_LOCKS_REQUIRED(cs_main)
{
    switch (inv.type)
    {
    case MSG_TX:
    case MSG_WITNESS_TX:
    case MSG_WTX:
        {
            assert(recentRejects);
            if (::ChainActive().Tip()->GetBlockHash() != hashRecentRejectsChainTip)
            {
                // If the chain tip has changed previously rejected transactions
                // might be now valid, e.g. due to a nLockTime'd tx becoming valid,
                // or a double-spend. Reset the rejects filter and give those
                // txs a second chance.
                hashRecentRejectsChainTip = ::ChainActive().Tip()->GetBlockHash();
                recentRejects->reset();
            }

            {
                LOCK(g_cs_orphans);
                if (inv.type != MSG_WTX && mapOrphanTransactions.count(inv.hash)) {
                    return true;
                } else if (inv.type == MSG_WTX && g_orphans_by_wtxid.count(inv.hash)) {
                    return true;
                }
            }

            {
                LOCK(g_cs_recent_confirmed_transactions);
                if (g_recent_confirmed_transactions->contains(inv.hash)) return true;
            }

            const bool by_wtxid = (inv.type == MSG_WTX);
            return recentRejects->contains(inv.hash) || mempool.exists(inv.hash, by_wtxid);
        }
    case MSG_BLOCK:
    case MSG_WITNESS_BLOCK:
        return LookupBlockIndex(inv.hash) != nullptr;
    }
    // Don't know what it is, just say we already got one
    return true;
}

void RelayTransaction(const uint256& txid, const uint256& wtxid, const CConnman& connman)
{
    connman.ForEachNode([&txid, &wtxid](CNode* pnode)
    {
        AssertLockHeld(cs_main);
        CNodeState &state = *State(pnode->GetId());
        if (state.m_wtxid_relay) {
            pnode->PushTxInventory(wtxid);
        } else {
            pnode->PushTxInventory(txid);
        }
    });
}

static void RelayAddress(const CAddress& addr, bool fReachable, const CConnman& connman)
{
    unsigned int nRelayNodes = fReachable ? 2 : 1; // limited relaying of addresses outside our network(s)

    // Relay to a limited number of other nodes
    // Use deterministic randomness to send to the same nodes for 24 hours
    // at a time so the m_addr_knowns of the chosen nodes prevent repeats
    uint64_t hashAddr = addr.GetHash();
    const CSipHasher hasher = connman.GetDeterministicRandomizer(RANDOMIZER_ID_ADDRESS_RELAY).Write(hashAddr << 32).Write((GetTime() + hashAddr) / (24 * 60 * 60));
    FastRandomContext insecure_rand;

    std::array<std::pair<uint64_t, CNode*>,2> best{{{0, nullptr}, {0, nullptr}}};
    assert(nRelayNodes <= best.size());

    auto sortfunc = [&best, &hasher, nRelayNodes](CNode* pnode) {
        if (pnode->IsAddrRelayPeer()) {
            uint64_t hashKey = CSipHasher(hasher).Write(pnode->GetId()).Finalize();
            for (unsigned int i = 0; i < nRelayNodes; i++) {
                 if (hashKey > best[i].first) {
                     std::copy(best.begin() + i, best.begin() + nRelayNodes - 1, best.begin() + i + 1);
                     best[i] = std::make_pair(hashKey, pnode);
                     break;
                 }
            }
        }
    };

    auto pushfunc = [&addr, &best, nRelayNodes, &insecure_rand] {
        for (unsigned int i = 0; i < nRelayNodes && best[i].first != 0; i++) {
            best[i].second->PushAddress(addr, insecure_rand);
        }
    };

    connman.ForEachNodeThen(std::move(sortfunc), std::move(pushfunc));
}

void static ProcessGetBlockData(CNode& pfrom, const CChainParams& chainparams, const CInv& inv, CConnman& connman)
{
    bool send = false;
    std::shared_ptr<const CBlock> a_recent_block;
    std::shared_ptr<const CBlockHeaderAndShortTxIDs> a_recent_compact_block;
    bool fWitnessesPresentInARecentCompactBlock;
    const Consensus::Params& consensusParams = chainparams.GetConsensus();
    {
        LOCK(cs_most_recent_block);
        a_recent_block = most_recent_block;
        a_recent_compact_block = most_recent_compact_block;
        fWitnessesPresentInARecentCompactBlock = fWitnessesPresentInMostRecentCompactBlock;
    }

    bool need_activate_chain = false;
    {
        LOCK(cs_main);
        const CBlockIndex* pindex = LookupBlockIndex(inv.hash);
        if (pindex) {
            if (pindex->HaveTxsDownloaded() && !pindex->IsValid(BLOCK_VALID_SCRIPTS) &&
                    pindex->IsValid(BLOCK_VALID_TREE)) {
                // If we have the block and all of its parents, but have not yet validated it,
                // we might be in the middle of connecting it (ie in the unlock of cs_main
                // before ActivateBestChain but after AcceptBlock).
                // In this case, we need to run ActivateBestChain prior to checking the relay
                // conditions below.
                need_activate_chain = true;
            }
        }
    } // release cs_main before calling ActivateBestChain
    if (need_activate_chain) {
        BlockValidationState state;
        if (!ActivateBestChain(state, Params(), a_recent_block)) {
            LogPrint(BCLog::NET, "failed to activate chain (%s)\n", state.ToString());
        }
    }

    LOCK(cs_main);
    const CBlockIndex* pindex = LookupBlockIndex(inv.hash);
    if (pindex) {
        send = BlockRequestAllowed(pindex, consensusParams);
        if (!send) {
            LogPrint(BCLog::NET, "%s: ignoring request from peer=%i for old block that isn't in the main chain\n", __func__, pfrom.GetId());
        }
    }
    const CNetMsgMaker msgMaker(pfrom.GetSendVersion());
    // disconnect node in case we have reached the outbound limit for serving historical blocks
    if (send &&
        connman.OutboundTargetReached(true) &&
        (((pindexBestHeader != nullptr) && (pindexBestHeader->GetBlockTime() - pindex->GetBlockTime() > HISTORICAL_BLOCK_AGE)) || inv.type == MSG_FILTERED_BLOCK) &&
        !pfrom.HasPermission(PF_DOWNLOAD) // nodes with the download permission may exceed target
    ) {
        LogPrint(BCLog::NET, "historical block serving limit reached, disconnect peer=%d\n", pfrom.GetId());

        //disconnect node
        pfrom.fDisconnect = true;
        send = false;
    }
    // Avoid leaking prune-height by never sending blocks below the NODE_NETWORK_LIMITED threshold
    if (send && !pfrom.HasPermission(PF_NOBAN) && (
            (((pfrom.GetLocalServices() & NODE_NETWORK_LIMITED) == NODE_NETWORK_LIMITED) && ((pfrom.GetLocalServices() & NODE_NETWORK) != NODE_NETWORK) && (::ChainActive().Tip()->nHeight - pindex->nHeight > (int)NODE_NETWORK_LIMITED_MIN_BLOCKS + 2 /* add two blocks buffer extension for possible races */) )
       )) {
        LogPrint(BCLog::NET, "Ignore block request below NODE_NETWORK_LIMITED threshold from peer=%d\n", pfrom.GetId());

        //disconnect node and prevent it from stalling (would otherwise wait for the missing block)
        pfrom.fDisconnect = true;
        send = false;
    }
    // Pruned nodes may have deleted the block, so check whether
    // it's available before trying to send.
    if (send && (pindex->nStatus & BLOCK_HAVE_DATA))
    {
        std::shared_ptr<const CBlock> pblock;
        if (a_recent_block && a_recent_block->GetHash() == pindex->GetBlockHash()) {
            pblock = a_recent_block;
        } else if (inv.type == MSG_WITNESS_BLOCK) {
            // Fast-path: in this case it is possible to serve the block directly from disk,
            // as the network format matches the format on disk
            std::vector<uint8_t> block_data;
            if (!ReadRawBlockFromDisk(block_data, pindex, chainparams.MessageStart())) {
                assert(!"cannot load block from disk");
            }
            connman.PushMessage(&pfrom, msgMaker.Make(NetMsgType::BLOCK, MakeSpan(block_data)));
            // Don't set pblock as we've sent the block
        } else {
            // Send block from disk
            std::shared_ptr<CBlock> pblockRead = std::make_shared<CBlock>();
            if (!ReadBlockFromDisk(*pblockRead, pindex, consensusParams))
                assert(!"cannot load block from disk");
            pblock = pblockRead;
        }
        if (pblock) {
            if (inv.type == MSG_BLOCK)
                connman.PushMessage(&pfrom, msgMaker.Make(SERIALIZE_TRANSACTION_NO_WITNESS, NetMsgType::BLOCK, *pblock));
            else if (inv.type == MSG_WITNESS_BLOCK)
                connman.PushMessage(&pfrom, msgMaker.Make(NetMsgType::BLOCK, *pblock));
            else if (inv.type == MSG_FILTERED_BLOCK)
            {
                bool sendMerkleBlock = false;
                CMerkleBlock merkleBlock;
                if (pfrom.m_tx_relay != nullptr) {
                    LOCK(pfrom.m_tx_relay->cs_filter);
                    if (pfrom.m_tx_relay->pfilter) {
                        sendMerkleBlock = true;
                        merkleBlock = CMerkleBlock(*pblock, *pfrom.m_tx_relay->pfilter);
                    }
                }
                if (sendMerkleBlock) {
                    connman.PushMessage(&pfrom, msgMaker.Make(NetMsgType::MERKLEBLOCK, merkleBlock));
                    // CMerkleBlock just contains hashes, so also push any transactions in the block the client did not see
                    // This avoids hurting performance by pointlessly requiring a round-trip
                    // Note that there is currently no way for a node to request any single transactions we didn't send here -
                    // they must either disconnect and retry or request the full block.
                    // Thus, the protocol spec specified allows for us to provide duplicate txn here,
                    // however we MUST always provide at least what the remote peer needs
                    typedef std::pair<unsigned int, uint256> PairType;
                    for (PairType& pair : merkleBlock.vMatchedTxn)
                        connman.PushMessage(&pfrom, msgMaker.Make(SERIALIZE_TRANSACTION_NO_WITNESS, NetMsgType::TX, *pblock->vtx[pair.first]));
                }
                // else
                    // no response
            }
            else if (inv.type == MSG_CMPCT_BLOCK)
            {
                // If a peer is asking for old blocks, we're almost guaranteed
                // they won't have a useful mempool to match against a compact block,
                // and we don't feel like constructing the object for them, so
                // instead we respond with the full, non-compact block.
                bool fPeerWantsWitness = State(pfrom.GetId())->fWantsCmpctWitness;
                int nSendFlags = fPeerWantsWitness ? 0 : SERIALIZE_TRANSACTION_NO_WITNESS;
                if (CanDirectFetch(consensusParams) && pindex->nHeight >= ::ChainActive().Height() - MAX_CMPCTBLOCK_DEPTH) {
                    if ((fPeerWantsWitness || !fWitnessesPresentInARecentCompactBlock) && a_recent_compact_block && a_recent_compact_block->header.GetHash() == pindex->GetBlockHash()) {
                        connman.PushMessage(&pfrom, msgMaker.Make(nSendFlags, NetMsgType::CMPCTBLOCK, *a_recent_compact_block));
                    } else {
                        CBlockHeaderAndShortTxIDs cmpctblock(*pblock, fPeerWantsWitness);
                        connman.PushMessage(&pfrom, msgMaker.Make(nSendFlags, NetMsgType::CMPCTBLOCK, cmpctblock));
                    }
                } else {
                    connman.PushMessage(&pfrom, msgMaker.Make(nSendFlags, NetMsgType::BLOCK, *pblock));
                }
            }
        }

        // Trigger the peer node to send a getblocks request for the next batch of inventory
        if (inv.hash == pfrom.hashContinue)
        {
            // Send immediately. This must send even if redundant,
            // and we want it right after the last block so they don't
            // wait for other stuff first.
            std::vector<CInv> vInv;
            vInv.push_back(CInv(MSG_BLOCK, ::ChainActive().Tip()->GetBlockHash()));
            connman.PushMessage(&pfrom, msgMaker.Make(NetMsgType::INV, vInv));
            pfrom.hashContinue.SetNull();
        }
    }
}

//! Determine whether or not a peer can request a transaction, and return it (or nullptr if not found or not allowed).
CTransactionRef static FindTxForGetData(const CNode& peer, const uint256& txid_or_wtxid, bool use_wtxid, const std::chrono::seconds mempool_req, const std::chrono::seconds now) LOCKS_EXCLUDED(cs_main)
{
    auto txinfo = mempool.info(txid_or_wtxid, use_wtxid);
    if (txinfo.tx) {
        // If a TX could have been INVed in reply to a MEMPOOL request,
        // or is older than UNCONDITIONAL_RELAY_DELAY, permit the request
        // unconditionally.
        if ((mempool_req.count() && txinfo.m_time <= mempool_req) || txinfo.m_time <= now - UNCONDITIONAL_RELAY_DELAY) {
            return std::move(txinfo.tx);
        }
    }

    {
        LOCK(cs_main);
        // Otherwise, the transaction must have been announced recently.
        if (State(peer.GetId())->m_recently_announced_invs.contains(txid_or_wtxid)) {
            // If it was, it can be relayed from either the mempool...
            if (txinfo.tx) return std::move(txinfo.tx);
            // ... or the relay pool.
            auto mi = mapRelay.find(txid_or_wtxid);
            if (mi != mapRelay.end()) return mi->second;
        }
    }

    return {};
}

void static ProcessGetData(CNode& pfrom, const CChainParams& chainparams, CConnman& connman, CTxMemPool& mempool, const std::atomic<bool>& interruptMsgProc) LOCKS_EXCLUDED(cs_main)
{
    AssertLockNotHeld(cs_main);

    std::deque<CInv>::iterator it = pfrom.vRecvGetData.begin();
    std::vector<CInv> vNotFound;
    const CNetMsgMaker msgMaker(pfrom.GetSendVersion());

    const std::chrono::seconds now = GetTime<std::chrono::seconds>();
    // Get last mempool request time
    const std::chrono::seconds mempool_req = pfrom.m_tx_relay != nullptr ? pfrom.m_tx_relay->m_last_mempool_req.load()
                                                                          : std::chrono::seconds::min();

    // Process as many TX items from the front of the getdata queue as
    // possible, since they're common and it's efficient to batch process
    // them.
    while (it != pfrom.vRecvGetData.end() && (it->type == MSG_TX || it->type == MSG_WITNESS_TX || it->type == MSG_WTX)) {
        if (interruptMsgProc) return;
        // The send buffer provides backpressure. If there's no space in
        // the buffer, pause processing until the next call.
        if (pfrom.fPauseSend) break;

        const CInv &inv = *it++;

        if (pfrom.m_tx_relay == nullptr) {
            // Ignore GETDATA requests for transactions from blocks-only peers.
            continue;
        }

        CTransactionRef tx = FindTxForGetData(pfrom, inv.hash, inv.type == MSG_WTX, mempool_req, now);
        if (tx) {
            // WTX and WITNESS_TX imply we serialize with witness
            int nSendFlags = (inv.type == MSG_TX ? SERIALIZE_TRANSACTION_NO_WITNESS : 0);
            connman.PushMessage(&pfrom, msgMaker.Make(nSendFlags, NetMsgType::TX, *tx));
            mempool.RemoveUnbroadcastTx(tx->GetHash());
            // As we're going to send tx, make sure its unconfirmed parents are made requestable.
            for (const auto& txin : tx->vin) {
                auto txinfo = mempool.info(txin.prevout.hash);
                if (txinfo.tx && txinfo.m_time > now - UNCONDITIONAL_RELAY_DELAY) {
                    // Relaying a transaction with a recent but unconfirmed parent.
                    if (WITH_LOCK(pfrom.m_tx_relay->cs_tx_inventory, return !pfrom.m_tx_relay->filterInventoryKnown.contains(txin.prevout.hash))) {
                        LOCK(cs_main);
                        State(pfrom.GetId())->m_recently_announced_invs.insert(txin.prevout.hash);
                    }
                }
            }
        } else {
            vNotFound.push_back(inv);
        }
    }

    // Only process one BLOCK item per call, since they're uncommon and can be
    // expensive to process.
    if (it != pfrom.vRecvGetData.end() && !pfrom.fPauseSend) {
        const CInv &inv = *it++;
        if (inv.type == MSG_BLOCK || inv.type == MSG_FILTERED_BLOCK || inv.type == MSG_CMPCT_BLOCK || inv.type == MSG_WITNESS_BLOCK) {
            ProcessGetBlockData(pfrom, chainparams, inv, connman);
        }
        // else: If the first item on the queue is an unknown type, we erase it
        // and continue processing the queue on the next call.
    }

    pfrom.vRecvGetData.erase(pfrom.vRecvGetData.begin(), it);

    if (!vNotFound.empty()) {
        // Let the peer know that we didn't find what it asked for, so it doesn't
        // have to wait around forever.
        // SPV clients care about this message: it's needed when they are
        // recursively walking the dependencies of relevant unconfirmed
        // transactions. SPV clients want to do that because they want to know
        // about (and store and rebroadcast and risk analyze) the dependencies
        // of transactions relevant to them, without having to download the
        // entire memory pool.
        // Also, other nodes can use these messages to automatically request a
        // transaction from some other peer that annnounced it, and stop
        // waiting for us to respond.
        // In normal operation, we often send NOTFOUND messages for parents of
        // transactions that we relay; if a peer is missing a parent, they may
        // assume we have them and request the parents from us.
        connman.PushMessage(&pfrom, msgMaker.Make(NetMsgType::NOTFOUND, vNotFound));
    }
}

static uint32_t GetFetchFlags(const CNode& pfrom) EXCLUSIVE_LOCKS_REQUIRED(cs_main) {
    uint32_t nFetchFlags = 0;
    if ((pfrom.GetLocalServices() & NODE_WITNESS) && State(pfrom.GetId())->fHaveWitness) {
        nFetchFlags |= MSG_WITNESS_FLAG;
    }
    return nFetchFlags;
}

inline void static SendBlockTransactions(const CBlock& block, const BlockTransactionsRequest& req, CNode& pfrom, CConnman& connman) {
    BlockTransactions resp(req);
    for (size_t i = 0; i < req.indexes.size(); i++) {
        if (req.indexes[i] >= block.vtx.size()) {
            LOCK(cs_main);
            Misbehaving(pfrom.GetId(), 100, strprintf("Peer %d sent us a getblocktxn with out-of-bounds tx indices", pfrom.GetId()));
            return;
        }
        resp.txn[i] = block.vtx[req.indexes[i]];
    }
    LOCK(cs_main);
    const CNetMsgMaker msgMaker(pfrom.GetSendVersion());
    int nSendFlags = State(pfrom.GetId())->fWantsCmpctWitness ? 0 : SERIALIZE_TRANSACTION_NO_WITNESS;
    connman.PushMessage(&pfrom, msgMaker.Make(nSendFlags, NetMsgType::BLOCKTXN, resp));
}

static void ProcessHeadersMessage(CNode& pfrom, CConnman& connman, ChainstateManager& chainman, CTxMemPool& mempool, const std::vector<CBlockHeader>& headers, const CChainParams& chainparams, bool via_compact_block)
{
    const CNetMsgMaker msgMaker(pfrom.GetSendVersion());
    size_t nCount = headers.size();

    if (nCount == 0) {
        // Nothing interesting. Stop asking this peers for more headers.
        return;
    }

    size_t nSize = 0;
    for (const auto& header : headers) {
        nSize += GetSerializeSize(header, PROTOCOL_VERSION);
        if (pfrom.nVersion >= SIZE_HEADERS_LIMIT_VERSION
              && nSize > MAX_HEADERS_SIZE) {
            LOCK(cs_main);
            Misbehaving(pfrom.GetId(), 20, strprintf("headers message size = %u", nSize));
            return;
        }
    }

    bool received_new_header = false;
    const CBlockIndex *pindexLast = nullptr;
    {
        LOCK(cs_main);
        CNodeState *nodestate = State(pfrom.GetId());

        // If this looks like it could be a block announcement (nCount <
        // MAX_BLOCKS_TO_ANNOUNCE), use special logic for handling headers that
        // don't connect:
        // - Send a getheaders message in response to try to connect the chain.
        // - The peer can send up to MAX_UNCONNECTING_HEADERS in a row that
        //   don't connect before giving DoS points
        // - Once a headers message is received that is valid and does connect,
        //   nUnconnectingHeaders gets reset back to 0.
        if (!LookupBlockIndex(headers[0].hashPrevBlock) && nCount < MAX_BLOCKS_TO_ANNOUNCE) {
            nodestate->nUnconnectingHeaders++;
            connman.PushMessage(&pfrom, msgMaker.Make(NetMsgType::GETHEADERS, ::ChainActive().GetLocator(pindexBestHeader), uint256()));
            LogPrint(BCLog::NET, "received header %s: missing prev block %s, sending getheaders (%d) to end (peer=%d, nUnconnectingHeaders=%d)\n",
                    headers[0].GetHash().ToString(),
                    headers[0].hashPrevBlock.ToString(),
                    pindexBestHeader->nHeight,
                    pfrom.GetId(), nodestate->nUnconnectingHeaders);
            // Set hashLastUnknownBlock for this peer, so that if we
            // eventually get the headers - even from a different peer -
            // we can use this peer to download.
            UpdateBlockAvailability(pfrom.GetId(), headers.back().GetHash());

            if (nodestate->nUnconnectingHeaders % MAX_UNCONNECTING_HEADERS == 0) {
                Misbehaving(pfrom.GetId(), 20);
            }
            return;
        }

        uint256 hashLastBlock;
        for (const CBlockHeader& header : headers) {
            if (!hashLastBlock.IsNull() && header.hashPrevBlock != hashLastBlock) {
                Misbehaving(pfrom.GetId(), 20, "non-continuous headers sequence");
                return;
            }
            hashLastBlock = header.GetHash();
        }

        // If we don't have the last header, then they'll have given us
        // something new (if these headers are valid).
        if (!LookupBlockIndex(hashLastBlock)) {
            received_new_header = true;
        }
    }

    BlockValidationState state;
    if (!chainman.ProcessNewBlockHeaders(headers, state, chainparams, &pindexLast)) {
        if (state.IsInvalid()) {
            MaybePunishNodeForBlock(pfrom.GetId(), state, via_compact_block, "invalid header received");
            return;
        }
    }

    {
        LOCK(cs_main);
        CNodeState *nodestate = State(pfrom.GetId());
        if (nodestate->nUnconnectingHeaders > 0) {
            LogPrint(BCLog::NET, "peer=%d: resetting nUnconnectingHeaders (%d -> 0)\n", pfrom.GetId(), nodestate->nUnconnectingHeaders);
        }
        nodestate->nUnconnectingHeaders = 0;

        assert(pindexLast);
        UpdateBlockAvailability(pfrom.GetId(), pindexLast->GetBlockHash());

        // From here, pindexBestKnownBlock should be guaranteed to be non-null,
        // because it is set in UpdateBlockAvailability. Some nullptr checks
        // are still present, however, as belt-and-suspenders.

        if (received_new_header && pindexLast->nChainWork > ::ChainActive().Tip()->nChainWork) {
            nodestate->m_last_block_announcement = GetTime();
        }

        bool maxSize = (nCount == MAX_HEADERS_RESULTS);
        if (pfrom.nVersion >= SIZE_HEADERS_LIMIT_VERSION
              && nSize >= THRESHOLD_HEADERS_SIZE)
            maxSize = true;
        // FIXME: This change (with hasNewHeaders) is rolled back in Bitcoin,
        // but I think it should stay here for merge-mined coins.  Try to get
        // it fixed again upstream and then update the fix.
        if (maxSize && received_new_header) {
            // Headers message had its maximum size; the peer may have more headers.
            // TODO: optimize: if pindexLast is an ancestor of ::ChainActive().Tip or pindexBestHeader, continue
            // from there instead.
            LogPrint(BCLog::NET, "more getheaders (%d) to end to peer=%d (startheight:%d)\n", pindexLast->nHeight, pfrom.GetId(), pfrom.nStartingHeight);
            connman.PushMessage(&pfrom, msgMaker.Make(NetMsgType::GETHEADERS, ::ChainActive().GetLocator(pindexLast), uint256()));
        }

        bool fCanDirectFetch = CanDirectFetch(chainparams.GetConsensus());
        // If this set of headers is valid and ends in a block with at least as
        // much work as our tip, download as much as possible.
        if (fCanDirectFetch && pindexLast->IsValid(BLOCK_VALID_TREE) && ::ChainActive().Tip()->nChainWork <= pindexLast->nChainWork) {
            std::vector<const CBlockIndex*> vToFetch;
            const CBlockIndex *pindexWalk = pindexLast;
            // Calculate all the blocks we'd need to switch to pindexLast, up to a limit.
            while (pindexWalk && !::ChainActive().Contains(pindexWalk) && vToFetch.size() <= MAX_BLOCKS_IN_TRANSIT_PER_PEER) {
                if (!(pindexWalk->nStatus & BLOCK_HAVE_DATA) &&
                        !mapBlocksInFlight.count(pindexWalk->GetBlockHash()) &&
                        (!IsWitnessEnabled(pindexWalk->pprev, chainparams.GetConsensus()) || State(pfrom.GetId())->fHaveWitness)) {
                    // We don't have this block, and it's not yet in flight.
                    vToFetch.push_back(pindexWalk);
                }
                pindexWalk = pindexWalk->pprev;
            }
            // If pindexWalk still isn't on our main chain, we're looking at a
            // very large reorg at a time we think we're close to caught up to
            // the main chain -- this shouldn't really happen.  Bail out on the
            // direct fetch and rely on parallel download instead.
            if (!::ChainActive().Contains(pindexWalk)) {
                LogPrint(BCLog::NET, "Large reorg, won't direct fetch to %s (%d)\n",
                        pindexLast->GetBlockHash().ToString(),
                        pindexLast->nHeight);
            } else {
                std::vector<CInv> vGetData;
                // Download as much as possible, from earliest to latest.
                for (const CBlockIndex *pindex : reverse_iterate(vToFetch)) {
                    if (nodestate->nBlocksInFlight >= MAX_BLOCKS_IN_TRANSIT_PER_PEER) {
                        // Can't download any more from this peer
                        break;
                    }
                    uint32_t nFetchFlags = GetFetchFlags(pfrom);
                    vGetData.push_back(CInv(MSG_BLOCK | nFetchFlags, pindex->GetBlockHash()));
                    MarkBlockAsInFlight(mempool, pfrom.GetId(), pindex->GetBlockHash(), pindex);
                    LogPrint(BCLog::NET, "Requesting block %s from  peer=%d\n",
                            pindex->GetBlockHash().ToString(), pfrom.GetId());
                }
                if (vGetData.size() > 1) {
                    LogPrint(BCLog::NET, "Downloading blocks toward %s (%d) via headers direct fetch\n",
                            pindexLast->GetBlockHash().ToString(), pindexLast->nHeight);
                }
                if (vGetData.size() > 0) {
                    if (nodestate->fSupportsDesiredCmpctVersion && vGetData.size() == 1 && mapBlocksInFlight.size() == 1 && pindexLast->pprev->IsValid(BLOCK_VALID_CHAIN)) {
                        // In any case, we want to download using a compact block, not a regular one
                        vGetData[0] = CInv(MSG_CMPCT_BLOCK, vGetData[0].hash);
                    }
                    connman.PushMessage(&pfrom, msgMaker.Make(NetMsgType::GETDATA, vGetData));
                }
            }
        }
        // If we're in IBD, we want outbound peers that will serve us a useful
        // chain. Disconnect peers that are on chains with insufficient work.
        if (::ChainstateActive().IsInitialBlockDownload() && nCount != MAX_HEADERS_RESULTS) {
            // When nCount < MAX_HEADERS_RESULTS, we know we have no more
            // headers to fetch from this peer.
            if (nodestate->pindexBestKnownBlock && nodestate->pindexBestKnownBlock->nChainWork < nMinimumChainWork) {
                // This peer has too little work on their headers chain to help
                // us sync -- disconnect if it is an outbound disconnection
                // candidate.
                // Note: We compare their tip to nMinimumChainWork (rather than
                // ::ChainActive().Tip()) because we won't start block download
                // until we have a headers chain that has at least
                // nMinimumChainWork, even if a peer has a chain past our tip,
                // as an anti-DoS measure.
                if (IsOutboundDisconnectionCandidate(pfrom)) {
                    LogPrintf("Disconnecting outbound peer %d -- headers chain has insufficient work\n", pfrom.GetId());
                    pfrom.fDisconnect = true;
                }
            }
        }

        if (!pfrom.fDisconnect && IsOutboundDisconnectionCandidate(pfrom) && nodestate->pindexBestKnownBlock != nullptr && pfrom.m_tx_relay != nullptr) {
            // If this is an outbound full-relay peer, check to see if we should protect
            // it from the bad/lagging chain logic.
            // Note that block-relay-only peers are already implicitly protected, so we
            // only consider setting m_protect for the full-relay peers.
            if (g_outbound_peers_with_protect_from_disconnect < MAX_OUTBOUND_PEERS_TO_PROTECT_FROM_DISCONNECT && nodestate->pindexBestKnownBlock->nChainWork >= ::ChainActive().Tip()->nChainWork && !nodestate->m_chain_sync.m_protect) {
                LogPrint(BCLog::NET, "Protecting outbound peer=%d from eviction\n", pfrom.GetId());
                nodestate->m_chain_sync.m_protect = true;
                ++g_outbound_peers_with_protect_from_disconnect;
            }
        }
    }

    return;
}

void static ProcessOrphanTx(ChainstateManager& chainman, CConnman& connman, CTxMemPool& mempool, std::set<uint256>& orphan_work_set, std::list<CTransactionRef>& removed_txn) EXCLUSIVE_LOCKS_REQUIRED(cs_main, g_cs_orphans)
{
    AssertLockHeld(cs_main);
    AssertLockHeld(g_cs_orphans);
    std::set<NodeId> setMisbehaving;
    bool done = false;
    while (!done && !orphan_work_set.empty()) {
        const uint256 orphanHash = *orphan_work_set.begin();
        orphan_work_set.erase(orphan_work_set.begin());

        auto orphan_it = mapOrphanTransactions.find(orphanHash);
        if (orphan_it == mapOrphanTransactions.end()) continue;

        const CTransactionRef porphanTx = orphan_it->second.tx;
        const CTransaction& orphanTx = *porphanTx;
        NodeId fromPeer = orphan_it->second.fromPeer;
        // Use a new TxValidationState because orphans come from different peers (and we call
        // MaybePunishNodeForTx based on the source peer from the orphan map, not based on the peer
        // that relayed the previous transaction).
        TxValidationState orphan_state;

        if (setMisbehaving.count(fromPeer)) continue;
        if (AcceptToMemoryPool(mempool, orphan_state, porphanTx, &removed_txn, false /* bypass_limits */, 0 /* nAbsurdFee */)) {
            LogPrint(BCLog::MEMPOOL, "   accepted orphan tx %s\n", orphanHash.ToString());
            RelayTransaction(orphanHash, porphanTx->GetWitnessHash(), connman);
            for (unsigned int i = 0; i < orphanTx.vout.size(); i++) {
                auto it_by_prev = mapOrphanTransactionsByPrev.find(COutPoint(orphanHash, i));
                if (it_by_prev != mapOrphanTransactionsByPrev.end()) {
                    for (const auto& elem : it_by_prev->second) {
                        orphan_work_set.insert(elem->first);
                    }
                }
            }
            EraseOrphanTx(orphanHash);
            done = true;
        } else if (orphan_state.GetResult() != TxValidationResult::TX_MISSING_INPUTS) {
            if (orphan_state.IsInvalid()) {
                // Punish peer that gave us an invalid orphan tx
                if (MaybePunishNodeForTx(fromPeer, orphan_state)) {
                    setMisbehaving.insert(fromPeer);
                }
                LogPrint(BCLog::MEMPOOL, "   invalid orphan tx %s from peer=%d. %s\n",
                    orphanHash.ToString(),
                    fromPeer,
                    orphan_state.ToString());
            }
            // Has inputs but not accepted to mempool
            // Probably non-standard or insufficient fee
            LogPrint(BCLog::MEMPOOL, "   removed orphan tx %s\n", orphanHash.ToString());
            if (orphan_state.GetResult() != TxValidationResult::TX_WITNESS_STRIPPED) {
                // We can add the wtxid of this transaction to our reject filter.
                // Do not add txids of witness transactions or witness-stripped
                // transactions to the filter, as they can have been malleated;
                // adding such txids to the reject filter would potentially
                // interfere with relay of valid transactions from peers that
                // do not support wtxid-based relay. See
                // https://github.com/bitcoin/bitcoin/issues/8279 for details.
                // We can remove this restriction (and always add wtxids to
                // the filter even for witness stripped transactions) once
                // wtxid-based relay is broadly deployed.
                // See also comments in https://github.com/bitcoin/bitcoin/pull/18044#discussion_r443419034
                // for concerns around weakening security of unupgraded nodes
                // if we start doing this too early.
                assert(recentRejects);
                recentRejects->insert(orphanTx.GetWitnessHash());
            }
            EraseOrphanTx(orphanHash);
            done = true;
        }
        mempool.check(chainman, &::ChainstateActive().CoinsTip());
    }
}

/**
 * Validation logic for compact filters request handling.
 *
 * May disconnect from the peer in the case of a bad request.
 *
 * @param[in]   pfrom           The peer that we received the request from
 * @param[in]   chain_params    Chain parameters
 * @param[in]   filter_type     The filter type the request is for. Must be basic filters.
 * @param[in]   start_height    The start height for the request
 * @param[in]   stop_hash       The stop_hash for the request
 * @param[in]   max_height_diff The maximum number of items permitted to request, as specified in BIP 157
 * @param[out]  stop_index      The CBlockIndex for the stop_hash block, if the request can be serviced.
 * @param[out]  filter_index    The filter index, if the request can be serviced.
 * @return                      True if the request can be serviced.
 */
static bool PrepareBlockFilterRequest(CNode& pfrom, const CChainParams& chain_params,
                                      BlockFilterType filter_type, uint32_t start_height,
                                      const uint256& stop_hash, uint32_t max_height_diff,
                                      const CBlockIndex*& stop_index,
                                      BlockFilterIndex*& filter_index)
{
    const bool supported_filter_type =
        (filter_type == BlockFilterType::BASIC &&
         gArgs.GetBoolArg("-peerblockfilters", DEFAULT_PEERBLOCKFILTERS));
    if (!supported_filter_type) {
        LogPrint(BCLog::NET, "peer %d requested unsupported block filter type: %d\n",
                 pfrom.GetId(), static_cast<uint8_t>(filter_type));
        pfrom.fDisconnect = true;
        return false;
    }

    {
        LOCK(cs_main);
        stop_index = LookupBlockIndex(stop_hash);

        // Check that the stop block exists and the peer would be allowed to fetch it.
        if (!stop_index || !BlockRequestAllowed(stop_index, chain_params.GetConsensus())) {
            LogPrint(BCLog::NET, "peer %d requested invalid block hash: %s\n",
                     pfrom.GetId(), stop_hash.ToString());
            pfrom.fDisconnect = true;
            return false;
        }
    }

    uint32_t stop_height = stop_index->nHeight;
    if (start_height > stop_height) {
        LogPrint(BCLog::NET, "peer %d sent invalid getcfilters/getcfheaders with " /* Continued */
                 "start height %d and stop height %d\n",
                 pfrom.GetId(), start_height, stop_height);
        pfrom.fDisconnect = true;
        return false;
    }
    if (stop_height - start_height >= max_height_diff) {
        LogPrint(BCLog::NET, "peer %d requested too many cfilters/cfheaders: %d / %d\n",
                 pfrom.GetId(), stop_height - start_height + 1, max_height_diff);
        pfrom.fDisconnect = true;
        return false;
    }

    filter_index = GetBlockFilterIndex(filter_type);
    if (!filter_index) {
        LogPrint(BCLog::NET, "Filter index for supported type %s not found\n", BlockFilterTypeName(filter_type));
        return false;
    }

    return true;
}

/**
 * Handle a cfilters request.
 *
 * May disconnect from the peer in the case of a bad request.
 *
 * @param[in]   pfrom           The peer that we received the request from
 * @param[in]   vRecv           The raw message received
 * @param[in]   chain_params    Chain parameters
 * @param[in]   connman         Pointer to the connection manager
 */
static void ProcessGetCFilters(CNode& pfrom, CDataStream& vRecv, const CChainParams& chain_params,
                               CConnman& connman)
{
    uint8_t filter_type_ser;
    uint32_t start_height;
    uint256 stop_hash;

    vRecv >> filter_type_ser >> start_height >> stop_hash;

    const BlockFilterType filter_type = static_cast<BlockFilterType>(filter_type_ser);

    const CBlockIndex* stop_index;
    BlockFilterIndex* filter_index;
    if (!PrepareBlockFilterRequest(pfrom, chain_params, filter_type, start_height, stop_hash,
                                   MAX_GETCFILTERS_SIZE, stop_index, filter_index)) {
        return;
    }

    std::vector<BlockFilter> filters;

    if (!filter_index->LookupFilterRange(start_height, stop_index, filters)) {
        LogPrint(BCLog::NET, "Failed to find block filter in index: filter_type=%s, start_height=%d, stop_hash=%s\n",
                     BlockFilterTypeName(filter_type), start_height, stop_hash.ToString());
        return;
    }

    for (const auto& filter : filters) {
        CSerializedNetMsg msg = CNetMsgMaker(pfrom.GetSendVersion())
            .Make(NetMsgType::CFILTER, filter);
        connman.PushMessage(&pfrom, std::move(msg));
    }
}

/**
 * Handle a cfheaders request.
 *
 * May disconnect from the peer in the case of a bad request.
 *
 * @param[in]   pfrom           The peer that we received the request from
 * @param[in]   vRecv           The raw message received
 * @param[in]   chain_params    Chain parameters
 * @param[in]   connman         Pointer to the connection manager
 */
static void ProcessGetCFHeaders(CNode& pfrom, CDataStream& vRecv, const CChainParams& chain_params,
                                CConnman& connman)
{
    uint8_t filter_type_ser;
    uint32_t start_height;
    uint256 stop_hash;

    vRecv >> filter_type_ser >> start_height >> stop_hash;

    const BlockFilterType filter_type = static_cast<BlockFilterType>(filter_type_ser);

    const CBlockIndex* stop_index;
    BlockFilterIndex* filter_index;
    if (!PrepareBlockFilterRequest(pfrom, chain_params, filter_type, start_height, stop_hash,
                                   MAX_GETCFHEADERS_SIZE, stop_index, filter_index)) {
        return;
    }

    uint256 prev_header;
    if (start_height > 0) {
        const CBlockIndex* const prev_block =
            stop_index->GetAncestor(static_cast<int>(start_height - 1));
        if (!filter_index->LookupFilterHeader(prev_block, prev_header)) {
            LogPrint(BCLog::NET, "Failed to find block filter header in index: filter_type=%s, block_hash=%s\n",
                         BlockFilterTypeName(filter_type), prev_block->GetBlockHash().ToString());
            return;
        }
    }

    std::vector<uint256> filter_hashes;
    if (!filter_index->LookupFilterHashRange(start_height, stop_index, filter_hashes)) {
        LogPrint(BCLog::NET, "Failed to find block filter hashes in index: filter_type=%s, start_height=%d, stop_hash=%s\n",
                     BlockFilterTypeName(filter_type), start_height, stop_hash.ToString());
        return;
    }

    CSerializedNetMsg msg = CNetMsgMaker(pfrom.GetSendVersion())
        .Make(NetMsgType::CFHEADERS,
              filter_type_ser,
              stop_index->GetBlockHash(),
              prev_header,
              filter_hashes);
    connman.PushMessage(&pfrom, std::move(msg));
}

/**
 * Handle a getcfcheckpt request.
 *
 * May disconnect from the peer in the case of a bad request.
 *
 * @param[in]   pfrom           The peer that we received the request from
 * @param[in]   vRecv           The raw message received
 * @param[in]   chain_params    Chain parameters
 * @param[in]   connman         Pointer to the connection manager
 */
static void ProcessGetCFCheckPt(CNode& pfrom, CDataStream& vRecv, const CChainParams& chain_params,
                                CConnman& connman)
{
    uint8_t filter_type_ser;
    uint256 stop_hash;

    vRecv >> filter_type_ser >> stop_hash;

    const BlockFilterType filter_type = static_cast<BlockFilterType>(filter_type_ser);

    const CBlockIndex* stop_index;
    BlockFilterIndex* filter_index;
    if (!PrepareBlockFilterRequest(pfrom, chain_params, filter_type, /*start_height=*/0, stop_hash,
                                   /*max_height_diff=*/std::numeric_limits<uint32_t>::max(),
                                   stop_index, filter_index)) {
        return;
    }

    std::vector<uint256> headers(stop_index->nHeight / CFCHECKPT_INTERVAL);

    // Populate headers.
    const CBlockIndex* block_index = stop_index;
    for (int i = headers.size() - 1; i >= 0; i--) {
        int height = (i + 1) * CFCHECKPT_INTERVAL;
        block_index = block_index->GetAncestor(height);

        if (!filter_index->LookupFilterHeader(block_index, headers[i])) {
            LogPrint(BCLog::NET, "Failed to find block filter header in index: filter_type=%s, block_hash=%s\n",
                         BlockFilterTypeName(filter_type), block_index->GetBlockHash().ToString());
            return;
        }
    }

    CSerializedNetMsg msg = CNetMsgMaker(pfrom.GetSendVersion())
        .Make(NetMsgType::CFCHECKPT,
              filter_type_ser,
              stop_index->GetBlockHash(),
              headers);
    connman.PushMessage(&pfrom, std::move(msg));
}

void ProcessMessage(
    CNode& pfrom,
    const std::string& msg_type,
    CDataStream& vRecv,
    const std::chrono::microseconds time_received,
    const CChainParams& chainparams,
    ChainstateManager& chainman,
    CTxMemPool& mempool,
    CConnman& connman,
    BanMan* banman,
    const std::atomic<bool>& interruptMsgProc)
{
    LogPrint(BCLog::NET, "received: %s (%u bytes) peer=%d\n", SanitizeString(msg_type), vRecv.size(), pfrom.GetId());
    if (gArgs.IsArgSet("-dropmessagestest") && GetRand(gArgs.GetArg("-dropmessagestest", 0)) == 0)
    {
        LogPrintf("dropmessagestest DROPPING RECV MESSAGE\n");
        return;
    }


    if (msg_type == NetMsgType::VERSION) {
        // Each connection can only send one version message
        if (pfrom.nVersion != 0)
        {
            LOCK(cs_main);
            Misbehaving(pfrom.GetId(), 1);
            return;
        }

        int64_t nTime;
        CAddress addrMe;
        CAddress addrFrom;
        uint64_t nNonce = 1;
        uint64_t nServiceInt;
        ServiceFlags nServices;
        int nVersion;
        int nSendVersion;
        std::string cleanSubVer;
        int nStartingHeight = -1;
        bool fRelay = true;

        vRecv >> nVersion >> nServiceInt >> nTime >> addrMe;
        nSendVersion = std::min(nVersion, PROTOCOL_VERSION);
        nServices = ServiceFlags(nServiceInt);
        if (!pfrom.fInbound)
        {
            connman.SetServices(pfrom.addr, nServices);
        }
        if (!pfrom.fInbound && !pfrom.fFeeler && !pfrom.m_manual_connection && !HasAllDesirableServiceFlags(nServices))
        {
            LogPrint(BCLog::NET, "peer=%d does not offer the expected services (%08x offered, %08x expected); disconnecting\n", pfrom.GetId(), nServices, GetDesirableServiceFlags(nServices));
            pfrom.fDisconnect = true;
            return;
        }

        if (nVersion < MIN_PEER_PROTO_VERSION) {
            // disconnect from peers older than this proto version
            LogPrint(BCLog::NET, "peer=%d using obsolete version %i; disconnecting\n", pfrom.GetId(), nVersion);
            pfrom.fDisconnect = true;
            return;
        }

        if (!vRecv.empty())
            vRecv >> addrFrom >> nNonce;
        if (!vRecv.empty()) {
            std::string strSubVer;
            vRecv >> LIMITED_STRING(strSubVer, MAX_SUBVERSION_LENGTH);
            cleanSubVer = SanitizeString(strSubVer);
        }
        if (!vRecv.empty()) {
            vRecv >> nStartingHeight;
        }
        if (!vRecv.empty())
            vRecv >> fRelay;
        // Disconnect if we connected to ourself
        if (pfrom.fInbound && !connman.CheckIncomingNonce(nNonce))
        {
            LogPrintf("connected to self at %s, disconnecting\n", pfrom.addr.ToString());
            pfrom.fDisconnect = true;
            return;
        }

        if (pfrom.fInbound && addrMe.IsRoutable())
        {
            SeenLocal(addrMe);
        }

        // Be shy and don't send version until we hear
        if (pfrom.fInbound)
            PushNodeVersion(pfrom, connman, GetAdjustedTime());

        if (nVersion >= WTXID_RELAY_VERSION) {
            connman.PushMessage(&pfrom, CNetMsgMaker(INIT_PROTO_VERSION).Make(NetMsgType::WTXIDRELAY));
        }

        connman.PushMessage(&pfrom, CNetMsgMaker(INIT_PROTO_VERSION).Make(NetMsgType::VERACK));

        pfrom.nServices = nServices;
        pfrom.SetAddrLocal(addrMe);
        {
            LOCK(pfrom.cs_SubVer);
            pfrom.cleanSubVer = cleanSubVer;
        }
        pfrom.nStartingHeight = nStartingHeight;

        // set nodes not relaying blocks and tx and not serving (parts) of the historical blockchain as "clients"
        pfrom.fClient = (!(nServices & NODE_NETWORK) && !(nServices & NODE_NETWORK_LIMITED));

        // set nodes not capable of serving the complete blockchain history as "limited nodes"
        pfrom.m_limited_node = (!(nServices & NODE_NETWORK) && (nServices & NODE_NETWORK_LIMITED));

        if (pfrom.m_tx_relay != nullptr) {
            LOCK(pfrom.m_tx_relay->cs_filter);
            pfrom.m_tx_relay->fRelayTxes = fRelay; // set to true after we get the first filter* message
        }

        // Change version
        pfrom.SetSendVersion(nSendVersion);
        pfrom.nVersion = nVersion;

        if((nServices & NODE_WITNESS))
        {
            LOCK(cs_main);
            State(pfrom.GetId())->fHaveWitness = true;
        }

        // Potentially mark this peer as a preferred download peer.
        {
        LOCK(cs_main);
        UpdatePreferredDownload(pfrom, State(pfrom.GetId()));
        }

        if (!pfrom.fInbound && pfrom.IsAddrRelayPeer())
        {
            // Advertise our address
            if (fListen && !::ChainstateActive().IsInitialBlockDownload())
            {
                CAddress addr = GetLocalAddress(&pfrom.addr, pfrom.GetLocalServices());
                FastRandomContext insecure_rand;
                if (addr.IsRoutable())
                {
                    LogPrint(BCLog::NET, "ProcessMessages: advertising address %s\n", addr.ToString());
                    pfrom.PushAddress(addr, insecure_rand);
                } else if (IsPeerAddrLocalGood(&pfrom)) {
                    addr.SetIP(addrMe);
                    LogPrint(BCLog::NET, "ProcessMessages: advertising address %s\n", addr.ToString());
                    pfrom.PushAddress(addr, insecure_rand);
                }
            }

            // Get recent addresses
            connman.PushMessage(&pfrom, CNetMsgMaker(nSendVersion).Make(NetMsgType::GETADDR));
            pfrom.fGetAddr = true;
            connman.MarkAddressGood(pfrom.addr);
        }

        std::string remoteAddr;
        if (fLogIPs)
            remoteAddr = ", peeraddr=" + pfrom.addr.ToString();

        LogPrint(BCLog::NET, "receive version message: %s: version %d, blocks=%d, us=%s, peer=%d%s\n",
                  cleanSubVer, pfrom.nVersion,
                  pfrom.nStartingHeight, addrMe.ToString(), pfrom.GetId(),
                  remoteAddr);

        int64_t nTimeOffset = nTime - GetTime();
        pfrom.nTimeOffset = nTimeOffset;
        AddTimeData(pfrom.addr, nTimeOffset);

        // If the peer is old enough to have the old alert system, send it the final alert.
        if (pfrom.nVersion <= 70012) {
            CDataStream finalAlert(ParseHex("60010000000000000000000000ffffff7f00000000ffffff7ffeffff7f01ffffff7f00000000ffffff7f00ffffff7f002f555247454e543a20416c657274206b657920636f6d70726f6d697365642c2075706772616465207265717569726564004630440220653febd6410f470f6bae11cad19c48413becb1ac2c17f908fd0fd53bdc3abd5202206d0e9c96fe88d4a0f01ed9dedae2b6f9e00da94cad0fecaae66ecf689bf71b50"), SER_NETWORK, PROTOCOL_VERSION);
            connman.PushMessage(&pfrom, CNetMsgMaker(nSendVersion).Make("alert", finalAlert));
        }

        // Feeler connections exist only to verify if address is online.
        if (pfrom.fFeeler) {
            assert(pfrom.fInbound == false);
            pfrom.fDisconnect = true;
        }
        return;
    }

    if (pfrom.nVersion == 0) {
        // Must have a version message before anything else
        LOCK(cs_main);
        Misbehaving(pfrom.GetId(), 1);
        return;
    }

    // At this point, the outgoing message serialization version can't change.
    const CNetMsgMaker msgMaker(pfrom.GetSendVersion());

    if (msg_type == NetMsgType::VERACK)
    {
        pfrom.SetRecvVersion(std::min(pfrom.nVersion.load(), PROTOCOL_VERSION));

        if (!pfrom.fInbound) {
            // Mark this node as currently connected, so we update its timestamp later.
            LOCK(cs_main);
            State(pfrom.GetId())->fCurrentlyConnected = true;
            LogPrintf("New outbound peer connected: version: %d, blocks=%d, peer=%d%s (%s)\n",
                      pfrom.nVersion.load(), pfrom.nStartingHeight,
                      pfrom.GetId(), (fLogIPs ? strprintf(", peeraddr=%s", pfrom.addr.ToString()) : ""),
                      pfrom.m_tx_relay == nullptr ? "block-relay" : "full-relay");
        }

        if (pfrom.nVersion >= SENDHEADERS_VERSION) {
            // Tell our peer we prefer to receive headers rather than inv's
            // We send this to non-NODE NETWORK peers as well, because even
            // non-NODE NETWORK peers can announce blocks (such as pruning
            // nodes)
            connman.PushMessage(&pfrom, msgMaker.Make(NetMsgType::SENDHEADERS));
        }
        if (pfrom.nVersion >= SHORT_IDS_BLOCKS_VERSION) {
            // Tell our peer we are willing to provide version 1 or 2 cmpctblocks
            // However, we do not request new block announcements using
            // cmpctblock messages.
            // We send this to non-NODE NETWORK peers as well, because
            // they may wish to request compact blocks from us
            bool fAnnounceUsingCMPCTBLOCK = false;
            uint64_t nCMPCTBLOCKVersion = 2;
            if (pfrom.GetLocalServices() & NODE_WITNESS)
                connman.PushMessage(&pfrom, msgMaker.Make(NetMsgType::SENDCMPCT, fAnnounceUsingCMPCTBLOCK, nCMPCTBLOCKVersion));
            nCMPCTBLOCKVersion = 1;
            connman.PushMessage(&pfrom, msgMaker.Make(NetMsgType::SENDCMPCT, fAnnounceUsingCMPCTBLOCK, nCMPCTBLOCKVersion));
        }
        pfrom.fSuccessfullyConnected = true;
        return;
    }

    // Feature negotiation of wtxidrelay should happen between VERSION and
    // VERACK, to avoid relay problems from switching after a connection is up
    if (msg_type == NetMsgType::WTXIDRELAY) {
        if (pfrom.fSuccessfullyConnected) {
            // Disconnect peers that send wtxidrelay message after VERACK; this
            // must be negotiated between VERSION and VERACK.
            pfrom.fDisconnect = true;
            return;
        }
        if (pfrom.nVersion >= WTXID_RELAY_VERSION) {
            LOCK(cs_main);
            if (!State(pfrom.GetId())->m_wtxid_relay) {
                State(pfrom.GetId())->m_wtxid_relay = true;
                g_wtxid_relay_peers++;
            }
        }
        return;
    }

    if (!pfrom.fSuccessfullyConnected) {
        // Must have a verack message before anything else
        LOCK(cs_main);
        Misbehaving(pfrom.GetId(), 1);
        return;
    }

    if (msg_type == NetMsgType::ADDR) {
        std::vector<CAddress> vAddr;
        vRecv >> vAddr;

        if (!pfrom.IsAddrRelayPeer()) {
            return;
        }
        if (vAddr.size() > 1000)
        {
            LOCK(cs_main);
            Misbehaving(pfrom.GetId(), 20, strprintf("addr message size = %u", vAddr.size()));
            return;
        }

        // Store the new addresses
        std::vector<CAddress> vAddrOk;
        int64_t nNow = GetAdjustedTime();
        int64_t nSince = nNow - 10 * 60;
        for (CAddress& addr : vAddr)
        {
            if (interruptMsgProc)
                return;

            // We only bother storing full nodes, though this may include
            // things which we would not make an outbound connection to, in
            // part because we may make feeler connections to them.
            if (!MayHaveUsefulAddressDB(addr.nServices) && !HasAllDesirableServiceFlags(addr.nServices))
                continue;

            if (addr.nTime <= 100000000 || addr.nTime > nNow + 10 * 60)
                addr.nTime = nNow - 5 * 24 * 60 * 60;
            pfrom.AddAddressKnown(addr);
            if (banman && (banman->IsDiscouraged(addr) || banman->IsBanned(addr))) {
                // Do not process banned/discouraged addresses beyond remembering we received them
                continue;
            }
            bool fReachable = IsReachable(addr);
            if (addr.nTime > nSince && !pfrom.fGetAddr && vAddr.size() <= 10 && addr.IsRoutable())
            {
                // Relay to a limited number of other nodes
                RelayAddress(addr, fReachable, connman);
            }
            // Do not store addresses outside our network
            if (fReachable)
                vAddrOk.push_back(addr);
        }
        connman.AddNewAddresses(vAddrOk, pfrom.addr, 2 * 60 * 60);
        if (vAddr.size() < 1000)
            pfrom.fGetAddr = false;
        if (pfrom.fOneShot)
            pfrom.fDisconnect = true;
        return;
    }

    if (msg_type == NetMsgType::SENDHEADERS) {
        LOCK(cs_main);
        State(pfrom.GetId())->fPreferHeaders = true;
        return;
    }

    if (msg_type == NetMsgType::SENDCMPCT) {
        bool fAnnounceUsingCMPCTBLOCK = false;
        uint64_t nCMPCTBLOCKVersion = 0;
        vRecv >> fAnnounceUsingCMPCTBLOCK >> nCMPCTBLOCKVersion;
        if (nCMPCTBLOCKVersion == 1 || ((pfrom.GetLocalServices() & NODE_WITNESS) && nCMPCTBLOCKVersion == 2)) {
            LOCK(cs_main);
            // fProvidesHeaderAndIDs is used to "lock in" version of compact blocks we send (fWantsCmpctWitness)
            if (!State(pfrom.GetId())->fProvidesHeaderAndIDs) {
                State(pfrom.GetId())->fProvidesHeaderAndIDs = true;
                State(pfrom.GetId())->fWantsCmpctWitness = nCMPCTBLOCKVersion == 2;
            }
            if (State(pfrom.GetId())->fWantsCmpctWitness == (nCMPCTBLOCKVersion == 2)) // ignore later version announces
                State(pfrom.GetId())->fPreferHeaderAndIDs = fAnnounceUsingCMPCTBLOCK;
            if (!State(pfrom.GetId())->fSupportsDesiredCmpctVersion) {
                if (pfrom.GetLocalServices() & NODE_WITNESS)
                    State(pfrom.GetId())->fSupportsDesiredCmpctVersion = (nCMPCTBLOCKVersion == 2);
                else
                    State(pfrom.GetId())->fSupportsDesiredCmpctVersion = (nCMPCTBLOCKVersion == 1);
            }
        }
        return;
    }

    if (msg_type == NetMsgType::INV) {
        std::vector<CInv> vInv;
        vRecv >> vInv;
        if (vInv.size() > MAX_INV_SZ)
        {
            LOCK(cs_main);
            Misbehaving(pfrom.GetId(), 20, strprintf("inv message size = %u", vInv.size()));
            return;
        }

        // We won't accept tx inv's if we're in blocks-only mode, or this is a
        // block-relay-only peer
        bool fBlocksOnly = !g_relay_txes || (pfrom.m_tx_relay == nullptr);

        // Allow peers with relay permission to send data other than blocks in blocks only mode
        if (pfrom.HasPermission(PF_RELAY)) {
            fBlocksOnly = false;
        }

        LOCK(cs_main);

        uint32_t nFetchFlags = GetFetchFlags(pfrom);
        const auto current_time = GetTime<std::chrono::microseconds>();
        uint256* best_block{nullptr};

        for (CInv &inv : vInv)
        {
            if (interruptMsgProc)
                return;

            // ignore INVs that don't match wtxidrelay setting
            if (State(pfrom.GetId())->m_wtxid_relay) {
                if (inv.type == MSG_TX) continue;
            } else {
                if (inv.type == MSG_WTX) continue;
            }

            bool fAlreadyHave = AlreadyHave(inv, mempool);
            LogPrint(BCLog::NET, "got inv: %s  %s peer=%d\n", inv.ToString(), fAlreadyHave ? "have" : "new", pfrom.GetId());

            if (inv.type == MSG_TX) {
                inv.type |= nFetchFlags;
            }

            if (inv.type == MSG_BLOCK) {
                UpdateBlockAvailability(pfrom.GetId(), inv.hash);
                if (!fAlreadyHave && !fImporting && !fReindex && !mapBlocksInFlight.count(inv.hash)) {
                    // Headers-first is the primary method of announcement on
                    // the network. If a node fell back to sending blocks by inv,
                    // it's probably for a re-org. The final block hash
                    // provided should be the highest, so send a getheaders and
                    // then fetch the blocks we need to catch up.
                    best_block = &inv.hash;
                }
            } else {
                pfrom.AddKnownTx(inv.hash);
                if (fBlocksOnly) {
                    LogPrint(BCLog::NET, "transaction (%s) inv sent in violation of protocol, disconnecting peer=%d\n", inv.hash.ToString(), pfrom.GetId());
                    pfrom.fDisconnect = true;
                    return;
                } else if (!fAlreadyHave && !chainman.ActiveChainstate().IsInitialBlockDownload()) {
                    RequestTx(State(pfrom.GetId()), inv.hash, current_time);
                }
            }
        }

        if (best_block != nullptr) {
            connman.PushMessage(&pfrom, msgMaker.Make(NetMsgType::GETHEADERS, ::ChainActive().GetLocator(pindexBestHeader), *best_block));
            LogPrint(BCLog::NET, "getheaders (%d) %s to peer=%d\n", pindexBestHeader->nHeight, best_block->ToString(), pfrom.GetId());
        }

        return;
    }

    if (msg_type == NetMsgType::GETDATA) {
        std::vector<CInv> vInv;
        vRecv >> vInv;
        if (vInv.size() > MAX_INV_SZ)
        {
            LOCK(cs_main);
            Misbehaving(pfrom.GetId(), 20, strprintf("getdata message size = %u", vInv.size()));
            return;
        }

        LogPrint(BCLog::NET, "received getdata (%u invsz) peer=%d\n", vInv.size(), pfrom.GetId());

        if (vInv.size() > 0) {
            LogPrint(BCLog::NET, "received getdata for: %s peer=%d\n", vInv[0].ToString(), pfrom.GetId());
        }

        pfrom.vRecvGetData.insert(pfrom.vRecvGetData.end(), vInv.begin(), vInv.end());
        ProcessGetData(pfrom, chainparams, connman, mempool, interruptMsgProc);
        return;
    }

    if (msg_type == NetMsgType::GETBLOCKS) {
        CBlockLocator locator;
        uint256 hashStop;
        vRecv >> locator >> hashStop;

        if (locator.vHave.size() > MAX_LOCATOR_SZ) {
            LogPrint(BCLog::NET, "getblocks locator size %lld > %d, disconnect peer=%d\n", locator.vHave.size(), MAX_LOCATOR_SZ, pfrom.GetId());
            pfrom.fDisconnect = true;
            return;
        }

        // We might have announced the currently-being-connected tip using a
        // compact block, which resulted in the peer sending a getblocks
        // request, which we would otherwise respond to without the new block.
        // To avoid this situation we simply verify that we are on our best
        // known chain now. This is super overkill, but we handle it better
        // for getheaders requests, and there are no known nodes which support
        // compact blocks but still use getblocks to request blocks.
        {
            std::shared_ptr<const CBlock> a_recent_block;
            {
                LOCK(cs_most_recent_block);
                a_recent_block = most_recent_block;
            }
            BlockValidationState state;
            if (!ActivateBestChain(state, Params(), a_recent_block)) {
                LogPrint(BCLog::NET, "failed to activate chain (%s)\n", state.ToString());
            }
        }

        LOCK(cs_main);

        // Find the last block the caller has in the main chain
        const CBlockIndex* pindex = FindForkInGlobalIndex(::ChainActive(), locator);

        // Send the rest of the chain
        if (pindex)
            pindex = ::ChainActive().Next(pindex);
        int nLimit = 500;
        LogPrint(BCLog::NET, "getblocks %d to %s limit %d from peer=%d\n", (pindex ? pindex->nHeight : -1), hashStop.IsNull() ? "end" : hashStop.ToString(), nLimit, pfrom.GetId());
        for (; pindex; pindex = ::ChainActive().Next(pindex))
        {
            if (pindex->GetBlockHash() == hashStop)
            {
                LogPrint(BCLog::NET, "  getblocks stopping at %d %s\n", pindex->nHeight, pindex->GetBlockHash().ToString());
                break;
            }
            // If pruning, don't inv blocks unless we have on disk and are likely to still have
            // for some reasonable time window (1 hour) that block relay might require.
            const int nPrunedBlocksLikelyToHave = MIN_BLOCKS_TO_KEEP - 3600 / chainparams.GetConsensus().nPowTargetSpacing;
            if (fPruneMode && (!(pindex->nStatus & BLOCK_HAVE_DATA) || pindex->nHeight <= ::ChainActive().Tip()->nHeight - nPrunedBlocksLikelyToHave))
            {
                LogPrint(BCLog::NET, " getblocks stopping, pruned or too old block at %d %s\n", pindex->nHeight, pindex->GetBlockHash().ToString());
                break;
            }
            WITH_LOCK(pfrom.cs_inventory, pfrom.vInventoryBlockToSend.push_back(pindex->GetBlockHash()));
            if (--nLimit <= 0)
            {
                // When this block is requested, we'll send an inv that'll
                // trigger the peer to getblocks the next batch of inventory.
                LogPrint(BCLog::NET, "  getblocks stopping at limit %d %s\n", pindex->nHeight, pindex->GetBlockHash().ToString());
                pfrom.hashContinue = pindex->GetBlockHash();
                break;
            }
        }
        return;
    }

    if (msg_type == NetMsgType::GETBLOCKTXN) {
        BlockTransactionsRequest req;
        vRecv >> req;

        std::shared_ptr<const CBlock> recent_block;
        {
            LOCK(cs_most_recent_block);
            if (most_recent_block_hash == req.blockhash)
                recent_block = most_recent_block;
            // Unlock cs_most_recent_block to avoid cs_main lock inversion
        }
        if (recent_block) {
            SendBlockTransactions(*recent_block, req, pfrom, connman);
            return;
        }

        LOCK(cs_main);

        const CBlockIndex* pindex = LookupBlockIndex(req.blockhash);
        if (!pindex || !(pindex->nStatus & BLOCK_HAVE_DATA)) {
            LogPrint(BCLog::NET, "Peer %d sent us a getblocktxn for a block we don't have\n", pfrom.GetId());
            return;
        }

        if (pindex->nHeight < ::ChainActive().Height() - MAX_BLOCKTXN_DEPTH) {
            // If an older block is requested (should never happen in practice,
            // but can happen in tests) send a block response instead of a
            // blocktxn response. Sending a full block response instead of a
            // small blocktxn response is preferable in the case where a peer
            // might maliciously send lots of getblocktxn requests to trigger
            // expensive disk reads, because it will require the peer to
            // actually receive all the data read from disk over the network.
            LogPrint(BCLog::NET, "Peer %d sent us a getblocktxn for a block > %i deep\n", pfrom.GetId(), MAX_BLOCKTXN_DEPTH);
            CInv inv;
            inv.type = State(pfrom.GetId())->fWantsCmpctWitness ? MSG_WITNESS_BLOCK : MSG_BLOCK;
            inv.hash = req.blockhash;
            pfrom.vRecvGetData.push_back(inv);
            // The message processing loop will go around again (without pausing) and we'll respond then (without cs_main)
            return;
        }

        CBlock block;
        bool ret = ReadBlockFromDisk(block, pindex, chainparams.GetConsensus());
        assert(ret);

        SendBlockTransactions(block, req, pfrom, connman);
        return;
    }

    if (msg_type == NetMsgType::GETHEADERS) {
        CBlockLocator locator;
        uint256 hashStop;
        vRecv >> locator >> hashStop;

        if (locator.vHave.size() > MAX_LOCATOR_SZ) {
            LogPrint(BCLog::NET, "getheaders locator size %lld > %d, disconnect peer=%d\n", locator.vHave.size(), MAX_LOCATOR_SZ, pfrom.GetId());
            pfrom.fDisconnect = true;
            return;
        }

        LOCK(cs_main);
        if (::ChainstateActive().IsInitialBlockDownload() && !pfrom.HasPermission(PF_DOWNLOAD)) {
            LogPrint(BCLog::NET, "Ignoring getheaders from peer=%d because node is in initial block download\n", pfrom.GetId());
            return;
        }

        CNodeState *nodestate = State(pfrom.GetId());
        const CBlockIndex* pindex = nullptr;
        if (locator.IsNull())
        {
            // If locator is null, return the hashStop block
            pindex = LookupBlockIndex(hashStop);
            if (!pindex) {
                return;
            }

            if (!BlockRequestAllowed(pindex, chainparams.GetConsensus())) {
                LogPrint(BCLog::NET, "%s: ignoring request from peer=%i for old block header that isn't in the main chain\n", __func__, pfrom.GetId());
                return;
            }
        }
        else
        {
            // Find the last block the caller has in the main chain
            pindex = FindForkInGlobalIndex(::ChainActive(), locator);
            if (pindex)
                pindex = ::ChainActive().Next(pindex);
        }

        // we must use CBlocks, as CBlockHeaders won't include the 0x00 nTx count at the end
        std::vector<CBlock> vHeaders;
        unsigned nCount = 0;
        unsigned nSize = 0;
        LogPrint(BCLog::NET, "getheaders %d to %s from peer=%d\n", (pindex ? pindex->nHeight : -1), hashStop.IsNull() ? "end" : hashStop.ToString(), pfrom.GetId());
        for (; pindex; pindex = ::ChainActive().Next(pindex))
        {
            const CBlockHeader header = pindex->GetBlockHeader(chainparams.GetConsensus());
            ++nCount;
            nSize += GetSerializeSize(header, PROTOCOL_VERSION);
            vHeaders.push_back(header);
            if (nCount >= MAX_HEADERS_RESULTS
                  || pindex->GetBlockHash() == hashStop)
                break;
            if (pfrom.nVersion >= SIZE_HEADERS_LIMIT_VERSION
                  && nSize >= THRESHOLD_HEADERS_SIZE)
                break;
        }

        /* Check maximum headers size before pushing the message
           if the peer enforces it.  This should not fail since we
           break above in the loop at the threshold and the threshold
           should be small enough in comparison to the hard max size.
           Do it nevertheless to be sure.  */
        if (pfrom.nVersion >= SIZE_HEADERS_LIMIT_VERSION
              && nSize > MAX_HEADERS_SIZE)
            LogPrintf("ERROR: not pushing 'headers', too large\n");
        else
        {
            LogPrint(BCLog::NET, "pushing %u headers, %u bytes\n", nCount, nSize);
            // pindex can be nullptr either if we sent ::ChainActive().Tip() OR
            // if our peer has ::ChainActive().Tip() (and thus we are sending an empty
            // headers message). In both cases it's safe to update
            // pindexBestHeaderSent to be our tip.
            //
            // It is important that we simply reset the BestHeaderSent value here,
            // and not max(BestHeaderSent, newHeaderSent). We might have announced
            // the currently-being-connected tip using a compact block, which
            // resulted in the peer sending a headers request, which we respond to
            // without the new block. By resetting the BestHeaderSent, we ensure we
            // will re-announce the new block via headers (or compact blocks again)
            // in the SendMessages logic.
            nodestate->pindexBestHeaderSent = pindex ? pindex : ::ChainActive().Tip();
            connman.PushMessage(&pfrom, msgMaker.Make(NetMsgType::HEADERS, vHeaders));
        }

        return;
    }

    if (msg_type == NetMsgType::TX) {
        // Stop processing the transaction early if
        // 1) We are in blocks only mode and peer has no relay permission
        // 2) This peer is a block-relay-only peer
        if ((!g_relay_txes && !pfrom.HasPermission(PF_RELAY)) || (pfrom.m_tx_relay == nullptr))
        {
            LogPrint(BCLog::NET, "transaction sent in violation of protocol peer=%d\n", pfrom.GetId());
            pfrom.fDisconnect = true;
            return;
        }

        CTransactionRef ptx;
        vRecv >> ptx;
        const CTransaction& tx = *ptx;

        const uint256& txid = ptx->GetHash();
        const uint256& wtxid = ptx->GetWitnessHash();

        LOCK2(cs_main, g_cs_orphans);

        CNodeState* nodestate = State(pfrom.GetId());

        const uint256& hash = nodestate->m_wtxid_relay ? wtxid : txid;
        pfrom.AddKnownTx(hash);
        if (nodestate->m_wtxid_relay && txid != wtxid) {
            // Insert txid into filterInventoryKnown, even for
            // wtxidrelay peers. This prevents re-adding of
            // unconfirmed parents to the recently_announced
            // filter, when a child tx is requested. See
            // ProcessGetData().
            pfrom.AddKnownTx(txid);
        }

        TxValidationState state;

        nodestate->m_tx_download.m_tx_announced.erase(hash);
        nodestate->m_tx_download.m_tx_in_flight.erase(hash);
        EraseTxRequest(hash);

        std::list<CTransactionRef> lRemovedTxn;

        // We do the AlreadyHave() check using wtxid, rather than txid - in the
        // absence of witness malleation, this is strictly better, because the
        // recent rejects filter may contain the wtxid but will never contain
        // the txid of a segwit transaction that has been rejected.
        // In the presence of witness malleation, it's possible that by only
        // doing the check with wtxid, we could overlook a transaction which
        // was confirmed with a different witness, or exists in our mempool
        // with a different witness, but this has limited downside:
        // mempool validation does its own lookup of whether we have the txid
        // already; and an adversary can already relay us old transactions
        // (older than our recency filter) if trying to DoS us, without any need
        // for witness malleation.
        if (!AlreadyHave(CInv(MSG_WTX, wtxid), mempool) &&
            AcceptToMemoryPool(mempool, state, ptx, &lRemovedTxn, false /* bypass_limits */, 0 /* nAbsurdFee */)) {
<<<<<<< HEAD
            mempool.check(chainman, &::ChainstateActive().CoinsTip());
            RelayTransaction(tx.GetHash(), connman);
=======
            mempool.check(&::ChainstateActive().CoinsTip());
            RelayTransaction(tx.GetHash(), tx.GetWitnessHash(), connman);
>>>>>>> adf22770
            for (unsigned int i = 0; i < tx.vout.size(); i++) {
                auto it_by_prev = mapOrphanTransactionsByPrev.find(COutPoint(txid, i));
                if (it_by_prev != mapOrphanTransactionsByPrev.end()) {
                    for (const auto& elem : it_by_prev->second) {
                        pfrom.orphan_work_set.insert(elem->first);
                    }
                }
            }

            pfrom.nLastTXTime = GetTime();

            LogPrint(BCLog::MEMPOOL, "AcceptToMemoryPool: peer=%d: accepted %s (poolsz %u txn, %u kB)\n",
                pfrom.GetId(),
                tx.GetHash().ToString(),
                mempool.size(), mempool.DynamicMemoryUsage() / 1000);

            // Recursively process any orphan transactions that depended on this one
            ProcessOrphanTx(chainman, connman, mempool, pfrom.orphan_work_set, lRemovedTxn);
        }
        else if (state.GetResult() == TxValidationResult::TX_MISSING_INPUTS)
        {
            bool fRejectedParents = false; // It may be the case that the orphans parents have all been rejected
            for (const CTxIn& txin : tx.vin) {
                if (recentRejects->contains(txin.prevout.hash)) {
                    fRejectedParents = true;
                    break;
                }
            }
            if (!fRejectedParents) {
                uint32_t nFetchFlags = GetFetchFlags(pfrom);
                const auto current_time = GetTime<std::chrono::microseconds>();

                if (!State(pfrom.GetId())->m_wtxid_relay) {
                    for (const CTxIn& txin : tx.vin) {
                        // Here, we only have the txid (and not wtxid) of the
                        // inputs, so we only request parents from
                        // non-wtxid-relay peers.
                        // Eventually we should replace this with an improved
                        // protocol for getting all unconfirmed parents.
                        CInv _inv(MSG_TX | nFetchFlags, txin.prevout.hash);
                        pfrom.AddKnownTx(txin.prevout.hash);
                        if (!AlreadyHave(_inv, mempool)) RequestTx(State(pfrom.GetId()), _inv.hash, current_time);
                    }
                }
                AddOrphanTx(ptx, pfrom.GetId());

                // DoS prevention: do not allow mapOrphanTransactions to grow unbounded (see CVE-2012-3789)
                unsigned int nMaxOrphanTx = (unsigned int)std::max((int64_t)0, gArgs.GetArg("-maxorphantx", DEFAULT_MAX_ORPHAN_TRANSACTIONS));
                unsigned int nEvicted = LimitOrphanTxSize(nMaxOrphanTx);
                if (nEvicted > 0) {
                    LogPrint(BCLog::MEMPOOL, "mapOrphan overflow, removed %u tx\n", nEvicted);
                }
            } else {
                LogPrint(BCLog::MEMPOOL, "not keeping orphan with rejected parents %s\n",tx.GetHash().ToString());
                // We will continue to reject this tx since it has rejected
                // parents so avoid re-requesting it from other peers.
                // Here we add both the txid and the wtxid, as we know that
                // regardless of what witness is provided, we will not accept
                // this, so we don't need to allow for redownload of this txid
                // from any of our non-wtxidrelay peers.
                recentRejects->insert(tx.GetHash());
                recentRejects->insert(tx.GetWitnessHash());
            }
        } else {
            if (state.GetResult() != TxValidationResult::TX_WITNESS_STRIPPED) {
                // We can add the wtxid of this transaction to our reject filter.
                // Do not add txids of witness transactions or witness-stripped
                // transactions to the filter, as they can have been malleated;
                // adding such txids to the reject filter would potentially
                // interfere with relay of valid transactions from peers that
                // do not support wtxid-based relay. See
                // https://github.com/bitcoin/bitcoin/issues/8279 for details.
                // We can remove this restriction (and always add wtxids to
                // the filter even for witness stripped transactions) once
                // wtxid-based relay is broadly deployed.
                // See also comments in https://github.com/bitcoin/bitcoin/pull/18044#discussion_r443419034
                // for concerns around weakening security of unupgraded nodes
                // if we start doing this too early.
                assert(recentRejects);
                recentRejects->insert(tx.GetWitnessHash());
                if (RecursiveDynamicUsage(*ptx) < 100000) {
                    AddToCompactExtraTransactions(ptx);
                }
            } else if (tx.HasWitness() && RecursiveDynamicUsage(*ptx) < 100000) {
                AddToCompactExtraTransactions(ptx);
            }

            if (pfrom.HasPermission(PF_FORCERELAY)) {
                // Always relay transactions received from peers with forcerelay permission, even
                // if they were already in the mempool,
                // allowing the node to function as a gateway for
                // nodes hidden behind it.
                if (!mempool.exists(tx.GetHash())) {
                    LogPrintf("Not relaying non-mempool transaction %s from forcerelay peer=%d\n", tx.GetHash().ToString(), pfrom.GetId());
                } else {
                    LogPrintf("Force relaying tx %s from peer=%d\n", tx.GetHash().ToString(), pfrom.GetId());
                    RelayTransaction(tx.GetHash(), tx.GetWitnessHash(), connman);
                }
            }
        }

        for (const CTransactionRef& removedTx : lRemovedTxn)
            AddToCompactExtraTransactions(removedTx);

        // If a tx has been detected by recentRejects, we will have reached
        // this point and the tx will have been ignored. Because we haven't run
        // the tx through AcceptToMemoryPool, we won't have computed a DoS
        // score for it or determined exactly why we consider it invalid.
        //
        // This means we won't penalize any peer subsequently relaying a DoSy
        // tx (even if we penalized the first peer who gave it to us) because
        // we have to account for recentRejects showing false positives. In
        // other words, we shouldn't penalize a peer if we aren't *sure* they
        // submitted a DoSy tx.
        //
        // Note that recentRejects doesn't just record DoSy or invalid
        // transactions, but any tx not accepted by the mempool, which may be
        // due to node policy (vs. consensus). So we can't blanket penalize a
        // peer simply for relaying a tx that our recentRejects has caught,
        // regardless of false positives.

        if (state.IsInvalid()) {
            LogPrint(BCLog::MEMPOOLREJ, "%s from peer=%d was not accepted: %s\n", tx.GetHash().ToString(),
                pfrom.GetId(),
                state.ToString());
            MaybePunishNodeForTx(pfrom.GetId(), state);
        }
        return;
    }

    if (msg_type == NetMsgType::CMPCTBLOCK)
    {
        // Ignore cmpctblock received while importing
        if (fImporting || fReindex) {
            LogPrint(BCLog::NET, "Unexpected cmpctblock message received from peer %d\n", pfrom.GetId());
            return;
        }

        CBlockHeaderAndShortTxIDs cmpctblock;
        vRecv >> cmpctblock;

        bool received_new_header = false;

        {
        LOCK(cs_main);

        if (!LookupBlockIndex(cmpctblock.header.hashPrevBlock)) {
            // Doesn't connect (or is genesis), instead of DoSing in AcceptBlockHeader, request deeper headers
            if (!::ChainstateActive().IsInitialBlockDownload())
                connman.PushMessage(&pfrom, msgMaker.Make(NetMsgType::GETHEADERS, ::ChainActive().GetLocator(pindexBestHeader), uint256()));
            return;
        }

        if (!LookupBlockIndex(cmpctblock.header.GetHash())) {
            received_new_header = true;
        }
        }

        const CBlockIndex *pindex = nullptr;
        BlockValidationState state;
        if (!chainman.ProcessNewBlockHeaders({cmpctblock.header}, state, chainparams, &pindex)) {
            if (state.IsInvalid()) {
                MaybePunishNodeForBlock(pfrom.GetId(), state, /*via_compact_block*/ true, "invalid header via cmpctblock");
                return;
            }
        }

        // When we succeed in decoding a block's txids from a cmpctblock
        // message we typically jump to the BLOCKTXN handling code, with a
        // dummy (empty) BLOCKTXN message, to re-use the logic there in
        // completing processing of the putative block (without cs_main).
        bool fProcessBLOCKTXN = false;
        CDataStream blockTxnMsg(SER_NETWORK, PROTOCOL_VERSION);

        // If we end up treating this as a plain headers message, call that as well
        // without cs_main.
        bool fRevertToHeaderProcessing = false;

        // Keep a CBlock for "optimistic" compactblock reconstructions (see
        // below)
        std::shared_ptr<CBlock> pblock = std::make_shared<CBlock>();
        bool fBlockReconstructed = false;

        {
        LOCK2(cs_main, g_cs_orphans);
        // If AcceptBlockHeader returned true, it set pindex
        assert(pindex);
        UpdateBlockAvailability(pfrom.GetId(), pindex->GetBlockHash());

        CNodeState *nodestate = State(pfrom.GetId());

        // If this was a new header with more work than our tip, update the
        // peer's last block announcement time
        if (received_new_header && pindex->nChainWork > ::ChainActive().Tip()->nChainWork) {
            nodestate->m_last_block_announcement = GetTime();
        }

        std::map<uint256, std::pair<NodeId, std::list<QueuedBlock>::iterator> >::iterator blockInFlightIt = mapBlocksInFlight.find(pindex->GetBlockHash());
        bool fAlreadyInFlight = blockInFlightIt != mapBlocksInFlight.end();

        if (pindex->nStatus & BLOCK_HAVE_DATA) // Nothing to do here
            return;

        if (pindex->nChainWork <= ::ChainActive().Tip()->nChainWork || // We know something better
                pindex->nTx != 0) { // We had this block at some point, but pruned it
            if (fAlreadyInFlight) {
                // We requested this block for some reason, but our mempool will probably be useless
                // so we just grab the block via normal getdata
                std::vector<CInv> vInv(1);
                vInv[0] = CInv(MSG_BLOCK | GetFetchFlags(pfrom), cmpctblock.header.GetHash());
                connman.PushMessage(&pfrom, msgMaker.Make(NetMsgType::GETDATA, vInv));
            }
            return;
        }

        // If we're not close to tip yet, give up and let parallel block fetch work its magic
        if (!fAlreadyInFlight && !CanDirectFetch(chainparams.GetConsensus()))
            return;

        if (IsWitnessEnabled(pindex->pprev, chainparams.GetConsensus()) && !nodestate->fSupportsDesiredCmpctVersion) {
            // Don't bother trying to process compact blocks from v1 peers
            // after segwit activates.
            return;
        }

        // We want to be a bit conservative just to be extra careful about DoS
        // possibilities in compact block processing...
        if (pindex->nHeight <= ::ChainActive().Height() + 2) {
            if ((!fAlreadyInFlight && nodestate->nBlocksInFlight < MAX_BLOCKS_IN_TRANSIT_PER_PEER) ||
                 (fAlreadyInFlight && blockInFlightIt->second.first == pfrom.GetId())) {
                std::list<QueuedBlock>::iterator* queuedBlockIt = nullptr;
                if (!MarkBlockAsInFlight(mempool, pfrom.GetId(), pindex->GetBlockHash(), pindex, &queuedBlockIt)) {
                    if (!(*queuedBlockIt)->partialBlock)
                        (*queuedBlockIt)->partialBlock.reset(new PartiallyDownloadedBlock(&mempool));
                    else {
                        // The block was already in flight using compact blocks from the same peer
                        LogPrint(BCLog::NET, "Peer sent us compact block we were already syncing!\n");
                        return;
                    }
                }

                PartiallyDownloadedBlock& partialBlock = *(*queuedBlockIt)->partialBlock;
                ReadStatus status = partialBlock.InitData(cmpctblock, vExtraTxnForCompact);
                if (status == READ_STATUS_INVALID) {
                    MarkBlockAsReceived(pindex->GetBlockHash()); // Reset in-flight state in case Misbehaving does not result in a disconnect
                    Misbehaving(pfrom.GetId(), 100, strprintf("Peer %d sent us invalid compact block\n", pfrom.GetId()));
                    return;
                } else if (status == READ_STATUS_FAILED) {
                    // Duplicate txindexes, the block is now in-flight, so just request it
                    std::vector<CInv> vInv(1);
                    vInv[0] = CInv(MSG_BLOCK | GetFetchFlags(pfrom), cmpctblock.header.GetHash());
                    connman.PushMessage(&pfrom, msgMaker.Make(NetMsgType::GETDATA, vInv));
                    return;
                }

                BlockTransactionsRequest req;
                for (size_t i = 0; i < cmpctblock.BlockTxCount(); i++) {
                    if (!partialBlock.IsTxAvailable(i))
                        req.indexes.push_back(i);
                }
                if (req.indexes.empty()) {
                    // Dirty hack to jump to BLOCKTXN code (TODO: move message handling into their own functions)
                    BlockTransactions txn;
                    txn.blockhash = cmpctblock.header.GetHash();
                    blockTxnMsg << txn;
                    fProcessBLOCKTXN = true;
                } else {
                    req.blockhash = pindex->GetBlockHash();
                    connman.PushMessage(&pfrom, msgMaker.Make(NetMsgType::GETBLOCKTXN, req));
                }
            } else {
                // This block is either already in flight from a different
                // peer, or this peer has too many blocks outstanding to
                // download from.
                // Optimistically try to reconstruct anyway since we might be
                // able to without any round trips.
                PartiallyDownloadedBlock tempBlock(&mempool);
                ReadStatus status = tempBlock.InitData(cmpctblock, vExtraTxnForCompact);
                if (status != READ_STATUS_OK) {
                    // TODO: don't ignore failures
                    return;
                }
                std::vector<CTransactionRef> dummy;
                status = tempBlock.FillBlock(*pblock, dummy);
                if (status == READ_STATUS_OK) {
                    fBlockReconstructed = true;
                }
            }
        } else {
            if (fAlreadyInFlight) {
                // We requested this block, but its far into the future, so our
                // mempool will probably be useless - request the block normally
                std::vector<CInv> vInv(1);
                vInv[0] = CInv(MSG_BLOCK | GetFetchFlags(pfrom), cmpctblock.header.GetHash());
                connman.PushMessage(&pfrom, msgMaker.Make(NetMsgType::GETDATA, vInv));
                return;
            } else {
                // If this was an announce-cmpctblock, we want the same treatment as a header message
                fRevertToHeaderProcessing = true;
            }
        }
        } // cs_main

        if (fProcessBLOCKTXN)
            return ProcessMessage(pfrom, NetMsgType::BLOCKTXN, blockTxnMsg, time_received, chainparams, chainman, mempool, connman, banman, interruptMsgProc);

        if (fRevertToHeaderProcessing) {
            // Headers received from HB compact block peers are permitted to be
            // relayed before full validation (see BIP 152), so we don't want to disconnect
            // the peer if the header turns out to be for an invalid block.
            // Note that if a peer tries to build on an invalid chain, that
            // will be detected and the peer will be disconnected/discouraged.
            return ProcessHeadersMessage(pfrom, connman, chainman, mempool, {cmpctblock.header}, chainparams, /*via_compact_block=*/true);
        }

        if (fBlockReconstructed) {
            // If we got here, we were able to optimistically reconstruct a
            // block that is in flight from some other peer.
            {
                LOCK(cs_main);
                mapBlockSource.emplace(pblock->GetHash(), std::make_pair(pfrom.GetId(), false));
            }
            bool fNewBlock = false;
            // Setting fForceProcessing to true means that we bypass some of
            // our anti-DoS protections in AcceptBlock, which filters
            // unrequested blocks that might be trying to waste our resources
            // (eg disk space). Because we only try to reconstruct blocks when
            // we're close to caught up (via the CanDirectFetch() requirement
            // above, combined with the behavior of not requesting blocks until
            // we have a chain with at least nMinimumChainWork), and we ignore
            // compact blocks with less work than our tip, it is safe to treat
            // reconstructed compact blocks as having been requested.
            chainman.ProcessNewBlock(chainparams, pblock, /*fForceProcessing=*/true, &fNewBlock);
            if (fNewBlock) {
                pfrom.nLastBlockTime = GetTime();
            } else {
                LOCK(cs_main);
                mapBlockSource.erase(pblock->GetHash());
            }
            LOCK(cs_main); // hold cs_main for CBlockIndex::IsValid()
            if (pindex->IsValid(BLOCK_VALID_TRANSACTIONS)) {
                // Clear download state for this block, which is in
                // process from some other peer.  We do this after calling
                // ProcessNewBlock so that a malleated cmpctblock announcement
                // can't be used to interfere with block relay.
                MarkBlockAsReceived(pblock->GetHash());
            }
        }
        return;
    }

    if (msg_type == NetMsgType::BLOCKTXN)
    {
        // Ignore blocktxn received while importing
        if (fImporting || fReindex) {
            LogPrint(BCLog::NET, "Unexpected blocktxn message received from peer %d\n", pfrom.GetId());
            return;
        }

        BlockTransactions resp;
        vRecv >> resp;

        std::shared_ptr<CBlock> pblock = std::make_shared<CBlock>();
        bool fBlockRead = false;
        {
            LOCK(cs_main);

            std::map<uint256, std::pair<NodeId, std::list<QueuedBlock>::iterator> >::iterator it = mapBlocksInFlight.find(resp.blockhash);
            if (it == mapBlocksInFlight.end() || !it->second.second->partialBlock ||
                    it->second.first != pfrom.GetId()) {
                LogPrint(BCLog::NET, "Peer %d sent us block transactions for block we weren't expecting\n", pfrom.GetId());
                return;
            }

            PartiallyDownloadedBlock& partialBlock = *it->second.second->partialBlock;
            ReadStatus status = partialBlock.FillBlock(*pblock, resp.txn);
            if (status == READ_STATUS_INVALID) {
                MarkBlockAsReceived(resp.blockhash); // Reset in-flight state in case Misbehaving does not result in a disconnect
                Misbehaving(pfrom.GetId(), 100, strprintf("Peer %d sent us invalid compact block/non-matching block transactions\n", pfrom.GetId()));
                return;
            } else if (status == READ_STATUS_FAILED) {
                // Might have collided, fall back to getdata now :(
                std::vector<CInv> invs;
                invs.push_back(CInv(MSG_BLOCK | GetFetchFlags(pfrom), resp.blockhash));
                connman.PushMessage(&pfrom, msgMaker.Make(NetMsgType::GETDATA, invs));
            } else {
                // Block is either okay, or possibly we received
                // READ_STATUS_CHECKBLOCK_FAILED.
                // Note that CheckBlock can only fail for one of a few reasons:
                // 1. bad-proof-of-work (impossible here, because we've already
                //    accepted the header)
                // 2. merkleroot doesn't match the transactions given (already
                //    caught in FillBlock with READ_STATUS_FAILED, so
                //    impossible here)
                // 3. the block is otherwise invalid (eg invalid coinbase,
                //    block is too big, too many legacy sigops, etc).
                // So if CheckBlock failed, #3 is the only possibility.
                // Under BIP 152, we don't discourage the peer unless proof of work is
                // invalid (we don't require all the stateless checks to have
                // been run).  This is handled below, so just treat this as
                // though the block was successfully read, and rely on the
                // handling in ProcessNewBlock to ensure the block index is
                // updated, etc.
                MarkBlockAsReceived(resp.blockhash); // it is now an empty pointer
                fBlockRead = true;
                // mapBlockSource is used for potentially punishing peers and
                // updating which peers send us compact blocks, so the race
                // between here and cs_main in ProcessNewBlock is fine.
                // BIP 152 permits peers to relay compact blocks after validating
                // the header only; we should not punish peers if the block turns
                // out to be invalid.
                mapBlockSource.emplace(resp.blockhash, std::make_pair(pfrom.GetId(), false));
            }
        } // Don't hold cs_main when we call into ProcessNewBlock
        if (fBlockRead) {
            bool fNewBlock = false;
            // Since we requested this block (it was in mapBlocksInFlight), force it to be processed,
            // even if it would not be a candidate for new tip (missing previous block, chain not long enough, etc)
            // This bypasses some anti-DoS logic in AcceptBlock (eg to prevent
            // disk-space attacks), but this should be safe due to the
            // protections in the compact block handler -- see related comment
            // in compact block optimistic reconstruction handling.
            chainman.ProcessNewBlock(chainparams, pblock, /*fForceProcessing=*/true, &fNewBlock);
            if (fNewBlock) {
                pfrom.nLastBlockTime = GetTime();
            } else {
                LOCK(cs_main);
                mapBlockSource.erase(pblock->GetHash());
            }
        }
        return;
    }

    if (msg_type == NetMsgType::HEADERS)
    {
        // Ignore headers received while importing
        if (fImporting || fReindex) {
            LogPrint(BCLog::NET, "Unexpected headers message received from peer %d\n", pfrom.GetId());
            return;
        }

        std::vector<CBlockHeader> headers;

        // Bypass the normal CBlock deserialization, as we don't want to risk deserializing 2000 full blocks.
        unsigned int nCount = ReadCompactSize(vRecv);
        if (nCount > MAX_HEADERS_RESULTS) {
            LOCK(cs_main);
            Misbehaving(pfrom.GetId(), 20, strprintf("headers message size = %u", nCount));
            return;
        }
        headers.resize(nCount);
        for (unsigned int n = 0; n < nCount; n++) {
            vRecv >> headers[n];
            ReadCompactSize(vRecv); // ignore tx count; assume it is 0.
        }

        return ProcessHeadersMessage(pfrom, connman, chainman, mempool, headers, chainparams, /*via_compact_block=*/false);
    }

    if (msg_type == NetMsgType::BLOCK)
    {
        // Ignore block received while importing
        if (fImporting || fReindex) {
            LogPrint(BCLog::NET, "Unexpected block message received from peer %d\n", pfrom.GetId());
            return;
        }

        std::shared_ptr<CBlock> pblock = std::make_shared<CBlock>();
        vRecv >> *pblock;

        LogPrint(BCLog::NET, "received block %s peer=%d\n", pblock->GetHash().ToString(), pfrom.GetId());

        bool forceProcessing = false;
        const uint256 hash(pblock->GetHash());
        {
            LOCK(cs_main);
            // Also always process if we requested the block explicitly, as we may
            // need it even though it is not a candidate for a new best tip.
            forceProcessing |= MarkBlockAsReceived(hash);
            // mapBlockSource is only used for punishing peers and setting
            // which peers send us compact blocks, so the race between here and
            // cs_main in ProcessNewBlock is fine.
            mapBlockSource.emplace(hash, std::make_pair(pfrom.GetId(), true));
        }
        bool fNewBlock = false;
        chainman.ProcessNewBlock(chainparams, pblock, forceProcessing, &fNewBlock);
        if (fNewBlock) {
            pfrom.nLastBlockTime = GetTime();
        } else {
            LOCK(cs_main);
            mapBlockSource.erase(pblock->GetHash());
        }
        return;
    }

    if (msg_type == NetMsgType::GETADDR) {
        // This asymmetric behavior for inbound and outbound connections was introduced
        // to prevent a fingerprinting attack: an attacker can send specific fake addresses
        // to users' AddrMan and later request them by sending getaddr messages.
        // Making nodes which are behind NAT and can only make outgoing connections ignore
        // the getaddr message mitigates the attack.
        if (!pfrom.fInbound) {
            LogPrint(BCLog::NET, "Ignoring \"getaddr\" from outbound connection. peer=%d\n", pfrom.GetId());
            return;
        }
        if (!pfrom.IsAddrRelayPeer()) {
            LogPrint(BCLog::NET, "Ignoring \"getaddr\" from block-relay-only connection. peer=%d\n", pfrom.GetId());
            return;
        }

        // Only send one GetAddr response per connection to reduce resource waste
        //  and discourage addr stamping of INV announcements.
        if (pfrom.fSentAddr) {
            LogPrint(BCLog::NET, "Ignoring repeated \"getaddr\". peer=%d\n", pfrom.GetId());
            return;
        }
        pfrom.fSentAddr = true;

        pfrom.vAddrToSend.clear();
        std::vector<CAddress> vAddr = connman.GetAddresses();
        FastRandomContext insecure_rand;
        for (const CAddress &addr : vAddr) {
            bool banned_or_discouraged = banman && (banman->IsDiscouraged(addr) || banman->IsBanned(addr));
            if (!banned_or_discouraged) {
                pfrom.PushAddress(addr, insecure_rand);
            }
        }
        return;
    }

    if (msg_type == NetMsgType::MEMPOOL) {
        if (!(pfrom.GetLocalServices() & NODE_BLOOM) && !pfrom.HasPermission(PF_MEMPOOL))
        {
            if (!pfrom.HasPermission(PF_NOBAN))
            {
                LogPrint(BCLog::NET, "mempool request with bloom filters disabled, disconnect peer=%d\n", pfrom.GetId());
                pfrom.fDisconnect = true;
            }
            return;
        }

        if (connman.OutboundTargetReached(false) && !pfrom.HasPermission(PF_MEMPOOL))
        {
            if (!pfrom.HasPermission(PF_NOBAN))
            {
                LogPrint(BCLog::NET, "mempool request with bandwidth limit reached, disconnect peer=%d\n", pfrom.GetId());
                pfrom.fDisconnect = true;
            }
            return;
        }

        if (pfrom.m_tx_relay != nullptr) {
            LOCK(pfrom.m_tx_relay->cs_tx_inventory);
            pfrom.m_tx_relay->fSendMempool = true;
        }
        return;
    }

    if (msg_type == NetMsgType::PING) {
        if (pfrom.nVersion > BIP0031_VERSION)
        {
            uint64_t nonce = 0;
            vRecv >> nonce;
            // Echo the message back with the nonce. This allows for two useful features:
            //
            // 1) A remote node can quickly check if the connection is operational
            // 2) Remote nodes can measure the latency of the network thread. If this node
            //    is overloaded it won't respond to pings quickly and the remote node can
            //    avoid sending us more work, like chain download requests.
            //
            // The nonce stops the remote getting confused between different pings: without
            // it, if the remote node sends a ping once per second and this node takes 5
            // seconds to respond to each, the 5th ping the remote sends would appear to
            // return very quickly.
            connman.PushMessage(&pfrom, msgMaker.Make(NetMsgType::PONG, nonce));
        }
        return;
    }

    if (msg_type == NetMsgType::PONG) {
        const auto ping_end = time_received;
        uint64_t nonce = 0;
        size_t nAvail = vRecv.in_avail();
        bool bPingFinished = false;
        std::string sProblem;

        if (nAvail >= sizeof(nonce)) {
            vRecv >> nonce;

            // Only process pong message if there is an outstanding ping (old ping without nonce should never pong)
            if (pfrom.nPingNonceSent != 0) {
                if (nonce == pfrom.nPingNonceSent) {
                    // Matching pong received, this ping is no longer outstanding
                    bPingFinished = true;
                    const auto ping_time = ping_end - pfrom.m_ping_start.load();
                    if (ping_time.count() > 0) {
                        // Successful ping time measurement, replace previous
                        pfrom.nPingUsecTime = count_microseconds(ping_time);
                        pfrom.nMinPingUsecTime = std::min(pfrom.nMinPingUsecTime.load(), count_microseconds(ping_time));
                    } else {
                        // This should never happen
                        sProblem = "Timing mishap";
                    }
                } else {
                    // Nonce mismatches are normal when pings are overlapping
                    sProblem = "Nonce mismatch";
                    if (nonce == 0) {
                        // This is most likely a bug in another implementation somewhere; cancel this ping
                        bPingFinished = true;
                        sProblem = "Nonce zero";
                    }
                }
            } else {
                sProblem = "Unsolicited pong without ping";
            }
        } else {
            // This is most likely a bug in another implementation somewhere; cancel this ping
            bPingFinished = true;
            sProblem = "Short payload";
        }

        if (!(sProblem.empty())) {
            LogPrint(BCLog::NET, "pong peer=%d: %s, %x expected, %x received, %u bytes\n",
                pfrom.GetId(),
                sProblem,
                pfrom.nPingNonceSent,
                nonce,
                nAvail);
        }
        if (bPingFinished) {
            pfrom.nPingNonceSent = 0;
        }
        return;
    }

    if (msg_type == NetMsgType::FILTERLOAD) {
        if (!(pfrom.GetLocalServices() & NODE_BLOOM)) {
            pfrom.fDisconnect = true;
            return;
        }
        CBloomFilter filter;
        vRecv >> filter;

        if (!filter.IsWithinSizeConstraints())
        {
            // There is no excuse for sending a too-large filter
            LOCK(cs_main);
            Misbehaving(pfrom.GetId(), 100);
        }
        else if (pfrom.m_tx_relay != nullptr)
        {
            LOCK(pfrom.m_tx_relay->cs_filter);
            pfrom.m_tx_relay->pfilter.reset(new CBloomFilter(filter));
            pfrom.m_tx_relay->fRelayTxes = true;
        }
        return;
    }

    if (msg_type == NetMsgType::FILTERADD) {
        if (!(pfrom.GetLocalServices() & NODE_BLOOM)) {
            pfrom.fDisconnect = true;
            return;
        }
        std::vector<unsigned char> vData;
        vRecv >> vData;

        // Nodes must NEVER send a data item > 520 bytes (the max size for a script data object,
        // and thus, the maximum size any matched object can have) in a filteradd message
        bool bad = false;
        if (vData.size() > MAX_SCRIPT_ELEMENT_SIZE) {
            bad = true;
        } else if (pfrom.m_tx_relay != nullptr) {
            LOCK(pfrom.m_tx_relay->cs_filter);
            if (pfrom.m_tx_relay->pfilter) {
                pfrom.m_tx_relay->pfilter->insert(vData);
            } else {
                bad = true;
            }
        }
        if (bad) {
            LOCK(cs_main);
            Misbehaving(pfrom.GetId(), 100);
        }
        return;
    }

    if (msg_type == NetMsgType::FILTERCLEAR) {
        if (!(pfrom.GetLocalServices() & NODE_BLOOM)) {
            pfrom.fDisconnect = true;
            return;
        }
        if (pfrom.m_tx_relay == nullptr) {
            return;
        }
        LOCK(pfrom.m_tx_relay->cs_filter);
        pfrom.m_tx_relay->pfilter = nullptr;
        pfrom.m_tx_relay->fRelayTxes = true;
        return;
    }

    if (msg_type == NetMsgType::FEEFILTER) {
        CAmount newFeeFilter = 0;
        vRecv >> newFeeFilter;
        if (MoneyRange(newFeeFilter)) {
            if (pfrom.m_tx_relay != nullptr) {
                LOCK(pfrom.m_tx_relay->cs_feeFilter);
                pfrom.m_tx_relay->minFeeFilter = newFeeFilter;
            }
            LogPrint(BCLog::NET, "received: feefilter of %s from peer=%d\n", CFeeRate(newFeeFilter).ToString(), pfrom.GetId());
        }
        return;
    }

    if (msg_type == NetMsgType::GETCFILTERS) {
        ProcessGetCFilters(pfrom, vRecv, chainparams, connman);
        return;
    }

    if (msg_type == NetMsgType::GETCFHEADERS) {
        ProcessGetCFHeaders(pfrom, vRecv, chainparams, connman);
        return;
    }

    if (msg_type == NetMsgType::GETCFCHECKPT) {
        ProcessGetCFCheckPt(pfrom, vRecv, chainparams, connman);
        return;
    }

    if (msg_type == NetMsgType::NOTFOUND) {
        // Remove the NOTFOUND transactions from the peer
        LOCK(cs_main);
        CNodeState *state = State(pfrom.GetId());
        std::vector<CInv> vInv;
        vRecv >> vInv;
        if (vInv.size() <= MAX_PEER_TX_IN_FLIGHT + MAX_BLOCKS_IN_TRANSIT_PER_PEER) {
            for (CInv &inv : vInv) {
                if (inv.type == MSG_TX || inv.type == MSG_WITNESS_TX || inv.type == MSG_WTX) {
                    // If we receive a NOTFOUND message for a txid we requested, erase
                    // it from our data structures for this peer.
                    auto in_flight_it = state->m_tx_download.m_tx_in_flight.find(inv.hash);
                    if (in_flight_it == state->m_tx_download.m_tx_in_flight.end()) {
                        // Skip any further work if this is a spurious NOTFOUND
                        // message.
                        continue;
                    }
                    state->m_tx_download.m_tx_in_flight.erase(in_flight_it);
                    state->m_tx_download.m_tx_announced.erase(inv.hash);
                }
            }
        }
        return;
    }

    // Ignore unknown commands for extensibility
    LogPrint(BCLog::NET, "Unknown command \"%s\" from peer=%d\n", SanitizeString(msg_type), pfrom.GetId());
    return;
}

/** Maybe disconnect a peer and discourage future connections from its address.
 *
 * @param[in]   pnode     The node to check.
 * @return                True if the peer was marked for disconnection in this function
 */
bool PeerLogicValidation::MaybeDiscourageAndDisconnect(CNode& pnode)
{
    NodeId peer_id{pnode.GetId()};
    {
        LOCK(cs_main);
        CNodeState &state = *State(peer_id);

        // There's nothing to do if the m_should_discourage flag isn't set
        if (!state.m_should_discourage) return false;

        // Reset m_should_discourage
        state.m_should_discourage = false;
    } // cs_main

    if (pnode.HasPermission(PF_NOBAN)) {
        // Peer has the NOBAN permission flag - log but don't disconnect
        LogPrintf("Warning: not punishing noban peer %d!\n", peer_id);
        return false;
    }

    if (pnode.m_manual_connection) {
        // Peer is a manual connection - log but don't disconnect
        LogPrintf("Warning: not punishing manually connected peer %d!\n", peer_id);
        return false;
    }

    if (pnode.addr.IsLocal()) {
        // Peer is on a local address. Disconnect this peer, but don't discourage the local address
        LogPrintf("Warning: disconnecting but not discouraging local peer %d!\n", peer_id);
        pnode.fDisconnect = true;
        return true;
    }

    // Normal case: Disconnect the peer and discourage all nodes sharing the address
    LogPrintf("Disconnecting and discouraging peer %d!\n", peer_id);
    if (m_banman) m_banman->Discourage(pnode.addr);
    connman->DisconnectNode(pnode.addr);
    return true;
}

bool PeerLogicValidation::ProcessMessages(CNode* pfrom, std::atomic<bool>& interruptMsgProc)
{
    const CChainParams& chainparams = Params();
    //
    // Message format
    //  (4) message start
    //  (12) command
    //  (4) size
    //  (4) checksum
    //  (x) data
    //
    bool fMoreWork = false;

    if (!pfrom->vRecvGetData.empty())
        ProcessGetData(*pfrom, chainparams, *connman, m_mempool, interruptMsgProc);

    if (!pfrom->orphan_work_set.empty()) {
        std::list<CTransactionRef> removed_txn;
        LOCK2(cs_main, g_cs_orphans);
        ProcessOrphanTx(m_chainman, *connman, m_mempool, pfrom->orphan_work_set, removed_txn);
        for (const CTransactionRef& removedTx : removed_txn) {
            AddToCompactExtraTransactions(removedTx);
        }
    }

    if (pfrom->fDisconnect)
        return false;

    // this maintains the order of responses
    // and prevents vRecvGetData to grow unbounded
    if (!pfrom->vRecvGetData.empty()) return true;
    if (!pfrom->orphan_work_set.empty()) return true;

    // Don't bother if send buffer is too full to respond anyway
    if (pfrom->fPauseSend)
        return false;

    std::list<CNetMessage> msgs;
    {
        LOCK(pfrom->cs_vProcessMsg);
        if (pfrom->vProcessMsg.empty())
            return false;
        // Just take one message
        msgs.splice(msgs.begin(), pfrom->vProcessMsg, pfrom->vProcessMsg.begin());
        pfrom->nProcessQueueSize -= msgs.front().m_raw_message_size;
        pfrom->fPauseRecv = pfrom->nProcessQueueSize > connman->GetReceiveFloodSize();
        fMoreWork = !pfrom->vProcessMsg.empty();
    }
    CNetMessage& msg(msgs.front());

    msg.SetVersion(pfrom->GetRecvVersion());
    // Check network magic
    if (!msg.m_valid_netmagic) {
        LogPrint(BCLog::NET, "PROCESSMESSAGE: INVALID MESSAGESTART %s peer=%d\n", SanitizeString(msg.m_command), pfrom->GetId());
        pfrom->fDisconnect = true;
        return false;
    }

    // Check header
    if (!msg.m_valid_header)
    {
        LogPrint(BCLog::NET, "PROCESSMESSAGE: ERRORS IN HEADER %s peer=%d\n", SanitizeString(msg.m_command), pfrom->GetId());
        return fMoreWork;
    }
    const std::string& msg_type = msg.m_command;

    // Message size
    unsigned int nMessageSize = msg.m_message_size;

    // Checksum
    CDataStream& vRecv = msg.m_recv;
    if (!msg.m_valid_checksum)
    {
        LogPrint(BCLog::NET, "%s(%s, %u bytes): CHECKSUM ERROR peer=%d\n", __func__,
           SanitizeString(msg_type), nMessageSize, pfrom->GetId());
        return fMoreWork;
    }

    try {
        ProcessMessage(*pfrom, msg_type, vRecv, msg.m_time, chainparams, m_chainman, m_mempool, *connman, m_banman, interruptMsgProc);
        if (interruptMsgProc)
            return false;
        if (!pfrom->vRecvGetData.empty())
            fMoreWork = true;
    } catch (const std::exception& e) {
        LogPrint(BCLog::NET, "%s(%s, %u bytes): Exception '%s' (%s) caught\n", __func__, SanitizeString(msg_type), nMessageSize, e.what(), typeid(e).name());
    } catch (...) {
        LogPrint(BCLog::NET, "%s(%s, %u bytes): Unknown exception caught\n", __func__, SanitizeString(msg_type), nMessageSize);
    }

    return fMoreWork;
}

void PeerLogicValidation::ConsiderEviction(CNode& pto, int64_t time_in_seconds)
{
    AssertLockHeld(cs_main);

    CNodeState &state = *State(pto.GetId());
    const CNetMsgMaker msgMaker(pto.GetSendVersion());

    if (!state.m_chain_sync.m_protect && IsOutboundDisconnectionCandidate(pto) && state.fSyncStarted) {
        // This is an outbound peer subject to disconnection if they don't
        // announce a block with as much work as the current tip within
        // CHAIN_SYNC_TIMEOUT + HEADERS_RESPONSE_TIME seconds (note: if
        // their chain has more work than ours, we should sync to it,
        // unless it's invalid, in which case we should find that out and
        // disconnect from them elsewhere).
        if (state.pindexBestKnownBlock != nullptr && state.pindexBestKnownBlock->nChainWork >= ::ChainActive().Tip()->nChainWork) {
            if (state.m_chain_sync.m_timeout != 0) {
                state.m_chain_sync.m_timeout = 0;
                state.m_chain_sync.m_work_header = nullptr;
                state.m_chain_sync.m_sent_getheaders = false;
            }
        } else if (state.m_chain_sync.m_timeout == 0 || (state.m_chain_sync.m_work_header != nullptr && state.pindexBestKnownBlock != nullptr && state.pindexBestKnownBlock->nChainWork >= state.m_chain_sync.m_work_header->nChainWork)) {
            // Our best block known by this peer is behind our tip, and we're either noticing
            // that for the first time, OR this peer was able to catch up to some earlier point
            // where we checked against our tip.
            // Either way, set a new timeout based on current tip.
            state.m_chain_sync.m_timeout = time_in_seconds + CHAIN_SYNC_TIMEOUT;
            state.m_chain_sync.m_work_header = ::ChainActive().Tip();
            state.m_chain_sync.m_sent_getheaders = false;
        } else if (state.m_chain_sync.m_timeout > 0 && time_in_seconds > state.m_chain_sync.m_timeout) {
            // No evidence yet that our peer has synced to a chain with work equal to that
            // of our tip, when we first detected it was behind. Send a single getheaders
            // message to give the peer a chance to update us.
            if (state.m_chain_sync.m_sent_getheaders) {
                // They've run out of time to catch up!
                LogPrintf("Disconnecting outbound peer %d for old chain, best known block = %s\n", pto.GetId(), state.pindexBestKnownBlock != nullptr ? state.pindexBestKnownBlock->GetBlockHash().ToString() : "<none>");
                pto.fDisconnect = true;
            } else {
                assert(state.m_chain_sync.m_work_header);
                LogPrint(BCLog::NET, "sending getheaders to outbound peer=%d to verify chain work (current best known block:%s, benchmark blockhash: %s)\n", pto.GetId(), state.pindexBestKnownBlock != nullptr ? state.pindexBestKnownBlock->GetBlockHash().ToString() : "<none>", state.m_chain_sync.m_work_header->GetBlockHash().ToString());
                connman->PushMessage(&pto, msgMaker.Make(NetMsgType::GETHEADERS, ::ChainActive().GetLocator(state.m_chain_sync.m_work_header->pprev), uint256()));
                state.m_chain_sync.m_sent_getheaders = true;
                constexpr int64_t HEADERS_RESPONSE_TIME = 120; // 2 minutes
                // Bump the timeout to allow a response, which could clear the timeout
                // (if the response shows the peer has synced), reset the timeout (if
                // the peer syncs to the required work but not to our tip), or result
                // in disconnect (if we advance to the timeout and pindexBestKnownBlock
                // has not sufficiently progressed)
                state.m_chain_sync.m_timeout = time_in_seconds + HEADERS_RESPONSE_TIME;
            }
        }
    }
}

void PeerLogicValidation::EvictExtraOutboundPeers(int64_t time_in_seconds)
{
    // Check whether we have too many outbound peers
    int extra_peers = connman->GetExtraOutboundCount();
    if (extra_peers > 0) {
        // If we have more outbound peers than we target, disconnect one.
        // Pick the outbound peer that least recently announced
        // us a new block, with ties broken by choosing the more recent
        // connection (higher node id)
        NodeId worst_peer = -1;
        int64_t oldest_block_announcement = std::numeric_limits<int64_t>::max();

        connman->ForEachNode([&](CNode* pnode) {
            AssertLockHeld(cs_main);

            // Ignore non-outbound peers, or nodes marked for disconnect already
            if (!IsOutboundDisconnectionCandidate(*pnode) || pnode->fDisconnect) return;
            CNodeState *state = State(pnode->GetId());
            if (state == nullptr) return; // shouldn't be possible, but just in case
            // Don't evict our protected peers
            if (state->m_chain_sync.m_protect) return;
            // Don't evict our block-relay-only peers.
            if (pnode->m_tx_relay == nullptr) return;
            if (state->m_last_block_announcement < oldest_block_announcement || (state->m_last_block_announcement == oldest_block_announcement && pnode->GetId() > worst_peer)) {
                worst_peer = pnode->GetId();
                oldest_block_announcement = state->m_last_block_announcement;
            }
        });
        if (worst_peer != -1) {
            bool disconnected = connman->ForNode(worst_peer, [&](CNode *pnode) {
                AssertLockHeld(cs_main);

                // Only disconnect a peer that has been connected to us for
                // some reasonable fraction of our check-frequency, to give
                // it time for new information to have arrived.
                // Also don't disconnect any peer we're trying to download a
                // block from.
                CNodeState &state = *State(pnode->GetId());
                if (time_in_seconds - pnode->nTimeConnected > MINIMUM_CONNECT_TIME && state.nBlocksInFlight == 0) {
                    LogPrint(BCLog::NET, "disconnecting extra outbound peer=%d (last block announcement received at time %d)\n", pnode->GetId(), oldest_block_announcement);
                    pnode->fDisconnect = true;
                    return true;
                } else {
                    LogPrint(BCLog::NET, "keeping outbound peer=%d chosen for eviction (connect time: %d, blocks_in_flight: %d)\n", pnode->GetId(), pnode->nTimeConnected, state.nBlocksInFlight);
                    return false;
                }
            });
            if (disconnected) {
                // If we disconnected an extra peer, that means we successfully
                // connected to at least one peer after the last time we
                // detected a stale tip. Don't try any more extra peers until
                // we next detect a stale tip, to limit the load we put on the
                // network from these extra connections.
                connman->SetTryNewOutboundPeer(false);
            }
        }
    }
}

void PeerLogicValidation::CheckForStaleTipAndEvictPeers(const Consensus::Params *consensusParams)
{
    LOCK(cs_main);

    if (connman == nullptr) return;

    int64_t time_in_seconds = GetTime();

    EvictExtraOutboundPeers(time_in_seconds);

    if (time_in_seconds > m_stale_tip_check_time) {
        // Check whether our tip is stale, and if so, allow using an extra
        // outbound peer
        if (!fImporting && !fReindex && connman->GetNetworkActive() && connman->GetUseAddrmanOutgoing() && TipMayBeStale(*consensusParams)) {
            LogPrintf("Potential stale tip detected, will try using extra outbound peer (last tip update: %d seconds ago)\n", time_in_seconds - g_last_tip_update);
            connman->SetTryNewOutboundPeer(true);
        } else if (connman->GetTryNewOutboundPeer()) {
            connman->SetTryNewOutboundPeer(false);
        }
        m_stale_tip_check_time = time_in_seconds + STALE_CHECK_INTERVAL;
    }
}

namespace {
class CompareInvMempoolOrder
{
    CTxMemPool *mp;
    bool m_wtxid_relay;
public:
    explicit CompareInvMempoolOrder(CTxMemPool *_mempool, bool use_wtxid)
    {
        mp = _mempool;
        m_wtxid_relay = use_wtxid;
    }

    bool operator()(std::set<uint256>::iterator a, std::set<uint256>::iterator b)
    {
        /* As std::make_heap produces a max-heap, we want the entries with the
         * fewest ancestors/highest fee to sort later. */
        return mp->CompareDepthAndScore(*b, *a, m_wtxid_relay);
    }
};
}

bool PeerLogicValidation::SendMessages(CNode* pto)
{
    const Consensus::Params& consensusParams = Params().GetConsensus();

    // We must call MaybeDiscourageAndDisconnect first, to ensure that we'll
    // disconnect misbehaving peers even before the version handshake is complete.
    if (MaybeDiscourageAndDisconnect(*pto)) return true;

    // Don't send anything until the version handshake is complete
    if (!pto->fSuccessfullyConnected || pto->fDisconnect)
        return true;

    // If we get here, the outgoing message serialization version is set and can't change.
    const CNetMsgMaker msgMaker(pto->GetSendVersion());

    //
    // Message: ping
    //
    bool pingSend = false;
    if (pto->fPingQueued) {
        // RPC ping request by user
        pingSend = true;
    }
    if (pto->nPingNonceSent == 0 && pto->m_ping_start.load() + PING_INTERVAL < GetTime<std::chrono::microseconds>()) {
        // Ping automatically sent as a latency probe & keepalive.
        pingSend = true;
    }
    if (pingSend) {
        uint64_t nonce = 0;
        while (nonce == 0) {
            GetRandBytes((unsigned char*)&nonce, sizeof(nonce));
        }
        pto->fPingQueued = false;
        pto->m_ping_start = GetTime<std::chrono::microseconds>();
        if (pto->nVersion > BIP0031_VERSION) {
            pto->nPingNonceSent = nonce;
            connman->PushMessage(pto, msgMaker.Make(NetMsgType::PING, nonce));
        } else {
            // Peer is too old to support ping command with nonce, pong will never arrive.
            pto->nPingNonceSent = 0;
            connman->PushMessage(pto, msgMaker.Make(NetMsgType::PING));
        }
    }

    {
        LOCK(cs_main);

        CNodeState &state = *State(pto->GetId());

        // Address refresh broadcast
        int64_t nNow = GetTimeMicros();
        auto current_time = GetTime<std::chrono::microseconds>();

        if (pto->IsAddrRelayPeer() && !::ChainstateActive().IsInitialBlockDownload() && pto->m_next_local_addr_send < current_time) {
            AdvertiseLocal(pto);
            pto->m_next_local_addr_send = PoissonNextSend(current_time, AVG_LOCAL_ADDRESS_BROADCAST_INTERVAL);
        }

        //
        // Message: addr
        //
        if (pto->IsAddrRelayPeer() && pto->m_next_addr_send < current_time) {
            pto->m_next_addr_send = PoissonNextSend(current_time, AVG_ADDRESS_BROADCAST_INTERVAL);
            std::vector<CAddress> vAddr;
            vAddr.reserve(pto->vAddrToSend.size());
            assert(pto->m_addr_known);
            for (const CAddress& addr : pto->vAddrToSend)
            {
                if (!pto->m_addr_known->contains(addr.GetKey()))
                {
                    pto->m_addr_known->insert(addr.GetKey());
                    vAddr.push_back(addr);
                    // receiver rejects addr messages larger than 1000
                    if (vAddr.size() >= 1000)
                    {
                        connman->PushMessage(pto, msgMaker.Make(NetMsgType::ADDR, vAddr));
                        vAddr.clear();
                    }
                }
            }
            pto->vAddrToSend.clear();
            if (!vAddr.empty())
                connman->PushMessage(pto, msgMaker.Make(NetMsgType::ADDR, vAddr));
            // we only send the big addr message once
            if (pto->vAddrToSend.capacity() > 40)
                pto->vAddrToSend.shrink_to_fit();
        }

        // Start block sync
        if (pindexBestHeader == nullptr)
            pindexBestHeader = ::ChainActive().Tip();
        bool fFetch = state.fPreferredDownload || (nPreferredDownload == 0 && !pto->fClient && !pto->fOneShot); // Download if this is a nice peer, or we have no nice peers and this one might do.
        if (!state.fSyncStarted && !pto->fClient && !fImporting && !fReindex) {
            // Only actively request headers from a single peer, unless we're close to today.
            if ((nSyncStarted == 0 && fFetch) || pindexBestHeader->GetBlockTime() > GetAdjustedTime() - 24 * 60 * 60) {
                state.fSyncStarted = true;
                state.nHeadersSyncTimeout = GetTimeMicros() + HEADERS_DOWNLOAD_TIMEOUT_BASE + HEADERS_DOWNLOAD_TIMEOUT_PER_HEADER * (GetAdjustedTime() - pindexBestHeader->GetBlockTime())/(consensusParams.nPowTargetSpacing);
                nSyncStarted++;
                const CBlockIndex *pindexStart = pindexBestHeader;
                /* If possible, start at the block preceding the currently
                   best known header.  This ensures that we always get a
                   non-empty list of headers back as long as the peer
                   is up-to-date.  With a non-empty response, we can initialise
                   the peer's known best block.  This wouldn't be possible
                   if we requested starting at pindexBestHeader and
                   got back an empty response.  */
                if (pindexStart->pprev)
                    pindexStart = pindexStart->pprev;
                LogPrint(BCLog::NET, "initial getheaders (%d) to peer=%d (startheight:%d)\n", pindexStart->nHeight, pto->GetId(), pto->nStartingHeight);
                connman->PushMessage(pto, msgMaker.Make(NetMsgType::GETHEADERS, ::ChainActive().GetLocator(pindexStart), uint256()));
            }
        }

        //
        // Try sending block announcements via headers
        //
        {
            // If we have less than MAX_BLOCKS_TO_ANNOUNCE in our
            // list of block hashes we're relaying, and our peer wants
            // headers announcements, then find the first header
            // not yet known to our peer but would connect, and send.
            // If no header would connect, or if we have too many
            // blocks, or if the peer doesn't want headers, just
            // add all to the inv queue.
            LOCK(pto->cs_inventory);
            std::vector<CBlock> vHeaders;
            bool fRevertToInv = ((!state.fPreferHeaders &&
                                 (!state.fPreferHeaderAndIDs || pto->vBlockHashesToAnnounce.size() > 1)) ||
                                pto->vBlockHashesToAnnounce.size() > MAX_BLOCKS_TO_ANNOUNCE);
            const CBlockIndex *pBestIndex = nullptr; // last header queued for delivery
            ProcessBlockAvailability(pto->GetId()); // ensure pindexBestKnownBlock is up-to-date

            if (!fRevertToInv) {
                bool fFoundStartingHeader = false;
                // Try to find first header that our peer doesn't have, and
                // then send all headers past that one.  If we come across any
                // headers that aren't on ::ChainActive(), give up.
                for (const uint256 &hash : pto->vBlockHashesToAnnounce) {
                    const CBlockIndex* pindex = LookupBlockIndex(hash);
                    assert(pindex);
                    if (::ChainActive()[pindex->nHeight] != pindex) {
                        // Bail out if we reorged away from this block
                        fRevertToInv = true;
                        break;
                    }
                    if (pBestIndex != nullptr && pindex->pprev != pBestIndex) {
                        // This means that the list of blocks to announce don't
                        // connect to each other.
                        // This shouldn't really be possible to hit during
                        // regular operation (because reorgs should take us to
                        // a chain that has some block not on the prior chain,
                        // which should be caught by the prior check), but one
                        // way this could happen is by using invalidateblock /
                        // reconsiderblock repeatedly on the tip, causing it to
                        // be added multiple times to vBlockHashesToAnnounce.
                        // Robustly deal with this rare situation by reverting
                        // to an inv.
                        fRevertToInv = true;
                        break;
                    }
                    pBestIndex = pindex;
                    if (fFoundStartingHeader) {
                        // add this to the headers message
                        vHeaders.push_back(pindex->GetBlockHeader(consensusParams));
                    } else if (PeerHasHeader(&state, pindex)) {
                        continue; // keep looking for the first new block
                    } else if (pindex->pprev == nullptr || PeerHasHeader(&state, pindex->pprev)) {
                        // Peer doesn't have this header but they do have the prior one.
                        // Start sending headers.
                        fFoundStartingHeader = true;
                        vHeaders.push_back(pindex->GetBlockHeader(consensusParams));
                    } else {
                        // Peer doesn't have this header or the prior one -- nothing will
                        // connect, so bail out.
                        fRevertToInv = true;
                        break;
                    }
                }
            }
            if (!fRevertToInv && !vHeaders.empty()) {
                if (vHeaders.size() == 1 && state.fPreferHeaderAndIDs) {
                    // We only send up to 1 block as header-and-ids, as otherwise
                    // probably means we're doing an initial-ish-sync or they're slow
                    LogPrint(BCLog::NET, "%s sending header-and-ids %s to peer=%d\n", __func__,
                            vHeaders.front().GetHash().ToString(), pto->GetId());

                    int nSendFlags = state.fWantsCmpctWitness ? 0 : SERIALIZE_TRANSACTION_NO_WITNESS;

                    bool fGotBlockFromCache = false;
                    {
                        LOCK(cs_most_recent_block);
                        if (most_recent_block_hash == pBestIndex->GetBlockHash()) {
                            if (state.fWantsCmpctWitness || !fWitnessesPresentInMostRecentCompactBlock)
                                connman->PushMessage(pto, msgMaker.Make(nSendFlags, NetMsgType::CMPCTBLOCK, *most_recent_compact_block));
                            else {
                                CBlockHeaderAndShortTxIDs cmpctblock(*most_recent_block, state.fWantsCmpctWitness);
                                connman->PushMessage(pto, msgMaker.Make(nSendFlags, NetMsgType::CMPCTBLOCK, cmpctblock));
                            }
                            fGotBlockFromCache = true;
                        }
                    }
                    if (!fGotBlockFromCache) {
                        CBlock block;
                        bool ret = ReadBlockFromDisk(block, pBestIndex, consensusParams);
                        assert(ret);
                        CBlockHeaderAndShortTxIDs cmpctblock(block, state.fWantsCmpctWitness);
                        connman->PushMessage(pto, msgMaker.Make(nSendFlags, NetMsgType::CMPCTBLOCK, cmpctblock));
                    }
                    state.pindexBestHeaderSent = pBestIndex;
                } else if (state.fPreferHeaders) {
                    if (vHeaders.size() > 1) {
                        LogPrint(BCLog::NET, "%s: %u headers, range (%s, %s), to peer=%d\n", __func__,
                                vHeaders.size(),
                                vHeaders.front().GetHash().ToString(),
                                vHeaders.back().GetHash().ToString(), pto->GetId());
                    } else {
                        LogPrint(BCLog::NET, "%s: sending header %s to peer=%d\n", __func__,
                                vHeaders.front().GetHash().ToString(), pto->GetId());
                    }
                    connman->PushMessage(pto, msgMaker.Make(NetMsgType::HEADERS, vHeaders));
                    state.pindexBestHeaderSent = pBestIndex;
                } else
                    fRevertToInv = true;
            }
            if (fRevertToInv) {
                // If falling back to using an inv, just try to inv the tip.
                // The last entry in vBlockHashesToAnnounce was our tip at some point
                // in the past.
                if (!pto->vBlockHashesToAnnounce.empty()) {
                    const uint256 &hashToAnnounce = pto->vBlockHashesToAnnounce.back();
                    const CBlockIndex* pindex = LookupBlockIndex(hashToAnnounce);
                    assert(pindex);

                    // Warn if we're announcing a block that is not on the main chain.
                    // This should be very rare and could be optimized out.
                    // Just log for now.
                    if (::ChainActive()[pindex->nHeight] != pindex) {
                        LogPrint(BCLog::NET, "Announcing block %s not on main chain (tip=%s)\n",
                            hashToAnnounce.ToString(), ::ChainActive().Tip()->GetBlockHash().ToString());
                    }

                    // If the peer's chain has this block, don't inv it back.
                    if (!PeerHasHeader(&state, pindex)) {
                        pto->vInventoryBlockToSend.push_back(hashToAnnounce);
                        LogPrint(BCLog::NET, "%s: sending inv peer=%d hash=%s\n", __func__,
                            pto->GetId(), hashToAnnounce.ToString());
                    }
                }
            }
            pto->vBlockHashesToAnnounce.clear();
        }

        //
        // Message: inventory
        //
        std::vector<CInv> vInv;
        {
            LOCK(pto->cs_inventory);
            vInv.reserve(std::max<size_t>(pto->vInventoryBlockToSend.size(), INVENTORY_BROADCAST_MAX));

            // Add blocks
            for (const uint256& hash : pto->vInventoryBlockToSend) {
                vInv.push_back(CInv(MSG_BLOCK, hash));
                if (vInv.size() == MAX_INV_SZ) {
                    connman->PushMessage(pto, msgMaker.Make(NetMsgType::INV, vInv));
                    vInv.clear();
                }
            }
            pto->vInventoryBlockToSend.clear();

            if (pto->m_tx_relay != nullptr) {
                LOCK(pto->m_tx_relay->cs_tx_inventory);
                // Check whether periodic sends should happen
                bool fSendTrickle = pto->HasPermission(PF_NOBAN);
                if (pto->m_tx_relay->nNextInvSend < current_time) {
                    fSendTrickle = true;
                    if (pto->fInbound) {
                        pto->m_tx_relay->nNextInvSend = std::chrono::microseconds{connman->PoissonNextSendInbound(nNow, INVENTORY_BROADCAST_INTERVAL)};
                    } else {
                        // Use half the delay for outbound peers, as there is less privacy concern for them.
                        pto->m_tx_relay->nNextInvSend = PoissonNextSend(current_time, std::chrono::seconds{INVENTORY_BROADCAST_INTERVAL >> 1});
                    }
                }

                // Time to send but the peer has requested we not relay transactions.
                if (fSendTrickle) {
                    LOCK(pto->m_tx_relay->cs_filter);
                    if (!pto->m_tx_relay->fRelayTxes) pto->m_tx_relay->setInventoryTxToSend.clear();
                }

                // Respond to BIP35 mempool requests
                if (fSendTrickle && pto->m_tx_relay->fSendMempool) {
                    auto vtxinfo = m_mempool.infoAll();
                    pto->m_tx_relay->fSendMempool = false;
                    CFeeRate filterrate;
                    {
                        LOCK(pto->m_tx_relay->cs_feeFilter);
                        filterrate = CFeeRate(pto->m_tx_relay->minFeeFilter);
                    }

                    LOCK(pto->m_tx_relay->cs_filter);

                    for (const auto& txinfo : vtxinfo) {
                        const uint256& hash = state.m_wtxid_relay ? txinfo.tx->GetWitnessHash() : txinfo.tx->GetHash();
                        CInv inv(state.m_wtxid_relay ? MSG_WTX : MSG_TX, hash);
                        pto->m_tx_relay->setInventoryTxToSend.erase(hash);
                        // Don't send transactions that peers will not put into their mempool
                        if (txinfo.fee < filterrate.GetFee(txinfo.vsize)) {
                            continue;
                        }
                        if (pto->m_tx_relay->pfilter) {
                            if (!pto->m_tx_relay->pfilter->IsRelevantAndUpdate(*txinfo.tx)) continue;
                        }
                        pto->m_tx_relay->filterInventoryKnown.insert(hash);
                        // Responses to MEMPOOL requests bypass the m_recently_announced_invs filter.
                        vInv.push_back(inv);
                        if (vInv.size() == MAX_INV_SZ) {
                            connman->PushMessage(pto, msgMaker.Make(NetMsgType::INV, vInv));
                            vInv.clear();
                        }
                    }
                    pto->m_tx_relay->m_last_mempool_req = GetTime<std::chrono::seconds>();
                }

                // Determine transactions to relay
                if (fSendTrickle) {
                    // Produce a vector with all candidates for sending
                    std::vector<std::set<uint256>::iterator> vInvTx;
                    vInvTx.reserve(pto->m_tx_relay->setInventoryTxToSend.size());
                    for (std::set<uint256>::iterator it = pto->m_tx_relay->setInventoryTxToSend.begin(); it != pto->m_tx_relay->setInventoryTxToSend.end(); it++) {
                        vInvTx.push_back(it);
                    }
                    CFeeRate filterrate;
                    {
                        LOCK(pto->m_tx_relay->cs_feeFilter);
                        filterrate = CFeeRate(pto->m_tx_relay->minFeeFilter);
                    }
                    // Topologically and fee-rate sort the inventory we send for privacy and priority reasons.
                    // A heap is used so that not all items need sorting if only a few are being sent.
                    CompareInvMempoolOrder compareInvMempoolOrder(&m_mempool, state.m_wtxid_relay);
                    std::make_heap(vInvTx.begin(), vInvTx.end(), compareInvMempoolOrder);
                    // No reason to drain out at many times the network's capacity,
                    // especially since we have many peers and some will draw much shorter delays.
                    unsigned int nRelayedTransactions = 0;
                    LOCK(pto->m_tx_relay->cs_filter);
                    while (!vInvTx.empty() && nRelayedTransactions < INVENTORY_BROADCAST_MAX) {
                        // Fetch the top element from the heap
                        std::pop_heap(vInvTx.begin(), vInvTx.end(), compareInvMempoolOrder);
                        std::set<uint256>::iterator it = vInvTx.back();
                        vInvTx.pop_back();
                        uint256 hash = *it;
                        // Remove it from the to-be-sent set
                        pto->m_tx_relay->setInventoryTxToSend.erase(it);
                        // Check if not in the filter already
                        if (pto->m_tx_relay->filterInventoryKnown.contains(hash)) {
                            continue;
                        }
                        // Not in the mempool anymore? don't bother sending it.
                        auto txinfo = m_mempool.info(hash, state.m_wtxid_relay);
                        if (!txinfo.tx) {
                            continue;
                        }
                        auto txid = txinfo.tx->GetHash();
                        auto wtxid = txinfo.tx->GetWitnessHash();
                        // Peer told you to not send transactions at that feerate? Don't bother sending it.
                        if (txinfo.fee < filterrate.GetFee(txinfo.vsize)) {
                            continue;
                        }
                        if (pto->m_tx_relay->pfilter && !pto->m_tx_relay->pfilter->IsRelevantAndUpdate(*txinfo.tx)) continue;
                        // Send
                        State(pto->GetId())->m_recently_announced_invs.insert(hash);
                        vInv.push_back(CInv(state.m_wtxid_relay ? MSG_WTX : MSG_TX, hash));
                        nRelayedTransactions++;
                        {
                            // Expire old relay messages
                            while (!vRelayExpiration.empty() && vRelayExpiration.front().first < nNow)
                            {
                                mapRelay.erase(vRelayExpiration.front().second);
                                vRelayExpiration.pop_front();
                            }

                            auto ret = mapRelay.emplace(txid, std::move(txinfo.tx));
                            if (ret.second) {
                                vRelayExpiration.emplace_back(nNow + std::chrono::microseconds{RELAY_TX_CACHE_TIME}.count(), ret.first);
                            }
                            // Add wtxid-based lookup into mapRelay as well, so that peers can request by wtxid
                            auto ret2 = mapRelay.emplace(wtxid, ret.first->second);
                            if (ret2.second) {
                                vRelayExpiration.emplace_back(nNow + std::chrono::microseconds{RELAY_TX_CACHE_TIME}.count(), ret2.first);
                            }
                        }
                        if (vInv.size() == MAX_INV_SZ) {
                            connman->PushMessage(pto, msgMaker.Make(NetMsgType::INV, vInv));
                            vInv.clear();
                        }
                        pto->m_tx_relay->filterInventoryKnown.insert(hash);
                        if (hash != txid) {
                            // Insert txid into filterInventoryKnown, even for
                            // wtxidrelay peers. This prevents re-adding of
                            // unconfirmed parents to the recently_announced
                            // filter, when a child tx is requested. See
                            // ProcessGetData().
                            pto->m_tx_relay->filterInventoryKnown.insert(txid);
                        }
                    }
                }
            }
        }
        if (!vInv.empty())
            connman->PushMessage(pto, msgMaker.Make(NetMsgType::INV, vInv));

        // Detect whether we're stalling
        current_time = GetTime<std::chrono::microseconds>();
        // nNow is the current system time (GetTimeMicros is not mockable) and
        // should be replaced by the mockable current_time eventually
        nNow = GetTimeMicros();
        if (state.nStallingSince && state.nStallingSince < nNow - 1000000 * BLOCK_STALLING_TIMEOUT) {
            // Stalling only triggers when the block download window cannot move. During normal steady state,
            // the download window should be much larger than the to-be-downloaded set of blocks, so disconnection
            // should only happen during initial block download.
            LogPrintf("Peer=%d is stalling block download, disconnecting\n", pto->GetId());
            pto->fDisconnect = true;
            return true;
        }
        // In case there is a block that has been in flight from this peer for 2 + 0.5 * N times the block interval
        // (with N the number of peers from which we're downloading validated blocks), disconnect due to timeout.
        // We compensate for other peers to prevent killing off peers due to our own downstream link
        // being saturated. We only count validated in-flight blocks so peers can't advertise non-existing block hashes
        // to unreasonably increase our timeout.
        if (state.vBlocksInFlight.size() > 0) {
            QueuedBlock &queuedBlock = state.vBlocksInFlight.front();
            int nOtherPeersWithValidatedDownloads = nPeersWithValidatedDownloads - (state.nBlocksInFlightValidHeaders > 0);
            if (nNow > state.nDownloadingSince + consensusParams.nPowTargetSpacing * (BLOCK_DOWNLOAD_TIMEOUT_BASE + BLOCK_DOWNLOAD_TIMEOUT_PER_PEER * nOtherPeersWithValidatedDownloads)) {
                LogPrintf("Timeout downloading block %s from peer=%d, disconnecting\n", queuedBlock.hash.ToString(), pto->GetId());
                pto->fDisconnect = true;
                return true;
            }
        }
        // Check for headers sync timeouts
        if (state.fSyncStarted && state.nHeadersSyncTimeout < std::numeric_limits<int64_t>::max()) {
            // Detect whether this is a stalling initial-headers-sync peer
            if (pindexBestHeader->GetBlockTime() <= GetAdjustedTime() - 24 * 60 * 60) {
                if (nNow > state.nHeadersSyncTimeout && nSyncStarted == 1 && (nPreferredDownload - state.fPreferredDownload >= 1)) {
                    // Disconnect a peer (without the noban permission) if it is our only sync peer,
                    // and we have others we could be using instead.
                    // Note: If all our peers are inbound, then we won't
                    // disconnect our sync peer for stalling; we have bigger
                    // problems if we can't get any outbound peers.
                    if (!pto->HasPermission(PF_NOBAN)) {
                        LogPrintf("Timeout downloading headers from peer=%d, disconnecting\n", pto->GetId());
                        pto->fDisconnect = true;
                        return true;
                    } else {
                        LogPrintf("Timeout downloading headers from noban peer=%d, not disconnecting\n", pto->GetId());
                        // Reset the headers sync state so that we have a
                        // chance to try downloading from a different peer.
                        // Note: this will also result in at least one more
                        // getheaders message to be sent to
                        // this peer (eventually).
                        state.fSyncStarted = false;
                        nSyncStarted--;
                        state.nHeadersSyncTimeout = 0;
                    }
                }
            } else {
                // After we've caught up once, reset the timeout so we can't trigger
                // disconnect later.
                state.nHeadersSyncTimeout = std::numeric_limits<int64_t>::max();
            }
        }

        // Check that outbound peers have reasonable chains
        // GetTime() is used by this anti-DoS logic so we can test this using mocktime
        ConsiderEviction(*pto, GetTime());

        //
        // Message: getdata (blocks)
        //
        std::vector<CInv> vGetData;
        if (!pto->fClient && ((fFetch && !pto->m_limited_node) || !::ChainstateActive().IsInitialBlockDownload()) && state.nBlocksInFlight < MAX_BLOCKS_IN_TRANSIT_PER_PEER) {
            std::vector<const CBlockIndex*> vToDownload;
            NodeId staller = -1;
            FindNextBlocksToDownload(pto->GetId(), MAX_BLOCKS_IN_TRANSIT_PER_PEER - state.nBlocksInFlight, vToDownload, staller, consensusParams);
            for (const CBlockIndex *pindex : vToDownload) {
                uint32_t nFetchFlags = GetFetchFlags(*pto);
                vGetData.push_back(CInv(MSG_BLOCK | nFetchFlags, pindex->GetBlockHash()));
                MarkBlockAsInFlight(m_mempool, pto->GetId(), pindex->GetBlockHash(), pindex);
                LogPrint(BCLog::NET, "Requesting block %s (%d) peer=%d\n", pindex->GetBlockHash().ToString(),
                    pindex->nHeight, pto->GetId());
            }
            if (state.nBlocksInFlight == 0 && staller != -1) {
                if (State(staller)->nStallingSince == 0) {
                    State(staller)->nStallingSince = nNow;
                    LogPrint(BCLog::NET, "Stall started peer=%d\n", staller);
                }
            }
        }

        //
        // Message: getdata (non-blocks)
        //

        // For robustness, expire old requests after a long timeout, so that
        // we can resume downloading transactions from a peer even if they
        // were unresponsive in the past.
        // Eventually we should consider disconnecting peers, but this is
        // conservative.
        if (state.m_tx_download.m_check_expiry_timer <= current_time) {
            for (auto it=state.m_tx_download.m_tx_in_flight.begin(); it != state.m_tx_download.m_tx_in_flight.end();) {
                if (it->second <= current_time - TX_EXPIRY_INTERVAL) {
                    LogPrint(BCLog::NET, "timeout of inflight tx %s from peer=%d\n", it->first.ToString(), pto->GetId());
                    state.m_tx_download.m_tx_announced.erase(it->first);
                    state.m_tx_download.m_tx_in_flight.erase(it++);
                } else {
                    ++it;
                }
            }
            // On average, we do this check every TX_EXPIRY_INTERVAL. Randomize
            // so that we're not doing this for all peers at the same time.
            state.m_tx_download.m_check_expiry_timer = current_time + TX_EXPIRY_INTERVAL / 2 + GetRandMicros(TX_EXPIRY_INTERVAL);
        }

        auto& tx_process_time = state.m_tx_download.m_tx_process_time;
        while (!tx_process_time.empty() && tx_process_time.begin()->first <= current_time && state.m_tx_download.m_tx_in_flight.size() < MAX_PEER_TX_IN_FLIGHT) {
            const uint256 txid = tx_process_time.begin()->second;
            // Erase this entry from tx_process_time (it may be added back for
            // processing at a later time, see below)
            tx_process_time.erase(tx_process_time.begin());
            CInv inv(state.m_wtxid_relay ? MSG_WTX : (MSG_TX | GetFetchFlags(*pto)), txid);
            if (!AlreadyHave(inv, m_mempool)) {
                // If this transaction was last requested more than 1 minute ago,
                // then request.
                const auto last_request_time = GetTxRequestTime(inv.hash);
                if (last_request_time <= current_time - GETDATA_TX_INTERVAL) {
                    LogPrint(BCLog::NET, "Requesting %s peer=%d\n", inv.ToString(), pto->GetId());
                    vGetData.push_back(inv);
                    if (vGetData.size() >= MAX_GETDATA_SZ) {
                        connman->PushMessage(pto, msgMaker.Make(NetMsgType::GETDATA, vGetData));
                        vGetData.clear();
                    }
                    UpdateTxRequestTime(inv.hash, current_time);
                    state.m_tx_download.m_tx_in_flight.emplace(inv.hash, current_time);
                } else {
                    // This transaction is in flight from someone else; queue
                    // up processing to happen after the download times out
                    // (with a slight delay for inbound peers, to prefer
                    // requests to outbound peers).
                    // Don't apply the txid-delay to re-requests of a
                    // transaction; the heuristic of delaying requests to
                    // txid-relay peers is to save bandwidth on initial
                    // announcement of a transaction, and doesn't make sense
                    // for a followup request if our first peer times out (and
                    // would open us up to an attacker using inbound
                    // wtxid-relay to prevent us from requesting transactions
                    // from outbound txid-relay peers).
                    const auto next_process_time = CalculateTxGetDataTime(txid, current_time, !state.fPreferredDownload, false);
                    tx_process_time.emplace(next_process_time, txid);
                }
            } else {
                // We have already seen this transaction, no need to download.
                state.m_tx_download.m_tx_announced.erase(inv.hash);
                state.m_tx_download.m_tx_in_flight.erase(inv.hash);
            }
        }


        if (!vGetData.empty())
            connman->PushMessage(pto, msgMaker.Make(NetMsgType::GETDATA, vGetData));

        //
        // Message: feefilter
        //
        if (pto->m_tx_relay != nullptr && pto->nVersion >= FEEFILTER_VERSION && gArgs.GetBoolArg("-feefilter", DEFAULT_FEEFILTER) &&
            !pto->HasPermission(PF_FORCERELAY) // peers with the forcerelay permission should not filter txs to us
        ) {
            CAmount currentFilter = m_mempool.GetMinFee(gArgs.GetArg("-maxmempool", DEFAULT_MAX_MEMPOOL_SIZE) * 1000000).GetFeePerK();
            int64_t timeNow = GetTimeMicros();
            static FeeFilterRounder g_filter_rounder{CFeeRate{DEFAULT_MIN_RELAY_TX_FEE}};
            if (m_chainman.ActiveChainstate().IsInitialBlockDownload()) {
                // Received tx-inv messages are discarded when the active
                // chainstate is in IBD, so tell the peer to not send them.
                currentFilter = MAX_MONEY;
            } else {
                static const CAmount MAX_FILTER{g_filter_rounder.round(MAX_MONEY)};
                if (pto->m_tx_relay->lastSentFeeFilter == MAX_FILTER) {
                    // Send the current filter if we sent MAX_FILTER previously
                    // and made it out of IBD.
                    pto->m_tx_relay->nextSendTimeFeeFilter = timeNow - 1;
                }
            }
            if (timeNow > pto->m_tx_relay->nextSendTimeFeeFilter) {
                CAmount filterToSend = g_filter_rounder.round(currentFilter);
                // We always have a fee filter of at least minRelayTxFee
                filterToSend = std::max(filterToSend, ::minRelayTxFee.GetFeePerK());
                if (filterToSend != pto->m_tx_relay->lastSentFeeFilter) {
                    connman->PushMessage(pto, msgMaker.Make(NetMsgType::FEEFILTER, filterToSend));
                    pto->m_tx_relay->lastSentFeeFilter = filterToSend;
                }
                pto->m_tx_relay->nextSendTimeFeeFilter = PoissonNextSend(timeNow, AVG_FEEFILTER_BROADCAST_INTERVAL);
            }
            // If the fee filter has changed substantially and it's still more than MAX_FEEFILTER_CHANGE_DELAY
            // until scheduled broadcast, then move the broadcast to within MAX_FEEFILTER_CHANGE_DELAY.
            else if (timeNow + MAX_FEEFILTER_CHANGE_DELAY * 1000000 < pto->m_tx_relay->nextSendTimeFeeFilter &&
                     (currentFilter < 3 * pto->m_tx_relay->lastSentFeeFilter / 4 || currentFilter > 4 * pto->m_tx_relay->lastSentFeeFilter / 3)) {
                pto->m_tx_relay->nextSendTimeFeeFilter = timeNow + GetRandInt(MAX_FEEFILTER_CHANGE_DELAY) * 1000000;
            }
        }
    } // release cs_main
    return true;
}

class CNetProcessingCleanup
{
public:
    CNetProcessingCleanup() {}
    ~CNetProcessingCleanup() {
        // orphan transactions
        mapOrphanTransactions.clear();
        mapOrphanTransactionsByPrev.clear();
        g_orphans_by_wtxid.clear();
    }
};
static CNetProcessingCleanup instance_of_cnetprocessingcleanup;<|MERGE_RESOLUTION|>--- conflicted
+++ resolved
@@ -3012,13 +3012,8 @@
         // for witness malleation.
         if (!AlreadyHave(CInv(MSG_WTX, wtxid), mempool) &&
             AcceptToMemoryPool(mempool, state, ptx, &lRemovedTxn, false /* bypass_limits */, 0 /* nAbsurdFee */)) {
-<<<<<<< HEAD
             mempool.check(chainman, &::ChainstateActive().CoinsTip());
-            RelayTransaction(tx.GetHash(), connman);
-=======
-            mempool.check(&::ChainstateActive().CoinsTip());
             RelayTransaction(tx.GetHash(), tx.GetWitnessHash(), connman);
->>>>>>> adf22770
             for (unsigned int i = 0; i < tx.vout.size(); i++) {
                 auto it_by_prev = mapOrphanTransactionsByPrev.find(COutPoint(txid, i));
                 if (it_by_prev != mapOrphanTransactionsByPrev.end()) {
