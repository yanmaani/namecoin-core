// Copyright (c) 2009-2010 Satoshi Nakamoto
// Copyright (c) 2009-2020 The Bitcoin Core developers
// Distributed under the MIT software license, see the accompanying
// file COPYING or http://www.opensource.org/licenses/mit-license.php.

#ifndef BITCOIN_TXMEMPOOL_H
#define BITCOIN_TXMEMPOOL_H

#include <atomic>
#include <map>
#include <set>
#include <string>
#include <utility>
#include <vector>

#include <amount.h>
#include <coins.h>
#include <crypto/siphash.h>
#include <indirectmap.h>
#include <names/mempool.h>
#include <optional.h>
#include <policy/feerate.h>
#include <primitives/transaction.h>
#include <sync.h>
#include <random.h>
#include <script/names.h>

#include <boost/multi_index_container.hpp>
#include <boost/multi_index/hashed_index.hpp>
#include <boost/multi_index/ordered_index.hpp>
#include <boost/multi_index/sequenced_index.hpp>

class CBlockIndex;
extern RecursiveMutex cs_main;

/** Fake height value used in Coin to signify they are only in the memory pool (since 0.8) */
static const uint32_t MEMPOOL_HEIGHT = 0x7FFFFFFF;

struct LockPoints
{
    // Will be set to the blockchain height and median time past
    // values that would be necessary to satisfy all relative locktime
    // constraints (BIP68) of this tx given our view of block chain history
    int height;
    int64_t time;
    // As long as the current chain descends from the highest height block
    // containing one of the inputs used in the calculation, then the cached
    // values are still valid even after a reorg.
    CBlockIndex* maxInputBlock;

    LockPoints() : height(0), time(0), maxInputBlock(nullptr) { }
};

struct CompareIteratorByHash {
    // SFINAE for T where T is either a pointer type (e.g., a txiter) or a reference_wrapper<T>
    // (e.g. a wrapped CTxMemPoolEntry&)
    template <typename T>
    bool operator()(const std::reference_wrapper<T>& a, const std::reference_wrapper<T>& b) const
    {
        return a.get().GetTx().GetHash() < b.get().GetTx().GetHash();
    }
    template <typename T>
    bool operator()(const T& a, const T& b) const
    {
        return a->GetTx().GetHash() < b->GetTx().GetHash();
    }
};
/** \class CTxMemPoolEntry
 *
 * CTxMemPoolEntry stores data about the corresponding transaction, as well
 * as data about all in-mempool transactions that depend on the transaction
 * ("descendant" transactions).
 *
 * When a new entry is added to the mempool, we update the descendant state
 * (nCountWithDescendants, nSizeWithDescendants, and nModFeesWithDescendants) for
 * all ancestors of the newly added transaction.
 *
 */

class CTxMemPoolEntry
{
public:
    typedef std::reference_wrapper<const CTxMemPoolEntry> CTxMemPoolEntryRef;
    // two aliases, should the types ever diverge
    typedef std::set<CTxMemPoolEntryRef, CompareIteratorByHash> Parents;
    typedef std::set<CTxMemPoolEntryRef, CompareIteratorByHash> Children;

private:
    const CTransactionRef tx;
    mutable Parents m_parents;
    mutable Children m_children;
    const CAmount nFee;             //!< Cached to avoid expensive parent-transaction lookups
    const size_t nTxWeight;         //!< ... and avoid recomputing tx weight (also used for GetTxSize())
    const size_t nUsageSize;        //!< ... and total memory usage
    const int64_t nTime;            //!< Local time when entering the mempool
    const unsigned int entryHeight; //!< Chain height when entering the mempool
    const bool spendsCoinbase;      //!< keep track of transactions that spend a coinbase
    const int64_t sigOpCost;        //!< Total sigop cost
    int64_t feeDelta;          //!< Used for determining the priority of the transaction for mining in a block
    LockPoints lockPoints;     //!< Track the height and time at which tx was final

    // Information about descendants of this transaction that are in the
    // mempool; if we remove this transaction we must remove all of these
    // descendants as well.
    uint64_t nCountWithDescendants;  //!< number of descendant transactions
    uint64_t nSizeWithDescendants;   //!< ... and size
    CAmount nModFeesWithDescendants; //!< ... and total fees (all including us)

    // Analogous statistics for ancestor transactions
    uint64_t nCountWithAncestors;
    uint64_t nSizeWithAncestors;
    CAmount nModFeesWithAncestors;
    int64_t nSigOpCostWithAncestors;

    /* Cache name operation (if any) performed by this tx.  */
    CNameScript nameOp;

public:
    CTxMemPoolEntry(const CTransactionRef& _tx, const CAmount& _nFee,
                    int64_t _nTime, unsigned int _entryHeight,
                    bool spendsCoinbase,
                    int64_t nSigOpsCost, LockPoints lp);

    const CTransaction& GetTx() const { return *this->tx; }
    CTransactionRef GetSharedTx() const { return this->tx; }
    const CAmount& GetFee() const { return nFee; }
    size_t GetTxSize() const;
    size_t GetTxWeight() const { return nTxWeight; }
    std::chrono::seconds GetTime() const { return std::chrono::seconds{nTime}; }
    unsigned int GetHeight() const { return entryHeight; }
    int64_t GetSigOpCost() const { return sigOpCost; }
    int64_t GetModifiedFee() const { return nFee + feeDelta; }
    size_t DynamicMemoryUsage() const { return nUsageSize; }
    const LockPoints& GetLockPoints() const { return lockPoints; }

    // Adjusts the descendant state.
    void UpdateDescendantState(int64_t modifySize, CAmount modifyFee, int64_t modifyCount);
    // Adjusts the ancestor state
    void UpdateAncestorState(int64_t modifySize, CAmount modifyFee, int64_t modifyCount, int64_t modifySigOps);
    // Updates the fee delta used for mining priority score, and the
    // modified fees with descendants.
    void UpdateFeeDelta(int64_t feeDelta);
    // Update the LockPoints after a reorg
    void UpdateLockPoints(const LockPoints& lp);

    uint64_t GetCountWithDescendants() const { return nCountWithDescendants; }
    uint64_t GetSizeWithDescendants() const { return nSizeWithDescendants; }
    CAmount GetModFeesWithDescendants() const { return nModFeesWithDescendants; }

    bool GetSpendsCoinbase() const { return spendsCoinbase; }

    uint64_t GetCountWithAncestors() const { return nCountWithAncestors; }
    uint64_t GetSizeWithAncestors() const { return nSizeWithAncestors; }
    CAmount GetModFeesWithAncestors() const { return nModFeesWithAncestors; }
    int64_t GetSigOpCostWithAncestors() const { return nSigOpCostWithAncestors; }

<<<<<<< HEAD
    inline bool
    isNameNew() const
    {
        return nameOp.isNameOp() && nameOp.getNameOp() == OP_NAME_NEW;
    }
    inline bool
    isNameRegistration() const
    {
        return nameOp.isNameOp() && nameOp.getNameOp() == OP_NAME_FIRSTUPDATE;
    }
    inline bool
    isNameUpdate() const
    {
        return nameOp.isNameOp() && nameOp.getNameOp() == OP_NAME_UPDATE;
    }
    inline const valtype&
    getNameNewHash() const
    {
        return nameOp.getOpHash();
    }
    inline const valtype&
    getName() const
    {
        return nameOp.getOpName();
    }
=======
    const Parents& GetMemPoolParentsConst() const { return m_parents; }
    const Children& GetMemPoolChildrenConst() const { return m_children; }
    Parents& GetMemPoolParents() const { return m_parents; }
    Children& GetMemPoolChildren() const { return m_children; }
>>>>>>> 6c51335b

    mutable size_t vTxHashesIdx; //!< Index in mempool's vTxHashes
    mutable uint64_t m_epoch; //!< epoch when last touched, useful for graph algorithms
};

// Helpers for modifying CTxMemPool::mapTx, which is a boost multi_index.
struct update_descendant_state
{
    update_descendant_state(int64_t _modifySize, CAmount _modifyFee, int64_t _modifyCount) :
        modifySize(_modifySize), modifyFee(_modifyFee), modifyCount(_modifyCount)
    {}

    void operator() (CTxMemPoolEntry &e)
        { e.UpdateDescendantState(modifySize, modifyFee, modifyCount); }

    private:
        int64_t modifySize;
        CAmount modifyFee;
        int64_t modifyCount;
};

struct update_ancestor_state
{
    update_ancestor_state(int64_t _modifySize, CAmount _modifyFee, int64_t _modifyCount, int64_t _modifySigOpsCost) :
        modifySize(_modifySize), modifyFee(_modifyFee), modifyCount(_modifyCount), modifySigOpsCost(_modifySigOpsCost)
    {}

    void operator() (CTxMemPoolEntry &e)
        { e.UpdateAncestorState(modifySize, modifyFee, modifyCount, modifySigOpsCost); }

    private:
        int64_t modifySize;
        CAmount modifyFee;
        int64_t modifyCount;
        int64_t modifySigOpsCost;
};

struct update_fee_delta
{
    explicit update_fee_delta(int64_t _feeDelta) : feeDelta(_feeDelta) { }

    void operator() (CTxMemPoolEntry &e) { e.UpdateFeeDelta(feeDelta); }

private:
    int64_t feeDelta;
};

struct update_lock_points
{
    explicit update_lock_points(const LockPoints& _lp) : lp(_lp) { }

    void operator() (CTxMemPoolEntry &e) { e.UpdateLockPoints(lp); }

private:
    const LockPoints& lp;
};

// extracts a transaction hash from CTxMemPoolEntry or CTransactionRef
struct mempoolentry_txid
{
    typedef uint256 result_type;
    result_type operator() (const CTxMemPoolEntry &entry) const
    {
        return entry.GetTx().GetHash();
    }

    result_type operator() (const CTransactionRef& tx) const
    {
        return tx->GetHash();
    }
};

// extracts a transaction witness-hash from CTxMemPoolEntry or CTransactionRef
struct mempoolentry_wtxid
{
    typedef uint256 result_type;
    result_type operator() (const CTxMemPoolEntry &entry) const
    {
        return entry.GetTx().GetWitnessHash();
    }

    result_type operator() (const CTransactionRef& tx) const
    {
        return tx->GetWitnessHash();
    }
};


/** \class CompareTxMemPoolEntryByDescendantScore
 *
 *  Sort an entry by max(score/size of entry's tx, score/size with all descendants).
 */
class CompareTxMemPoolEntryByDescendantScore
{
public:
    bool operator()(const CTxMemPoolEntry& a, const CTxMemPoolEntry& b) const
    {
        double a_mod_fee, a_size, b_mod_fee, b_size;

        GetModFeeAndSize(a, a_mod_fee, a_size);
        GetModFeeAndSize(b, b_mod_fee, b_size);

        // Avoid division by rewriting (a/b > c/d) as (a*d > c*b).
        double f1 = a_mod_fee * b_size;
        double f2 = a_size * b_mod_fee;

        if (f1 == f2) {
            return a.GetTime() >= b.GetTime();
        }
        return f1 < f2;
    }

    // Return the fee/size we're using for sorting this entry.
    void GetModFeeAndSize(const CTxMemPoolEntry &a, double &mod_fee, double &size) const
    {
        // Compare feerate with descendants to feerate of the transaction, and
        // return the fee/size for the max.
        double f1 = (double)a.GetModifiedFee() * a.GetSizeWithDescendants();
        double f2 = (double)a.GetModFeesWithDescendants() * a.GetTxSize();

        if (f2 > f1) {
            mod_fee = a.GetModFeesWithDescendants();
            size = a.GetSizeWithDescendants();
        } else {
            mod_fee = a.GetModifiedFee();
            size = a.GetTxSize();
        }
    }
};

/** \class CompareTxMemPoolEntryByScore
 *
 *  Sort by feerate of entry (fee/size) in descending order
 *  This is only used for transaction relay, so we use GetFee()
 *  instead of GetModifiedFee() to avoid leaking prioritization
 *  information via the sort order.
 */
class CompareTxMemPoolEntryByScore
{
public:
    bool operator()(const CTxMemPoolEntry& a, const CTxMemPoolEntry& b) const
    {
        double f1 = (double)a.GetFee() * b.GetTxSize();
        double f2 = (double)b.GetFee() * a.GetTxSize();
        if (f1 == f2) {
            return b.GetTx().GetHash() < a.GetTx().GetHash();
        }
        return f1 > f2;
    }
};

class CompareTxMemPoolEntryByEntryTime
{
public:
    bool operator()(const CTxMemPoolEntry& a, const CTxMemPoolEntry& b) const
    {
        return a.GetTime() < b.GetTime();
    }
};

/** \class CompareTxMemPoolEntryByAncestorScore
 *
 *  Sort an entry by min(score/size of entry's tx, score/size with all ancestors).
 */
class CompareTxMemPoolEntryByAncestorFee
{
public:
    template<typename T>
    bool operator()(const T& a, const T& b) const
    {
        double a_mod_fee, a_size, b_mod_fee, b_size;

        GetModFeeAndSize(a, a_mod_fee, a_size);
        GetModFeeAndSize(b, b_mod_fee, b_size);

        // Avoid division by rewriting (a/b > c/d) as (a*d > c*b).
        double f1 = a_mod_fee * b_size;
        double f2 = a_size * b_mod_fee;

        if (f1 == f2) {
            return a.GetTx().GetHash() < b.GetTx().GetHash();
        }
        return f1 > f2;
    }

    // Return the fee/size we're using for sorting this entry.
    template <typename T>
    void GetModFeeAndSize(const T &a, double &mod_fee, double &size) const
    {
        // Compare feerate with ancestors to feerate of the transaction, and
        // return the fee/size for the min.
        double f1 = (double)a.GetModifiedFee() * a.GetSizeWithAncestors();
        double f2 = (double)a.GetModFeesWithAncestors() * a.GetTxSize();

        if (f1 > f2) {
            mod_fee = a.GetModFeesWithAncestors();
            size = a.GetSizeWithAncestors();
        } else {
            mod_fee = a.GetModifiedFee();
            size = a.GetTxSize();
        }
    }
};

// Multi_index tag names
struct descendant_score {};
struct entry_time {};
struct ancestor_score {};
struct index_by_wtxid {};

class CBlockPolicyEstimator;

/**
 * Information about a mempool transaction.
 */
struct TxMempoolInfo
{
    /** The transaction itself */
    CTransactionRef tx;

    /** Time the transaction entered the mempool. */
    std::chrono::seconds m_time;

    /** Fee of the transaction. */
    CAmount fee;

    /** Virtual size of the transaction. */
    size_t vsize;

    /** The fee delta. */
    int64_t nFeeDelta;
};

/** Reason why a transaction was removed from the mempool,
 * this is passed to the notification signal.
 */
enum class MemPoolRemovalReason {
    EXPIRY,      //!< Expired from mempool
    SIZELIMIT,   //!< Removed in size limiting
    REORG,       //!< Removed for reorganization
    BLOCK,       //!< Removed for block
    CONFLICT,    //!< Removed for conflict with in-block transaction
    NAME_CONFLICT, //! Removed due to a name-operation conflict
    REPLACED,    //!< Removed for replacement
};

class SaltedTxidHasher
{
private:
    /** Salt */
    const uint64_t k0, k1;

public:
    SaltedTxidHasher();

    size_t operator()(const uint256& txid) const {
        return SipHashUint256(k0, k1, txid);
    }
};

/**
 * CTxMemPool stores valid-according-to-the-current-best-chain transactions
 * that may be included in the next block.
 *
 * Transactions are added when they are seen on the network (or created by the
 * local node), but not all transactions seen are added to the pool. For
 * example, the following new transactions will not be added to the mempool:
 * - a transaction which doesn't meet the minimum fee requirements.
 * - a new transaction that double-spends an input of a transaction already in
 * the pool where the new transaction does not meet the Replace-By-Fee
 * requirements as defined in BIP 125.
 * - a non-standard transaction.
 *
 * CTxMemPool::mapTx, and CTxMemPoolEntry bookkeeping:
 *
 * mapTx is a boost::multi_index that sorts the mempool on 5 criteria:
 * - transaction hash (txid)
 * - witness-transaction hash (wtxid)
 * - descendant feerate [we use max(feerate of tx, feerate of tx with all descendants)]
 * - time in mempool
 * - ancestor feerate [we use min(feerate of tx, feerate of tx with all unconfirmed ancestors)]
 *
 * Note: the term "descendant" refers to in-mempool transactions that depend on
 * this one, while "ancestor" refers to in-mempool transactions that a given
 * transaction depends on.
 *
 * In order for the feerate sort to remain correct, we must update transactions
 * in the mempool when new descendants arrive.  To facilitate this, we track
 * the set of in-mempool direct parents and direct children in mapLinks.  Within
 * each CTxMemPoolEntry, we track the size and fees of all descendants.
 *
 * Usually when a new transaction is added to the mempool, it has no in-mempool
 * children (because any such children would be an orphan).  So in
 * addUnchecked(), we:
 * - update a new entry's setMemPoolParents to include all in-mempool parents
 * - update the new entry's direct parents to include the new tx as a child
 * - update all ancestors of the transaction to include the new tx's size/fee
 *
 * When a transaction is removed from the mempool, we must:
 * - update all in-mempool parents to not track the tx in setMemPoolChildren
 * - update all ancestors to not include the tx's size/fees in descendant state
 * - update all in-mempool children to not include it as a parent
 *
 * These happen in UpdateForRemoveFromMempool().  (Note that when removing a
 * transaction along with its descendants, we must calculate that set of
 * transactions to be removed before doing the removal, or else the mempool can
 * be in an inconsistent state where it's impossible to walk the ancestors of
 * a transaction.)
 *
 * In the event of a reorg, the assumption that a newly added tx has no
 * in-mempool children is false.  In particular, the mempool is in an
 * inconsistent state while new transactions are being added, because there may
 * be descendant transactions of a tx coming from a disconnected block that are
 * unreachable from just looking at transactions in the mempool (the linking
 * transactions may also be in the disconnected block, waiting to be added).
 * Because of this, there's not much benefit in trying to search for in-mempool
 * children in addUnchecked().  Instead, in the special case of transactions
 * being added from a disconnected block, we require the caller to clean up the
 * state, to account for in-mempool, out-of-block descendants for all the
 * in-block transactions by calling UpdateTransactionsFromBlock().  Note that
 * until this is called, the mempool state is not consistent, and in particular
 * mapLinks may not be correct (and therefore functions like
 * CalculateMemPoolAncestors() and CalculateDescendants() that rely
 * on them to walk the mempool are not generally safe to use).
 *
 * Computational limits:
 *
 * Updating all in-mempool ancestors of a newly added transaction can be slow,
 * if no bound exists on how many in-mempool ancestors there may be.
 * CalculateMemPoolAncestors() takes configurable limits that are designed to
 * prevent these calculations from being too CPU intensive.
 *
 */
class CTxMemPool
{
private:
    uint32_t nCheckFrequency GUARDED_BY(cs); //!< Value n means that n times in 2^32 we check.
    std::atomic<unsigned int> nTransactionsUpdated; //!< Used by getblocktemplate to trigger CreateNewBlock() invocation
    CBlockPolicyEstimator* minerPolicyEstimator;

    uint64_t totalTxSize;      //!< sum of all mempool tx's virtual sizes. Differs from serialized tx size since witness data is discounted. Defined in BIP 141.
    uint64_t cachedInnerUsage; //!< sum of dynamic memory usage of all the map elements (NOT the maps themselves)

    mutable int64_t lastRollingFeeUpdate;
    mutable bool blockSinceLastRollingFeeBump;
    mutable double rollingMinimumFeeRate; //!< minimum fee to get into the pool, decreases exponentially
    mutable uint64_t m_epoch;
    mutable bool m_has_epoch_guard;

    /** Name-related mempool data.  */
    CNameMemPool names;

    void trackPackageRemoved(const CFeeRate& rate) EXCLUSIVE_LOCKS_REQUIRED(cs);

    bool m_is_loaded GUARDED_BY(cs){false};

public:

    static const int ROLLING_FEE_HALFLIFE = 60 * 60 * 12; // public only for testing

    typedef boost::multi_index_container<
        CTxMemPoolEntry,
        boost::multi_index::indexed_by<
            // sorted by txid
            boost::multi_index::hashed_unique<mempoolentry_txid, SaltedTxidHasher>,
            // sorted by wtxid
            boost::multi_index::hashed_unique<
                boost::multi_index::tag<index_by_wtxid>,
                mempoolentry_wtxid,
                SaltedTxidHasher
            >,
            // sorted by fee rate
            boost::multi_index::ordered_non_unique<
                boost::multi_index::tag<descendant_score>,
                boost::multi_index::identity<CTxMemPoolEntry>,
                CompareTxMemPoolEntryByDescendantScore
            >,
            // sorted by entry time
            boost::multi_index::ordered_non_unique<
                boost::multi_index::tag<entry_time>,
                boost::multi_index::identity<CTxMemPoolEntry>,
                CompareTxMemPoolEntryByEntryTime
            >,
            // sorted by fee rate with ancestors
            boost::multi_index::ordered_non_unique<
                boost::multi_index::tag<ancestor_score>,
                boost::multi_index::identity<CTxMemPoolEntry>,
                CompareTxMemPoolEntryByAncestorFee
            >
        >
    > indexed_transaction_set;

    /**
     * This mutex needs to be locked when accessing `mapTx` or other members
     * that are guarded by it.
     *
     * @par Consistency guarantees
     *
     * By design, it is guaranteed that:
     *
     * 1. Locking both `cs_main` and `mempool.cs` will give a view of mempool
     *    that is consistent with current chain tip (`::ChainActive()` and
     *    `CoinsTip()`) and is fully populated. Fully populated means that if the
     *    current active chain is missing transactions that were present in a
     *    previously active chain, all the missing transactions will have been
     *    re-added to the mempool and should be present if they meet size and
     *    consistency constraints.
     *
     * 2. Locking `mempool.cs` without `cs_main` will give a view of a mempool
     *    consistent with some chain that was active since `cs_main` was last
     *    locked, and that is fully populated as described above. It is ok for
     *    code that only needs to query or remove transactions from the mempool
     *    to lock just `mempool.cs` without `cs_main`.
     *
     * To provide these guarantees, it is necessary to lock both `cs_main` and
     * `mempool.cs` whenever adding transactions to the mempool and whenever
     * changing the chain tip. It's necessary to keep both mutexes locked until
     * the mempool is consistent with the new chain tip and fully populated.
     */
    mutable RecursiveMutex cs;
    indexed_transaction_set mapTx GUARDED_BY(cs);

    using txiter = indexed_transaction_set::nth_index<0>::type::const_iterator;
    std::vector<std::pair<uint256, txiter>> vTxHashes GUARDED_BY(cs); //!< All tx witness hashes/entries in mapTx, in random order

    typedef std::set<txiter, CompareIteratorByHash> setEntries;

    uint64_t CalculateDescendantMaximum(txiter entry) const EXCLUSIVE_LOCKS_REQUIRED(cs);
private:
    typedef std::map<txiter, setEntries, CompareIteratorByHash> cacheMap;


    void UpdateParent(txiter entry, txiter parent, bool add) EXCLUSIVE_LOCKS_REQUIRED(cs);
    void UpdateChild(txiter entry, txiter child, bool add) EXCLUSIVE_LOCKS_REQUIRED(cs);

    std::vector<indexed_transaction_set::const_iterator> GetSortedDepthAndScore() const EXCLUSIVE_LOCKS_REQUIRED(cs);

    /**
     * track locally submitted transactions to periodically retry initial broadcast
     * map of txid -> wtxid
     */
    std::map<uint256, uint256> m_unbroadcast_txids GUARDED_BY(cs);

public:
    indirectmap<COutPoint, const CTransaction*> mapNextTx GUARDED_BY(cs);
    std::map<uint256, CAmount> mapDeltas;

    /** Create a new CTxMemPool.
     */
    explicit CTxMemPool(CBlockPolicyEstimator* estimator = nullptr);

    /**
     * If sanity-checking is turned on, check makes sure the pool is
     * consistent (does not contain two transactions that spend the same inputs,
     * all inputs are in the mapNextTx array). If sanity-checking is turned off,
     * check does nothing.
     */
    void check(ChainstateManager& chainman,
               const CCoinsViewCache *pcoins) const;
    void checkNames(ChainstateManager& chainman,
                    const CCoinsViewCache *pcoins) const;

    void setSanityCheck(double dFrequency = 1.0) { LOCK(cs); nCheckFrequency = static_cast<uint32_t>(dFrequency * 4294967295.0); }

    // addUnchecked must updated state for all ancestors of a given transaction,
    // to track size/count of descendant transactions.  First version of
    // addUnchecked can be used to have it call CalculateMemPoolAncestors(), and
    // then invoke the second version.
    // Note that addUnchecked is ONLY called from ATMP outside of tests
    // and any other callers may break wallet's in-mempool tracking (due to
    // lack of CValidationInterface::TransactionAddedToMempool callbacks).
    void addUnchecked(const CTxMemPoolEntry& entry, bool validFeeEstimate = true) EXCLUSIVE_LOCKS_REQUIRED(cs, cs_main);
    void addUnchecked(const CTxMemPoolEntry& entry, setEntries& setAncestors, bool validFeeEstimate = true) EXCLUSIVE_LOCKS_REQUIRED(cs, cs_main);

    void removeRecursive(const CTransaction& tx, MemPoolRemovalReason reason) EXCLUSIVE_LOCKS_REQUIRED(cs);
    void removeForReorg(const CCoinsViewCache* pcoins, unsigned int nMemPoolHeight, int flags) EXCLUSIVE_LOCKS_REQUIRED(cs, cs_main);
    void removeConflicts(const CTransaction& tx) EXCLUSIVE_LOCKS_REQUIRED(cs);
    void removeForBlock(const std::vector<CTransactionRef>& vtx, unsigned int nBlockHeight) EXCLUSIVE_LOCKS_REQUIRED(cs);

    void clear();
    void _clear() EXCLUSIVE_LOCKS_REQUIRED(cs); //lock free
    bool CompareDepthAndScore(const uint256& hasha, const uint256& hashb, bool wtxid=false);
    void queryHashes(std::vector<uint256>& vtxid) const;
    bool isSpent(const COutPoint& outpoint) const;
    unsigned int GetTransactionsUpdated() const;
    void AddTransactionsUpdated(unsigned int n);
    /**
     * Check that none of this transactions inputs are in the mempool, and thus
     * the tx is not dependent on other mempool transactions to be included in a block.
     */
    bool HasNoInputsOf(const CTransaction& tx) const EXCLUSIVE_LOCKS_REQUIRED(cs);

    /* Remove entries that conflict with name expirations / unexpirations.  */
    inline void
    removeUnexpireConflicts (const std::set<valtype>& unexpired)
    {
        LOCK(cs);
        names.removeUnexpireConflicts (unexpired);
    }
    inline void
    removeExpireConflicts (const std::set<valtype>& expired)
    {
        LOCK(cs);
        names.removeExpireConflicts (expired);
    }

    /** Affect CreateNewBlock prioritisation of transactions */
    void PrioritiseTransaction(const uint256& hash, const CAmount& nFeeDelta);
    void ApplyDelta(const uint256& hash, CAmount &nFeeDelta) const EXCLUSIVE_LOCKS_REQUIRED(cs);
    void ClearPrioritisation(const uint256& hash) EXCLUSIVE_LOCKS_REQUIRED(cs);

    /** Get the transaction in the pool that spends the same prevout */
    const CTransaction* GetConflictTx(const COutPoint& prevout) const EXCLUSIVE_LOCKS_REQUIRED(cs);

    /** Returns an iterator to the given hash, if found */
    Optional<txiter> GetIter(const uint256& txid) const EXCLUSIVE_LOCKS_REQUIRED(cs);

    /** Translate a set of hashes into a set of pool iterators to avoid repeated lookups */
    setEntries GetIterSet(const std::set<uint256>& hashes) const EXCLUSIVE_LOCKS_REQUIRED(cs);

    /** Remove a set of transactions from the mempool.
     *  If a transaction is in this set, then all in-mempool descendants must
     *  also be in the set, unless this transaction is being removed for being
     *  in a block.
     *  Set updateDescendants to true when removing a tx that was in a block, so
     *  that any in-mempool descendants have their ancestor state updated.
     */
    void RemoveStaged(setEntries& stage, bool updateDescendants, MemPoolRemovalReason reason) EXCLUSIVE_LOCKS_REQUIRED(cs);

    /** When adding transactions from a disconnected block back to the mempool,
     *  new mempool entries may have children in the mempool (which is generally
     *  not the case when otherwise adding transactions).
     *  UpdateTransactionsFromBlock() will find child transactions and update the
     *  descendant state for each transaction in vHashesToUpdate (excluding any
     *  child transactions present in vHashesToUpdate, which are already accounted
     *  for).  Note: vHashesToUpdate should be the set of transactions from the
     *  disconnected block that have been accepted back into the mempool.
     */
    void UpdateTransactionsFromBlock(const std::vector<uint256>& vHashesToUpdate) EXCLUSIVE_LOCKS_REQUIRED(cs, cs_main);

    /** Try to calculate all in-mempool ancestors of entry.
     *  (these are all calculated including the tx itself)
     *  limitAncestorCount = max number of ancestors
     *  limitAncestorSize = max size of ancestors
     *  limitDescendantCount = max number of descendants any ancestor can have
     *  limitDescendantSize = max size of descendants any ancestor can have
     *  errString = populated with error reason if any limits are hit
     *  fSearchForParents = whether to search a tx's vin for in-mempool parents, or
     *    look up parents from mapLinks. Must be true for entries not in the mempool
     */
    bool CalculateMemPoolAncestors(const CTxMemPoolEntry& entry, setEntries& setAncestors, uint64_t limitAncestorCount, uint64_t limitAncestorSize, uint64_t limitDescendantCount, uint64_t limitDescendantSize, std::string& errString, bool fSearchForParents = true) const EXCLUSIVE_LOCKS_REQUIRED(cs);

    /** Populate setDescendants with all in-mempool descendants of hash.
     *  Assumes that setDescendants includes all in-mempool descendants of anything
     *  already in it.  */
    void CalculateDescendants(txiter it, setEntries& setDescendants) const EXCLUSIVE_LOCKS_REQUIRED(cs);

    /** The minimum fee to get into the mempool, which may itself not be enough
      *  for larger-sized transactions.
      *  The incrementalRelayFee policy variable is used to bound the time it
      *  takes the fee rate to go back down all the way to 0. When the feerate
      *  would otherwise be half of this, it is set to 0 instead.
      */
    CFeeRate GetMinFee(size_t sizelimit) const;

    /** Remove transactions from the mempool until its dynamic size is <= sizelimit.
      *  pvNoSpendsRemaining, if set, will be populated with the list of outpoints
      *  which are not in mempool which no longer have any spends in this mempool.
      */
    void TrimToSize(size_t sizelimit, std::vector<COutPoint>* pvNoSpendsRemaining = nullptr) EXCLUSIVE_LOCKS_REQUIRED(cs);

    /** Expire all transaction (and their dependencies) in the mempool older than time. Return the number of removed transactions. */
    int Expire(std::chrono::seconds time) EXCLUSIVE_LOCKS_REQUIRED(cs);

    /**
     * Calculate the ancestor and descendant count for the given transaction.
     * The counts include the transaction itself.
     */
    void GetTransactionAncestry(const uint256& txid, size_t& ancestors, size_t& descendants) const;

    /** @returns true if the mempool is fully loaded */
    bool IsLoaded() const;

    /** Sets the current loaded state */
    void SetIsLoaded(bool loaded);

    unsigned long size() const
    {
        LOCK(cs);
        return mapTx.size();
    }

    uint64_t GetTotalTxSize() const EXCLUSIVE_LOCKS_REQUIRED(cs)
    {
        AssertLockHeld(cs);
        return totalTxSize;
    }

    bool exists(const GenTxid& gtxid) const
    {
        LOCK(cs);
        if (gtxid.IsWtxid()) {
            return (mapTx.get<index_by_wtxid>().count(gtxid.GetHash()) != 0);
        }
        return (mapTx.count(gtxid.GetHash()) != 0);
    }
    bool exists(const uint256& txid) const { return exists(GenTxid{false, txid}); }

    bool
    registersName(const valtype& name) const
    {
        AssertLockHeld(cs);
        return names.registersName(name);
    }

    bool
    updatesName(const valtype& name) const
    {
        AssertLockHeld(cs);
        return names.updatesName(name);
    }

    unsigned
    pendingNameChainLength (const valtype& name) const
    {
        AssertLockHeld(cs);
        return names.pendingChainLength(name);
    }

    COutPoint
    lastNameOutput(const valtype& name) const
    {
        AssertLockHeld(cs);
        return names.lastNameOutput(name);
    }

    /**
     * Check if a tx can be added to it according to name criteria.
     * (The non-name criteria are checked in main.cpp and not here, we
     * leave it there for as little changes as possible.)
     * @param tx The tx that should be added.
     * @return True if it doesn't conflict.
     */
    inline bool
    checkNameOps (const CTransaction& tx) const
    {
        AssertLockHeld(cs);
        return names.checkTx (tx);
    }

    CTransactionRef get(const uint256& hash) const;
    txiter get_iter_from_wtxid(const uint256& wtxid) const EXCLUSIVE_LOCKS_REQUIRED(cs)
    {
        AssertLockHeld(cs);
        return mapTx.project<0>(mapTx.get<index_by_wtxid>().find(wtxid));
    }
    TxMempoolInfo info(const uint256& hash) const;
    TxMempoolInfo info(const GenTxid& gtxid) const;
    std::vector<TxMempoolInfo> infoAll() const;

    size_t DynamicMemoryUsage() const;

    /** Adds a transaction to the unbroadcast set */
    void AddUnbroadcastTx(const uint256& txid, const uint256& wtxid) {
        LOCK(cs);
        // Sanity Check: the transaction should also be in the mempool
        if (exists(txid)) {
            m_unbroadcast_txids[txid] = wtxid;
        }
    }

    /** Removes a transaction from the unbroadcast set */
    void RemoveUnbroadcastTx(const uint256& txid, const bool unchecked = false);

    /** Returns transactions in unbroadcast set */
    std::map<uint256, uint256> GetUnbroadcastTxs() const {
        LOCK(cs);
        return m_unbroadcast_txids;
    }

    /** Returns whether a txid is in the unbroadcast set */
    bool IsUnbroadcastTx(const uint256& txid) const EXCLUSIVE_LOCKS_REQUIRED(cs)
    {
        AssertLockHeld(cs);
        return m_unbroadcast_txids.count(txid) != 0;
    }

private:
    /** UpdateForDescendants is used by UpdateTransactionsFromBlock to update
     *  the descendants for a single transaction that has been added to the
     *  mempool but may have child transactions in the mempool, eg during a
     *  chain reorg.  setExclude is the set of descendant transactions in the
     *  mempool that must not be accounted for (because any descendants in
     *  setExclude were added to the mempool after the transaction being
     *  updated and hence their state is already reflected in the parent
     *  state).
     *
     *  cachedDescendants will be updated with the descendants of the transaction
     *  being updated, so that future invocations don't need to walk the
     *  same transaction again, if encountered in another transaction chain.
     */
    void UpdateForDescendants(txiter updateIt,
            cacheMap &cachedDescendants,
            const std::set<uint256> &setExclude) EXCLUSIVE_LOCKS_REQUIRED(cs);
    /** Update ancestors of hash to add/remove it as a descendant transaction. */
    void UpdateAncestorsOf(bool add, txiter hash, setEntries &setAncestors) EXCLUSIVE_LOCKS_REQUIRED(cs);
    /** Set ancestor state for an entry */
    void UpdateEntryForAncestors(txiter it, const setEntries &setAncestors) EXCLUSIVE_LOCKS_REQUIRED(cs);
    /** For each transaction being removed, update ancestors and any direct children.
      * If updateDescendants is true, then also update in-mempool descendants'
      * ancestor state. */
    void UpdateForRemoveFromMempool(const setEntries &entriesToRemove, bool updateDescendants) EXCLUSIVE_LOCKS_REQUIRED(cs);
    /** Sever link between specified transaction and direct children. */
    void UpdateChildrenForRemoval(txiter entry) EXCLUSIVE_LOCKS_REQUIRED(cs);

    /** Before calling removeUnchecked for a given transaction,
     *  UpdateForRemoveFromMempool must be called on the entire (dependent) set
     *  of transactions being removed at the same time.  We use each
     *  CTxMemPoolEntry's setMemPoolParents in order to walk ancestors of a
     *  given transaction that is removed, so we can't remove intermediate
     *  transactions in a chain before we've updated all the state for the
     *  removal.
     */
    void removeUnchecked(txiter entry, MemPoolRemovalReason reason) EXCLUSIVE_LOCKS_REQUIRED(cs);
public:
    /** EpochGuard: RAII-style guard for using epoch-based graph traversal algorithms.
     *     When walking ancestors or descendants, we generally want to avoid
     * visiting the same transactions twice. Some traversal algorithms use
     * std::set (or setEntries) to deduplicate the transaction we visit.
     * However, use of std::set is algorithmically undesirable because it both
     * adds an asymptotic factor of O(log n) to traverals cost and triggers O(n)
     * more dynamic memory allocations.
     *     In many algorithms we can replace std::set with an internal mempool
     * counter to track the time (or, "epoch") that we began a traversal, and
     * check + update a per-transaction epoch for each transaction we look at to
     * determine if that transaction has not yet been visited during the current
     * traversal's epoch.
     *     Algorithms using std::set can be replaced on a one by one basis.
     * Both techniques are not fundamentally incompatible across the codebase.
     * Generally speaking, however, the remaining use of std::set for mempool
     * traversal should be viewed as a TODO for replacement with an epoch based
     * traversal, rather than a preference for std::set over epochs in that
     * algorithm.
     */
    class EpochGuard {
        const CTxMemPool& pool;
        public:
        EpochGuard(const CTxMemPool& in);
        ~EpochGuard();
    };
    // N.B. GetFreshEpoch modifies mutable state via the EpochGuard construction
    // (and later destruction)
    EpochGuard GetFreshEpoch() const EXCLUSIVE_LOCKS_REQUIRED(cs);

    /** visited marks a CTxMemPoolEntry as having been traversed
     * during the lifetime of the most recently created EpochGuard
     * and returns false if we are the first visitor, true otherwise.
     *
     * An EpochGuard must be held when visited is called or an assert will be
     * triggered.
     *
     */
    bool visited(txiter it) const EXCLUSIVE_LOCKS_REQUIRED(cs) {
        assert(m_has_epoch_guard);
        bool ret = it->m_epoch >= m_epoch;
        it->m_epoch = std::max(it->m_epoch, m_epoch);
        return ret;
    }

    bool visited(Optional<txiter> it) const EXCLUSIVE_LOCKS_REQUIRED(cs) {
        assert(m_has_epoch_guard);
        return !it || visited(*it);
    }
};

/**
 * CCoinsView that brings transactions from a mempool into view.
 * It does not check for spendings by memory pool transactions.
 * Instead, it provides access to all Coins which are either unspent in the
 * base CCoinsView, or are outputs from any mempool transaction!
 * This allows transaction replacement to work as expected, as you want to
 * have all inputs "available" to check signatures, and any cycles in the
 * dependency graph are checked directly in AcceptToMemoryPool.
 * It also allows you to sign a double-spend directly in
 * signrawtransactionwithkey and signrawtransactionwithwallet,
 * as long as the conflicting transaction is not yet confirmed.
 */
class CCoinsViewMemPool : public CCoinsViewBacked
{
protected:
    const CTxMemPool& mempool;

public:
    CCoinsViewMemPool(CCoinsView* baseIn, const CTxMemPool& mempoolIn);
    bool GetCoin(const COutPoint &outpoint, Coin &coin) const override;
};

/**
 * DisconnectedBlockTransactions

 * During the reorg, it's desirable to re-add previously confirmed transactions
 * to the mempool, so that anything not re-confirmed in the new chain is
 * available to be mined. However, it's more efficient to wait until the reorg
 * is complete and process all still-unconfirmed transactions at that time,
 * since we expect most confirmed transactions to (typically) still be
 * confirmed in the new chain, and re-accepting to the memory pool is expensive
 * (and therefore better to not do in the middle of reorg-processing).
 * Instead, store the disconnected transactions (in order!) as we go, remove any
 * that are included in blocks in the new chain, and then process the remaining
 * still-unconfirmed transactions at the end.
 */

// multi_index tag names
struct txid_index {};
struct insertion_order {};

struct DisconnectedBlockTransactions {
    typedef boost::multi_index_container<
        CTransactionRef,
        boost::multi_index::indexed_by<
            // sorted by txid
            boost::multi_index::hashed_unique<
                boost::multi_index::tag<txid_index>,
                mempoolentry_txid,
                SaltedTxidHasher
            >,
            // sorted by order in the blockchain
            boost::multi_index::sequenced<
                boost::multi_index::tag<insertion_order>
            >
        >
    > indexed_disconnected_transactions;

    // It's almost certainly a logic bug if we don't clear out queuedTx before
    // destruction, as we add to it while disconnecting blocks, and then we
    // need to re-process remaining transactions to ensure mempool consistency.
    // For now, assert() that we've emptied out this object on destruction.
    // This assert() can always be removed if the reorg-processing code were
    // to be refactored such that this assumption is no longer true (for
    // instance if there was some other way we cleaned up the mempool after a
    // reorg, besides draining this object).
    ~DisconnectedBlockTransactions() { assert(queuedTx.empty()); }

    indexed_disconnected_transactions queuedTx;
    uint64_t cachedInnerUsage = 0;

    // Estimate the overhead of queuedTx to be 6 pointers + an allocation, as
    // no exact formula for boost::multi_index_contained is implemented.
    size_t DynamicMemoryUsage() const {
        return memusage::MallocUsage(sizeof(CTransactionRef) + 6 * sizeof(void*)) * queuedTx.size() + cachedInnerUsage;
    }

    void addTransaction(const CTransactionRef& tx)
    {
        queuedTx.insert(tx);
        cachedInnerUsage += RecursiveDynamicUsage(tx);
    }

    // Remove entries based on txid_index, and update memory usage.
    void removeForBlock(const std::vector<CTransactionRef>& vtx)
    {
        // Short-circuit in the common case of a block being added to the tip
        if (queuedTx.empty()) {
            return;
        }
        for (auto const &tx : vtx) {
            auto it = queuedTx.find(tx->GetHash());
            if (it != queuedTx.end()) {
                cachedInnerUsage -= RecursiveDynamicUsage(*it);
                queuedTx.erase(it);
            }
        }
    }

    // Remove an entry by insertion_order index, and update memory usage.
    void removeEntry(indexed_disconnected_transactions::index<insertion_order>::type::iterator entry)
    {
        cachedInnerUsage -= RecursiveDynamicUsage(*entry);
        queuedTx.get<insertion_order>().erase(entry);
    }

    void clear()
    {
        cachedInnerUsage = 0;
        queuedTx.clear();
    }
};

#endif // BITCOIN_TXMEMPOOL_H<|MERGE_RESOLUTION|>--- conflicted
+++ resolved
@@ -154,38 +154,36 @@
     CAmount GetModFeesWithAncestors() const { return nModFeesWithAncestors; }
     int64_t GetSigOpCostWithAncestors() const { return nSigOpCostWithAncestors; }
 
-<<<<<<< HEAD
-    inline bool
-    isNameNew() const
-    {
-        return nameOp.isNameOp() && nameOp.getNameOp() == OP_NAME_NEW;
-    }
-    inline bool
-    isNameRegistration() const
-    {
-        return nameOp.isNameOp() && nameOp.getNameOp() == OP_NAME_FIRSTUPDATE;
-    }
-    inline bool
-    isNameUpdate() const
-    {
-        return nameOp.isNameOp() && nameOp.getNameOp() == OP_NAME_UPDATE;
-    }
-    inline const valtype&
-    getNameNewHash() const
-    {
-        return nameOp.getOpHash();
-    }
-    inline const valtype&
-    getName() const
-    {
-        return nameOp.getOpName();
-    }
-=======
     const Parents& GetMemPoolParentsConst() const { return m_parents; }
     const Children& GetMemPoolChildrenConst() const { return m_children; }
     Parents& GetMemPoolParents() const { return m_parents; }
     Children& GetMemPoolChildren() const { return m_children; }
->>>>>>> 6c51335b
+
+    inline bool
+    isNameNew() const
+    {
+        return nameOp.isNameOp() && nameOp.getNameOp() == OP_NAME_NEW;
+    }
+    inline bool
+    isNameRegistration() const
+    {
+        return nameOp.isNameOp() && nameOp.getNameOp() == OP_NAME_FIRSTUPDATE;
+    }
+    inline bool
+    isNameUpdate() const
+    {
+        return nameOp.isNameOp() && nameOp.getNameOp() == OP_NAME_UPDATE;
+    }
+    inline const valtype&
+    getNameNewHash() const
+    {
+        return nameOp.getOpHash();
+    }
+    inline const valtype&
+    getName() const
+    {
+        return nameOp.getOpName();
+    }
 
     mutable size_t vTxHashesIdx; //!< Index in mempool's vTxHashes
     mutable uint64_t m_epoch; //!< epoch when last touched, useful for graph algorithms
