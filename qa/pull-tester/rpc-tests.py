--- conflicted
+++ resolved
@@ -107,13 +107,11 @@
     'invalidblockrequest.py',
     'invalidtxrequest.py',
     'abandonconflict.py',
-<<<<<<< HEAD
+    # FIXME: Enable with versionbits.
+    #'p2p-versionbits-warning.py',
 
     # auxpow tests
     'getauxblock.py',
-=======
-    'p2p-versionbits-warning.py',
->>>>>>> 465d3091
 ]
 testScriptsExt = [
     'bip9-softforks.py',
