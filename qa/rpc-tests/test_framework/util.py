--- conflicted
+++ resolved
@@ -157,11 +157,7 @@
     if not os.path.isdir(datadir):
         os.makedirs(datadir)
     rpc_u, rpc_p = rpc_auth_pair(n)
-<<<<<<< HEAD
-    with open(os.path.join(datadir, "namecoin.conf"), 'w') as f:
-=======
-    with open(os.path.join(datadir, "bitcoin.conf"), 'w', encoding='utf8') as f:
->>>>>>> 1deb6c31
+    with open(os.path.join(datadir, "namecoin.conf"), 'w', encoding='utf8') as f:
         f.write("regtest=1\n")
         f.write("rpcuser=" + rpc_u + "\n")
         f.write("rpcpassword=" + rpc_p + "\n")
