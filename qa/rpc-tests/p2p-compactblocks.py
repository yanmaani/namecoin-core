--- conflicted
+++ resolved
@@ -889,14 +889,12 @@
         self.test_invalid_tx_in_compactblock(self.nodes[1], self.segwit_node, False)
         self.test_invalid_tx_in_compactblock(self.nodes[1], self.old_node, False)
 
-<<<<<<< HEAD
+        print("\tTesting reconstructing compact blocks from all peers...")
+        self.test_compactblock_reconstruction_multiple_peers(self.nodes[1], self.segwit_node, self.old_node)
+        sync_blocks(self.nodes)
+
         # FIXME: Activate when BIP9 is enabled.
         return
-=======
-        print("\tTesting reconstructing compact blocks from all peers...")
-        self.test_compactblock_reconstruction_multiple_peers(self.nodes[1], self.segwit_node, self.old_node)
-        sync_blocks(self.nodes)
->>>>>>> b31e13ee
 
         # Advance to segwit activation
         print ("\nAdvancing to segwit activation\n")
