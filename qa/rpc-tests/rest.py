--- conflicted
+++ resolved
@@ -13,11 +13,7 @@
 from struct import *
 import binascii
 import StringIO
-<<<<<<< HEAD
 import urllib
-import decimal
-=======
->>>>>>> faa8243e
 
 from test_framework import auxpow
 
