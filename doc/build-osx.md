--- conflicted
+++ resolved
@@ -155,7 +155,69 @@
 
 ###### miniupnpc
 
-<<<<<<< HEAD
+miniupnpc may be used for UPnP port mapping.
+Skip if you do not need this functionality.
+
+``` bash
+brew install miniupnpc
+```
+
+###### libnatpmp
+
+libnatpmp may be used for NAT-PMP port mapping.
+Skip if you do not need this functionality.
+
+``` bash
+brew install libnatpmp
+```
+
+Note: UPnP and NAT-PMP support will be compiled in and disabled by default.
+Check out the [further configuration](#further-configuration) section for more information.
+
+---
+
+#### ZMQ Dependencies
+
+Support for ZMQ notifications requires the following dependency.
+Skip if you do not need ZMQ functionality.
+
+``` bash
+brew install zeromq
+```
+
+ZMQ is automatically compiled in and enabled if the dependency is detected.
+Check out the [further configuration](#further-configuration) section for more information.
+
+For more information on ZMQ, see: [zmq.md](zmq.md)
+
+---
+
+#### Test Suite Dependencies
+
+There is an included test suite that is useful for testing code changes when developing.
+To run the test suite (recommended), you will need to have Python 3 installed:
+
+``` bash
+brew install python
+```
+
+---
+
+#### Deploy Dependencies
+
+You can deploy a `.dmg` containing the Bitcoin Core application using `make deploy`.
+This command depends on a couple of python packages, so it is required that you have `python` installed.
+
+Ensuring that `python` is installed, you can install the deploy dependencies by running the following commands in your terminal:
+
+``` bash
+brew install librsvg
+```
+
+``` bash
+pip3 install ds_store mac_alias
+```
+
 ## Build Namecoin Core
 
 1. Clone the Namecoin Core source code:
@@ -167,153 +229,10 @@
 2.  Build Namecoin Core:
 
     Configure and build the headless Namecoin Core binaries as well as the GUI (if Qt is found).
-=======
-miniupnpc may be used for UPnP port mapping.
-Skip if you do not need this functionality.
-
-``` bash
-brew install miniupnpc
-```
-
-###### libnatpmp
-
-libnatpmp may be used for NAT-PMP port mapping.
-Skip if you do not need this functionality.
->>>>>>> 44fffa05
-
-``` bash
-brew install libnatpmp
-```
-
-Note: UPnP and NAT-PMP support will be compiled in and disabled by default.
-Check out the [further configuration](#further-configuration) section for more information.
-
----
-
-#### ZMQ Dependencies
-
-Support for ZMQ notifications requires the following dependency.
-Skip if you do not need ZMQ functionality.
-
-``` bash
-brew install zeromq
-```
-
-ZMQ is automatically compiled in and enabled if the dependency is detected.
-Check out the [further configuration](#further-configuration) section for more information.
-
-For more information on ZMQ, see: [zmq.md](zmq.md)
-
----
-
-#### Test Suite Dependencies
-
-There is an included test suite that is useful for testing code changes when developing.
-To run the test suite (recommended), you will need to have Python 3 installed:
-
-``` bash
-brew install python
-```
-
----
-
-#### Deploy Dependencies
-
-You can deploy a `.dmg` containing the Bitcoin Core application using `make deploy`.
-This command depends on a couple of python packages, so it is required that you have `python` installed.
-
-Ensuring that `python` is installed, you can install the deploy dependencies by running the following commands in your terminal:
-
-``` bash
-brew install librsvg
-```
-
-``` bash
-pip3 install ds_store mac_alias
-```
-
-## Building Bitcoin Core
-
-### 1. Configuration
-
-There are many ways to configure Bitcoin Core, here are a few common examples:
-
-##### Wallet (BDB + SQlite) Support, No GUI:
-
-If `berkeley-db@4` is installed, then legacy wallet support will be built.
-If `berkeley-db@4` is not installed, then this will throw an error.
-If `sqlite` is installed, then descriptor wallet support will also be built.
-Additionally, this explicitly disables the GUI.
-
-``` bash
-./autogen.sh
-./configure --with-gui=no
-```
-
-##### Wallet (only SQlite) and GUI Support:
-
-This explicitly enables the GUI and disables legacy wallet support.
-If `qt` is not installed, this will throw an error.
-If `sqlite` is installed then descriptor wallet functionality will be built.
-If `sqlite` is not installed, then wallet functionality will be disabled.
-
-``` bash
-./autogen.sh
-./configure --without-bdb --with-gui=yes
-```
-
-##### No Wallet or GUI
-
-``` bash
-./autogen.sh
-./configure --without-wallet --with-gui=no
-```
-
-##### Further Configuration
-
-You may want to dig deeper into the configuration options to achieve your desired behavior.
-Examine the output of the following command for a full list of configuration options:
-
-``` bash
-./configure -help
-```
-
-### 2. Compile
-
-After configuration, you are ready to compile.
-Run the following in your terminal to compile Bitcoin Core:
-
-``` bash
-make -jx    # use -jX here for parallelism
-make check  # Run tests if Python 3 is available
-```
-
-### 3. Deploy (optional)
-
-You can also create a  `.dmg` containing the `.app` bundle by running the following command:
-
-``` bash
-make deploy
-```
-
-## Running Bitcoin Core
-
-Bitcoin Core should now be available at `./src/bitcoind`.
-If you compiled support for the GUI, it should be available at `./src/qt/bitcoin-qt`.
-
-<<<<<<< HEAD
+
 ## Running
+
 Namecoin Core is now available at `./src/namecoind`
-=======
-The first time you run `bitcoind` or `bitcoin-qt`, it will start downloading the blockchain.
-This process could take many hours, or even days on slower than average systems.
-
-By default, blockchain and wallet data files will be stored in:
-
-``` bash
-/Users/${USER}/Library/Application Support/Bitcoin/
-```
->>>>>>> 44fffa05
 
 Before running, you may create an empty configuration file:
 
@@ -325,12 +244,9 @@
 chmod 600 "/Users/${USER}/Library/Application Support/Namecoin/namecoin.conf"
 ```
 
-<<<<<<< HEAD
 The first time you run namecoind, it will start downloading the blockchain. This process could
 take several hours.
 
-=======
->>>>>>> 44fffa05
 You can monitor the download process by looking at the debug.log file:
 
 ```shell
@@ -340,20 +256,8 @@
 ## Other commands:
 
 ```shell
-<<<<<<< HEAD
 ./src/namecoind -daemon      # Starts the namecoin daemon.
 ./src/namecoin-cli --help    # Outputs a list of command-line options.
 ./src/namecoin-cli help      # Outputs a list of RPC commands when the daemon is running.
-```
-
-## Notes
-* Tested on OS X 10.14 Mojave through macOS 11 Big Sur on 64-bit Intel
-processors only.
-* Building with downloaded Qt binaries is not officially supported. See the notes in [#7714](https://github.com/bitcoin/bitcoin/issues/7714).
-=======
-./src/bitcoind -daemon      # Starts the bitcoin daemon.
-./src/bitcoin-cli --help    # Outputs a list of command-line options.
-./src/bitcoin-cli help      # Outputs a list of RPC commands when the daemon is running.
-./src/qt/bitcoin-qt -server # Starts the bitcoin-qt server mode, allows bitcoin-cli control
-```
->>>>>>> 44fffa05
+./src/qt/namecoin-qt -server # Starts the namecoin-qt server mode, allows namecoin-cli control
+```