Sample configuration files for:
```
<<<<<<< HEAD
SystemD: namecoind.service
Upstart: namecoind.conf
OpenRC:  namecoind.openrc
         namecoind.openrcconf
CentOS:  namecoind.init
OS X:    org.namecoin.namecoind.plist
=======
SystemD: bitcoind.service
Upstart: bitcoind.conf
OpenRC:  bitcoind.openrc
         bitcoind.openrcconf
CentOS:  bitcoind.init
macOS:    org.bitcoin.bitcoind.plist
>>>>>>> 1f5b6ebd
```
have been made available to assist packagers in creating node packages here.

See doc/init.md for more information.<|MERGE_RESOLUTION|>--- conflicted
+++ resolved
@@ -1,20 +1,11 @@
 Sample configuration files for:
 ```
-<<<<<<< HEAD
 SystemD: namecoind.service
 Upstart: namecoind.conf
 OpenRC:  namecoind.openrc
          namecoind.openrcconf
 CentOS:  namecoind.init
-OS X:    org.namecoin.namecoind.plist
-=======
-SystemD: bitcoind.service
-Upstart: bitcoind.conf
-OpenRC:  bitcoind.openrc
-         bitcoind.openrcconf
-CentOS:  bitcoind.init
-macOS:    org.bitcoin.bitcoind.plist
->>>>>>> 1f5b6ebd
+macOS:    org.namecoin.namecoind.plist
 ```
 have been made available to assist packagers in creating node packages here.
 
