--- conflicted
+++ resolved
@@ -15,17 +15,7 @@
             "scriptPubKey": {
                 "asm": "OP_NAME_FIRSTUPDATE 02a5613bd857b7048924264d1e70e08fb2a7e6527d32b7ab1bb993ac59964ff397 021ac43c7ff740014c3b33737ede99c967e4764553d1b2b83db77c83b8715fa72d 02df2089105c77f266fa11a9d33f05c735234075f2e8780824c6b709415f9fb485 OP_NAME_UPDATE OP_CHECKMULTISIG",
                 "hex": "522102a5613bd857b7048924264d1e70e08fb2a7e6527d32b7ab1bb993ac59964ff39721021ac43c7ff740014c3b33737ede99c967e4764553d1b2b83db77c83b8715fa72d2102df2089105c77f266fa11a9d33f05c735234075f2e8780824c6b709415f9fb48553ae",
-<<<<<<< HEAD
-                "reqSigs": 2,
-                "type": "multisig",
-                "addresses": [
-                    "NBNdDgd5Ae8SgqgerRgUvk2EhKWdFZV9ms",
-                    "NB7GBnpT3gUKvmDnuXZLHoNctaJS3UH1KD",
-                    "MyvGna7AWuf6pdiPFrvjgvt4B8orKgRXwg"
-                ]
-=======
                 "type": "multisig"
->>>>>>> 440ca5b9
             }
         }
     ],
