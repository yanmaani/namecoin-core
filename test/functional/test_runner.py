--- conflicted
+++ resolved
@@ -211,13 +211,9 @@
     'mempool_package_onemore.py',
     'rpc_createmultisig.py --legacy-wallet',
     'rpc_createmultisig.py --descriptors',
-<<<<<<< HEAD
+    'rpc_packages.py',
     # FIXME: Reenable and possibly fix once the BIP9 mining is activated.
     #'feature_versionbits_warning.py',
-=======
-    'rpc_packages.py',
-    'feature_versionbits_warning.py',
->>>>>>> 619e930a
     'rpc_preciousblock.py',
     'wallet_importprunedfunds.py --legacy-wallet',
     'wallet_importprunedfunds.py --descriptors',
