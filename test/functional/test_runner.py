#!/usr/bin/env python3
# Copyright (c) 2014-2016 The Bitcoin Core developers
# Distributed under the MIT software license, see the accompanying
# file COPYING or http://www.opensource.org/licenses/mit-license.php.
"""Run regression test suite.

This module calls down into individual test cases via subprocess. It will
forward all unrecognized arguments onto the individual test scripts.

Functional tests are disabled on Windows by default. Use --force to run them anyway.

For a description of arguments recognized by test scripts, see
`test/functional/test_framework/test_framework.py:BitcoinTestFramework.main`.

"""

import argparse
import configparser
import os
import time
import shutil
import sys
import subprocess
import tempfile
import re
import logging

# Formatting. Default colors to empty strings.
BOLD, BLUE, RED, GREY = ("", ""), ("", ""), ("", ""), ("", "")
try:
    # Make sure python thinks it can write unicode to its stdout
    "\u2713".encode("utf_8").decode(sys.stdout.encoding)
    TICK = "✓ "
    CROSS = "✖ "
    CIRCLE = "○ "
except UnicodeDecodeError:
    TICK = "P "
    CROSS = "x "
    CIRCLE = "o "

if os.name == 'posix':
    # primitive formatting on supported
    # terminal via ANSI escape sequences:
    BOLD = ('\033[0m', '\033[1m')
    BLUE = ('\033[0m', '\033[0;34m')
    RED = ('\033[0m', '\033[0;31m')
    GREY = ('\033[0m', '\033[1;30m')

TEST_EXIT_PASSED = 0
TEST_EXIT_SKIPPED = 77

BASE_SCRIPTS= [
    # Scripts that are run by the travis build process.
    # Longest test should go first, to favor running tests in parallel
    'wallet-hd.py',
    'walletbackup.py',
    # vv Tests less than 5m vv
    'p2p-fullblocktest.py',
    'fundrawtransaction.py',
    'p2p-compactblocks.py',
    # FIXME: Reenable and possibly fix once the BIP9 mining is activated.
    #'segwit.py',
    # vv Tests less than 2m vv
    'wallet.py',
    'wallet-accounts.py',
    # FIXME: Reenable and possibly fix once the BIP9 mining is activated.
    #'p2p-segwit.py',
    'wallet-dump.py',
    'listtransactions.py',
    # vv Tests less than 60s vv
    'sendheaders.py',
    'zapwallettxes.py',
    'importmulti.py',
    'mempool_limit.py',
    'merkle_blocks.py',
    'receivedby.py',
    'abandonconflict.py',
    # FIXME: Enable once we activate BIP9.
    #'bip68-112-113-p2p.py',
    'rawtransactions.py',
    'reindex.py',
    # vv Tests less than 30s vv
    "zmq_test.py",
    'mempool_resurrect_test.py',
    'txn_doublespend.py --mineblock',
    'txn_clone.py',
    'getchaintips.py',
    'rest.py',
    'mempool_spendcoinbase.py',
    'mempool_reorg.py',
    'httpbasics.py',
    'multi_rpc.py',
    'proxy_test.py',
    'signrawtransactions.py',
    'disconnect_ban.py',
    'decodescript.py',
    'blockchain.py',
    'disablewallet.py',
    'net.py',
    'keypool.py',
    'p2p-mempool.py',
    'prioritise_transaction.py',
    'invalidblockrequest.py',
    'invalidtxrequest.py',
    # FIXME: Reenable and possibly fix once the BIP9 mining is activated.
    #'p2p-versionbits-warning.py',
    'preciousblock.py',
    'importprunedfunds.py',
    'signmessages.py',
    # FIXME: Reenable and possibly fix once the BIP9 mining is activated.
    #'nulldummy.py',
    'import-rescan.py',
    'bumpfee.py',
    'rpcnamedargs.py',
    'listsinceblock.py',
    'p2p-leaktests.py',
<<<<<<< HEAD

    # auxpow tests
    'getauxblock.py',
=======
    'import-abort-rescan.py',
>>>>>>> 80c3a734
]

EXTENDED_SCRIPTS = [
    # These tests are not run by the travis build process.
    # Longest test should go first, to favor running tests in parallel
    'pruning.py',
    # vv Tests less than 20m vv
    'smartfees.py',
    # vv Tests less than 5m vv
    'maxuploadtarget.py',
    'mempool_packages.py',
    # vv Tests less than 2m vv
    'bip68-sequence.py',
    'getblocktemplate_longpoll.py',
    'p2p-timeouts.py',
    # vv Tests less than 60s vv
    'bip9-softforks.py',
    'p2p-feefilter.py',
    'rpcbind_test.py',
    # vv Tests less than 30s vv
    'assumevalid.py',
    'bip65-cltv.py',
    'bip65-cltv-p2p.py',
    'bipdersig-p2p.py',
    'bipdersig.py',
    'getblocktemplate_proposals.py',
    'txn_doublespend.py',
    'txn_clone.py --mineblock',
    'forknotify.py',
    'invalidateblock.py',
    'p2p-acceptblock.py',
    'replace-by-fee.py',
]

# Tests that are currently being skipped (e. g., because of BIP9).
SKIPPED = [
    'p2p-segwit.py',
    'segwit.py',
    'bip68-112-113-p2p.py',
    'p2p-versionbits-warning.py',
    'nulldummy.py',
]

# Place EXTENDED_SCRIPTS first since it has the 3 longest running tests
ALL_SCRIPTS = EXTENDED_SCRIPTS + BASE_SCRIPTS

NON_SCRIPTS = [
    # These are python files that live in the functional tests directory, but are not test scripts.
    "combine_logs.py",
    "create_cache.py",
    "test_runner.py",
]

def main():
    # Parse arguments and pass through unrecognised args
    parser = argparse.ArgumentParser(add_help=False,
                                     usage='%(prog)s [test_runner.py options] [script options] [scripts]',
                                     description=__doc__,
                                     epilog='''
    Help text and arguments for individual test script:''',
                                     formatter_class=argparse.RawTextHelpFormatter)
    parser.add_argument('--coverage', action='store_true', help='generate a basic coverage report for the RPC interface')
    parser.add_argument('--exclude', '-x', help='specify a comma-seperated-list of scripts to exclude. Do not include the .py extension in the name.')
    parser.add_argument('--extended', action='store_true', help='run the extended test suite in addition to the basic tests')
    parser.add_argument('--force', '-f', action='store_true', help='run tests even on platforms where they are disabled by default (e.g. windows).')
    parser.add_argument('--help', '-h', '-?', action='store_true', help='print help text and exit')
    parser.add_argument('--jobs', '-j', type=int, default=4, help='how many test scripts to run in parallel. Default=4.')
    parser.add_argument('--keepcache', '-k', action='store_true', help='the default behavior is to flush the cache directory on startup. --keepcache retains the cache from the previous testrun.')
    parser.add_argument('--quiet', '-q', action='store_true', help='only print results summary and failure logs')
    args, unknown_args = parser.parse_known_args()

    # Create a set to store arguments and create the passon string
    tests = set(arg for arg in unknown_args if arg[:2] != "--")
    passon_args = [arg for arg in unknown_args if arg[:2] == "--"]

    # Read config generated by configure.
    config = configparser.ConfigParser()
    config.read_file(open(os.path.dirname(__file__) + "/config.ini"))

    # Set up logging
    logging_level = logging.INFO if args.quiet else logging.DEBUG
    logging.basicConfig(format='%(message)s', level=logging_level)

    enable_wallet = config["components"].getboolean("ENABLE_WALLET")
    enable_utils = config["components"].getboolean("ENABLE_UTILS")
    enable_bitcoind = config["components"].getboolean("ENABLE_BITCOIND")

    if config["environment"]["EXEEXT"] == ".exe" and not args.force:
        # https://github.com/bitcoin/bitcoin/commit/d52802551752140cf41f0d9a225a43e84404d3e9
        # https://github.com/bitcoin/bitcoin/pull/5677#issuecomment-136646964
        print("Tests currently disabled on Windows by default. Use --force option to enable")
        sys.exit(0)

    if not (enable_wallet and enable_utils and enable_bitcoind):
        print("No functional tests to run. Wallet, utils, and bitcoind must all be enabled")
        print("Rerun `configure` with -enable-wallet, -with-utils and -with-daemon and rerun make")
        sys.exit(0)

    # Build list of tests
    if tests:
        # Individual tests have been specified. Run specified tests that exist
        # in the ALL_SCRIPTS list. Accept the name with or without .py extension.
        test_list = [t for t in ALL_SCRIPTS if
                (t in tests or re.sub(".py$", "", t) in tests)]
    else:
        # No individual tests have been specified.
        # Run all base tests, and optionally run extended tests.
        test_list = BASE_SCRIPTS
        if args.extended:
            # place the EXTENDED_SCRIPTS first since the three longest ones
            # are there and the list is shorter
            test_list = EXTENDED_SCRIPTS + test_list

    # Remove the test cases that the user has explicitly asked to exclude.
    if args.exclude:
        for exclude_test in args.exclude.split(','):
            if exclude_test + ".py" in test_list:
                test_list.remove(exclude_test + ".py")

    if not test_list:
        print("No valid test scripts specified. Check that your test is in one "
              "of the test lists in test_runner.py, or run test_runner.py with no arguments to run all tests")
        sys.exit(0)

    if args.help:
        # Print help for test_runner.py, then print help of the first script (with args removed) and exit.
        parser.print_help()
        subprocess.check_call([(config["environment"]["SRCDIR"] + '/test/functional/' + test_list[0].split()[0])] + ['-h'])
        sys.exit(0)

    check_script_list(config["environment"]["SRCDIR"])

    if not args.keepcache:
        shutil.rmtree("%s/test/cache" % config["environment"]["BUILDDIR"], ignore_errors=True)

    run_tests(test_list, config["environment"]["SRCDIR"], config["environment"]["BUILDDIR"], config["environment"]["EXEEXT"], args.jobs, args.coverage, passon_args)

def run_tests(test_list, src_dir, build_dir, exeext, jobs=1, enable_coverage=False, args=[]):
    # Warn if bitcoind is already running (unix only)
    try:
        if subprocess.check_output(["pidof", "bitcoind"]) is not None:
            print("%sWARNING!%s There is already a bitcoind process running on this system. Tests may fail unexpectedly due to resource contention!" % (BOLD[1], BOLD[0]))
    except (OSError, subprocess.SubprocessError):
        pass

    # Warn if there is a cache directory
    cache_dir = "%s/test/cache" % build_dir
    if os.path.isdir(cache_dir):
        print("%sWARNING!%s There is a cache directory here: %s. If tests fail unexpectedly, try deleting the cache directory." % (BOLD[1], BOLD[0], cache_dir))

    #Set env vars
    if "BITCOIND" not in os.environ:
        os.environ["BITCOIND"] = build_dir + '/src/bitcoind' + exeext

    tests_dir = src_dir + '/test/functional/'

    flags = ["--srcdir={}/src".format(build_dir)] + args
    flags.append("--cachedir=%s" % cache_dir)

    if enable_coverage:
        coverage = RPCCoverage()
        flags.append(coverage.flag)
        logging.debug("Initializing coverage directory at %s" % coverage.dir)
    else:
        coverage = None

    if len(test_list) > 1 and jobs > 1:
        # Populate cache
        subprocess.check_output([tests_dir + 'create_cache.py'] + flags)

    #Run Tests
    job_queue = TestHandler(jobs, tests_dir, test_list, flags)
    time0 = time.time()
    test_results = []

    max_len_name = len(max(test_list, key=len))

    for _ in range(len(test_list)):
        test_result, stdout, stderr = job_queue.get_next()
        test_results.append(test_result)

        if test_result.status == "Passed":
            logging.debug("\n%s%s%s passed, Duration: %s s" % (BOLD[1], test_result.name, BOLD[0], test_result.time))
        elif test_result.status == "Skipped":
            logging.debug("\n%s%s%s skipped" % (BOLD[1], test_result.name, BOLD[0]))
        else:
            print("\n%s%s%s failed, Duration: %s s\n" % (BOLD[1], test_result.name, BOLD[0], test_result.time))
            print(BOLD[1] + 'stdout:\n' + BOLD[0] + stdout + '\n')
            print(BOLD[1] + 'stderr:\n' + BOLD[0] + stderr + '\n')

    print_results(test_results, max_len_name, (int(time.time() - time0)))

    if coverage:
        coverage.report_rpc_coverage()

        logging.debug("Cleaning up coverage data")
        coverage.cleanup()

    all_passed = all(map(lambda test_result: test_result.was_successful, test_results))

    sys.exit(not all_passed)

def print_results(test_results, max_len_name, runtime):
    results = "\n" + BOLD[1] + "%s | %s | %s\n\n" % ("TEST".ljust(max_len_name), "STATUS   ", "DURATION") + BOLD[0]

    test_results.sort(key=lambda result: result.name.lower())
    all_passed = True
    time_sum = 0

    for test_result in test_results:
        all_passed = all_passed and test_result.was_successful
        time_sum += test_result.time
        test_result.padding = max_len_name
        results += str(test_result)

    status = TICK + "Passed" if all_passed else CROSS + "Failed"
    results += BOLD[1] + "\n%s | %s | %s s (accumulated) \n" % ("ALL".ljust(max_len_name), status.ljust(9), time_sum) + BOLD[0]
    results += "Runtime: %s s\n" % (runtime)
    print(results)

class TestHandler:
    """
    Trigger the testscrips passed in via the list.
    """

    def __init__(self, num_tests_parallel, tests_dir, test_list=None, flags=None):
        assert(num_tests_parallel >= 1)
        self.num_jobs = num_tests_parallel
        self.tests_dir = tests_dir
        self.test_list = test_list
        self.flags = flags
        self.num_running = 0
        # In case there is a graveyard of zombie bitcoinds, we can apply a
        # pseudorandom offset to hopefully jump over them.
        # (625 is PORT_RANGE/MAX_NODES)
        self.portseed_offset = int(time.time() * 1000) % 625
        self.jobs = []

    def get_next(self):
        while self.num_running < self.num_jobs and self.test_list:
            # Add tests
            self.num_running += 1
            t = self.test_list.pop(0)
            port_seed = ["--portseed={}".format(len(self.test_list) + self.portseed_offset)]
            log_stdout = tempfile.SpooledTemporaryFile(max_size=2**16)
            log_stderr = tempfile.SpooledTemporaryFile(max_size=2**16)
            test_argv = t.split()
            self.jobs.append((t,
                              time.time(),
                              subprocess.Popen([self.tests_dir + test_argv[0]] + test_argv[1:] + self.flags + port_seed,
                                               universal_newlines=True,
                                               stdout=log_stdout,
                                               stderr=log_stderr),
                              log_stdout,
                              log_stderr))
        if not self.jobs:
            raise IndexError('pop from empty list')
        while True:
            # Return first proc that finishes
            time.sleep(.5)
            for j in self.jobs:
                (name, time0, proc, log_out, log_err) = j
                if proc.poll() is not None:
                    log_out.seek(0), log_err.seek(0)
                    [stdout, stderr] = [l.read().decode('utf-8') for l in (log_out, log_err)]
                    log_out.close(), log_err.close()
                    if proc.returncode == TEST_EXIT_PASSED and stderr == "":
                        status = "Passed"
                    elif proc.returncode == TEST_EXIT_SKIPPED:
                        status = "Skipped"
                    else:
                        status = "Failed"
                    self.num_running -= 1
                    self.jobs.remove(j)

                    return TestResult(name, status, int(time.time() - time0)), stdout, stderr
            print('.', end='', flush=True)

class TestResult():
    def __init__(self, name, status, time):
        self.name = name
        self.status = status
        self.time = time
        self.padding = 0

    def __repr__(self):
        if self.status == "Passed":
            color = BLUE
            glyph = TICK
        elif self.status == "Failed":
            color = RED
            glyph = CROSS
        elif self.status == "Skipped":
            color = GREY
            glyph = CIRCLE

        return color[1] + "%s | %s%s | %s s\n" % (self.name.ljust(self.padding), glyph, self.status.ljust(7), self.time) + color[0]

    @property
    def was_successful(self):
        return self.status != "Failed"


def check_script_list(src_dir):
    """Check scripts directory.

    Check that there are no scripts in the functional tests directory which are
    not being run by pull-tester.py."""
    script_dir = src_dir + '/test/functional/'
    python_files = set([t for t in os.listdir(script_dir) if t[-3:] == ".py"])
    missed_tests = list(python_files - set(map(lambda x: x.split()[0], ALL_SCRIPTS + NON_SCRIPTS + SKIPPED)))
    if len(missed_tests) != 0:
        print("%sWARNING!%s The following scripts are not being run: %s. Check the test lists in test_runner.py." % (BOLD[1], BOLD[0], str(missed_tests)))
        if os.getenv('TRAVIS') == 'true':
            # On travis this warning is an error to prevent merging incomplete commits into master
            sys.exit(1)

class RPCCoverage(object):
    """
    Coverage reporting utilities for test_runner.

    Coverage calculation works by having each test script subprocess write
    coverage files into a particular directory. These files contain the RPC
    commands invoked during testing, as well as a complete listing of RPC
    commands per `bitcoin-cli help` (`rpc_interface.txt`).

    After all tests complete, the commands run are combined and diff'd against
    the complete list to calculate uncovered RPC commands.

    See also: test/functional/test_framework/coverage.py

    """
    def __init__(self):
        self.dir = tempfile.mkdtemp(prefix="coverage")
        self.flag = '--coveragedir=%s' % self.dir

    def report_rpc_coverage(self):
        """
        Print out RPC commands that were unexercised by tests.

        """
        uncovered = self._get_uncovered_rpc_commands()

        if uncovered:
            print("Uncovered RPC commands:")
            print("".join(("  - %s\n" % i) for i in sorted(uncovered)))
        else:
            print("All RPC commands covered.")

    def cleanup(self):
        return shutil.rmtree(self.dir)

    def _get_uncovered_rpc_commands(self):
        """
        Return a set of currently untested RPC commands.

        """
        # This is shared from `test/functional/test-framework/coverage.py`
        reference_filename = 'rpc_interface.txt'
        coverage_file_prefix = 'coverage.'

        coverage_ref_filename = os.path.join(self.dir, reference_filename)
        coverage_filenames = set()
        all_cmds = set()
        covered_cmds = set()

        if not os.path.isfile(coverage_ref_filename):
            raise RuntimeError("No coverage reference found")

        with open(coverage_ref_filename, 'r') as f:
            all_cmds.update([i.strip() for i in f.readlines()])

        for root, dirs, files in os.walk(self.dir):
            for filename in files:
                if filename.startswith(coverage_file_prefix):
                    coverage_filenames.add(os.path.join(root, filename))

        for filename in coverage_filenames:
            with open(filename, 'r') as f:
                covered_cmds.update([i.strip() for i in f.readlines()])

        return all_cmds - covered_cmds


if __name__ == '__main__':
    main()<|MERGE_RESOLUTION|>--- conflicted
+++ resolved
@@ -114,13 +114,10 @@
     'rpcnamedargs.py',
     'listsinceblock.py',
     'p2p-leaktests.py',
-<<<<<<< HEAD
+    'import-abort-rescan.py',
 
     # auxpow tests
     'getauxblock.py',
-=======
-    'import-abort-rescan.py',
->>>>>>> 80c3a734
 ]
 
 EXTENDED_SCRIPTS = [
