#!/usr/bin/env python3
# Copyright (c) 2014-2019 The Bitcoin Core developers
# Distributed under the MIT software license, see the accompanying
# file COPYING or http://www.opensource.org/licenses/mit-license.php.
"""Run regression test suite.

This module calls down into individual test cases via subprocess. It will
forward all unrecognized arguments onto the individual test scripts.

For a description of arguments recognized by test scripts, see
`test/functional/test_framework/test_framework.py:BitcoinTestFramework.main`.

"""

import argparse
from collections import deque
import configparser
import datetime
import os
import time
import shutil
import signal
import sys
import subprocess
import tempfile
import re
import logging

# Formatting. Default colors to empty strings.
BOLD, GREEN, RED, GREY = ("", ""), ("", ""), ("", ""), ("", "")
try:
    # Make sure python thinks it can write unicode to its stdout
    "\u2713".encode("utf_8").decode(sys.stdout.encoding)
    TICK = "✓ "
    CROSS = "✖ "
    CIRCLE = "○ "
except UnicodeDecodeError:
    TICK = "P "
    CROSS = "x "
    CIRCLE = "o "

if os.name != 'nt' or sys.getwindowsversion() >= (10, 0, 14393):
    if os.name == 'nt':
        import ctypes
        kernel32 = ctypes.windll.kernel32
        ENABLE_VIRTUAL_TERMINAL_PROCESSING = 4
        STD_OUTPUT_HANDLE = -11
        STD_ERROR_HANDLE = -12
        # Enable ascii color control to stdout
        stdout = kernel32.GetStdHandle(STD_OUTPUT_HANDLE)
        stdout_mode = ctypes.c_int32()
        kernel32.GetConsoleMode(stdout, ctypes.byref(stdout_mode))
        kernel32.SetConsoleMode(stdout, stdout_mode.value | ENABLE_VIRTUAL_TERMINAL_PROCESSING)
        # Enable ascii color control to stderr
        stderr = kernel32.GetStdHandle(STD_ERROR_HANDLE)
        stderr_mode = ctypes.c_int32()
        kernel32.GetConsoleMode(stderr, ctypes.byref(stderr_mode))
        kernel32.SetConsoleMode(stderr, stderr_mode.value | ENABLE_VIRTUAL_TERMINAL_PROCESSING)
    # primitive formatting on supported
    # terminal via ANSI escape sequences:
    BOLD = ('\033[0m', '\033[1m')
    GREEN = ('\033[0m', '\033[0;32m')
    RED = ('\033[0m', '\033[0;31m')
    GREY = ('\033[0m', '\033[1;30m')

TEST_EXIT_PASSED = 0
TEST_EXIT_SKIPPED = 77

BASE_SCRIPTS = [
    # Scripts that are run by the travis build process.
    # Longest test should go first, to favor running tests in parallel
    'feature_fee_estimation.py',
    'wallet_hd.py',
    'wallet_backup.py',
    # vv Tests less than 5m vv
    'mining_getblocktemplate_longpoll.py',
    'feature_maxuploadtarget.py',
    # Does not satisfy Namecoin's BDB limit.
    #'feature_block.py',
    'rpc_fundrawtransaction.py',
    'p2p_compactblocks.py',
    'feature_segwit.py',
    # vv Tests less than 2m vv
    'wallet_basic.py',
    'wallet_labels.py',
    'p2p_segwit.py',
    'p2p_timeouts.py',
    'wallet_dump.py',
    'wallet_listtransactions.py',
    # vv Tests less than 60s vv
    'p2p_sendheaders.py',
    'wallet_zapwallettxes.py',
    'wallet_importmulti.py',
    'mempool_limit.py',
    'rpc_txoutproof.py',
    'wallet_listreceivedby.py',
    'wallet_abandonconflict.py',
    # FIXME: Enable once we activate BIP9.
    #'feature_csv_activation.py',
    'rpc_rawtransaction.py',
    'wallet_address_types.py',
    'feature_bip68_sequence.py',
    'p2p_feefilter.py',
    'feature_reindex.py',
    # vv Tests less than 30s vv
    'wallet_keypool_topup.py',
    'interface_zmq.py',
    'interface_bitcoin_cli.py',
    'mempool_resurrect.py',
    'wallet_txn_doublespend.py --mineblock',
    'tool_wallet.py',
    'wallet_txn_clone.py',
    'wallet_txn_clone.py --segwit',
    'rpc_getchaintips.py',
    'rpc_misc.py',
    'interface_rest.py',
    'mempool_spend_coinbase.py',
    'mempool_reorg.py',
    'mempool_persist.py',
    'wallet_multiwallet.py',
    'wallet_multiwallet.py --usecli',
    'wallet_createwallet.py',
    'wallet_createwallet.py --usecli',
    'interface_http.py',
    'interface_rpc.py',
    'rpc_psbt.py',
    'rpc_users.py',
    'feature_proxy.py',
    'rpc_signrawtransaction.py',
    'wallet_groups.py',
    'p2p_disconnect_ban.py',
    'rpc_decodescript.py',
    'rpc_blockchain.py',
    'rpc_deprecated.py',
    'wallet_disable.py',
    'rpc_net.py',
    'wallet_keypool.py',
    'p2p_mempool.py',
    'mining_prioritisetransaction.py',
    'p2p_invalid_locator.py',
    'p2p_invalid_block.py',
    'p2p_invalid_messages.py',
    'p2p_invalid_tx.py',
    'feature_assumevalid.py',
    'example_test.py',
    'wallet_txn_doublespend.py',
    'wallet_txn_clone.py --mineblock',
    'feature_notifications.py',
    'rpc_invalidateblock.py',
    'feature_rbf.py',
    'mempool_packages.py',
    'rpc_createmultisig.py',
    # FIXME: Reenable and possibly fix once the BIP9 mining is activated.
    #'feature_versionbits_warning.py',
    'rpc_preciousblock.py',
    'wallet_importprunedfunds.py',
    'p2p_leak_tx.py',
    'rpc_signmessage.py',
    'wallet_balance.py',
    'feature_nulldummy.py',
    'mempool_accept.py',
    'wallet_import_rescan.py',
    'wallet_import_with_label.py',
    'rpc_bind.py --ipv4',
    'rpc_bind.py --ipv6',
    'rpc_bind.py --nonloopback',
    'mining_basic.py',
    'wallet_bumpfee.py',
    'rpc_named_arguments.py',
    'wallet_listsinceblock.py',
    'p2p_leak.py',
    'wallet_encryption.py',
    'feature_dersig.py',
    'feature_cltv.py',
    'rpc_uptime.py',
    'wallet_resendwallettransactions.py',
    'wallet_fallbackfee.py',
    'feature_minchainwork.py',
    'rpc_getblockstats.py',
    'wallet_create_tx.py',
    'p2p_fingerprint.py',
    'feature_uacomment.py',
    'wallet_coinbase_category.py',
    'feature_filelock.py',
    'p2p_unrequested_blocks.py',
    'feature_includeconf.py',
    'rpc_deriveaddresses.py',
    'rpc_deriveaddresses.py --usecli',
    'rpc_scantxoutset.py',
    'feature_logging.py',
    'p2p_node_network_limited.py',
    'feature_blocksdir.py',
    'feature_config_args.py',
    'rpc_help.py',
    'feature_help.py',
    'feature_shutdown.py',
    # Don't append tests at the end to avoid merge conflicts
    # Put them in a random line within the section that fits their approximate run-time

    # auxpow tests
    'auxpow_mining.py',
    'auxpow_mining.py --segwit',
    'auxpow_invalidpow.py',
<<<<<<< HEAD

    # name tests
    'name_encodings.py',
    'name_expiration.py',
    'name_immature_inputs.py',
    'name_ismine.py',
    'name_list.py',
    'name_listunspent.py',
    'name_multisig.py',
    'name_multisig.py --bip16-active',
    'name_pending.py',
    'name_rawtx.py',
    'name_registration.py',
    'name_reorg.py',
    'name_scanning.py',
    'name_segwit.py',
    'name_sendcoins.py',
    'name_utxo.py',
    'name_wallet.py',
=======
    'auxpow_zerohash.py',
>>>>>>> d309dd40
]

EXTENDED_SCRIPTS = [
    # These tests are not run by the travis build process.
    # Longest test should go first, to favor running tests in parallel
    'feature_pruning.py',
    'feature_dbcrash.py',
]

# Tests that are currently being skipped (e. g., because of BIP9).
SKIPPED = [
    'feature_block.py',
    'feature_csv_activation.py',
    'feature_versionbits_warning.py',
]

# Place EXTENDED_SCRIPTS first since it has the 3 longest running tests
ALL_SCRIPTS = EXTENDED_SCRIPTS + BASE_SCRIPTS

NON_SCRIPTS = [
    # These are python files that live in the functional tests directory, but are not test scripts.
    "combine_logs.py",
    "create_cache.py",
    "test_runner.py",
]

def main():
    # Parse arguments and pass through unrecognised args
    parser = argparse.ArgumentParser(add_help=False,
                                     usage='%(prog)s [test_runner.py options] [script options] [scripts]',
                                     description=__doc__,
                                     epilog='''
    Help text and arguments for individual test script:''',
                                     formatter_class=argparse.RawTextHelpFormatter)
    parser.add_argument('--combinedlogslen', '-c', type=int, default=0, metavar='n', help='On failure, print a log (of length n lines) to the console, combined from the test framework and all test nodes.')
    parser.add_argument('--coverage', action='store_true', help='generate a basic coverage report for the RPC interface')
    parser.add_argument('--ci', action='store_true', help='Run checks and code that are usually only enabled in a continuous integration environment')
    parser.add_argument('--exclude', '-x', help='specify a comma-separated-list of scripts to exclude.')
    parser.add_argument('--extended', action='store_true', help='run the extended test suite in addition to the basic tests')
    parser.add_argument('--help', '-h', '-?', action='store_true', help='print help text and exit')
    parser.add_argument('--jobs', '-j', type=int, default=4, help='how many test scripts to run in parallel. Default=4.')
    parser.add_argument('--keepcache', '-k', action='store_true', help='the default behavior is to flush the cache directory on startup. --keepcache retains the cache from the previous testrun.')
    parser.add_argument('--quiet', '-q', action='store_true', help='only print dots, results summary and failure logs')
    parser.add_argument('--tmpdirprefix', '-t', default=tempfile.gettempdir(), help="Root directory for datadirs")
    parser.add_argument('--failfast', action='store_true', help='stop execution after the first test failure')
    args, unknown_args = parser.parse_known_args()

    # args to be passed on always start with two dashes; tests are the remaining unknown args
    tests = [arg for arg in unknown_args if arg[:2] != "--"]
    passon_args = [arg for arg in unknown_args if arg[:2] == "--"]

    # Read config generated by configure.
    config = configparser.ConfigParser()
    configfile = os.path.abspath(os.path.dirname(__file__)) + "/../config.ini"
    config.read_file(open(configfile, encoding="utf8"))

    passon_args.append("--configfile=%s" % configfile)

    # Set up logging
    logging_level = logging.INFO if args.quiet else logging.DEBUG
    logging.basicConfig(format='%(message)s', level=logging_level)

    # Create base test directory
    tmpdir = "%s/test_runner_₿_🏃_%s" % (args.tmpdirprefix, datetime.datetime.now().strftime("%Y%m%d_%H%M%S"))

    os.makedirs(tmpdir)

    logging.debug("Temporary test directory at %s" % tmpdir)

    enable_bitcoind = config["components"].getboolean("ENABLE_BITCOIND")

    if not enable_bitcoind:
        print("No functional tests to run.")
        print("Rerun ./configure with --with-daemon and then make")
        sys.exit(0)

    # Build list of tests
    test_list = []
    if tests:
        # Individual tests have been specified. Run specified tests that exist
        # in the ALL_SCRIPTS list. Accept the name with or without .py extension.
        tests = [test + ".py" if ".py" not in test else test for test in tests]
        for test in tests:
            if test in ALL_SCRIPTS:
                test_list.append(test)
            else:
                print("{}WARNING!{} Test '{}' not found in full test list.".format(BOLD[1], BOLD[0], test))
    elif args.extended:
        # Include extended tests
        test_list += ALL_SCRIPTS
    else:
        # Run base tests only
        test_list += BASE_SCRIPTS

    # Remove the test cases that the user has explicitly asked to exclude.
    if args.exclude:
        exclude_tests = [test.split('.py')[0] for test in args.exclude.split(',')]
        for exclude_test in exclude_tests:
            # Remove <test_name>.py and <test_name>.py --arg from the test list
            exclude_list = [test for test in test_list if test.split('.py')[0] == exclude_test]
            for exclude_item in exclude_list:
                test_list.remove(exclude_item)
            if not exclude_list:
                print("{}WARNING!{} Test '{}' not found in current test list.".format(BOLD[1], BOLD[0], exclude_test))

    if not test_list:
        print("No valid test scripts specified. Check that your test is in one "
              "of the test lists in test_runner.py, or run test_runner.py with no arguments to run all tests")
        sys.exit(0)

    if args.help:
        # Print help for test_runner.py, then print help of the first script (with args removed) and exit.
        parser.print_help()
        subprocess.check_call([sys.executable, os.path.join(config["environment"]["SRCDIR"], 'test', 'functional', test_list[0].split()[0]), '-h'])
        sys.exit(0)

    check_script_list(src_dir=config["environment"]["SRCDIR"], fail_on_warn=args.ci)
    check_script_prefixes()

    if not args.keepcache:
        shutil.rmtree("%s/test/cache" % config["environment"]["BUILDDIR"], ignore_errors=True)

    run_tests(
        test_list=test_list,
        src_dir=config["environment"]["SRCDIR"],
        build_dir=config["environment"]["BUILDDIR"],
        tmpdir=tmpdir,
        jobs=args.jobs,
        enable_coverage=args.coverage,
        args=passon_args,
        combined_logs_len=args.combinedlogslen,
        failfast=args.failfast,
        runs_ci=args.ci,
    )

def run_tests(*, test_list, src_dir, build_dir, tmpdir, jobs=1, enable_coverage=False, args=None, combined_logs_len=0, failfast=False, runs_ci):
    args = args or []

    # Warn if bitcoind is already running (unix only)
    try:
        if subprocess.check_output(["pidof", "namecoind"]) is not None:
            print("%sWARNING!%s There is already a namecoind process running on this system. Tests may fail unexpectedly due to resource contention!" % (BOLD[1], BOLD[0]))
    except (OSError, subprocess.SubprocessError):
        pass

    # Warn if there is a cache directory
    cache_dir = "%s/test/cache" % build_dir
    if os.path.isdir(cache_dir):
        print("%sWARNING!%s There is a cache directory here: %s. If tests fail unexpectedly, try deleting the cache directory." % (BOLD[1], BOLD[0], cache_dir))

    tests_dir = src_dir + '/test/functional/'

    flags = ['--cachedir={}'.format(cache_dir)] + args

    if enable_coverage:
        coverage = RPCCoverage()
        flags.append(coverage.flag)
        logging.debug("Initializing coverage directory at %s" % coverage.dir)
    else:
        coverage = None

    if len(test_list) > 1 and jobs > 1:
        # Populate cache
        try:
            subprocess.check_output([sys.executable, tests_dir + 'create_cache.py'] + flags + ["--tmpdir=%s/cache" % tmpdir])
        except subprocess.CalledProcessError as e:
            sys.stdout.buffer.write(e.output)
            raise

    #Run Tests
    job_queue = TestHandler(
        num_tests_parallel=jobs,
        tests_dir=tests_dir,
        tmpdir=tmpdir,
        test_list=test_list,
        flags=flags,
        timeout_duration=40 * 60 if runs_ci else float('inf'),  # in seconds
    )
    start_time = time.time()
    test_results = []

    max_len_name = len(max(test_list, key=len))
    test_count = len(test_list)
    for i in range(test_count):
        test_result, testdir, stdout, stderr = job_queue.get_next()
        test_results.append(test_result)
        done_str = "{}/{} - {}{}{}".format(i + 1, test_count, BOLD[1], test_result.name, BOLD[0])
        if test_result.status == "Passed":
            logging.debug("%s passed, Duration: %s s" % (done_str, test_result.time))
        elif test_result.status == "Skipped":
            logging.debug("%s skipped" % (done_str))
        else:
            print("%s failed, Duration: %s s\n" % (done_str, test_result.time))
            print(BOLD[1] + 'stdout:\n' + BOLD[0] + stdout + '\n')
            print(BOLD[1] + 'stderr:\n' + BOLD[0] + stderr + '\n')
            if combined_logs_len and os.path.isdir(testdir):
                # Print the final `combinedlogslen` lines of the combined logs
                print('{}Combine the logs and print the last {} lines ...{}'.format(BOLD[1], combined_logs_len, BOLD[0]))
                print('\n============')
                print('{}Combined log for {}:{}'.format(BOLD[1], testdir, BOLD[0]))
                print('============\n')
                combined_logs_args = [sys.executable, os.path.join(tests_dir, 'combine_logs.py'), testdir]
                if BOLD[0]:
                    combined_logs_args += ['--color']
                combined_logs, _ = subprocess.Popen(combined_logs_args, universal_newlines=True, stdout=subprocess.PIPE).communicate()
                print("\n".join(deque(combined_logs.splitlines(), combined_logs_len)))

            if failfast:
                logging.debug("Early exiting after test failure")
                break

    print_results(test_results, max_len_name, (int(time.time() - start_time)))

    if coverage:
        coverage.report_rpc_coverage()

        logging.debug("Cleaning up coverage data")
        coverage.cleanup()

    # Clear up the temp directory if all subdirectories are gone
    if not os.listdir(tmpdir):
        os.rmdir(tmpdir)

    all_passed = all(map(lambda test_result: test_result.was_successful, test_results))

    # This will be a no-op unless failfast is True in which case there may be dangling
    # processes which need to be killed.
    job_queue.kill_and_join()

    sys.exit(not all_passed)

def print_results(test_results, max_len_name, runtime):
    results = "\n" + BOLD[1] + "%s | %s | %s\n\n" % ("TEST".ljust(max_len_name), "STATUS   ", "DURATION") + BOLD[0]

    test_results.sort(key=TestResult.sort_key)
    all_passed = True
    time_sum = 0

    for test_result in test_results:
        all_passed = all_passed and test_result.was_successful
        time_sum += test_result.time
        test_result.padding = max_len_name
        results += str(test_result)

    status = TICK + "Passed" if all_passed else CROSS + "Failed"
    if not all_passed:
        results += RED[1]
    results += BOLD[1] + "\n%s | %s | %s s (accumulated) \n" % ("ALL".ljust(max_len_name), status.ljust(9), time_sum) + BOLD[0]
    if not all_passed:
        results += RED[0]
    results += "Runtime: %s s\n" % (runtime)
    print(results)

class TestHandler:
    """
    Trigger the test scripts passed in via the list.
    """

    def __init__(self, *, num_tests_parallel, tests_dir, tmpdir, test_list, flags, timeout_duration):
        assert num_tests_parallel >= 1
        self.num_jobs = num_tests_parallel
        self.tests_dir = tests_dir
        self.tmpdir = tmpdir
        self.timeout_duration = timeout_duration
        self.test_list = test_list
        self.flags = flags
        self.num_running = 0
        self.jobs = []

    def get_next(self):
        while self.num_running < self.num_jobs and self.test_list:
            # Add tests
            self.num_running += 1
            test = self.test_list.pop(0)
            portseed = len(self.test_list)
            portseed_arg = ["--portseed={}".format(portseed)]
            log_stdout = tempfile.SpooledTemporaryFile(max_size=2**16)
            log_stderr = tempfile.SpooledTemporaryFile(max_size=2**16)
            test_argv = test.split()
            testdir = "{}/{}_{}".format(self.tmpdir, re.sub(".py$", "", test_argv[0]), portseed)
            tmpdir_arg = ["--tmpdir={}".format(testdir)]
            self.jobs.append((test,
                              time.time(),
                              subprocess.Popen([sys.executable, self.tests_dir + test_argv[0]] + test_argv[1:] + self.flags + portseed_arg + tmpdir_arg,
                                               universal_newlines=True,
                                               stdout=log_stdout,
                                               stderr=log_stderr),
                              testdir,
                              log_stdout,
                              log_stderr))
        if not self.jobs:
            raise IndexError('pop from empty list')

        # Print remaining running jobs when all jobs have been started.
        if not self.test_list:
            print("Remaining jobs: [{}]".format(", ".join(j[0] for j in self.jobs)))

        dot_count = 0
        while True:
            # Return first proc that finishes
            time.sleep(.5)
            for job in self.jobs:
                (name, start_time, proc, testdir, log_out, log_err) = job
                if int(time.time() - start_time) > self.timeout_duration:
                    # In travis, timeout individual tests (to stop tests hanging and not providing useful output).
                    proc.send_signal(signal.SIGINT)
                if proc.poll() is not None:
                    log_out.seek(0), log_err.seek(0)
                    [stdout, stderr] = [log_file.read().decode('utf-8') for log_file in (log_out, log_err)]
                    log_out.close(), log_err.close()
                    if proc.returncode == TEST_EXIT_PASSED and stderr == "":
                        status = "Passed"
                    elif proc.returncode == TEST_EXIT_SKIPPED:
                        status = "Skipped"
                    else:
                        status = "Failed"
                    self.num_running -= 1
                    self.jobs.remove(job)
                    clearline = '\r' + (' ' * dot_count) + '\r'
                    print(clearline, end='', flush=True)
                    dot_count = 0
                    return TestResult(name, status, int(time.time() - start_time)), testdir, stdout, stderr
            print('.', end='', flush=True)
            dot_count += 1

    def kill_and_join(self):
        """Send SIGKILL to all jobs and block until all have ended."""
        procs = [i[2] for i in self.jobs]

        for proc in procs:
            proc.kill()

        for proc in procs:
            proc.wait()


class TestResult():
    def __init__(self, name, status, time):
        self.name = name
        self.status = status
        self.time = time
        self.padding = 0

    def sort_key(self):
        if self.status == "Passed":
            return 0, self.name.lower()
        elif self.status == "Failed":
            return 2, self.name.lower()
        elif self.status == "Skipped":
            return 1, self.name.lower()

    def __repr__(self):
        if self.status == "Passed":
            color = GREEN
            glyph = TICK
        elif self.status == "Failed":
            color = RED
            glyph = CROSS
        elif self.status == "Skipped":
            color = GREY
            glyph = CIRCLE

        return color[1] + "%s | %s%s | %s s\n" % (self.name.ljust(self.padding), glyph, self.status.ljust(7), self.time) + color[0]

    @property
    def was_successful(self):
        return self.status != "Failed"


def check_script_prefixes():
    """Check that test scripts start with one of the allowed name prefixes."""

    good_prefixes_re = re.compile("(example|feature|interface|mempool|mining|p2p|rpc|wallet|tool|auxpow|name)_")
    bad_script_names = [script for script in ALL_SCRIPTS if good_prefixes_re.match(script) is None]

    if bad_script_names:
        print("%sERROR:%s %d tests not meeting naming conventions:" % (BOLD[1], BOLD[0], len(bad_script_names)))
        print("  %s" % ("\n  ".join(sorted(bad_script_names))))
        raise AssertionError("Some tests are not following naming convention!")


def check_script_list(*, src_dir, fail_on_warn):
    """Check scripts directory.

    Check that there are no scripts in the functional tests directory which are
    not being run by pull-tester.py."""
    script_dir = src_dir + '/test/functional/'
    python_files = set([test_file for test_file in os.listdir(script_dir) if test_file.endswith(".py")])
    missed_tests = list(python_files - set(map(lambda x: x.split()[0], ALL_SCRIPTS + NON_SCRIPTS + SKIPPED)))
    if len(missed_tests) != 0:
        print("%sWARNING!%s The following scripts are not being run: %s. Check the test lists in test_runner.py." % (BOLD[1], BOLD[0], str(missed_tests)))
        if fail_on_warn:
            # On travis this warning is an error to prevent merging incomplete commits into master
            sys.exit(1)


class RPCCoverage():
    """
    Coverage reporting utilities for test_runner.

    Coverage calculation works by having each test script subprocess write
    coverage files into a particular directory. These files contain the RPC
    commands invoked during testing, as well as a complete listing of RPC
    commands per `bitcoin-cli help` (`rpc_interface.txt`).

    After all tests complete, the commands run are combined and diff'd against
    the complete list to calculate uncovered RPC commands.

    See also: test/functional/test_framework/coverage.py

    """
    def __init__(self):
        self.dir = tempfile.mkdtemp(prefix="coverage")
        self.flag = '--coveragedir=%s' % self.dir

    def report_rpc_coverage(self):
        """
        Print out RPC commands that were unexercised by tests.

        """
        uncovered = self._get_uncovered_rpc_commands()

        if uncovered:
            print("Uncovered RPC commands:")
            print("".join(("  - %s\n" % command) for command in sorted(uncovered)))
        else:
            print("All RPC commands covered.")

    def cleanup(self):
        return shutil.rmtree(self.dir)

    def _get_uncovered_rpc_commands(self):
        """
        Return a set of currently untested RPC commands.

        """
        # This is shared from `test/functional/test-framework/coverage.py`
        reference_filename = 'rpc_interface.txt'
        coverage_file_prefix = 'coverage.'

        coverage_ref_filename = os.path.join(self.dir, reference_filename)
        coverage_filenames = set()
        all_cmds = set()
        covered_cmds = set()

        if not os.path.isfile(coverage_ref_filename):
            raise RuntimeError("No coverage reference found")

        with open(coverage_ref_filename, 'r', encoding="utf8") as coverage_ref_file:
            all_cmds.update([line.strip() for line in coverage_ref_file.readlines()])

        for root, _, files in os.walk(self.dir):
            for filename in files:
                if filename.startswith(coverage_file_prefix):
                    coverage_filenames.add(os.path.join(root, filename))

        for filename in coverage_filenames:
            with open(filename, 'r', encoding="utf8") as coverage_file:
                covered_cmds.update([line.strip() for line in coverage_file.readlines()])

        return all_cmds - covered_cmds


if __name__ == '__main__':
    main()<|MERGE_RESOLUTION|>--- conflicted
+++ resolved
@@ -201,7 +201,7 @@
     'auxpow_mining.py',
     'auxpow_mining.py --segwit',
     'auxpow_invalidpow.py',
-<<<<<<< HEAD
+    'auxpow_zerohash.py',
 
     # name tests
     'name_encodings.py',
@@ -221,9 +221,6 @@
     'name_sendcoins.py',
     'name_utxo.py',
     'name_wallet.py',
-=======
-    'auxpow_zerohash.py',
->>>>>>> d309dd40
 ]
 
 EXTENDED_SCRIPTS = [
