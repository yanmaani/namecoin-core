--- conflicted
+++ resolved
@@ -649,11 +649,7 @@
 def check_script_prefixes():
     """Check that test scripts start with one of the allowed name prefixes."""
 
-<<<<<<< HEAD
-    good_prefixes_re = re.compile("^(example|feature|interface|mempool|mining|p2p|rpc|wallet|tool|framework_test|auxpow)_")
-=======
-    good_prefixes_re = re.compile("^(example|feature|interface|mempool|mining|p2p|rpc|wallet|tool)_")
->>>>>>> 2e6a16b9
+    good_prefixes_re = re.compile("^(example|feature|interface|mempool|mining|p2p|rpc|wallet|tool|auxpow)_")
     bad_script_names = [script for script in ALL_SCRIPTS if good_prefixes_re.match(script) is None]
 
     if bad_script_names:
