--- conflicted
+++ resolved
@@ -118,8 +118,7 @@
     'p2p-leaktests.py',
 
     # auxpow tests
-<<<<<<< HEAD
-    'getauxblock.py',
+    'auxpow_mining.py',
 
     # name tests
     'name_expiration.py',
@@ -131,9 +130,6 @@
     'name_reorg.py',
     'name_scanning.py',
     'name_wallet.py',
-=======
-    'auxpow_mining.py',
->>>>>>> 7a35436d
 ]
 
 EXTENDED_SCRIPTS = [
