#!/usr/bin/env python3
# Copyright (c) 2016-2017 The Bitcoin Core developers
# Distributed under the MIT software license, see the accompanying
# file COPYING or http://www.opensource.org/licenses/mit-license.php.
"""Test segwit transactions and blocks on P2P network."""
from binascii import hexlify
import math
import random
import struct
import time

from test_framework.blocktools import create_block, create_coinbase, add_witness_commitment, get_witness_script, WITNESS_COMMITMENT_HEADER
from test_framework.key import CECKey, CPubKey
from test_framework.messages import (
    BIP125_SEQUENCE_NUMBER,
    CBlock,
    CBlockHeader,
    CInv,
    COutPoint,
    CTransaction,
    CTxIn,
    CTxInWitness,
    CTxOut,
    CTxWitness,
    MAX_BLOCK_BASE_SIZE,
    MSG_WITNESS_FLAG,
    NODE_NETWORK,
    NODE_WITNESS,
    msg_block,
    msg_getdata,
    msg_headers,
    msg_inv,
    msg_tx,
    msg_witness_block,
    msg_witness_tx,
    ser_uint256,
    ser_vector,
    sha256,
    uint256_from_str,
)
from test_framework.mininode import (
    P2PInterface,
    mininode_lock,
)
from test_framework.script import (
    CScript,
    CScriptNum,
    CScriptOp,
    OP_0,
    OP_1,
    OP_16,
    OP_2DROP,
    OP_CHECKMULTISIG,
    OP_CHECKSIG,
    OP_DROP,
    OP_DUP,
    OP_ELSE,
    OP_ENDIF,
    OP_EQUAL,
    OP_EQUALVERIFY,
    OP_HASH160,
    OP_IF,
    OP_RETURN,
    OP_TRUE,
    SIGHASH_ALL,
    SIGHASH_ANYONECANPAY,
    SIGHASH_NONE,
    SIGHASH_SINGLE,
    SegwitVersion1SignatureHash,
    SignatureHash,
    hash160,
)
from test_framework.test_framework import BitcoinTestFramework
from test_framework.util import (
    assert_equal,
    bytes_to_hex_str,
    connect_nodes,
    disconnect_nodes,
    get_bip9_status,
    hex_str_to_bytes,
    sync_blocks,
    sync_mempools,
)

# Activation height of segwit.
SEGWIT_HEIGHT = 432

MAX_SIGOP_COST = 80000

class UTXO():
    """Used to keep track of anyone-can-spend outputs that we can use in the tests."""
    def __init__(self, sha256, n, value):
        self.sha256 = sha256
        self.n = n
        self.nValue = value

def get_p2pkh_script(pubkeyhash):
    """Get the script associated with a P2PKH."""
    return CScript([CScriptOp(OP_DUP), CScriptOp(OP_HASH160), pubkeyhash, CScriptOp(OP_EQUALVERIFY), CScriptOp(OP_CHECKSIG)])

def sign_p2pk_witness_input(script, tx_to, in_idx, hashtype, value, key):
    """Add signature for a P2PK witness program."""
    tx_hash = SegwitVersion1SignatureHash(script, tx_to, in_idx, hashtype, value)
    signature = key.sign(tx_hash) + chr(hashtype).encode('latin-1')
    tx_to.wit.vtxinwit[in_idx].scriptWitness.stack = [signature, script]
    tx_to.rehash()

def get_virtual_size(witness_block):
    """Calculate the virtual size of a witness block.

    Virtual size is base + witness/4."""
    base_size = len(witness_block.serialize(with_witness=False))
    total_size = len(witness_block.serialize(with_witness=True))
    # the "+3" is so we round up
    vsize = int((3 * base_size + total_size + 3) / 4)
    return vsize

def test_transaction_acceptance(rpc, p2p, tx, with_witness, accepted, reason=None):
    """Send a transaction to the node and check that it's accepted to the mempool

    - Submit the transaction over the p2p interface
    - use the getrawmempool rpc to check for acceptance."""
    tx_message = msg_tx(tx)
    if with_witness:
        tx_message = msg_witness_tx(tx)
    p2p.send_message(tx_message)
    p2p.sync_with_ping()
    assert_equal(tx.hash in rpc.getrawmempool(), accepted)
    if (reason is not None and not accepted):
        # Check the rejection reason as well.
        with mininode_lock:
            assert_equal(p2p.last_message["reject"].reason, reason)

def test_witness_block(rpc, p2p, block, accepted, with_witness=True, reason=None):
    """Send a block to the node and check that it's accepted

    - Submit the block over the p2p interface
    - use the getbestblockhash rpc to check for acceptance."""
    if with_witness:
        p2p.send_message(msg_witness_block(block))
    else:
        p2p.send_message(msg_block(block))
    p2p.sync_with_ping()
    assert_equal(rpc.getbestblockhash() == block.hash, accepted)
    if (reason is not None and not accepted):
        # Check the rejection reason as well.
        with mininode_lock:
            assert_equal(p2p.last_message["reject"].reason, reason)

class TestP2PConn(P2PInterface):
    def __init__(self):
        super().__init__()
        self.getdataset = set()

    def on_getdata(self, message):
        for inv in message.inv:
            self.getdataset.add(inv.hash)

    def announce_tx_and_wait_for_getdata(self, tx, timeout=60, success=True):
        with mininode_lock:
            self.last_message.pop("getdata", None)
        self.send_message(msg_inv(inv=[CInv(1, tx.sha256)]))
        if success:
            self.wait_for_getdata(timeout)
        else:
            time.sleep(timeout)
            assert not self.last_message.get("getdata")

    def announce_block_and_wait_for_getdata(self, block, use_header, timeout=60):
        with mininode_lock:
            self.last_message.pop("getdata", None)
            self.last_message.pop("getheaders", None)
        msg = msg_headers()
        msg.headers = [CBlockHeader(block)]
        if use_header:
            self.send_message(msg)
        else:
            self.send_message(msg_inv(inv=[CInv(2, block.sha256)]))
            self.wait_for_getheaders()
            self.send_message(msg)
        self.wait_for_getdata()

    def request_block(self, blockhash, inv_type, timeout=60):
        with mininode_lock:
            self.last_message.pop("block", None)
        self.send_message(msg_getdata(inv=[CInv(inv_type, blockhash)]))
        self.wait_for_block(blockhash, timeout)
        return self.last_message["block"].block

class SegWitTest(BitcoinTestFramework):
    def set_test_params(self):
        self.setup_clean_chain = True
        self.num_nodes = 3
        # This test tests SegWit both pre and post-activation, so use the normal BIP9 activation.
        self.extra_args = [["-whitelist=127.0.0.1"], ["-whitelist=127.0.0.1", "-acceptnonstdtxn=0"], ["-whitelist=127.0.0.1"]]

    def setup_network(self):
        self.setup_nodes()
        connect_nodes(self.nodes[0], 1)
        connect_nodes(self.nodes[0], 2)
        self.sync_all()

    # Helper functions

    def build_next_block(self, version=4):
        """Build a block on top of node0's tip."""
        tip = self.nodes[0].getbestblockhash()
        height = self.nodes[0].getblockcount() + 1
        block_time = self.nodes[0].getblockheader(tip)["mediantime"] + 1
        block = create_block(int(tip, 16), create_coinbase(height), block_time)
        block.set_base_version(version)
        block.rehash()
        return block

    def update_witness_block_with_transactions(self, block, tx_list, nonce=0):
        """Add list of transactions to block, adds witness commitment, then solves."""
        block.vtx.extend(tx_list)
        add_witness_commitment(block, nonce)
        block.solve()

    def run_test(self):
        # Setup the p2p connections and start up the network thread.
        # self.test_node sets NODE_WITNESS|NODE_NETWORK
        self.test_node = self.nodes[0].add_p2p_connection(TestP2PConn(), services=NODE_NETWORK | NODE_WITNESS)
        # self.old_node sets only NODE_NETWORK
        self.old_node = self.nodes[0].add_p2p_connection(TestP2PConn(), services=NODE_NETWORK)
        # self.std_node is for testing node1 (fRequireStandard=true)
        self.std_node = self.nodes[1].add_p2p_connection(TestP2PConn(), services=NODE_NETWORK | NODE_WITNESS)

        for conn in (self.test_node, self.old_node, self.std_node):
            conn.wait_for_verack()

        assert self.test_node.nServices & NODE_WITNESS != 0

        # Keep a place to store utxo's that can be used in later tests
        self.utxo = []

        # Segwit status 'defined'
        self.segwit_status = 'defined'

        self.test_non_witness_transaction()
        self.test_block_relay()

        self.advance_to_segwit_active()

        # Segwit status 'active'

        self.test_p2sh_witness()
        self.test_witness_commitments()
        self.test_block_malleability()
        self.test_witness_block_size()
        self.test_submit_block()
        self.test_extra_witness_data()
        self.test_max_witness_push_length()
        self.test_max_witness_program_length()
        self.test_witness_input_length()
        self.test_block_relay()
        self.test_tx_relay_after_segwit_activation()
        self.test_standardness_v0()
        self.test_segwit_versions()
        self.test_premature_coinbase_witness_spend()
        self.test_uncompressed_pubkey()
        self.test_signature_version_1()
        self.test_non_standard_witness_blinding()
        self.test_non_standard_witness()
        self.test_witness_sigops()

    # Individual tests

    def subtest(func):  # noqa: N805
        """Wraps the subtests for logging and state assertions."""
        def func_wrapper(self, *args, **kwargs):
            self.log.info("Subtest: {} (Segwit status = {})".format(func.__name__, self.segwit_status))
            func(self, *args, **kwargs)
            # Each subtest should leave some utxos for the next subtest
            assert self.utxo
            sync_blocks(self.nodes)

        return func_wrapper

    @subtest
    def test_non_witness_transaction(self):
        """See if sending a regular transaction works, and create a utxo to use in later tests."""
        # Mine a block with an anyone-can-spend coinbase,
        # let it mature, then try to spend it.

        block = self.build_next_block(version=1)
        block.solve()
        self.test_node.send_message(msg_block(block))
        self.test_node.sync_with_ping()  # make sure the block was processed
        txid = block.vtx[0].sha256

        self.nodes[0].generate(99)  # let the block mature

        # Create a transaction that spends the coinbase
        tx = CTransaction()
        tx.vin.append(CTxIn(COutPoint(txid, 0), b""))
        tx.vout.append(CTxOut(49 * 100000000, CScript([OP_TRUE, OP_DROP] * 15 + [OP_TRUE])))
        tx.calc_sha256()

        # Check that serializing it with or without witness is the same
        # This is a sanity check of our testing framework.
        assert_equal(msg_tx(tx).serialize(), msg_witness_tx(tx).serialize())

        self.test_node.send_message(msg_witness_tx(tx))
        self.test_node.sync_with_ping()  # make sure the tx was processed
        assert(tx.hash in self.nodes[0].getrawmempool())
        # Save this transaction for later
        self.utxo.append(UTXO(tx.sha256, 0, 49 * 100000000))
        self.nodes[0].generate(1)

    @subtest
    def test_block_relay(self):
        """Test that block requests to NODE_WITNESS peer are with MSG_WITNESS_FLAG.

        This is true regardless of segwit activation.
        Also test that we don't ask for blocks from unupgraded peers."""

        blocktype = 2 | MSG_WITNESS_FLAG

        # test_node has set NODE_WITNESS, so all getdata requests should be for
        # witness blocks.
        # Test announcing a block via inv results in a getdata, and that
        # announcing a version 4 or random VB block with a header results in a getdata
        block1 = self.build_next_block()
        block1.solve()

        self.test_node.announce_block_and_wait_for_getdata(block1, use_header=False)
        assert(self.test_node.last_message["getdata"].inv[0].type == blocktype)
        test_witness_block(self.nodes[0].rpc, self.test_node, block1, True)

        block2 = self.build_next_block(version=4)
        block2.solve()

        self.test_node.announce_block_and_wait_for_getdata(block2, use_header=True)
        assert(self.test_node.last_message["getdata"].inv[0].type == blocktype)
        test_witness_block(self.nodes[0].rpc, self.test_node, block2, True)

        # Check that we can getdata for witness blocks or regular blocks,
        # and the right thing happens.
        if self.segwit_status != 'active':
            # Before activation, we should be able to request old blocks with
            # or without witness, and they should be the same.
            chain_height = self.nodes[0].getblockcount()
            # Pick 10 random blocks on main chain, and verify that getdata's
            # for MSG_BLOCK, MSG_WITNESS_BLOCK, and rpc getblock() are equal.
            all_heights = list(range(chain_height + 1))
            random.shuffle(all_heights)
            all_heights = all_heights[0:10]
            for height in all_heights:
                block_hash = self.nodes[0].getblockhash(height)
                rpc_block = self.nodes[0].getblock(block_hash, False)
                block_hash = int(block_hash, 16)
                block = self.test_node.request_block(block_hash, 2)
                wit_block = self.test_node.request_block(block_hash, 2 | MSG_WITNESS_FLAG)
                assert_equal(block.serialize(True), wit_block.serialize(True))
                assert_equal(block.serialize(), hex_str_to_bytes(rpc_block))
        else:
            # After activation, witness blocks and non-witness blocks should
            # be different.  Verify rpc getblock() returns witness blocks, while
            # getdata respects the requested type.
            block = self.build_next_block()
            self.update_witness_block_with_transactions(block, [])
            # This gives us a witness commitment.
            assert(len(block.vtx[0].wit.vtxinwit) == 1)
            assert(len(block.vtx[0].wit.vtxinwit[0].scriptWitness.stack) == 1)
            test_witness_block(self.nodes[0].rpc, self.test_node, block, accepted=True)
            # Now try to retrieve it...
            rpc_block = self.nodes[0].getblock(block.hash, False)
            non_wit_block = self.test_node.request_block(block.sha256, 2)
            wit_block = self.test_node.request_block(block.sha256, 2 | MSG_WITNESS_FLAG)
            assert_equal(wit_block.serialize(True), hex_str_to_bytes(rpc_block))
            assert_equal(wit_block.serialize(False), non_wit_block.serialize())
            assert_equal(wit_block.serialize(True), block.serialize(True))

            # Test size, vsize, weight
            rpc_details = self.nodes[0].getblock(block.hash, True)
            assert_equal(rpc_details["size"], len(block.serialize(True)))
            assert_equal(rpc_details["strippedsize"], len(block.serialize(False)))
            weight = 3 * len(block.serialize(False)) + len(block.serialize(True))
            assert_equal(rpc_details["weight"], weight)

            # Upgraded node should not ask for blocks from unupgraded
            block4 = self.build_next_block(version=4)
            block4.solve()
            self.old_node.getdataset = set()

            # Blocks can be requested via direct-fetch (immediately upon processing the announcement)
            # or via parallel download (with an indeterminate delay from processing the announcement)
            # so to test that a block is NOT requested, we could guess a time period to sleep for,
            # and then check. We can avoid the sleep() by taking advantage of transaction getdata's
            # being processed after block getdata's, and announce a transaction as well,
            # and then check to see if that particular getdata has been received.
            # Since 0.14, inv's will only be responded to with a getheaders, so send a header
            # to announce this block.
            msg = msg_headers()
            msg.headers = [CBlockHeader(block4)]
            self.old_node.send_message(msg)
            self.old_node.announce_tx_and_wait_for_getdata(block4.vtx[0])
            assert(block4.sha256 not in self.old_node.getdataset)

    @subtest
    def test_standardness_v0(self):
        """Test V0 txout standardness.

        V0 segwit outputs and inputs are always standard.
        V0 segwit inputs may only be mined after activation, but not before."""

        witness_program = CScript([OP_TRUE])
        witness_hash = sha256(witness_program)
        script_pubkey = CScript([OP_0, witness_hash])

        p2sh_pubkey = hash160(witness_program)
        p2sh_script_pubkey = CScript([OP_HASH160, p2sh_pubkey, OP_EQUAL])

        # First prepare a p2sh output (so that spending it will pass standardness)
        p2sh_tx = CTransaction()
        p2sh_tx.vin = [CTxIn(COutPoint(self.utxo[0].sha256, self.utxo[0].n), b"")]
        p2sh_tx.vout = [CTxOut(self.utxo[0].nValue - 1000, p2sh_script_pubkey)]
        p2sh_tx.rehash()

        # Mine it on test_node to create the confirmed output.
        test_transaction_acceptance(self.nodes[0].rpc, self.test_node, p2sh_tx, with_witness=True, accepted=True)
        self.nodes[0].generate(1)
        sync_blocks(self.nodes)

        # Now test standardness of v0 P2WSH outputs.
        # Start by creating a transaction with two outputs.
        tx = CTransaction()
        tx.vin = [CTxIn(COutPoint(p2sh_tx.sha256, 0), CScript([witness_program]))]
        tx.vout = [CTxOut(p2sh_tx.vout[0].nValue - 10000, script_pubkey)]
        tx.vout.append(CTxOut(8000, script_pubkey))  # Might burn this later
        tx.vin[0].nSequence = BIP125_SEQUENCE_NUMBER  # Just to have the option to bump this tx from the mempool
        tx.rehash()

        # This is always accepted, since the mempool policy is to consider segwit as always active
        # and thus allow segwit outputs
        test_transaction_acceptance(self.nodes[1].rpc, self.std_node, tx, with_witness=True, accepted=True)

        # Now create something that looks like a P2PKH output. This won't be spendable.
        script_pubkey = CScript([OP_0, hash160(witness_hash)])
        tx2 = CTransaction()
        # tx was accepted, so we spend the second output.
        tx2.vin = [CTxIn(COutPoint(tx.sha256, 1), b"")]
        tx2.vout = [CTxOut(7000, script_pubkey)]
        tx2.wit.vtxinwit.append(CTxInWitness())
        tx2.wit.vtxinwit[0].scriptWitness.stack = [witness_program]
        tx2.rehash()

        test_transaction_acceptance(self.nodes[1].rpc, self.std_node, tx2, with_witness=True, accepted=True)

        # Now update self.utxo for later tests.
        tx3 = CTransaction()
        # tx and tx2 were both accepted.  Don't bother trying to reclaim the
        # P2PKH output; just send tx's first output back to an anyone-can-spend.
        sync_mempools([self.nodes[0], self.nodes[1]])
        tx3.vin = [CTxIn(COutPoint(tx.sha256, 0), b"")]
        tx3.vout = [CTxOut(tx.vout[0].nValue - 1000, CScript([OP_TRUE, OP_DROP] * 15 + [OP_TRUE]))]
        tx3.wit.vtxinwit.append(CTxInWitness())
        tx3.wit.vtxinwit[0].scriptWitness.stack = [witness_program]
        tx3.rehash()
        if self.segwit_status != 'active':
            # Just check mempool acceptance, but don't add the transaction to the mempool, since witness is disallowed
            # in blocks and the tx is impossible to mine right now.
            assert_equal(self.nodes[0].testmempoolaccept([bytes_to_hex_str(tx3.serialize_with_witness())]), [{'txid': tx3.hash, 'allowed': True}])
            # Create the same output as tx3, but by replacing tx
            tx3_out = tx3.vout[0]
            tx3 = tx
            tx3.vout = [tx3_out]
            tx3.rehash()
            assert_equal(self.nodes[0].testmempoolaccept([bytes_to_hex_str(tx3.serialize_with_witness())]), [{'txid': tx3.hash, 'allowed': True}])
        test_transaction_acceptance(self.nodes[0].rpc, self.test_node, tx3, with_witness=True, accepted=True)

        self.nodes[0].generate(1)
        sync_blocks(self.nodes)
        self.utxo.pop(0)
        self.utxo.append(UTXO(tx3.sha256, 0, tx3.vout[0].nValue))
        assert_equal(len(self.nodes[1].getrawmempool()), 0)

    @subtest
    def advance_to_segwit_active(self):
        """Mine enough blocks to activate segwit."""

        height = self.nodes[0].getblockcount()
        self.nodes[0].generate(SEGWIT_HEIGHT - height)
        self.segwit_status = 'active'

    @subtest
    def test_p2sh_witness(self):
        """Test P2SH wrapped witness programs."""

        # Prepare the p2sh-wrapped witness output
        witness_program = CScript([OP_DROP, OP_TRUE])
        witness_hash = sha256(witness_program)
        p2wsh_pubkey = CScript([OP_0, witness_hash])
        p2sh_witness_hash = hash160(p2wsh_pubkey)
        script_pubkey = CScript([OP_HASH160, p2sh_witness_hash, OP_EQUAL])
        script_sig = CScript([p2wsh_pubkey])  # a push of the redeem script

        # Fund the P2SH output
        tx = CTransaction()
        tx.vin.append(CTxIn(COutPoint(self.utxo[0].sha256, self.utxo[0].n), b""))
        tx.vout.append(CTxOut(self.utxo[0].nValue - 1000, script_pubkey))
        tx.rehash()

        # Verify mempool acceptance and block validity
        test_transaction_acceptance(self.nodes[0].rpc, self.test_node, tx, with_witness=False, accepted=True)
        block = self.build_next_block()
        self.update_witness_block_with_transactions(block, [tx])
        test_witness_block(self.nodes[0].rpc, self.test_node, block, accepted=True, with_witness=True)
        sync_blocks(self.nodes)

        # Now test attempts to spend the output.
        spend_tx = CTransaction()
        spend_tx.vin.append(CTxIn(COutPoint(tx.sha256, 0), script_sig))
        spend_tx.vout.append(CTxOut(tx.vout[0].nValue - 1000, CScript([OP_TRUE])))
        spend_tx.rehash()

        # This transaction should not be accepted into the mempool pre- or
        # post-segwit.  Mempool acceptance will use SCRIPT_VERIFY_WITNESS which
        # will require a witness to spend a witness program regardless of
        # segwit activation.  Note that older bitcoind's that are not
        # segwit-aware would also reject this for failing CLEANSTACK.
        test_transaction_acceptance(self.nodes[0].rpc, self.test_node, spend_tx, with_witness=False, accepted=False)

        # Try to put the witness script in the script_sig, should also fail.
        spend_tx.vin[0].script_sig = CScript([p2wsh_pubkey, b'a'])
        spend_tx.rehash()
        test_transaction_acceptance(self.nodes[0].rpc, self.test_node, spend_tx, with_witness=False, accepted=False)

        # Now put the witness script in the witness, should succeed after
        # segwit activates.
        spend_tx.vin[0].scriptSig = script_sig
        spend_tx.rehash()
        spend_tx.wit.vtxinwit.append(CTxInWitness())
        spend_tx.wit.vtxinwit[0].scriptWitness.stack = [b'a', witness_program]

        # Verify mempool acceptance
        test_transaction_acceptance(self.nodes[0].rpc, self.test_node, spend_tx, with_witness=True, accepted=True)
        block = self.build_next_block()
        self.update_witness_block_with_transactions(block, [spend_tx])

        # If we're after activation, then sending this with witnesses should be valid.
        # This no longer works before activation, because SCRIPT_VERIFY_WITNESS
        # is always set.
        # TODO: rewrite this test to make clear that it only works after activation.
        test_witness_block(self.nodes[0].rpc, self.test_node, block, accepted=True)

        # Update self.utxo
        self.utxo.pop(0)
        self.utxo.append(UTXO(spend_tx.sha256, 0, spend_tx.vout[0].nValue))

    @subtest
    def test_witness_commitments(self):
        """Test witness commitments.

        This test can only be run after segwit has activated."""

        # First try a correct witness commitment.
        block = self.build_next_block()
        add_witness_commitment(block)
        block.solve()

        # Test the test -- witness serialization should be different
        assert(msg_witness_block(block).serialize() != msg_block(block).serialize())

        # This empty block should be valid.
        test_witness_block(self.nodes[0].rpc, self.test_node, block, accepted=True)

        # Try to tweak the nonce
        block_2 = self.build_next_block()
        add_witness_commitment(block_2, nonce=28)
        block_2.solve()

        # The commitment should have changed!
        assert(block_2.vtx[0].vout[-1] != block.vtx[0].vout[-1])

        # This should also be valid.
        test_witness_block(self.nodes[0].rpc, self.test_node, block_2, accepted=True)

        # Now test commitments with actual transactions
        tx = CTransaction()
        tx.vin.append(CTxIn(COutPoint(self.utxo[0].sha256, self.utxo[0].n), b""))

        # Let's construct a witness program
        witness_program = CScript([OP_TRUE])
        witness_hash = sha256(witness_program)
        script_pubkey = CScript([OP_0, witness_hash])
        tx.vout.append(CTxOut(self.utxo[0].nValue - 1000, script_pubkey))
        tx.rehash()

        # tx2 will spend tx1, and send back to a regular anyone-can-spend address
        tx2 = CTransaction()
        tx2.vin.append(CTxIn(COutPoint(tx.sha256, 0), b""))
        tx2.vout.append(CTxOut(tx.vout[0].nValue - 1000, witness_program))
        tx2.wit.vtxinwit.append(CTxInWitness())
        tx2.wit.vtxinwit[0].scriptWitness.stack = [witness_program]
        tx2.rehash()

        block_3 = self.build_next_block()
        self.update_witness_block_with_transactions(block_3, [tx, tx2], nonce=1)
        # Add an extra OP_RETURN output that matches the witness commitment template,
        # even though it has extra data after the incorrect commitment.
        # This block should fail.
        block_3.vtx[0].vout.append(CTxOut(0, CScript([OP_RETURN, WITNESS_COMMITMENT_HEADER + ser_uint256(2), 10])))
        block_3.vtx[0].rehash()
        block_3.hashMerkleRoot = block_3.calc_merkle_root()
        block_3.rehash()
        block_3.solve()

        test_witness_block(self.nodes[0].rpc, self.test_node, block_3, accepted=False)

        # Add a different commitment with different nonce, but in the
        # right location, and with some funds burned(!).
        # This should succeed (nValue shouldn't affect finding the
        # witness commitment).
        add_witness_commitment(block_3, nonce=0)
        block_3.vtx[0].vout[0].nValue -= 1
        block_3.vtx[0].vout[-1].nValue += 1
        block_3.vtx[0].rehash()
        block_3.hashMerkleRoot = block_3.calc_merkle_root()
        block_3.rehash()
        assert(len(block_3.vtx[0].vout) == 4)  # 3 OP_returns
        block_3.solve()
        test_witness_block(self.nodes[0].rpc, self.test_node, block_3, accepted=True)

        # Finally test that a block with no witness transactions can
        # omit the commitment.
        block_4 = self.build_next_block()
        tx3 = CTransaction()
        tx3.vin.append(CTxIn(COutPoint(tx2.sha256, 0), b""))
        tx3.vout.append(CTxOut(tx.vout[0].nValue - 1000, witness_program))
        tx3.rehash()
        block_4.vtx.append(tx3)
        block_4.hashMerkleRoot = block_4.calc_merkle_root()
        block_4.solve()
        test_witness_block(self.nodes[0].rpc, self.test_node, block_4, with_witness=False, accepted=True)

        # Update available utxo's for use in later test.
        self.utxo.pop(0)
        self.utxo.append(UTXO(tx3.sha256, 0, tx3.vout[0].nValue))

    @subtest
    def test_block_malleability(self):

        # Make sure that a block that has too big a virtual size
        # because of a too-large coinbase witness is not permanently
        # marked bad.
        block = self.build_next_block()
        add_witness_commitment(block)
        block.solve()

        block.vtx[0].wit.vtxinwit[0].scriptWitness.stack.append(b'a' * 5000000)
        assert(get_virtual_size(block) > MAX_BLOCK_BASE_SIZE)

        # We can't send over the p2p network, because this is too big to relay
        # TODO: repeat this test with a block that can be relayed
        self.nodes[0].submitblock(bytes_to_hex_str(block.serialize(True)))

        assert(self.nodes[0].getbestblockhash() != block.hash)

        block.vtx[0].wit.vtxinwit[0].scriptWitness.stack.pop()
        assert(get_virtual_size(block) < MAX_BLOCK_BASE_SIZE)
        self.nodes[0].submitblock(bytes_to_hex_str(block.serialize(True)))

        assert(self.nodes[0].getbestblockhash() == block.hash)

        # Now make sure that malleating the witness reserved value doesn't
        # result in a block permanently marked bad.
        block = self.build_next_block()
        add_witness_commitment(block)
        block.solve()

        # Change the nonce -- should not cause the block to be permanently
        # failed
        block.vtx[0].wit.vtxinwit[0].scriptWitness.stack = [ser_uint256(1)]
        test_witness_block(self.nodes[0].rpc, self.test_node, block, accepted=False)

        # Changing the witness reserved value doesn't change the block hash
        block.vtx[0].wit.vtxinwit[0].scriptWitness.stack = [ser_uint256(0)]
        test_witness_block(self.nodes[0].rpc, self.test_node, block, accepted=True)

    @subtest
    def test_witness_block_size(self):
        # TODO: Test that non-witness carrying blocks can't exceed 1MB
        # Skipping this test for now; this is covered in p2p-fullblocktest.py

        # Test that witness-bearing blocks are limited at ceil(base + wit/4) <= 1MB.
        block = self.build_next_block()

        assert(len(self.utxo) > 0)

        # Create a P2WSH transaction.
        # The witness program will be a bunch of OP_2DROP's, followed by OP_TRUE.
        # This should give us plenty of room to tweak the spending tx's
        # virtual size.
        NUM_DROPS = 200  # 201 max ops per script!
        NUM_OUTPUTS = 50

        witness_program = CScript([OP_2DROP] * NUM_DROPS + [OP_TRUE])
        witness_hash = uint256_from_str(sha256(witness_program))
        script_pubkey = CScript([OP_0, ser_uint256(witness_hash)])

        prevout = COutPoint(self.utxo[0].sha256, self.utxo[0].n)
        value = self.utxo[0].nValue

        parent_tx = CTransaction()
        parent_tx.vin.append(CTxIn(prevout, b""))
        child_value = int(value / NUM_OUTPUTS)
        for i in range(NUM_OUTPUTS):
            parent_tx.vout.append(CTxOut(child_value, script_pubkey))
        parent_tx.vout[0].nValue -= 50000
        assert(parent_tx.vout[0].nValue > 0)
        parent_tx.rehash()

        child_tx = CTransaction()
        for i in range(NUM_OUTPUTS):
            child_tx.vin.append(CTxIn(COutPoint(parent_tx.sha256, i), b""))
        child_tx.vout = [CTxOut(value - 100000, CScript([OP_TRUE]))]
        for i in range(NUM_OUTPUTS):
            child_tx.wit.vtxinwit.append(CTxInWitness())
            child_tx.wit.vtxinwit[-1].scriptWitness.stack = [b'a' * 195] * (2 * NUM_DROPS) + [witness_program]
        child_tx.rehash()
        self.update_witness_block_with_transactions(block, [parent_tx, child_tx])

        vsize = get_virtual_size(block)
        additional_bytes = (MAX_BLOCK_BASE_SIZE - vsize) * 4
        i = 0
        while additional_bytes > 0:
            # Add some more bytes to each input until we hit MAX_BLOCK_BASE_SIZE+1
            extra_bytes = min(additional_bytes + 1, 55)
            block.vtx[-1].wit.vtxinwit[int(i / (2 * NUM_DROPS))].scriptWitness.stack[i % (2 * NUM_DROPS)] = b'a' * (195 + extra_bytes)
            additional_bytes -= extra_bytes
            i += 1

        block.vtx[0].vout.pop()  # Remove old commitment
        add_witness_commitment(block)
        block.solve()
        vsize = get_virtual_size(block)
        assert_equal(vsize, MAX_BLOCK_BASE_SIZE + 1)
        # Make sure that our test case would exceed the old max-network-message
        # limit
        assert(len(block.serialize(True)) > 2 * 1024 * 1024)

        test_witness_block(self.nodes[0].rpc, self.test_node, block, accepted=False)

        # Now resize the second transaction to make the block fit.
        cur_length = len(block.vtx[-1].wit.vtxinwit[0].scriptWitness.stack[0])
        block.vtx[-1].wit.vtxinwit[0].scriptWitness.stack[0] = b'a' * (cur_length - 1)
        block.vtx[0].vout.pop()
        add_witness_commitment(block)
        block.solve()
        assert(get_virtual_size(block) == MAX_BLOCK_BASE_SIZE)

        test_witness_block(self.nodes[0].rpc, self.test_node, block, accepted=True)

        # Update available utxo's
        self.utxo.pop(0)
        self.utxo.append(UTXO(block.vtx[-1].sha256, 0, block.vtx[-1].vout[0].nValue))

    @subtest
    def test_submit_block(self):
        """Test that submitblock adds the nonce automatically when possible."""
        block = self.build_next_block()

        # Try using a custom nonce and then don't supply it.
        # This shouldn't possibly work.
        add_witness_commitment(block, nonce=1)
        block.vtx[0].wit = CTxWitness()  # drop the nonce
        block.solve()
        self.nodes[0].submitblock(bytes_to_hex_str(block.serialize(True)))
        assert(self.nodes[0].getbestblockhash() != block.hash)

        # Now redo commitment with the standard nonce, but let bitcoind fill it in.
        add_witness_commitment(block, nonce=0)
        block.vtx[0].wit = CTxWitness()
        block.solve()
        self.nodes[0].submitblock(bytes_to_hex_str(block.serialize(True)))
        assert_equal(self.nodes[0].getbestblockhash(), block.hash)

        # This time, add a tx with non-empty witness, but don't supply
        # the commitment.
        block_2 = self.build_next_block()

        add_witness_commitment(block_2)

        block_2.solve()

        # Drop commitment and nonce -- submitblock should not fill in.
        block_2.vtx[0].vout.pop()
        block_2.vtx[0].wit = CTxWitness()

        self.nodes[0].submitblock(bytes_to_hex_str(block_2.serialize(True)))
        # Tip should not advance!
        assert(self.nodes[0].getbestblockhash() != block_2.hash)

    @subtest
    def test_extra_witness_data(self):
        """Test extra witness data in a transaction."""

        block = self.build_next_block()

        witness_program = CScript([OP_DROP, OP_TRUE])
        witness_hash = sha256(witness_program)
        script_pubkey = CScript([OP_0, witness_hash])

        # First try extra witness data on a tx that doesn't require a witness
        tx = CTransaction()
        tx.vin.append(CTxIn(COutPoint(self.utxo[0].sha256, self.utxo[0].n), b""))
        tx.vout.append(CTxOut(self.utxo[0].nValue - 2000, script_pubkey))
        tx.vout.append(CTxOut(1000, CScript([OP_TRUE])))  # non-witness output
        tx.wit.vtxinwit.append(CTxInWitness())
        tx.wit.vtxinwit[0].scriptWitness.stack = [CScript([])]
        tx.rehash()
        self.update_witness_block_with_transactions(block, [tx])

        # Extra witness data should not be allowed.
        test_witness_block(self.nodes[0].rpc, self.test_node, block, accepted=False)

        # Try extra signature data.  Ok if we're not spending a witness output.
        block.vtx[1].wit.vtxinwit = []
        block.vtx[1].vin[0].scriptSig = CScript([OP_0])
        block.vtx[1].rehash()
        add_witness_commitment(block)
        block.solve()

        test_witness_block(self.nodes[0].rpc, self.test_node, block, accepted=True)

        # Now try extra witness/signature data on an input that DOES require a
        # witness
        tx2 = CTransaction()
        tx2.vin.append(CTxIn(COutPoint(tx.sha256, 0), b""))  # witness output
        tx2.vin.append(CTxIn(COutPoint(tx.sha256, 1), b""))  # non-witness
        tx2.vout.append(CTxOut(tx.vout[0].nValue, CScript([OP_TRUE])))
        tx2.wit.vtxinwit.extend([CTxInWitness(), CTxInWitness()])
        tx2.wit.vtxinwit[0].scriptWitness.stack = [CScript([CScriptNum(1)]), CScript([CScriptNum(1)]), witness_program]
        tx2.wit.vtxinwit[1].scriptWitness.stack = [CScript([OP_TRUE])]

        block = self.build_next_block()
        self.update_witness_block_with_transactions(block, [tx2])

        # This has extra witness data, so it should fail.
        test_witness_block(self.nodes[0].rpc, self.test_node, block, accepted=False)

        # Now get rid of the extra witness, but add extra scriptSig data
        tx2.vin[0].scriptSig = CScript([OP_TRUE])
        tx2.vin[1].scriptSig = CScript([OP_TRUE])
        tx2.wit.vtxinwit[0].scriptWitness.stack.pop(0)
        tx2.wit.vtxinwit[1].scriptWitness.stack = []
        tx2.rehash()
        add_witness_commitment(block)
        block.solve()

        # This has extra signature data for a witness input, so it should fail.
        test_witness_block(self.nodes[0].rpc, self.test_node, block, accepted=False)

        # Now get rid of the extra scriptsig on the witness input, and verify
        # success (even with extra scriptsig data in the non-witness input)
        tx2.vin[0].scriptSig = b""
        tx2.rehash()
        add_witness_commitment(block)
        block.solve()

        test_witness_block(self.nodes[0].rpc, self.test_node, block, accepted=True)

        # Update utxo for later tests
        self.utxo.pop(0)
        self.utxo.append(UTXO(tx2.sha256, 0, tx2.vout[0].nValue))

    @subtest
    def test_max_witness_push_length(self):
        """Test that witness stack can only allow up to 520 byte pushes."""

        MAX_SCRIPT_ELEMENT_SIZE = 520

        block = self.build_next_block()

        witness_program = CScript([OP_DROP, OP_TRUE])
        witness_hash = sha256(witness_program)
        script_pubkey = CScript([OP_0, witness_hash])

        tx = CTransaction()
        tx.vin.append(CTxIn(COutPoint(self.utxo[0].sha256, self.utxo[0].n), b""))
        tx.vout.append(CTxOut(self.utxo[0].nValue - 1000, script_pubkey))
        tx.rehash()

        tx2 = CTransaction()
        tx2.vin.append(CTxIn(COutPoint(tx.sha256, 0), b""))
        tx2.vout.append(CTxOut(tx.vout[0].nValue - 1000, CScript([OP_TRUE])))
        tx2.wit.vtxinwit.append(CTxInWitness())
        # First try a 521-byte stack element
        tx2.wit.vtxinwit[0].scriptWitness.stack = [b'a' * (MAX_SCRIPT_ELEMENT_SIZE + 1), witness_program]
        tx2.rehash()

        self.update_witness_block_with_transactions(block, [tx, tx2])
        test_witness_block(self.nodes[0].rpc, self.test_node, block, accepted=False)

        # Now reduce the length of the stack element
        tx2.wit.vtxinwit[0].scriptWitness.stack[0] = b'a' * (MAX_SCRIPT_ELEMENT_SIZE)

        add_witness_commitment(block)
        block.solve()
        test_witness_block(self.nodes[0].rpc, self.test_node, block, accepted=True)

        # Update the utxo for later tests
        self.utxo.pop()
        self.utxo.append(UTXO(tx2.sha256, 0, tx2.vout[0].nValue))

    @subtest
    def test_max_witness_program_length(self):
        """Test that witness outputs greater than 10kB can't be spent."""

        MAX_PROGRAM_LENGTH = 10000

        # This program is 19 max pushes (9937 bytes), then 64 more opcode-bytes.
        long_witness_program = CScript([b'a' * 520] * 19 + [OP_DROP] * 63 + [OP_TRUE])
        assert(len(long_witness_program) == MAX_PROGRAM_LENGTH + 1)
        long_witness_hash = sha256(long_witness_program)
        long_script_pubkey = CScript([OP_0, long_witness_hash])

        block = self.build_next_block()

        tx = CTransaction()
        tx.vin.append(CTxIn(COutPoint(self.utxo[0].sha256, self.utxo[0].n), b""))
        tx.vout.append(CTxOut(self.utxo[0].nValue - 1000, long_script_pubkey))
        tx.rehash()

        tx2 = CTransaction()
        tx2.vin.append(CTxIn(COutPoint(tx.sha256, 0), b""))
        tx2.vout.append(CTxOut(tx.vout[0].nValue - 1000, CScript([OP_TRUE])))
        tx2.wit.vtxinwit.append(CTxInWitness())
        tx2.wit.vtxinwit[0].scriptWitness.stack = [b'a'] * 44 + [long_witness_program]
        tx2.rehash()

        self.update_witness_block_with_transactions(block, [tx, tx2])

        test_witness_block(self.nodes[0].rpc, self.test_node, block, accepted=False)

        # Try again with one less byte in the witness program
        witness_program = CScript([b'a' * 520] * 19 + [OP_DROP] * 62 + [OP_TRUE])
        assert(len(witness_program) == MAX_PROGRAM_LENGTH)
        witness_hash = sha256(witness_program)
        script_pubkey = CScript([OP_0, witness_hash])

        tx.vout[0] = CTxOut(tx.vout[0].nValue, script_pubkey)
        tx.rehash()
        tx2.vin[0].prevout.hash = tx.sha256
        tx2.wit.vtxinwit[0].scriptWitness.stack = [b'a'] * 43 + [witness_program]
        tx2.rehash()
        block.vtx = [block.vtx[0]]
        self.update_witness_block_with_transactions(block, [tx, tx2])
        test_witness_block(self.nodes[0].rpc, self.test_node, block, accepted=True)

        self.utxo.pop()
        self.utxo.append(UTXO(tx2.sha256, 0, tx2.vout[0].nValue))

    @subtest
    def test_witness_input_length(self):
        """Test that vin length must match vtxinwit length."""

        witness_program = CScript([OP_DROP, OP_TRUE])
        witness_hash = sha256(witness_program)
        script_pubkey = CScript([OP_0, witness_hash])

        # Create a transaction that splits our utxo into many outputs
        tx = CTransaction()
        tx.vin.append(CTxIn(COutPoint(self.utxo[0].sha256, self.utxo[0].n), b""))
        value = self.utxo[0].nValue
        for i in range(10):
            tx.vout.append(CTxOut(int(value / 10), script_pubkey))
        tx.vout[0].nValue -= 1000
        assert(tx.vout[0].nValue >= 0)

        block = self.build_next_block()
        self.update_witness_block_with_transactions(block, [tx])
        test_witness_block(self.nodes[0].rpc, self.test_node, block, accepted=True)

        # Try various ways to spend tx that should all break.
        # This "broken" transaction serializer will not normalize
        # the length of vtxinwit.
        class BrokenCTransaction(CTransaction):
            def serialize_with_witness(self):
                flags = 0
                if not self.wit.is_null():
                    flags |= 1
                r = b""
                r += struct.pack("<i", self.nVersion)
                if flags:
                    dummy = []
                    r += ser_vector(dummy)
                    r += struct.pack("<B", flags)
                r += ser_vector(self.vin)
                r += ser_vector(self.vout)
                if flags & 1:
                    r += self.wit.serialize()
                r += struct.pack("<I", self.nLockTime)
                return r

        tx2 = BrokenCTransaction()
        for i in range(10):
            tx2.vin.append(CTxIn(COutPoint(tx.sha256, i), b""))
        tx2.vout.append(CTxOut(value - 3000, CScript([OP_TRUE])))

        # First try using a too long vtxinwit
        for i in range(11):
            tx2.wit.vtxinwit.append(CTxInWitness())
            tx2.wit.vtxinwit[i].scriptWitness.stack = [b'a', witness_program]

        block = self.build_next_block()
        self.update_witness_block_with_transactions(block, [tx2])
        test_witness_block(self.nodes[0].rpc, self.test_node, block, accepted=False)

        # Now try using a too short vtxinwit
        tx2.wit.vtxinwit.pop()
        tx2.wit.vtxinwit.pop()

        block.vtx = [block.vtx[0]]
        self.update_witness_block_with_transactions(block, [tx2])
        test_witness_block(self.nodes[0].rpc, self.test_node, block, accepted=False)

        # Now make one of the intermediate witnesses be incorrect
        tx2.wit.vtxinwit.append(CTxInWitness())
        tx2.wit.vtxinwit[-1].scriptWitness.stack = [b'a', witness_program]
        tx2.wit.vtxinwit[5].scriptWitness.stack = [witness_program]

        block.vtx = [block.vtx[0]]
        self.update_witness_block_with_transactions(block, [tx2])
        test_witness_block(self.nodes[0].rpc, self.test_node, block, accepted=False)

        # Fix the broken witness and the block should be accepted.
        tx2.wit.vtxinwit[5].scriptWitness.stack = [b'a', witness_program]
        block.vtx = [block.vtx[0]]
        self.update_witness_block_with_transactions(block, [tx2])
        test_witness_block(self.nodes[0].rpc, self.test_node, block, accepted=True)

        self.utxo.pop()
        self.utxo.append(UTXO(tx2.sha256, 0, tx2.vout[0].nValue))

    @subtest
    def test_tx_relay_after_segwit_activation(self):
        """Test transaction relay after segwit activation.

<<<<<<< HEAD
    def test_witness_tx_relay_before_segwit_activation(self):
        self.log.info("Testing relay of witness transactions")
        # Generate a transaction that doesn't require a witness, but send it
        # with a witness.  Should be rejected for premature-witness, but should
        # not be added to recently rejected list.
        assert(len(self.utxo))
        tx = CTransaction()
        tx.vin.append(CTxIn(COutPoint(self.utxo[0].sha256, self.utxo[0].n), b""))
        tx.vout.append(CTxOut(self.utxo[0].nValue - 10000, CScript([OP_TRUE, OP_DROP] * 15 + [OP_TRUE])))
        tx.wit.vtxinwit.append(CTxInWitness())
        tx.wit.vtxinwit[0].scriptWitness.stack = [ b'a' ]
        tx.rehash()

        tx_hash = tx.sha256
        tx_value = tx.vout[0].nValue

        # Verify that if a peer doesn't set nServices to include NODE_WITNESS,
        # the getdata is just for the non-witness portion.
        self.old_node.announce_tx_and_wait_for_getdata(tx)
        assert(self.old_node.last_message["getdata"].inv[0].type == 1)

        # Since we haven't delivered the tx yet, inv'ing the same tx from
        # a witness transaction ought not result in a getdata.
        self.test_node.announce_tx_and_wait_for_getdata(tx, timeout=2, success=False)

        # Delivering this transaction with witness should fail (no matter who
        # its from)
        assert_equal(len(self.nodes[0].getrawmempool()), 0)
        assert_equal(len(self.nodes[1].getrawmempool()), 0)
        test_transaction_acceptance(self.nodes[0].rpc, self.old_node, tx, with_witness=True, accepted=False)
        test_transaction_acceptance(self.nodes[0].rpc, self.test_node, tx, with_witness=True, accepted=False)

        # But eliminating the witness should fix it
        test_transaction_acceptance(self.nodes[0].rpc, self.test_node, tx, with_witness=False, accepted=True)

        # Cleanup: mine the first transaction and update utxo
        self.nodes[0].generate(1)
        assert_equal(len(self.nodes[0].getrawmempool()),  0)

        self.utxo.pop(0)
        self.utxo.append(UTXO(tx_hash, 0, tx_value))

=======
        After segwit activates, verify that mempool:
        - rejects transactions with unnecessary/extra witnesses
        - accepts transactions with valid witnesses
        and that witness transactions are relayed to non-upgraded peers."""
>>>>>>> fdfa928b

        # Generate a transaction that doesn't require a witness, but send it
        # with a witness.  Should be rejected because we can't use a witness
        # when spending a non-witness output.
        tx = CTransaction()
        tx.vin.append(CTxIn(COutPoint(self.utxo[0].sha256, self.utxo[0].n), b""))
        tx.vout.append(CTxOut(self.utxo[0].nValue - 10000, CScript([OP_TRUE, OP_DROP] * 15 + [OP_TRUE])))
        tx.wit.vtxinwit.append(CTxInWitness())
        tx.wit.vtxinwit[0].scriptWitness.stack = [b'a']
        tx.rehash()

        tx_hash = tx.sha256

        # Verify that unnecessary witnesses are rejected.
        self.test_node.announce_tx_and_wait_for_getdata(tx)
        assert_equal(len(self.nodes[0].getrawmempool()), 0)
        test_transaction_acceptance(self.nodes[0].rpc, self.test_node, tx, with_witness=True, accepted=False)

        # Verify that removing the witness succeeds.
        self.test_node.announce_tx_and_wait_for_getdata(tx)
        test_transaction_acceptance(self.nodes[0].rpc, self.test_node, tx, with_witness=False, accepted=True)

        # Now try to add extra witness data to a valid witness tx.
        witness_program = CScript([OP_TRUE])
        witness_hash = sha256(witness_program)
        script_pubkey = CScript([OP_0, witness_hash])
        tx2 = CTransaction()
        tx2.vin.append(CTxIn(COutPoint(tx_hash, 0), b""))
<<<<<<< HEAD
        tx2.vout.append(CTxOut(tx.vout[0].nValue-10000, scriptPubKey))
=======
        tx2.vout.append(CTxOut(tx.vout[0].nValue - 1000, script_pubkey))
>>>>>>> fdfa928b
        tx2.rehash()

        tx3 = CTransaction()
        tx3.vin.append(CTxIn(COutPoint(tx2.sha256, 0), b""))
        tx3.wit.vtxinwit.append(CTxInWitness())

        # Add too-large for IsStandard witness and check that it does not enter reject filter
        p2sh_program = CScript([OP_TRUE])
        p2sh_pubkey = hash160(p2sh_program)
<<<<<<< HEAD
        witness_program2 = CScript([b'a'*400000])
        tx3.vout.append(CTxOut(tx2.vout[0].nValue-10000, CScript([OP_HASH160, p2sh_pubkey, OP_EQUAL])))
=======
        witness_program2 = CScript([b'a' * 400000])
        tx3.vout.append(CTxOut(tx2.vout[0].nValue - 1000, CScript([OP_HASH160, p2sh_pubkey, OP_EQUAL])))
>>>>>>> fdfa928b
        tx3.wit.vtxinwit[0].scriptWitness.stack = [witness_program2]
        tx3.rehash()

        # Node will not be blinded to the transaction
        self.std_node.announce_tx_and_wait_for_getdata(tx3)
        test_transaction_acceptance(self.nodes[1].rpc, self.std_node, tx3, True, False, b'tx-size')
        self.std_node.announce_tx_and_wait_for_getdata(tx3)
        test_transaction_acceptance(self.nodes[1].rpc, self.std_node, tx3, True, False, b'tx-size')

        # Remove witness stuffing, instead add extra witness push on stack
<<<<<<< HEAD
        tx3.vout[0] = CTxOut(tx2.vout[0].nValue - 10000, CScript([OP_TRUE, OP_DROP] * 15 + [OP_TRUE]))
        tx3.wit.vtxinwit[0].scriptWitness.stack = [CScript([CScriptNum(1)]), witness_program ]
=======
        tx3.vout[0] = CTxOut(tx2.vout[0].nValue - 1000, CScript([OP_TRUE, OP_DROP] * 15 + [OP_TRUE]))
        tx3.wit.vtxinwit[0].scriptWitness.stack = [CScript([CScriptNum(1)]), witness_program]
>>>>>>> fdfa928b
        tx3.rehash()

        test_transaction_acceptance(self.nodes[0].rpc, self.test_node, tx2, with_witness=True, accepted=True)
        test_transaction_acceptance(self.nodes[0].rpc, self.test_node, tx3, with_witness=True, accepted=False)

        # Get rid of the extra witness, and verify acceptance.
        tx3.wit.vtxinwit[0].scriptWitness.stack = [witness_program]
        # Also check that old_node gets a tx announcement, even though this is
        # a witness transaction.
        self.old_node.wait_for_inv([CInv(1, tx2.sha256)])  # wait until tx2 was inv'ed
        test_transaction_acceptance(self.nodes[0].rpc, self.test_node, tx3, with_witness=True, accepted=True)
        self.old_node.wait_for_inv([CInv(1, tx3.sha256)])

        # Test that getrawtransaction returns correct witness information
        # hash, size, vsize
        raw_tx = self.nodes[0].getrawtransaction(tx3.hash, 1)
        assert_equal(int(raw_tx["hash"], 16), tx3.calc_sha256(True))
        assert_equal(raw_tx["size"], len(tx3.serialize_with_witness()))
        weight = len(tx3.serialize_with_witness()) + 3 * len(tx3.serialize_without_witness())
        vsize = math.ceil(weight / 4)
        assert_equal(raw_tx["vsize"], vsize)
        assert_equal(raw_tx["weight"], weight)
        assert_equal(len(raw_tx["vin"][0]["txinwitness"]), 1)
        assert_equal(raw_tx["vin"][0]["txinwitness"][0], hexlify(witness_program).decode('ascii'))
        assert(vsize != raw_tx["size"])

        # Cleanup: mine the transactions and update utxo for next test
        self.nodes[0].generate(1)
        assert_equal(len(self.nodes[0].getrawmempool()), 0)

        self.utxo.pop(0)
        self.utxo.append(UTXO(tx3.sha256, 0, tx3.vout[0].nValue))

    @subtest
    def test_segwit_versions(self):
        """Test validity of future segwit version transactions.

<<<<<<< HEAD
    # Test that block requests to NODE_WITNESS peer are with MSG_WITNESS_FLAG
    # This is true regardless of segwit activation.
    # Also test that we don't ask for blocks from unupgraded peers
    def test_block_relay(self, segwit_activated):
        self.log.info("Testing block relay")

        blocktype = 2|MSG_WITNESS_FLAG

        # test_node has set NODE_WITNESS, so all getdata requests should be for
        # witness blocks.
        # Test announcing a block via inv results in a getdata, and that
        # announcing a version 4 or random VB block with a header results in a getdata
        block1 = self.build_next_block()
        block1.solve()

        self.test_node.announce_block_and_wait_for_getdata(block1, use_header=False)
        assert(self.test_node.last_message["getdata"].inv[0].type == blocktype)
        test_witness_block(self.nodes[0].rpc, self.test_node, block1, True)

        block2 = self.build_next_block(nVersion=4)
        block2.solve()

        self.test_node.announce_block_and_wait_for_getdata(block2, use_header=True)
        assert(self.test_node.last_message["getdata"].inv[0].type == blocktype)
        test_witness_block(self.nodes[0].rpc, self.test_node, block2, True)

        # Check that we can getdata for witness blocks or regular blocks,
        # and the right thing happens.
        if segwit_activated == False:
            # Before activation, we should be able to request old blocks with
            # or without witness, and they should be the same.
            chain_height = self.nodes[0].getblockcount()
            # Pick 10 random blocks on main chain, and verify that getdata's
            # for MSG_BLOCK, MSG_WITNESS_BLOCK, and rpc getblock() are equal.
            all_heights = list(range(chain_height+1))
            random.shuffle(all_heights)
            all_heights = all_heights[0:10]
            for height in all_heights:
                block_hash = self.nodes[0].getblockhash(height)
                rpc_block = self.nodes[0].getblock(block_hash, False)
                block_hash = int(block_hash, 16)
                block = self.test_node.request_block(block_hash, 2)
                wit_block = self.test_node.request_block(block_hash, 2|MSG_WITNESS_FLAG)
                assert_equal(block.serialize(True), wit_block.serialize(True))
                assert_equal(block.serialize(), hex_str_to_bytes(rpc_block))
        else:
            # After activation, witness blocks and non-witness blocks should
            # be different.  Verify rpc getblock() returns witness blocks, while
            # getdata respects the requested type.
            block = self.build_next_block()
            self.update_witness_block_with_transactions(block, [])
            # This gives us a witness commitment.
            assert(len(block.vtx[0].wit.vtxinwit) == 1)
            assert(len(block.vtx[0].wit.vtxinwit[0].scriptWitness.stack) == 1)
            test_witness_block(self.nodes[0].rpc, self.test_node, block, accepted=True)
            # Now try to retrieve it...
            rpc_block = self.nodes[0].getblock(block.hash, False)
            non_wit_block = self.test_node.request_block(block.sha256, 2)
            wit_block = self.test_node.request_block(block.sha256, 2|MSG_WITNESS_FLAG)
            assert_equal(wit_block.serialize(True), hex_str_to_bytes(rpc_block))
            assert_equal(wit_block.serialize(False), non_wit_block.serialize())
            assert_equal(wit_block.serialize(True), block.serialize(True))

            # Test size, vsize, weight
            rpc_details = self.nodes[0].getblock(block.hash, True)
            assert_equal(rpc_details["size"], len(block.serialize(True)))
            assert_equal(rpc_details["strippedsize"], len(block.serialize(False)))
            weight = 3*len(block.serialize(False)) + len(block.serialize(True))
            assert_equal(rpc_details["weight"], weight)

            # Upgraded node should not ask for blocks from unupgraded
            block4 = self.build_next_block(nVersion=4)
            block4.solve()
            self.old_node.getdataset = set()

            # Blocks can be requested via direct-fetch (immediately upon processing the announcement)
            # or via parallel download (with an indeterminate delay from processing the announcement)
            # so to test that a block is NOT requested, we could guess a time period to sleep for,
            # and then check. We can avoid the sleep() by taking advantage of transaction getdata's
            # being processed after block getdata's, and announce a transaction as well,
            # and then check to see if that particular getdata has been received.
            # Since 0.14, inv's will only be responded to with a getheaders, so send a header
            # to announce this block.
            msg = msg_headers()
            msg.headers = [ CBlockHeader(block4) ]
            self.old_node.send_message(msg)
            self.old_node.announce_tx_and_wait_for_getdata(block4.vtx[0])
            assert(block4.sha256 not in self.old_node.getdataset)

    # V0 segwit outputs and inputs are always standard. V0 segwit inputs may only be mined after activation, but not before.
    def test_standardness_v0(self, segwit_activated):
        self.log.info("Testing standardness of v0 outputs (%s activation)" % ("after" if segwit_activated else "before"))
        assert(len(self.utxo))

        witness_program = CScript([OP_TRUE])
        witness_hash = sha256(witness_program)
        scriptPubKey = CScript([OP_0, witness_hash])

        p2sh_pubkey = hash160(witness_program)
        p2sh_scriptPubKey = CScript([OP_HASH160, p2sh_pubkey, OP_EQUAL])

        # First prepare a p2sh output (so that spending it will pass standardness)
        p2sh_tx = CTransaction()
        p2sh_tx.vin = [CTxIn(COutPoint(self.utxo[0].sha256, self.utxo[0].n), b"")]
        p2sh_tx.vout = [CTxOut(self.utxo[0].nValue-10000, p2sh_scriptPubKey)]
        p2sh_tx.rehash()

        # Mine it on test_node to create the confirmed output.
        test_transaction_acceptance(self.nodes[0].rpc, self.test_node, p2sh_tx, with_witness=True, accepted=True)
        self.nodes[0].generate(1)
        sync_blocks(self.nodes)

        # Now test standardness of v0 P2WSH outputs.
        # Start by creating a transaction with two outputs.
        tx = CTransaction()
        tx.vin = [CTxIn(COutPoint(p2sh_tx.sha256, 0), CScript([witness_program]))]
        tx.vout = [CTxOut(p2sh_tx.vout[0].nValue-100000, scriptPubKey)]
        tx.vout.append(CTxOut(80000, scriptPubKey)) # Might burn this later
        tx.vin[0].nSequence = BIP125_SEQUENCE_NUMBER  # Just to have the option to bump this tx from the mempool
        tx.rehash()

        # This is always accepted, since the mempool policy is to consider segwit as always active
        # and thus allow segwit outputs
        test_transaction_acceptance(self.nodes[1].rpc, self.std_node, tx, with_witness=True, accepted=True)

        # Now create something that looks like a P2PKH output. This won't be spendable.
        scriptPubKey = CScript([OP_0, hash160(witness_hash)])
        tx2 = CTransaction()
        # tx was accepted, so we spend the second output.
        tx2.vin = [CTxIn(COutPoint(tx.sha256, 1), b"")]
        tx2.vout = [CTxOut(70000, scriptPubKey)]
        tx2.wit.vtxinwit.append(CTxInWitness())
        tx2.wit.vtxinwit[0].scriptWitness.stack = [witness_program]
        tx2.rehash()

        test_transaction_acceptance(self.nodes[1].rpc, self.std_node, tx2, with_witness=True, accepted=True)

        # Now update self.utxo for later tests.
        tx3 = CTransaction()
        # tx and tx2 were both accepted.  Don't bother trying to reclaim the
        # P2PKH output; just send tx's first output back to an anyone-can-spend.
        sync_mempools([self.nodes[0], self.nodes[1]])
        tx3.vin = [CTxIn(COutPoint(tx.sha256, 0), b"")]
        tx3.vout = [CTxOut(tx.vout[0].nValue - 10000, CScript([OP_TRUE, OP_DROP] * 15 + [OP_TRUE]))]
        tx3.wit.vtxinwit.append(CTxInWitness())
        tx3.wit.vtxinwit[0].scriptWitness.stack = [witness_program]
        tx3.rehash()
        if not segwit_activated:
            # Just check mempool acceptance, but don't add the transaction to the mempool, since witness is disallowed
            # in blocks and the tx is impossible to mine right now.
            assert_equal(self.nodes[0].testmempoolaccept([bytes_to_hex_str(tx3.serialize_with_witness())]), [{'txid': tx3.hash, 'allowed': True}])
            # Create the same output as tx3, but by replacing tx
            tx3_out = tx3.vout[0]
            tx3 = tx
            tx3.vout = [tx3_out]
            tx3.rehash()
            assert_equal(self.nodes[0].testmempoolaccept([bytes_to_hex_str(tx3.serialize_with_witness())]), [{'txid': tx3.hash, 'allowed': True}])
        test_transaction_acceptance(self.nodes[0].rpc, self.test_node, tx3, with_witness=True, accepted=True)

        self.nodes[0].generate(1)
        sync_blocks(self.nodes)
        self.utxo.pop(0)
        self.utxo.append(UTXO(tx3.sha256, 0, tx3.vout[0].nValue))
        assert_equal(len(self.nodes[1].getrawmempool()), 0)

=======
        Future segwit version transactions are non-standard, but valid in blocks.
        Can run this before and after segwit activation."""
>>>>>>> fdfa928b

        num_tests = 17  # will test OP_0, OP1, ..., OP_16
        if (len(self.utxo) < num_tests):
            tx = CTransaction()
            tx.vin.append(CTxIn(COutPoint(self.utxo[0].sha256, self.utxo[0].n), b""))
            split_value = (self.utxo[0].nValue - 4000) // num_tests
            for i in range(num_tests):
                tx.vout.append(CTxOut(split_value, CScript([OP_TRUE])))
            tx.rehash()
            block = self.build_next_block()
            self.update_witness_block_with_transactions(block, [tx])
            test_witness_block(self.nodes[0].rpc, self.test_node, block, accepted=True)
            self.utxo.pop(0)
            for i in range(num_tests):
                self.utxo.append(UTXO(tx.sha256, i, split_value))

        sync_blocks(self.nodes)
        temp_utxo = []
        tx = CTransaction()
        count = 0
        witness_program = CScript([OP_TRUE])
        witness_hash = sha256(witness_program)
        assert_equal(len(self.nodes[1].getrawmempool()), 0)
        for version in list(range(OP_1, OP_16 + 1)) + [OP_0]:
            count += 1
            # First try to spend to a future version segwit script_pubkey.
            script_pubkey = CScript([CScriptOp(version), witness_hash])
            tx.vin = [CTxIn(COutPoint(self.utxo[0].sha256, self.utxo[0].n), b"")]
<<<<<<< HEAD
            tx.vout = [CTxOut(self.utxo[0].nValue-10000, scriptPubKey)]
=======
            tx.vout = [CTxOut(self.utxo[0].nValue - 1000, script_pubkey)]
>>>>>>> fdfa928b
            tx.rehash()
            test_transaction_acceptance(self.nodes[1].rpc, self.std_node, tx, with_witness=True, accepted=False)
            test_transaction_acceptance(self.nodes[0].rpc, self.test_node, tx, with_witness=True, accepted=True)
            self.utxo.pop(0)
            temp_utxo.append(UTXO(tx.sha256, 0, tx.vout[0].nValue))

        self.nodes[0].generate(1)  # Mine all the transactions
        sync_blocks(self.nodes)
        assert(len(self.nodes[0].getrawmempool()) == 0)

        # Finally, verify that version 0 -> version 1 transactions
        # are non-standard
        script_pubkey = CScript([CScriptOp(OP_1), witness_hash])
        tx2 = CTransaction()
        tx2.vin = [CTxIn(COutPoint(tx.sha256, 0), b"")]
<<<<<<< HEAD
        tx2.vout = [CTxOut(tx.vout[0].nValue-100000, scriptPubKey)]
=======
        tx2.vout = [CTxOut(tx.vout[0].nValue - 1000, script_pubkey)]
>>>>>>> fdfa928b
        tx2.wit.vtxinwit.append(CTxInWitness())
        tx2.wit.vtxinwit[0].scriptWitness.stack = [witness_program]
        tx2.rehash()
        # Gets accepted to test_node, because standardness of outputs isn't
        # checked with fRequireStandard
        test_transaction_acceptance(self.nodes[0].rpc, self.test_node, tx2, with_witness=True, accepted=True)
        test_transaction_acceptance(self.nodes[1].rpc, self.std_node, tx2, with_witness=True, accepted=False)
        temp_utxo.pop()  # last entry in temp_utxo was the output we just spent
        temp_utxo.append(UTXO(tx2.sha256, 0, tx2.vout[0].nValue))

        # Spend everything in temp_utxo back to an OP_TRUE output.
        tx3 = CTransaction()
        total_value = 0
        for i in temp_utxo:
            tx3.vin.append(CTxIn(COutPoint(i.sha256, i.n), b""))
            tx3.wit.vtxinwit.append(CTxInWitness())
            total_value += i.nValue
        tx3.wit.vtxinwit[-1].scriptWitness.stack = [witness_program]
        tx3.vout.append(CTxOut(total_value - 100000, CScript([OP_TRUE])))
        tx3.rehash()
        # Spending a higher version witness output is not allowed by policy,
        # even with fRequireStandard=false.
        test_transaction_acceptance(self.nodes[0].rpc, self.test_node, tx3, with_witness=True, accepted=False)
        self.test_node.sync_with_ping()
        with mininode_lock:
            assert(b"reserved for soft-fork upgrades" in self.test_node.last_message["reject"].reason)

        # Building a block with the transaction must be valid, however.
        block = self.build_next_block()
        self.update_witness_block_with_transactions(block, [tx2, tx3])
        test_witness_block(self.nodes[0].rpc, self.test_node, block, accepted=True)
        sync_blocks(self.nodes)

        # Add utxo to our list
        self.utxo.append(UTXO(tx3.sha256, 0, tx3.vout[0].nValue))

    @subtest
    def test_premature_coinbase_witness_spend(self):

        block = self.build_next_block()
        # Change the output of the block to be a witness output.
        witness_program = CScript([OP_TRUE])
        witness_hash = sha256(witness_program)
        script_pubkey = CScript([OP_0, witness_hash])
        block.vtx[0].vout[0].scriptPubKey = script_pubkey
        # This next line will rehash the coinbase and update the merkle
        # root, and solve.
        self.update_witness_block_with_transactions(block, [])
        test_witness_block(self.nodes[0].rpc, self.test_node, block, accepted=True)

        spend_tx = CTransaction()
        spend_tx.vin = [CTxIn(COutPoint(block.vtx[0].sha256, 0), b"")]
        spend_tx.vout = [CTxOut(block.vtx[0].vout[0].nValue, witness_program)]
        spend_tx.wit.vtxinwit.append(CTxInWitness())
        spend_tx.wit.vtxinwit[0].scriptWitness.stack = [witness_program]
        spend_tx.rehash()

        # Now test a premature spend.
        self.nodes[0].generate(98)
        sync_blocks(self.nodes)
        block2 = self.build_next_block()
        self.update_witness_block_with_transactions(block2, [spend_tx])
        test_witness_block(self.nodes[0].rpc, self.test_node, block2, accepted=False)

        # Advancing one more block should allow the spend.
        self.nodes[0].generate(1)
        block2 = self.build_next_block()
        self.update_witness_block_with_transactions(block2, [spend_tx])
        test_witness_block(self.nodes[0].rpc, self.test_node, block2, accepted=True)
        sync_blocks(self.nodes)

<<<<<<< HEAD

    def test_signature_version_1(self):
        self.log.info("Testing segwit signature hash version 1")
        key = CECKey()
        key.set_secretbytes(b"9")
        pubkey = CPubKey(key.get_pubkey())

        witness_program = CScript([pubkey, CScriptOp(OP_CHECKSIG)])
        witness_hash = sha256(witness_program)
        scriptPubKey = CScript([OP_0, witness_hash])

        # First create a witness output for use in the tests.
        assert(len(self.utxo))
        tx = CTransaction()
        tx.vin.append(CTxIn(COutPoint(self.utxo[0].sha256, self.utxo[0].n), b""))
        tx.vout.append(CTxOut(self.utxo[0].nValue-100000, scriptPubKey))
        tx.rehash()

        test_transaction_acceptance(self.nodes[0].rpc, self.test_node, tx, with_witness=True, accepted=True)
        # Mine this transaction in preparation for following tests.
        block = self.build_next_block()
        self.update_witness_block_with_transactions(block, [tx])
        test_witness_block(self.nodes[0].rpc, self.test_node, block, accepted=True)
        sync_blocks(self.nodes)
        self.utxo.pop(0)

        # Test each hashtype
        prev_utxo = UTXO(tx.sha256, 0, tx.vout[0].nValue)
        for sigflag in [ 0, SIGHASH_ANYONECANPAY ]:
            for hashtype in [SIGHASH_ALL, SIGHASH_NONE, SIGHASH_SINGLE]:
                hashtype |= sigflag
                block = self.build_next_block()
                tx = CTransaction()
                tx.vin.append(CTxIn(COutPoint(prev_utxo.sha256, prev_utxo.n), b""))
                tx.vout.append(CTxOut(prev_utxo.nValue - 100000, scriptPubKey))
                tx.wit.vtxinwit.append(CTxInWitness())
                # Too-large input value
                sign_P2PK_witness_input(witness_program, tx, 0, hashtype, prev_utxo.nValue+1, key)
                self.update_witness_block_with_transactions(block, [tx])
                test_witness_block(self.nodes[0].rpc, self.test_node, block, accepted=False)

                # Too-small input value
                sign_P2PK_witness_input(witness_program, tx, 0, hashtype, prev_utxo.nValue-1, key)
                block.vtx.pop() # remove last tx
                self.update_witness_block_with_transactions(block, [tx])
                test_witness_block(self.nodes[0].rpc, self.test_node, block, accepted=False)

                # Now try correct value
                sign_P2PK_witness_input(witness_program, tx, 0, hashtype, prev_utxo.nValue, key)
                block.vtx.pop()
                self.update_witness_block_with_transactions(block, [tx])
                test_witness_block(self.nodes[0].rpc, self.test_node, block, accepted=True)

                prev_utxo = UTXO(tx.sha256, 0, tx.vout[0].nValue)

        # Test combinations of signature hashes.
        # Split the utxo into a lot of outputs.
        # Randomly choose up to 10 to spend, sign with different hashtypes, and
        # output to a random number of outputs.  Repeat NUM_TESTS times.
        # Ensure that we've tested a situation where we use SIGHASH_SINGLE with
        # an input index > number of outputs.
        NUM_TESTS = 500
        temp_utxos = []
        tx = CTransaction()
        tx.vin.append(CTxIn(COutPoint(prev_utxo.sha256, prev_utxo.n), b""))
        split_value = prev_utxo.nValue // NUM_TESTS
        for i in range(NUM_TESTS):
            tx.vout.append(CTxOut(split_value, scriptPubKey))
        tx.wit.vtxinwit.append(CTxInWitness())
        sign_P2PK_witness_input(witness_program, tx, 0, SIGHASH_ALL, prev_utxo.nValue, key)
        for i in range(NUM_TESTS):
            temp_utxos.append(UTXO(tx.sha256, i, split_value))

        block = self.build_next_block()
        self.update_witness_block_with_transactions(block, [tx])
        test_witness_block(self.nodes[0].rpc, self.test_node, block, accepted=True)

        block = self.build_next_block()
        used_sighash_single_out_of_bounds = False
        for i in range(NUM_TESTS):
            # Ping regularly to keep the connection alive
            if (not i % 100):
                self.test_node.sync_with_ping()
            # Choose random number of inputs to use.
            num_inputs = random.randint(1, 10)
            # Create a slight bias for producing more utxos
            num_outputs = random.randint(1, 11)
            random.shuffle(temp_utxos)
            assert(len(temp_utxos) > num_inputs)
            tx = CTransaction()
            total_value = 0
            for i in range(num_inputs):
                tx.vin.append(CTxIn(COutPoint(temp_utxos[i].sha256, temp_utxos[i].n), b""))
                tx.wit.vtxinwit.append(CTxInWitness())
                total_value += temp_utxos[i].nValue
            split_value = total_value // num_outputs
            for i in range(num_outputs):
                tx.vout.append(CTxOut(split_value, scriptPubKey))
            for i in range(num_inputs):
                # Now try to sign each input, using a random hashtype.
                anyonecanpay = 0
                if random.randint(0, 1):
                    anyonecanpay = SIGHASH_ANYONECANPAY
                hashtype = random.randint(1, 3) | anyonecanpay
                sign_P2PK_witness_input(witness_program, tx, i, hashtype, temp_utxos[i].nValue, key)
                if (hashtype == SIGHASH_SINGLE and i >= num_outputs):
                    used_sighash_single_out_of_bounds = True
            tx.rehash()
            for i in range(num_outputs):
                temp_utxos.append(UTXO(tx.sha256, i, split_value))
            temp_utxos = temp_utxos[num_inputs:]

            block.vtx.append(tx)

            # Test the block periodically, if we're close to maxblocksize
            if (get_virtual_size(block) > MAX_BLOCK_BASE_SIZE - 1000):
                self.update_witness_block_with_transactions(block, [])
                test_witness_block(self.nodes[0].rpc, self.test_node, block, accepted=True)
                block = self.build_next_block()

        if (not used_sighash_single_out_of_bounds):
            self.log.info("WARNING: this test run didn't attempt SIGHASH_SINGLE with out-of-bounds index value")
        # Test the transactions we've added to the block
        if (len(block.vtx) > 1):
            self.update_witness_block_with_transactions(block, [])
            test_witness_block(self.nodes[0].rpc, self.test_node, block, accepted=True)

        # Now test witness version 0 P2PKH transactions
        pubkeyhash = hash160(pubkey)
        scriptPKH = CScript([OP_0, pubkeyhash])
        tx = CTransaction()
        tx.vin.append(CTxIn(COutPoint(temp_utxos[0].sha256, temp_utxos[0].n), b""))
        tx.vout.append(CTxOut(temp_utxos[0].nValue, scriptPKH))
        tx.wit.vtxinwit.append(CTxInWitness())
        sign_P2PK_witness_input(witness_program, tx, 0, SIGHASH_ALL, temp_utxos[0].nValue, key)
        tx2 = CTransaction()
        tx2.vin.append(CTxIn(COutPoint(tx.sha256, 0), b""))
        tx2.vout.append(CTxOut(tx.vout[0].nValue, CScript([OP_TRUE])))

        script = GetP2PKHScript(pubkeyhash)
        sig_hash = SegwitVersion1SignatureHash(script, tx2, 0, SIGHASH_ALL, tx.vout[0].nValue)
        signature = key.sign(sig_hash) + b'\x01' # 0x1 is SIGHASH_ALL

        # Check that we can't have a scriptSig
        tx2.vin[0].scriptSig = CScript([signature, pubkey])
        block = self.build_next_block()
        self.update_witness_block_with_transactions(block, [tx, tx2])
        test_witness_block(self.nodes[0].rpc, self.test_node, block, accepted=False)

        # Move the signature to the witness.
        block.vtx.pop()
        tx2.wit.vtxinwit.append(CTxInWitness())
        tx2.wit.vtxinwit[0].scriptWitness.stack = [signature, pubkey]
        tx2.vin[0].scriptSig = b""
        tx2.rehash()

        self.update_witness_block_with_transactions(block, [tx2])
        test_witness_block(self.nodes[0].rpc, self.test_node, block, accepted=True)

        temp_utxos.pop(0)

        # Update self.utxos for later tests by creating two outputs
        # that consolidate all the coins in temp_utxos.
        output_value = sum(i.nValue for i in temp_utxos) // 2

        tx = CTransaction()
        index = 0
        # Just spend to our usual anyone-can-spend output
        tx.vout = [CTxOut(output_value, CScript([OP_TRUE]))] * 2
        for i in temp_utxos:
            # Use SIGHASH_ALL|SIGHASH_ANYONECANPAY so we can build up
            # the signatures as we go.
            tx.vin.append(CTxIn(COutPoint(i.sha256, i.n), b""))
            tx.wit.vtxinwit.append(CTxInWitness())
            sign_P2PK_witness_input(witness_program, tx, index, SIGHASH_ALL|SIGHASH_ANYONECANPAY, i.nValue, key)
            index += 1
        block = self.build_next_block()
        self.update_witness_block_with_transactions(block, [tx])
        test_witness_block(self.nodes[0].rpc, self.test_node, block, accepted=True)

        for i in range(len(tx.vout)):
            self.utxo.append(UTXO(tx.sha256, i, tx.vout[i].nValue))


    # Test P2SH wrapped witness programs.
    def test_p2sh_witness(self, segwit_activated):
        self.log.info("Testing P2SH witness transactions")

        assert(len(self.utxo))

        # Prepare the p2sh-wrapped witness output
        witness_program = CScript([OP_DROP, OP_TRUE])
        witness_hash = sha256(witness_program)
        p2wsh_pubkey = CScript([OP_0, witness_hash])
        p2sh_witness_hash = hash160(p2wsh_pubkey)
        scriptPubKey = CScript([OP_HASH160, p2sh_witness_hash, OP_EQUAL])
        scriptSig = CScript([p2wsh_pubkey]) # a push of the redeem script

        # Fund the P2SH output
        tx = CTransaction()
        tx.vin.append(CTxIn(COutPoint(self.utxo[0].sha256, self.utxo[0].n), b""))
        tx.vout.append(CTxOut(self.utxo[0].nValue-10000, scriptPubKey))
        tx.rehash()

        # Verify mempool acceptance and block validity
        test_transaction_acceptance(self.nodes[0].rpc, self.test_node, tx, with_witness=False, accepted=True)
        block = self.build_next_block()
        self.update_witness_block_with_transactions(block, [tx])
        test_witness_block(self.nodes[0].rpc, self.test_node, block, accepted=True, with_witness=segwit_activated)
        sync_blocks(self.nodes)

        # Now test attempts to spend the output.
        spend_tx = CTransaction()
        spend_tx.vin.append(CTxIn(COutPoint(tx.sha256, 0), scriptSig))
        spend_tx.vout.append(CTxOut(tx.vout[0].nValue-10000, CScript([OP_TRUE])))
        spend_tx.rehash()

        # This transaction should not be accepted into the mempool pre- or
        # post-segwit.  Mempool acceptance will use SCRIPT_VERIFY_WITNESS which
        # will require a witness to spend a witness program regardless of
        # segwit activation.  Note that older bitcoind's that are not
        # segwit-aware would also reject this for failing CLEANSTACK.
        test_transaction_acceptance(self.nodes[0].rpc, self.test_node, spend_tx, with_witness=False, accepted=False)

        # Try to put the witness script in the scriptSig, should also fail.
        spend_tx.vin[0].scriptSig = CScript([p2wsh_pubkey, b'a'])
        spend_tx.rehash()
        test_transaction_acceptance(self.nodes[0].rpc, self.test_node, spend_tx, with_witness=False, accepted=False)

        # Now put the witness script in the witness, should succeed after
        # segwit activates.
        spend_tx.vin[0].scriptSig = scriptSig
        spend_tx.rehash()
        spend_tx.wit.vtxinwit.append(CTxInWitness())
        spend_tx.wit.vtxinwit[0].scriptWitness.stack = [ b'a', witness_program ]

        # Verify mempool acceptance
        test_transaction_acceptance(self.nodes[0].rpc, self.test_node, spend_tx, with_witness=True, accepted=segwit_activated)
        block = self.build_next_block()
        self.update_witness_block_with_transactions(block, [spend_tx])

        # If we're after activation, then sending this with witnesses should be valid.
        # This no longer works before activation, because SCRIPT_VERIFY_WITNESS
        # is always set.
        # TODO: rewrite this test to make clear that it only works after activation.
        if segwit_activated:
            test_witness_block(self.nodes[0].rpc, self.test_node, block, accepted=True)
        else:
            test_witness_block(self.nodes[0].rpc, self.test_node, block, accepted=True, with_witness=False)

        # Update self.utxo
        self.utxo.pop(0)
        self.utxo.append(UTXO(spend_tx.sha256, 0, spend_tx.vout[0].nValue))

    # Test the behavior of starting up a segwit-aware node after the softfork
    # has activated.  As segwit requires different block data than pre-segwit
    # nodes would have stored, this requires special handling.
    # To enable this test, pass --oldbinary=<path-to-pre-segwit-bitcoind> to
    # the test.
    def test_upgrade_after_activation(self, node_id):
        self.log.info("Testing software upgrade after softfork activation")

        assert(node_id != 0) # node0 is assumed to be a segwit-active bitcoind

        # Make sure the nodes are all up
        sync_blocks(self.nodes)

        # Restart with the new binary
        self.stop_node(node_id)
        self.start_node(node_id)
        connect_nodes(self.nodes[0], node_id)

        sync_blocks(self.nodes)

        # Make sure this peer's blocks match those of node0.
        height = self.nodes[node_id].getblockcount()
        while height >= 0:
            block_hash = self.nodes[node_id].getblockhash(height)
            assert_equal(block_hash, self.nodes[0].getblockhash(height))
            assert_equal(self.nodes[0].getblock(block_hash), self.nodes[node_id].getblock(block_hash))
            height -= 1


    def test_witness_sigops(self):
        '''Ensure sigop counting is correct inside witnesses.'''
        self.log.info("Testing sigops limit")

        assert(len(self.utxo))

        # Keep this under MAX_OPS_PER_SCRIPT (201)
        witness_program = CScript([OP_TRUE, OP_IF, OP_TRUE, OP_ELSE] + [OP_CHECKMULTISIG]*5 + [OP_CHECKSIG]*193 + [OP_ENDIF])
        witness_hash = sha256(witness_program)
        scriptPubKey = CScript([OP_0, witness_hash])

        sigops_per_script = 20*5 + 193*1
        # We'll produce 2 extra outputs, one with a program that would take us
        # over max sig ops, and one with a program that would exactly reach max
        # sig ops
        outputs = (MAX_SIGOP_COST // sigops_per_script) + 2
        extra_sigops_available = MAX_SIGOP_COST % sigops_per_script

        # We chose the number of checkmultisigs/checksigs to make this work:
        assert(extra_sigops_available < 100) # steer clear of MAX_OPS_PER_SCRIPT

        # This script, when spent with the first
        # N(=MAX_SIGOP_COST//sigops_per_script) outputs of our transaction,
        # would push us just over the block sigop limit.
        witness_program_toomany = CScript([OP_TRUE, OP_IF, OP_TRUE, OP_ELSE] + [OP_CHECKSIG]*(extra_sigops_available + 1) + [OP_ENDIF])
        witness_hash_toomany = sha256(witness_program_toomany)
        scriptPubKey_toomany = CScript([OP_0, witness_hash_toomany])

        # If we spend this script instead, we would exactly reach our sigop
        # limit (for witness sigops).
        witness_program_justright = CScript([OP_TRUE, OP_IF, OP_TRUE, OP_ELSE] + [OP_CHECKSIG]*(extra_sigops_available) + [OP_ENDIF])
        witness_hash_justright = sha256(witness_program_justright)
        scriptPubKey_justright = CScript([OP_0, witness_hash_justright])

        # First split our available utxo into a bunch of outputs
        split_value = self.utxo[0].nValue // outputs
        tx = CTransaction()
        tx.vin.append(CTxIn(COutPoint(self.utxo[0].sha256, self.utxo[0].n), b""))
        for i in range(outputs):
            tx.vout.append(CTxOut(split_value, scriptPubKey))
        tx.vout[-2].scriptPubKey = scriptPubKey_toomany
        tx.vout[-1].scriptPubKey = scriptPubKey_justright
        tx.rehash()

        block_1 = self.build_next_block()
        self.update_witness_block_with_transactions(block_1, [tx])
        test_witness_block(self.nodes[0].rpc, self.test_node, block_1, accepted=True)

        tx2 = CTransaction()
        # If we try to spend the first n-1 outputs from tx, that should be
        # too many sigops.
        total_value = 0
        for i in range(outputs-1):
            tx2.vin.append(CTxIn(COutPoint(tx.sha256, i), b""))
            tx2.wit.vtxinwit.append(CTxInWitness())
            tx2.wit.vtxinwit[-1].scriptWitness.stack = [ witness_program ]
            total_value += tx.vout[i].nValue
        tx2.wit.vtxinwit[-1].scriptWitness.stack = [ witness_program_toomany ]
        tx2.vout.append(CTxOut(total_value, CScript([OP_TRUE])))
        tx2.rehash()

        block_2 = self.build_next_block()
        self.update_witness_block_with_transactions(block_2, [tx2])
        test_witness_block(self.nodes[0].rpc, self.test_node, block_2, accepted=False)

        # Try dropping the last input in tx2, and add an output that has
        # too many sigops (contributing to legacy sigop count).
        checksig_count = (extra_sigops_available // 4) + 1
        scriptPubKey_checksigs = CScript([OP_CHECKSIG]*checksig_count)
        tx2.vout.append(CTxOut(0, scriptPubKey_checksigs))
        tx2.vin.pop()
        tx2.wit.vtxinwit.pop()
        tx2.vout[0].nValue -= tx.vout[-2].nValue
        tx2.rehash()
        block_3 = self.build_next_block()
        self.update_witness_block_with_transactions(block_3, [tx2])
        test_witness_block(self.nodes[0].rpc, self.test_node, block_3, accepted=False)

        # If we drop the last checksig in this output, the tx should succeed.
        block_4 = self.build_next_block()
        tx2.vout[-1].scriptPubKey = CScript([OP_CHECKSIG]*(checksig_count-1))
        tx2.rehash()
        self.update_witness_block_with_transactions(block_4, [tx2])
        test_witness_block(self.nodes[0].rpc, self.test_node, block_4, accepted=True)

        # Reset the tip back down for the next test
        sync_blocks(self.nodes)
        for x in self.nodes:
            x.invalidateblock(block_4.hash)

        # Try replacing the last input of tx2 to be spending the last
        # output of tx
        block_5 = self.build_next_block()
        tx2.vout.pop()
        tx2.vin.append(CTxIn(COutPoint(tx.sha256, outputs-1), b""))
        tx2.wit.vtxinwit.append(CTxInWitness())
        tx2.wit.vtxinwit[-1].scriptWitness.stack = [ witness_program_justright ]
        tx2.rehash()
        self.update_witness_block_with_transactions(block_5, [tx2])
        test_witness_block(self.nodes[0].rpc, self.test_node, block_5, accepted=True)

        # TODO: test p2sh sigop counting

    # Uncompressed pubkeys are no longer supported in default relay policy,
    # but (for now) are still valid in blocks.
=======
    @subtest
>>>>>>> fdfa928b
    def test_uncompressed_pubkey(self):
        """Test uncompressed pubkey validity in segwit transactions.

        Uncompressed pubkeys are no longer supported in default relay policy,
        but (for now) are still valid in blocks."""

        # Segwit transactions using uncompressed pubkeys are not accepted
        # under default policy, but should still pass consensus.
        key = CECKey()
        key.set_secretbytes(b"9")
        key.set_compressed(False)
        pubkey = CPubKey(key.get_pubkey())
        assert_equal(len(pubkey), 65)  # This should be an uncompressed pubkey

        utxo = self.utxo.pop(0)

        # Test 1: P2WPKH
        # First create a P2WPKH output that uses an uncompressed pubkey
        pubkeyhash = hash160(pubkey)
        script_pkh = CScript([OP_0, pubkeyhash])
        tx = CTransaction()
        tx.vin.append(CTxIn(COutPoint(utxo.sha256, utxo.n), b""))
<<<<<<< HEAD
        tx.vout.append(CTxOut(utxo.nValue-100000, scriptPKH))
=======
        tx.vout.append(CTxOut(utxo.nValue - 1000, script_pkh))
>>>>>>> fdfa928b
        tx.rehash()

        # Confirm it in a block.
        block = self.build_next_block()
        self.update_witness_block_with_transactions(block, [tx])
        test_witness_block(self.nodes[0].rpc, self.test_node, block, accepted=True)

        # Now try to spend it. Send it to a P2WSH output, which we'll
        # use in the next test.
        witness_program = CScript([pubkey, CScriptOp(OP_CHECKSIG)])
        witness_hash = sha256(witness_program)
        script_wsh = CScript([OP_0, witness_hash])

        tx2 = CTransaction()
        tx2.vin.append(CTxIn(COutPoint(tx.sha256, 0), b""))
<<<<<<< HEAD
        tx2.vout.append(CTxOut(tx.vout[0].nValue-100000, scriptWSH))
        script = GetP2PKHScript(pubkeyhash)
=======
        tx2.vout.append(CTxOut(tx.vout[0].nValue - 1000, script_wsh))
        script = get_p2pkh_script(pubkeyhash)
>>>>>>> fdfa928b
        sig_hash = SegwitVersion1SignatureHash(script, tx2, 0, SIGHASH_ALL, tx.vout[0].nValue)
        signature = key.sign(sig_hash) + b'\x01'  # 0x1 is SIGHASH_ALL
        tx2.wit.vtxinwit.append(CTxInWitness())
        tx2.wit.vtxinwit[0].scriptWitness.stack = [signature, pubkey]
        tx2.rehash()

        # Should fail policy test.
        test_transaction_acceptance(self.nodes[0].rpc, self.test_node, tx2, True, False, b'non-mandatory-script-verify-flag (Using non-compressed keys in segwit)')
        # But passes consensus.
        block = self.build_next_block()
        self.update_witness_block_with_transactions(block, [tx2])
        test_witness_block(self.nodes[0].rpc, self.test_node, block, accepted=True)

        # Test 2: P2WSH
        # Try to spend the P2WSH output created in last test.
        # Send it to a P2SH(P2WSH) output, which we'll use in the next test.
        p2sh_witness_hash = hash160(script_wsh)
        script_p2sh = CScript([OP_HASH160, p2sh_witness_hash, OP_EQUAL])
        script_sig = CScript([script_wsh])

        tx3 = CTransaction()
        tx3.vin.append(CTxIn(COutPoint(tx2.sha256, 0), b""))
<<<<<<< HEAD
        tx3.vout.append(CTxOut(tx2.vout[0].nValue-100000, scriptP2SH))
=======
        tx3.vout.append(CTxOut(tx2.vout[0].nValue - 1000, script_p2sh))
>>>>>>> fdfa928b
        tx3.wit.vtxinwit.append(CTxInWitness())
        sign_p2pk_witness_input(witness_program, tx3, 0, SIGHASH_ALL, tx2.vout[0].nValue, key)

        # Should fail policy test.
        test_transaction_acceptance(self.nodes[0].rpc, self.test_node, tx3, True, False, b'non-mandatory-script-verify-flag (Using non-compressed keys in segwit)')
        # But passes consensus.
        block = self.build_next_block()
        self.update_witness_block_with_transactions(block, [tx3])
        test_witness_block(self.nodes[0].rpc, self.test_node, block, accepted=True)

        # Test 3: P2SH(P2WSH)
        # Try to spend the P2SH output created in the last test.
        # Send it to a P2PKH output, which we'll use in the next test.
        script_pubkey = get_p2pkh_script(pubkeyhash)
        tx4 = CTransaction()
<<<<<<< HEAD
        tx4.vin.append(CTxIn(COutPoint(tx3.sha256, 0), scriptSig))
        tx4.vout.append(CTxOut(tx3.vout[0].nValue-100000, scriptPubKey))
=======
        tx4.vin.append(CTxIn(COutPoint(tx3.sha256, 0), script_sig))
        tx4.vout.append(CTxOut(tx3.vout[0].nValue - 1000, script_pubkey))
>>>>>>> fdfa928b
        tx4.wit.vtxinwit.append(CTxInWitness())
        sign_p2pk_witness_input(witness_program, tx4, 0, SIGHASH_ALL, tx3.vout[0].nValue, key)

        # Should fail policy test.
        test_transaction_acceptance(self.nodes[0].rpc, self.test_node, tx4, True, False, b'non-mandatory-script-verify-flag (Using non-compressed keys in segwit)')
        block = self.build_next_block()
        self.update_witness_block_with_transactions(block, [tx4])
        test_witness_block(self.nodes[0].rpc, self.test_node, block, accepted=True)

        # Test 4: Uncompressed pubkeys should still be valid in non-segwit
        # transactions.
        tx5 = CTransaction()
        tx5.vin.append(CTxIn(COutPoint(tx4.sha256, 0), b""))
<<<<<<< HEAD
        tx5.vout.append(CTxOut(tx4.vout[0].nValue-100000, CScript([OP_TRUE])))
        (sig_hash, err) = SignatureHash(scriptPubKey, tx5, 0, SIGHASH_ALL)
        signature = key.sign(sig_hash) + b'\x01' # 0x1 is SIGHASH_ALL
=======
        tx5.vout.append(CTxOut(tx4.vout[0].nValue - 1000, CScript([OP_TRUE])))
        (sig_hash, err) = SignatureHash(script_pubkey, tx5, 0, SIGHASH_ALL)
        signature = key.sign(sig_hash) + b'\x01'  # 0x1 is SIGHASH_ALL
>>>>>>> fdfa928b
        tx5.vin[0].scriptSig = CScript([signature, pubkey])
        tx5.rehash()
        # Should pass policy and consensus.
        test_transaction_acceptance(self.nodes[0].rpc, self.test_node, tx5, True, True)
        block = self.build_next_block()
        self.update_witness_block_with_transactions(block, [tx5])
        test_witness_block(self.nodes[0].rpc, self.test_node, block, accepted=True)
        self.utxo.append(UTXO(tx5.sha256, 0, tx5.vout[0].nValue))

    @subtest
    def test_signature_version_1(self):

        key = CECKey()
        key.set_secretbytes(b"9")
        pubkey = CPubKey(key.get_pubkey())

        witness_program = CScript([pubkey, CScriptOp(OP_CHECKSIG)])
        witness_hash = sha256(witness_program)
        script_pubkey = CScript([OP_0, witness_hash])

        # First create a witness output for use in the tests.
        tx = CTransaction()
        tx.vin.append(CTxIn(COutPoint(self.utxo[0].sha256, self.utxo[0].n), b""))
        tx.vout.append(CTxOut(self.utxo[0].nValue - 1000, script_pubkey))
        tx.rehash()

        test_transaction_acceptance(self.nodes[0].rpc, self.test_node, tx, with_witness=True, accepted=True)
        # Mine this transaction in preparation for following tests.
        block = self.build_next_block()
        self.update_witness_block_with_transactions(block, [tx])
        test_witness_block(self.nodes[0].rpc, self.test_node, block, accepted=True)
        sync_blocks(self.nodes)
        self.utxo.pop(0)

        # Test each hashtype
        prev_utxo = UTXO(tx.sha256, 0, tx.vout[0].nValue)
        for sigflag in [0, SIGHASH_ANYONECANPAY]:
            for hashtype in [SIGHASH_ALL, SIGHASH_NONE, SIGHASH_SINGLE]:
                hashtype |= sigflag
                block = self.build_next_block()
                tx = CTransaction()
                tx.vin.append(CTxIn(COutPoint(prev_utxo.sha256, prev_utxo.n), b""))
                tx.vout.append(CTxOut(prev_utxo.nValue - 1000, script_pubkey))
                tx.wit.vtxinwit.append(CTxInWitness())
                # Too-large input value
                sign_p2pk_witness_input(witness_program, tx, 0, hashtype, prev_utxo.nValue + 1, key)
                self.update_witness_block_with_transactions(block, [tx])
                test_witness_block(self.nodes[0].rpc, self.test_node, block, accepted=False)

                # Too-small input value
                sign_p2pk_witness_input(witness_program, tx, 0, hashtype, prev_utxo.nValue - 1, key)
                block.vtx.pop()  # remove last tx
                self.update_witness_block_with_transactions(block, [tx])
                test_witness_block(self.nodes[0].rpc, self.test_node, block, accepted=False)

                # Now try correct value
                sign_p2pk_witness_input(witness_program, tx, 0, hashtype, prev_utxo.nValue, key)
                block.vtx.pop()
                self.update_witness_block_with_transactions(block, [tx])
                test_witness_block(self.nodes[0].rpc, self.test_node, block, accepted=True)

                prev_utxo = UTXO(tx.sha256, 0, tx.vout[0].nValue)

        # Test combinations of signature hashes.
        # Split the utxo into a lot of outputs.
        # Randomly choose up to 10 to spend, sign with different hashtypes, and
        # output to a random number of outputs.  Repeat num_tests times.
        # Ensure that we've tested a situation where we use SIGHASH_SINGLE with
        # an input index > number of outputs.
        num_tests = 500
        temp_utxos = []
        tx = CTransaction()
        tx.vin.append(CTxIn(COutPoint(prev_utxo.sha256, prev_utxo.n), b""))
        split_value = prev_utxo.nValue // num_tests
        for i in range(num_tests):
            tx.vout.append(CTxOut(split_value, script_pubkey))
        tx.wit.vtxinwit.append(CTxInWitness())
        sign_p2pk_witness_input(witness_program, tx, 0, SIGHASH_ALL, prev_utxo.nValue, key)
        for i in range(num_tests):
            temp_utxos.append(UTXO(tx.sha256, i, split_value))

        block = self.build_next_block()
        self.update_witness_block_with_transactions(block, [tx])
        test_witness_block(self.nodes[0].rpc, self.test_node, block, accepted=True)

        block = self.build_next_block()
        used_sighash_single_out_of_bounds = False
        for i in range(num_tests):
            # Ping regularly to keep the connection alive
            if (not i % 100):
                self.test_node.sync_with_ping()
            # Choose random number of inputs to use.
            num_inputs = random.randint(1, 10)
            # Create a slight bias for producing more utxos
            num_outputs = random.randint(1, 11)
            random.shuffle(temp_utxos)
            assert(len(temp_utxos) > num_inputs)
            tx = CTransaction()
            total_value = 0
            for i in range(num_inputs):
                tx.vin.append(CTxIn(COutPoint(temp_utxos[i].sha256, temp_utxos[i].n), b""))
                tx.wit.vtxinwit.append(CTxInWitness())
                total_value += temp_utxos[i].nValue
            split_value = total_value // num_outputs
            for i in range(num_outputs):
                tx.vout.append(CTxOut(split_value, script_pubkey))
            for i in range(num_inputs):
                # Now try to sign each input, using a random hashtype.
                anyonecanpay = 0
                if random.randint(0, 1):
                    anyonecanpay = SIGHASH_ANYONECANPAY
                hashtype = random.randint(1, 3) | anyonecanpay
                sign_p2pk_witness_input(witness_program, tx, i, hashtype, temp_utxos[i].nValue, key)
                if (hashtype == SIGHASH_SINGLE and i >= num_outputs):
                    used_sighash_single_out_of_bounds = True
            tx.rehash()
            for i in range(num_outputs):
                temp_utxos.append(UTXO(tx.sha256, i, split_value))
            temp_utxos = temp_utxos[num_inputs:]

            block.vtx.append(tx)

            # Test the block periodically, if we're close to maxblocksize
            if (get_virtual_size(block) > MAX_BLOCK_BASE_SIZE - 1000):
                self.update_witness_block_with_transactions(block, [])
                test_witness_block(self.nodes[0].rpc, self.test_node, block, accepted=True)
                block = self.build_next_block()

        if (not used_sighash_single_out_of_bounds):
            self.log.info("WARNING: this test run didn't attempt SIGHASH_SINGLE with out-of-bounds index value")
        # Test the transactions we've added to the block
        if (len(block.vtx) > 1):
            self.update_witness_block_with_transactions(block, [])
            test_witness_block(self.nodes[0].rpc, self.test_node, block, accepted=True)

        # Now test witness version 0 P2PKH transactions
        pubkeyhash = hash160(pubkey)
        script_pkh = CScript([OP_0, pubkeyhash])
        tx = CTransaction()
        tx.vin.append(CTxIn(COutPoint(temp_utxos[0].sha256, temp_utxos[0].n), b""))
        tx.vout.append(CTxOut(temp_utxos[0].nValue, script_pkh))
        tx.wit.vtxinwit.append(CTxInWitness())
        sign_p2pk_witness_input(witness_program, tx, 0, SIGHASH_ALL, temp_utxos[0].nValue, key)
        tx2 = CTransaction()
        tx2.vin.append(CTxIn(COutPoint(tx.sha256, 0), b""))
        tx2.vout.append(CTxOut(tx.vout[0].nValue, CScript([OP_TRUE])))

        script = get_p2pkh_script(pubkeyhash)
        sig_hash = SegwitVersion1SignatureHash(script, tx2, 0, SIGHASH_ALL, tx.vout[0].nValue)
        signature = key.sign(sig_hash) + b'\x01'  # 0x1 is SIGHASH_ALL

        # Check that we can't have a scriptSig
        tx2.vin[0].scriptSig = CScript([signature, pubkey])
        block = self.build_next_block()
        self.update_witness_block_with_transactions(block, [tx, tx2])
        test_witness_block(self.nodes[0].rpc, self.test_node, block, accepted=False)

        # Move the signature to the witness.
        block.vtx.pop()
        tx2.wit.vtxinwit.append(CTxInWitness())
        tx2.wit.vtxinwit[0].scriptWitness.stack = [signature, pubkey]
        tx2.vin[0].scriptSig = b""
        tx2.rehash()

        self.update_witness_block_with_transactions(block, [tx2])
        test_witness_block(self.nodes[0].rpc, self.test_node, block, accepted=True)

        temp_utxos.pop(0)

        # Update self.utxos for later tests by creating two outputs
        # that consolidate all the coins in temp_utxos.
        output_value = sum(i.nValue for i in temp_utxos) // 2

        tx = CTransaction()
        index = 0
        # Just spend to our usual anyone-can-spend output
        tx.vout = [CTxOut(output_value, CScript([OP_TRUE]))] * 2
        for i in temp_utxos:
            # Use SIGHASH_ALL|SIGHASH_ANYONECANPAY so we can build up
            # the signatures as we go.
            tx.vin.append(CTxIn(COutPoint(i.sha256, i.n), b""))
            tx.wit.vtxinwit.append(CTxInWitness())
            sign_p2pk_witness_input(witness_program, tx, index, SIGHASH_ALL | SIGHASH_ANYONECANPAY, i.nValue, key)
            index += 1
        block = self.build_next_block()
        self.update_witness_block_with_transactions(block, [tx])
        test_witness_block(self.nodes[0].rpc, self.test_node, block, accepted=True)

        for i in range(len(tx.vout)):
            self.utxo.append(UTXO(tx.sha256, i, tx.vout[i].nValue))

    @subtest
    def test_non_standard_witness_blinding(self):
        """Test behavior of unnecessary witnesses in transactions does not blind the node for the transaction"""

        # Create a p2sh output -- this is so we can pass the standardness
        # rules (an anyone-can-spend OP_TRUE would be rejected, if not wrapped
        # in P2SH).
        p2sh_program = CScript([OP_TRUE])
        p2sh_pubkey = hash160(p2sh_program)
        script_pubkey = CScript([OP_HASH160, p2sh_pubkey, OP_EQUAL])

        # Now check that unnecessary witnesses can't be used to blind a node
        # to a transaction, eg by violating standardness checks.
        tx = CTransaction()
        tx.vin.append(CTxIn(COutPoint(self.utxo[0].sha256, self.utxo[0].n), b""))
<<<<<<< HEAD
        tx.vout.append(CTxOut(self.utxo[0].nValue - 10000, scriptPubKey))
=======
        tx.vout.append(CTxOut(self.utxo[0].nValue - 1000, script_pubkey))
>>>>>>> fdfa928b
        tx.rehash()
        test_transaction_acceptance(self.nodes[0].rpc, self.test_node, tx, False, True)
        self.nodes[0].generate(1)
        sync_blocks(self.nodes)

        # We'll add an unnecessary witness to this transaction that would cause
        # it to be non-standard, to test that violating policy with a witness
        # doesn't blind a node to a transaction.  Transactions
        # rejected for having a witness shouldn't be added
        # to the rejection cache.
        tx2 = CTransaction()
        tx2.vin.append(CTxIn(COutPoint(tx.sha256, 0), CScript([p2sh_program])))
<<<<<<< HEAD
        tx2.vout.append(CTxOut(tx.vout[0].nValue - 10000, scriptPubKey))
=======
        tx2.vout.append(CTxOut(tx.vout[0].nValue - 1000, script_pubkey))
>>>>>>> fdfa928b
        tx2.wit.vtxinwit.append(CTxInWitness())
        tx2.wit.vtxinwit[0].scriptWitness.stack = [b'a' * 400]
        tx2.rehash()
        # This will be rejected due to a policy check:
        # No witness is allowed, since it is not a witness program but a p2sh program
        test_transaction_acceptance(self.nodes[1].rpc, self.std_node, tx2, True, False, b'bad-witness-nonstandard')

        # If we send without witness, it should be accepted.
        test_transaction_acceptance(self.nodes[1].rpc, self.std_node, tx2, False, True)

        # Now create a new anyone-can-spend utxo for the next test.
        tx3 = CTransaction()
        tx3.vin.append(CTxIn(COutPoint(tx2.sha256, 0), CScript([p2sh_program])))
        tx3.vout.append(CTxOut(tx2.vout[0].nValue - 10000, CScript([OP_TRUE, OP_DROP] * 15 + [OP_TRUE])))
        tx3.rehash()
        test_transaction_acceptance(self.nodes[0].rpc, self.test_node, tx2, False, True)
        test_transaction_acceptance(self.nodes[0].rpc, self.test_node, tx3, False, True)

        self.nodes[0].generate(1)
        sync_blocks(self.nodes)

        # Update our utxo list; we spent the first entry.
        self.utxo.pop(0)
        self.utxo.append(UTXO(tx3.sha256, 0, tx3.vout[0].nValue))

    @subtest
    def test_non_standard_witness(self):
        """Test detection of non-standard P2WSH witness"""
        pad = chr(1).encode('latin-1')

        # Create scripts for tests
        scripts = []
        scripts.append(CScript([OP_DROP] * 100))
        scripts.append(CScript([OP_DROP] * 99))
        scripts.append(CScript([pad * 59] * 59 + [OP_DROP] * 60))
        scripts.append(CScript([pad * 59] * 59 + [OP_DROP] * 61))

        p2wsh_scripts = []

        tx = CTransaction()
        tx.vin.append(CTxIn(COutPoint(self.utxo[0].sha256, self.utxo[0].n), b""))

        # For each script, generate a pair of P2WSH and P2SH-P2WSH output.
        outputvalue = (self.utxo[0].nValue - 100000) // (len(scripts) * 2)
        for i in scripts:
            p2wsh = CScript([OP_0, sha256(i)])
            p2sh = hash160(p2wsh)
            p2wsh_scripts.append(p2wsh)
            tx.vout.append(CTxOut(outputvalue, p2wsh))
            tx.vout.append(CTxOut(outputvalue, CScript([OP_HASH160, p2sh, OP_EQUAL])))
        tx.rehash()
        txid = tx.sha256
        test_transaction_acceptance(self.nodes[0].rpc, self.test_node, tx, with_witness=False, accepted=True)

        self.nodes[0].generate(1)
        sync_blocks(self.nodes)

        # Creating transactions for tests
        p2wsh_txs = []
        p2sh_txs = []
        for i in range(len(scripts)):
            p2wsh_tx = CTransaction()
<<<<<<< HEAD
            p2wsh_tx.vin.append(CTxIn(COutPoint(txid,i*2)))
            p2wsh_tx.vout.append(CTxOut(outputvalue - 500000, CScript([OP_0, hash160(hex_str_to_bytes(""))])))
=======
            p2wsh_tx.vin.append(CTxIn(COutPoint(txid, i * 2)))
            p2wsh_tx.vout.append(CTxOut(outputvalue - 5000, CScript([OP_0, hash160(hex_str_to_bytes(""))])))
>>>>>>> fdfa928b
            p2wsh_tx.wit.vtxinwit.append(CTxInWitness())
            p2wsh_tx.rehash()
            p2wsh_txs.append(p2wsh_tx)
            p2sh_tx = CTransaction()
<<<<<<< HEAD
            p2sh_tx.vin.append(CTxIn(COutPoint(txid,i*2+1), CScript([p2wsh_scripts[i]])))
            p2sh_tx.vout.append(CTxOut(outputvalue - 500000, CScript([OP_0, hash160(hex_str_to_bytes(""))])))
=======
            p2sh_tx.vin.append(CTxIn(COutPoint(txid, i * 2 + 1), CScript([p2wsh_scripts[i]])))
            p2sh_tx.vout.append(CTxOut(outputvalue - 5000, CScript([OP_0, hash160(hex_str_to_bytes(""))])))
>>>>>>> fdfa928b
            p2sh_tx.wit.vtxinwit.append(CTxInWitness())
            p2sh_tx.rehash()
            p2sh_txs.append(p2sh_tx)

        # Testing native P2WSH
        # Witness stack size, excluding witnessScript, over 100 is non-standard
        p2wsh_txs[0].wit.vtxinwit[0].scriptWitness.stack = [pad] * 101 + [scripts[0]]
        test_transaction_acceptance(self.nodes[1].rpc, self.std_node, p2wsh_txs[0], True, False, b'bad-witness-nonstandard')
        # Non-standard nodes should accept
        test_transaction_acceptance(self.nodes[0].rpc, self.test_node, p2wsh_txs[0], True, True)

        # Stack element size over 80 bytes is non-standard
        p2wsh_txs[1].wit.vtxinwit[0].scriptWitness.stack = [pad * 81] * 100 + [scripts[1]]
        test_transaction_acceptance(self.nodes[1].rpc, self.std_node, p2wsh_txs[1], True, False, b'bad-witness-nonstandard')
        # Non-standard nodes should accept
        test_transaction_acceptance(self.nodes[0].rpc, self.test_node, p2wsh_txs[1], True, True)
        # Standard nodes should accept if element size is not over 80 bytes
        p2wsh_txs[1].wit.vtxinwit[0].scriptWitness.stack = [pad * 80] * 100 + [scripts[1]]
        test_transaction_acceptance(self.nodes[1].rpc, self.std_node, p2wsh_txs[1], True, True)

        # witnessScript size at 3600 bytes is standard
        p2wsh_txs[2].wit.vtxinwit[0].scriptWitness.stack = [pad, pad, scripts[2]]
        test_transaction_acceptance(self.nodes[0].rpc, self.test_node, p2wsh_txs[2], True, True)
        test_transaction_acceptance(self.nodes[1].rpc, self.std_node, p2wsh_txs[2], True, True)

        # witnessScript size at 3601 bytes is non-standard
        p2wsh_txs[3].wit.vtxinwit[0].scriptWitness.stack = [pad, pad, pad, scripts[3]]
        test_transaction_acceptance(self.nodes[1].rpc, self.std_node, p2wsh_txs[3], True, False, b'bad-witness-nonstandard')
        # Non-standard nodes should accept
        test_transaction_acceptance(self.nodes[0].rpc, self.test_node, p2wsh_txs[3], True, True)

        # Repeating the same tests with P2SH-P2WSH
        p2sh_txs[0].wit.vtxinwit[0].scriptWitness.stack = [pad] * 101 + [scripts[0]]
        test_transaction_acceptance(self.nodes[1].rpc, self.std_node, p2sh_txs[0], True, False, b'bad-witness-nonstandard')
        test_transaction_acceptance(self.nodes[0].rpc, self.test_node, p2sh_txs[0], True, True)
        p2sh_txs[1].wit.vtxinwit[0].scriptWitness.stack = [pad * 81] * 100 + [scripts[1]]
        test_transaction_acceptance(self.nodes[1].rpc, self.std_node, p2sh_txs[1], True, False, b'bad-witness-nonstandard')
        test_transaction_acceptance(self.nodes[0].rpc, self.test_node, p2sh_txs[1], True, True)
        p2sh_txs[1].wit.vtxinwit[0].scriptWitness.stack = [pad * 80] * 100 + [scripts[1]]
        test_transaction_acceptance(self.nodes[1].rpc, self.std_node, p2sh_txs[1], True, True)
        p2sh_txs[2].wit.vtxinwit[0].scriptWitness.stack = [pad, pad, scripts[2]]
        test_transaction_acceptance(self.nodes[0].rpc, self.test_node, p2sh_txs[2], True, True)
        test_transaction_acceptance(self.nodes[1].rpc, self.std_node, p2sh_txs[2], True, True)
        p2sh_txs[3].wit.vtxinwit[0].scriptWitness.stack = [pad, pad, pad, scripts[3]]
        test_transaction_acceptance(self.nodes[1].rpc, self.std_node, p2sh_txs[3], True, False, b'bad-witness-nonstandard')
        test_transaction_acceptance(self.nodes[0].rpc, self.test_node, p2sh_txs[3], True, True)

        self.nodes[0].generate(1)  # Mine and clean up the mempool of non-standard node
        # Valid but non-standard transactions in a block should be accepted by standard node
        sync_blocks(self.nodes)
        assert_equal(len(self.nodes[0].getrawmempool()), 0)
        assert_equal(len(self.nodes[1].getrawmempool()), 0)

        self.utxo.pop(0)

    @subtest
    def test_witness_sigops(self):
        """Test sigop counting is correct inside witnesses."""

        # Keep this under MAX_OPS_PER_SCRIPT (201)
        witness_program = CScript([OP_TRUE, OP_IF, OP_TRUE, OP_ELSE] + [OP_CHECKMULTISIG] * 5 + [OP_CHECKSIG] * 193 + [OP_ENDIF])
        witness_hash = sha256(witness_program)
        script_pubkey = CScript([OP_0, witness_hash])

        sigops_per_script = 20 * 5 + 193 * 1
        # We'll produce 2 extra outputs, one with a program that would take us
        # over max sig ops, and one with a program that would exactly reach max
        # sig ops
        outputs = (MAX_SIGOP_COST // sigops_per_script) + 2
        extra_sigops_available = MAX_SIGOP_COST % sigops_per_script

        # We chose the number of checkmultisigs/checksigs to make this work:
        assert(extra_sigops_available < 100)  # steer clear of MAX_OPS_PER_SCRIPT

        # This script, when spent with the first
        # N(=MAX_SIGOP_COST//sigops_per_script) outputs of our transaction,
        # would push us just over the block sigop limit.
        witness_program_toomany = CScript([OP_TRUE, OP_IF, OP_TRUE, OP_ELSE] + [OP_CHECKSIG] * (extra_sigops_available + 1) + [OP_ENDIF])
        witness_hash_toomany = sha256(witness_program_toomany)
        script_pubkey_toomany = CScript([OP_0, witness_hash_toomany])

        # If we spend this script instead, we would exactly reach our sigop
        # limit (for witness sigops).
        witness_program_justright = CScript([OP_TRUE, OP_IF, OP_TRUE, OP_ELSE] + [OP_CHECKSIG] * (extra_sigops_available) + [OP_ENDIF])
        witness_hash_justright = sha256(witness_program_justright)
        script_pubkey_justright = CScript([OP_0, witness_hash_justright])

        # First split our available utxo into a bunch of outputs
        split_value = self.utxo[0].nValue // outputs
        tx = CTransaction()
        tx.vin.append(CTxIn(COutPoint(self.utxo[0].sha256, self.utxo[0].n), b""))
        for i in range(outputs):
            tx.vout.append(CTxOut(split_value, script_pubkey))
        tx.vout[-2].scriptPubKey = script_pubkey_toomany
        tx.vout[-1].scriptPubKey = script_pubkey_justright
        tx.rehash()

        block_1 = self.build_next_block()
        self.update_witness_block_with_transactions(block_1, [tx])
        test_witness_block(self.nodes[0].rpc, self.test_node, block_1, accepted=True)

        tx2 = CTransaction()
        # If we try to spend the first n-1 outputs from tx, that should be
        # too many sigops.
        total_value = 0
        for i in range(outputs - 1):
            tx2.vin.append(CTxIn(COutPoint(tx.sha256, i), b""))
            tx2.wit.vtxinwit.append(CTxInWitness())
            tx2.wit.vtxinwit[-1].scriptWitness.stack = [witness_program]
            total_value += tx.vout[i].nValue
        tx2.wit.vtxinwit[-1].scriptWitness.stack = [witness_program_toomany]
        tx2.vout.append(CTxOut(total_value, CScript([OP_TRUE])))
        tx2.rehash()

        block_2 = self.build_next_block()
        self.update_witness_block_with_transactions(block_2, [tx2])
        test_witness_block(self.nodes[0].rpc, self.test_node, block_2, accepted=False)

        # Try dropping the last input in tx2, and add an output that has
        # too many sigops (contributing to legacy sigop count).
        checksig_count = (extra_sigops_available // 4) + 1
        script_pubkey_checksigs = CScript([OP_CHECKSIG] * checksig_count)
        tx2.vout.append(CTxOut(0, script_pubkey_checksigs))
        tx2.vin.pop()
        tx2.wit.vtxinwit.pop()
        tx2.vout[0].nValue -= tx.vout[-2].nValue
        tx2.rehash()
        block_3 = self.build_next_block()
        self.update_witness_block_with_transactions(block_3, [tx2])
        test_witness_block(self.nodes[0].rpc, self.test_node, block_3, accepted=False)

        # If we drop the last checksig in this output, the tx should succeed.
        block_4 = self.build_next_block()
        tx2.vout[-1].scriptPubKey = CScript([OP_CHECKSIG] * (checksig_count - 1))
        tx2.rehash()
        self.update_witness_block_with_transactions(block_4, [tx2])
        test_witness_block(self.nodes[0].rpc, self.test_node, block_4, accepted=True)

        # Reset the tip back down for the next test
        sync_blocks(self.nodes)
        for x in self.nodes:
            x.invalidateblock(block_4.hash)

        # Try replacing the last input of tx2 to be spending the last
        # output of tx
        block_5 = self.build_next_block()
        tx2.vout.pop()
        tx2.vin.append(CTxIn(COutPoint(tx.sha256, outputs - 1), b""))
        tx2.wit.vtxinwit.append(CTxInWitness())
        tx2.wit.vtxinwit[-1].scriptWitness.stack = [witness_program_justright]
        tx2.rehash()
        self.update_witness_block_with_transactions(block_5, [tx2])
        test_witness_block(self.nodes[0].rpc, self.test_node, block_5, accepted=True)

        # TODO: test p2sh sigop counting

if __name__ == '__main__':
    SegWitTest().main()<|MERGE_RESOLUTION|>--- conflicted
+++ resolved
@@ -416,7 +416,7 @@
         # First prepare a p2sh output (so that spending it will pass standardness)
         p2sh_tx = CTransaction()
         p2sh_tx.vin = [CTxIn(COutPoint(self.utxo[0].sha256, self.utxo[0].n), b"")]
-        p2sh_tx.vout = [CTxOut(self.utxo[0].nValue - 1000, p2sh_script_pubkey)]
+        p2sh_tx.vout = [CTxOut(self.utxo[0].nValue - 10000, p2sh_script_pubkey)]
         p2sh_tx.rehash()
 
         # Mine it on test_node to create the confirmed output.
@@ -428,8 +428,8 @@
         # Start by creating a transaction with two outputs.
         tx = CTransaction()
         tx.vin = [CTxIn(COutPoint(p2sh_tx.sha256, 0), CScript([witness_program]))]
-        tx.vout = [CTxOut(p2sh_tx.vout[0].nValue - 10000, script_pubkey)]
-        tx.vout.append(CTxOut(8000, script_pubkey))  # Might burn this later
+        tx.vout = [CTxOut(p2sh_tx.vout[0].nValue - 100000, script_pubkey)]
+        tx.vout.append(CTxOut(80000, script_pubkey))  # Might burn this later
         tx.vin[0].nSequence = BIP125_SEQUENCE_NUMBER  # Just to have the option to bump this tx from the mempool
         tx.rehash()
 
@@ -442,7 +442,7 @@
         tx2 = CTransaction()
         # tx was accepted, so we spend the second output.
         tx2.vin = [CTxIn(COutPoint(tx.sha256, 1), b"")]
-        tx2.vout = [CTxOut(7000, script_pubkey)]
+        tx2.vout = [CTxOut(70000, script_pubkey)]
         tx2.wit.vtxinwit.append(CTxInWitness())
         tx2.wit.vtxinwit[0].scriptWitness.stack = [witness_program]
         tx2.rehash()
@@ -455,7 +455,7 @@
         # P2PKH output; just send tx's first output back to an anyone-can-spend.
         sync_mempools([self.nodes[0], self.nodes[1]])
         tx3.vin = [CTxIn(COutPoint(tx.sha256, 0), b"")]
-        tx3.vout = [CTxOut(tx.vout[0].nValue - 1000, CScript([OP_TRUE, OP_DROP] * 15 + [OP_TRUE]))]
+        tx3.vout = [CTxOut(tx.vout[0].nValue - 10000, CScript([OP_TRUE, OP_DROP] * 15 + [OP_TRUE]))]
         tx3.wit.vtxinwit.append(CTxInWitness())
         tx3.wit.vtxinwit[0].scriptWitness.stack = [witness_program]
         tx3.rehash()
@@ -500,7 +500,7 @@
         # Fund the P2SH output
         tx = CTransaction()
         tx.vin.append(CTxIn(COutPoint(self.utxo[0].sha256, self.utxo[0].n), b""))
-        tx.vout.append(CTxOut(self.utxo[0].nValue - 1000, script_pubkey))
+        tx.vout.append(CTxOut(self.utxo[0].nValue - 10000, script_pubkey))
         tx.rehash()
 
         # Verify mempool acceptance and block validity
@@ -513,7 +513,7 @@
         # Now test attempts to spend the output.
         spend_tx = CTransaction()
         spend_tx.vin.append(CTxIn(COutPoint(tx.sha256, 0), script_sig))
-        spend_tx.vout.append(CTxOut(tx.vout[0].nValue - 1000, CScript([OP_TRUE])))
+        spend_tx.vout.append(CTxOut(tx.vout[0].nValue - 10000, CScript([OP_TRUE])))
         spend_tx.rehash()
 
         # This transaction should not be accepted into the mempool pre- or
@@ -1040,55 +1040,10 @@
     def test_tx_relay_after_segwit_activation(self):
         """Test transaction relay after segwit activation.
 
-<<<<<<< HEAD
-    def test_witness_tx_relay_before_segwit_activation(self):
-        self.log.info("Testing relay of witness transactions")
-        # Generate a transaction that doesn't require a witness, but send it
-        # with a witness.  Should be rejected for premature-witness, but should
-        # not be added to recently rejected list.
-        assert(len(self.utxo))
-        tx = CTransaction()
-        tx.vin.append(CTxIn(COutPoint(self.utxo[0].sha256, self.utxo[0].n), b""))
-        tx.vout.append(CTxOut(self.utxo[0].nValue - 10000, CScript([OP_TRUE, OP_DROP] * 15 + [OP_TRUE])))
-        tx.wit.vtxinwit.append(CTxInWitness())
-        tx.wit.vtxinwit[0].scriptWitness.stack = [ b'a' ]
-        tx.rehash()
-
-        tx_hash = tx.sha256
-        tx_value = tx.vout[0].nValue
-
-        # Verify that if a peer doesn't set nServices to include NODE_WITNESS,
-        # the getdata is just for the non-witness portion.
-        self.old_node.announce_tx_and_wait_for_getdata(tx)
-        assert(self.old_node.last_message["getdata"].inv[0].type == 1)
-
-        # Since we haven't delivered the tx yet, inv'ing the same tx from
-        # a witness transaction ought not result in a getdata.
-        self.test_node.announce_tx_and_wait_for_getdata(tx, timeout=2, success=False)
-
-        # Delivering this transaction with witness should fail (no matter who
-        # its from)
-        assert_equal(len(self.nodes[0].getrawmempool()), 0)
-        assert_equal(len(self.nodes[1].getrawmempool()), 0)
-        test_transaction_acceptance(self.nodes[0].rpc, self.old_node, tx, with_witness=True, accepted=False)
-        test_transaction_acceptance(self.nodes[0].rpc, self.test_node, tx, with_witness=True, accepted=False)
-
-        # But eliminating the witness should fix it
-        test_transaction_acceptance(self.nodes[0].rpc, self.test_node, tx, with_witness=False, accepted=True)
-
-        # Cleanup: mine the first transaction and update utxo
-        self.nodes[0].generate(1)
-        assert_equal(len(self.nodes[0].getrawmempool()),  0)
-
-        self.utxo.pop(0)
-        self.utxo.append(UTXO(tx_hash, 0, tx_value))
-
-=======
         After segwit activates, verify that mempool:
         - rejects transactions with unnecessary/extra witnesses
         - accepts transactions with valid witnesses
         and that witness transactions are relayed to non-upgraded peers."""
->>>>>>> fdfa928b
 
         # Generate a transaction that doesn't require a witness, but send it
         # with a witness.  Should be rejected because we can't use a witness
@@ -1117,11 +1072,7 @@
         script_pubkey = CScript([OP_0, witness_hash])
         tx2 = CTransaction()
         tx2.vin.append(CTxIn(COutPoint(tx_hash, 0), b""))
-<<<<<<< HEAD
-        tx2.vout.append(CTxOut(tx.vout[0].nValue-10000, scriptPubKey))
-=======
-        tx2.vout.append(CTxOut(tx.vout[0].nValue - 1000, script_pubkey))
->>>>>>> fdfa928b
+        tx2.vout.append(CTxOut(tx.vout[0].nValue - 10000, script_pubkey))
         tx2.rehash()
 
         tx3 = CTransaction()
@@ -1131,13 +1082,8 @@
         # Add too-large for IsStandard witness and check that it does not enter reject filter
         p2sh_program = CScript([OP_TRUE])
         p2sh_pubkey = hash160(p2sh_program)
-<<<<<<< HEAD
-        witness_program2 = CScript([b'a'*400000])
-        tx3.vout.append(CTxOut(tx2.vout[0].nValue-10000, CScript([OP_HASH160, p2sh_pubkey, OP_EQUAL])))
-=======
         witness_program2 = CScript([b'a' * 400000])
-        tx3.vout.append(CTxOut(tx2.vout[0].nValue - 1000, CScript([OP_HASH160, p2sh_pubkey, OP_EQUAL])))
->>>>>>> fdfa928b
+        tx3.vout.append(CTxOut(tx2.vout[0].nValue - 10000, CScript([OP_HASH160, p2sh_pubkey, OP_EQUAL])))
         tx3.wit.vtxinwit[0].scriptWitness.stack = [witness_program2]
         tx3.rehash()
 
@@ -1148,13 +1094,8 @@
         test_transaction_acceptance(self.nodes[1].rpc, self.std_node, tx3, True, False, b'tx-size')
 
         # Remove witness stuffing, instead add extra witness push on stack
-<<<<<<< HEAD
         tx3.vout[0] = CTxOut(tx2.vout[0].nValue - 10000, CScript([OP_TRUE, OP_DROP] * 15 + [OP_TRUE]))
-        tx3.wit.vtxinwit[0].scriptWitness.stack = [CScript([CScriptNum(1)]), witness_program ]
-=======
-        tx3.vout[0] = CTxOut(tx2.vout[0].nValue - 1000, CScript([OP_TRUE, OP_DROP] * 15 + [OP_TRUE]))
         tx3.wit.vtxinwit[0].scriptWitness.stack = [CScript([CScriptNum(1)]), witness_program]
->>>>>>> fdfa928b
         tx3.rehash()
 
         test_transaction_acceptance(self.nodes[0].rpc, self.test_node, tx2, with_witness=True, accepted=True)
@@ -1192,176 +1133,8 @@
     def test_segwit_versions(self):
         """Test validity of future segwit version transactions.
 
-<<<<<<< HEAD
-    # Test that block requests to NODE_WITNESS peer are with MSG_WITNESS_FLAG
-    # This is true regardless of segwit activation.
-    # Also test that we don't ask for blocks from unupgraded peers
-    def test_block_relay(self, segwit_activated):
-        self.log.info("Testing block relay")
-
-        blocktype = 2|MSG_WITNESS_FLAG
-
-        # test_node has set NODE_WITNESS, so all getdata requests should be for
-        # witness blocks.
-        # Test announcing a block via inv results in a getdata, and that
-        # announcing a version 4 or random VB block with a header results in a getdata
-        block1 = self.build_next_block()
-        block1.solve()
-
-        self.test_node.announce_block_and_wait_for_getdata(block1, use_header=False)
-        assert(self.test_node.last_message["getdata"].inv[0].type == blocktype)
-        test_witness_block(self.nodes[0].rpc, self.test_node, block1, True)
-
-        block2 = self.build_next_block(nVersion=4)
-        block2.solve()
-
-        self.test_node.announce_block_and_wait_for_getdata(block2, use_header=True)
-        assert(self.test_node.last_message["getdata"].inv[0].type == blocktype)
-        test_witness_block(self.nodes[0].rpc, self.test_node, block2, True)
-
-        # Check that we can getdata for witness blocks or regular blocks,
-        # and the right thing happens.
-        if segwit_activated == False:
-            # Before activation, we should be able to request old blocks with
-            # or without witness, and they should be the same.
-            chain_height = self.nodes[0].getblockcount()
-            # Pick 10 random blocks on main chain, and verify that getdata's
-            # for MSG_BLOCK, MSG_WITNESS_BLOCK, and rpc getblock() are equal.
-            all_heights = list(range(chain_height+1))
-            random.shuffle(all_heights)
-            all_heights = all_heights[0:10]
-            for height in all_heights:
-                block_hash = self.nodes[0].getblockhash(height)
-                rpc_block = self.nodes[0].getblock(block_hash, False)
-                block_hash = int(block_hash, 16)
-                block = self.test_node.request_block(block_hash, 2)
-                wit_block = self.test_node.request_block(block_hash, 2|MSG_WITNESS_FLAG)
-                assert_equal(block.serialize(True), wit_block.serialize(True))
-                assert_equal(block.serialize(), hex_str_to_bytes(rpc_block))
-        else:
-            # After activation, witness blocks and non-witness blocks should
-            # be different.  Verify rpc getblock() returns witness blocks, while
-            # getdata respects the requested type.
-            block = self.build_next_block()
-            self.update_witness_block_with_transactions(block, [])
-            # This gives us a witness commitment.
-            assert(len(block.vtx[0].wit.vtxinwit) == 1)
-            assert(len(block.vtx[0].wit.vtxinwit[0].scriptWitness.stack) == 1)
-            test_witness_block(self.nodes[0].rpc, self.test_node, block, accepted=True)
-            # Now try to retrieve it...
-            rpc_block = self.nodes[0].getblock(block.hash, False)
-            non_wit_block = self.test_node.request_block(block.sha256, 2)
-            wit_block = self.test_node.request_block(block.sha256, 2|MSG_WITNESS_FLAG)
-            assert_equal(wit_block.serialize(True), hex_str_to_bytes(rpc_block))
-            assert_equal(wit_block.serialize(False), non_wit_block.serialize())
-            assert_equal(wit_block.serialize(True), block.serialize(True))
-
-            # Test size, vsize, weight
-            rpc_details = self.nodes[0].getblock(block.hash, True)
-            assert_equal(rpc_details["size"], len(block.serialize(True)))
-            assert_equal(rpc_details["strippedsize"], len(block.serialize(False)))
-            weight = 3*len(block.serialize(False)) + len(block.serialize(True))
-            assert_equal(rpc_details["weight"], weight)
-
-            # Upgraded node should not ask for blocks from unupgraded
-            block4 = self.build_next_block(nVersion=4)
-            block4.solve()
-            self.old_node.getdataset = set()
-
-            # Blocks can be requested via direct-fetch (immediately upon processing the announcement)
-            # or via parallel download (with an indeterminate delay from processing the announcement)
-            # so to test that a block is NOT requested, we could guess a time period to sleep for,
-            # and then check. We can avoid the sleep() by taking advantage of transaction getdata's
-            # being processed after block getdata's, and announce a transaction as well,
-            # and then check to see if that particular getdata has been received.
-            # Since 0.14, inv's will only be responded to with a getheaders, so send a header
-            # to announce this block.
-            msg = msg_headers()
-            msg.headers = [ CBlockHeader(block4) ]
-            self.old_node.send_message(msg)
-            self.old_node.announce_tx_and_wait_for_getdata(block4.vtx[0])
-            assert(block4.sha256 not in self.old_node.getdataset)
-
-    # V0 segwit outputs and inputs are always standard. V0 segwit inputs may only be mined after activation, but not before.
-    def test_standardness_v0(self, segwit_activated):
-        self.log.info("Testing standardness of v0 outputs (%s activation)" % ("after" if segwit_activated else "before"))
-        assert(len(self.utxo))
-
-        witness_program = CScript([OP_TRUE])
-        witness_hash = sha256(witness_program)
-        scriptPubKey = CScript([OP_0, witness_hash])
-
-        p2sh_pubkey = hash160(witness_program)
-        p2sh_scriptPubKey = CScript([OP_HASH160, p2sh_pubkey, OP_EQUAL])
-
-        # First prepare a p2sh output (so that spending it will pass standardness)
-        p2sh_tx = CTransaction()
-        p2sh_tx.vin = [CTxIn(COutPoint(self.utxo[0].sha256, self.utxo[0].n), b"")]
-        p2sh_tx.vout = [CTxOut(self.utxo[0].nValue-10000, p2sh_scriptPubKey)]
-        p2sh_tx.rehash()
-
-        # Mine it on test_node to create the confirmed output.
-        test_transaction_acceptance(self.nodes[0].rpc, self.test_node, p2sh_tx, with_witness=True, accepted=True)
-        self.nodes[0].generate(1)
-        sync_blocks(self.nodes)
-
-        # Now test standardness of v0 P2WSH outputs.
-        # Start by creating a transaction with two outputs.
-        tx = CTransaction()
-        tx.vin = [CTxIn(COutPoint(p2sh_tx.sha256, 0), CScript([witness_program]))]
-        tx.vout = [CTxOut(p2sh_tx.vout[0].nValue-100000, scriptPubKey)]
-        tx.vout.append(CTxOut(80000, scriptPubKey)) # Might burn this later
-        tx.vin[0].nSequence = BIP125_SEQUENCE_NUMBER  # Just to have the option to bump this tx from the mempool
-        tx.rehash()
-
-        # This is always accepted, since the mempool policy is to consider segwit as always active
-        # and thus allow segwit outputs
-        test_transaction_acceptance(self.nodes[1].rpc, self.std_node, tx, with_witness=True, accepted=True)
-
-        # Now create something that looks like a P2PKH output. This won't be spendable.
-        scriptPubKey = CScript([OP_0, hash160(witness_hash)])
-        tx2 = CTransaction()
-        # tx was accepted, so we spend the second output.
-        tx2.vin = [CTxIn(COutPoint(tx.sha256, 1), b"")]
-        tx2.vout = [CTxOut(70000, scriptPubKey)]
-        tx2.wit.vtxinwit.append(CTxInWitness())
-        tx2.wit.vtxinwit[0].scriptWitness.stack = [witness_program]
-        tx2.rehash()
-
-        test_transaction_acceptance(self.nodes[1].rpc, self.std_node, tx2, with_witness=True, accepted=True)
-
-        # Now update self.utxo for later tests.
-        tx3 = CTransaction()
-        # tx and tx2 were both accepted.  Don't bother trying to reclaim the
-        # P2PKH output; just send tx's first output back to an anyone-can-spend.
-        sync_mempools([self.nodes[0], self.nodes[1]])
-        tx3.vin = [CTxIn(COutPoint(tx.sha256, 0), b"")]
-        tx3.vout = [CTxOut(tx.vout[0].nValue - 10000, CScript([OP_TRUE, OP_DROP] * 15 + [OP_TRUE]))]
-        tx3.wit.vtxinwit.append(CTxInWitness())
-        tx3.wit.vtxinwit[0].scriptWitness.stack = [witness_program]
-        tx3.rehash()
-        if not segwit_activated:
-            # Just check mempool acceptance, but don't add the transaction to the mempool, since witness is disallowed
-            # in blocks and the tx is impossible to mine right now.
-            assert_equal(self.nodes[0].testmempoolaccept([bytes_to_hex_str(tx3.serialize_with_witness())]), [{'txid': tx3.hash, 'allowed': True}])
-            # Create the same output as tx3, but by replacing tx
-            tx3_out = tx3.vout[0]
-            tx3 = tx
-            tx3.vout = [tx3_out]
-            tx3.rehash()
-            assert_equal(self.nodes[0].testmempoolaccept([bytes_to_hex_str(tx3.serialize_with_witness())]), [{'txid': tx3.hash, 'allowed': True}])
-        test_transaction_acceptance(self.nodes[0].rpc, self.test_node, tx3, with_witness=True, accepted=True)
-
-        self.nodes[0].generate(1)
-        sync_blocks(self.nodes)
-        self.utxo.pop(0)
-        self.utxo.append(UTXO(tx3.sha256, 0, tx3.vout[0].nValue))
-        assert_equal(len(self.nodes[1].getrawmempool()), 0)
-
-=======
         Future segwit version transactions are non-standard, but valid in blocks.
         Can run this before and after segwit activation."""
->>>>>>> fdfa928b
 
         num_tests = 17  # will test OP_0, OP1, ..., OP_16
         if (len(self.utxo) < num_tests):
@@ -1390,11 +1163,7 @@
             # First try to spend to a future version segwit script_pubkey.
             script_pubkey = CScript([CScriptOp(version), witness_hash])
             tx.vin = [CTxIn(COutPoint(self.utxo[0].sha256, self.utxo[0].n), b"")]
-<<<<<<< HEAD
-            tx.vout = [CTxOut(self.utxo[0].nValue-10000, scriptPubKey)]
-=======
-            tx.vout = [CTxOut(self.utxo[0].nValue - 1000, script_pubkey)]
->>>>>>> fdfa928b
+            tx.vout = [CTxOut(self.utxo[0].nValue - 10000, script_pubkey)]
             tx.rehash()
             test_transaction_acceptance(self.nodes[1].rpc, self.std_node, tx, with_witness=True, accepted=False)
             test_transaction_acceptance(self.nodes[0].rpc, self.test_node, tx, with_witness=True, accepted=True)
@@ -1410,11 +1179,7 @@
         script_pubkey = CScript([CScriptOp(OP_1), witness_hash])
         tx2 = CTransaction()
         tx2.vin = [CTxIn(COutPoint(tx.sha256, 0), b"")]
-<<<<<<< HEAD
-        tx2.vout = [CTxOut(tx.vout[0].nValue-100000, scriptPubKey)]
-=======
-        tx2.vout = [CTxOut(tx.vout[0].nValue - 1000, script_pubkey)]
->>>>>>> fdfa928b
+        tx2.vout = [CTxOut(tx.vout[0].nValue - 100000, script_pubkey)]
         tx2.wit.vtxinwit.append(CTxInWitness())
         tx2.wit.vtxinwit[0].scriptWitness.stack = [witness_program]
         tx2.rehash()
@@ -1486,398 +1251,7 @@
         test_witness_block(self.nodes[0].rpc, self.test_node, block2, accepted=True)
         sync_blocks(self.nodes)
 
-<<<<<<< HEAD
-
-    def test_signature_version_1(self):
-        self.log.info("Testing segwit signature hash version 1")
-        key = CECKey()
-        key.set_secretbytes(b"9")
-        pubkey = CPubKey(key.get_pubkey())
-
-        witness_program = CScript([pubkey, CScriptOp(OP_CHECKSIG)])
-        witness_hash = sha256(witness_program)
-        scriptPubKey = CScript([OP_0, witness_hash])
-
-        # First create a witness output for use in the tests.
-        assert(len(self.utxo))
-        tx = CTransaction()
-        tx.vin.append(CTxIn(COutPoint(self.utxo[0].sha256, self.utxo[0].n), b""))
-        tx.vout.append(CTxOut(self.utxo[0].nValue-100000, scriptPubKey))
-        tx.rehash()
-
-        test_transaction_acceptance(self.nodes[0].rpc, self.test_node, tx, with_witness=True, accepted=True)
-        # Mine this transaction in preparation for following tests.
-        block = self.build_next_block()
-        self.update_witness_block_with_transactions(block, [tx])
-        test_witness_block(self.nodes[0].rpc, self.test_node, block, accepted=True)
-        sync_blocks(self.nodes)
-        self.utxo.pop(0)
-
-        # Test each hashtype
-        prev_utxo = UTXO(tx.sha256, 0, tx.vout[0].nValue)
-        for sigflag in [ 0, SIGHASH_ANYONECANPAY ]:
-            for hashtype in [SIGHASH_ALL, SIGHASH_NONE, SIGHASH_SINGLE]:
-                hashtype |= sigflag
-                block = self.build_next_block()
-                tx = CTransaction()
-                tx.vin.append(CTxIn(COutPoint(prev_utxo.sha256, prev_utxo.n), b""))
-                tx.vout.append(CTxOut(prev_utxo.nValue - 100000, scriptPubKey))
-                tx.wit.vtxinwit.append(CTxInWitness())
-                # Too-large input value
-                sign_P2PK_witness_input(witness_program, tx, 0, hashtype, prev_utxo.nValue+1, key)
-                self.update_witness_block_with_transactions(block, [tx])
-                test_witness_block(self.nodes[0].rpc, self.test_node, block, accepted=False)
-
-                # Too-small input value
-                sign_P2PK_witness_input(witness_program, tx, 0, hashtype, prev_utxo.nValue-1, key)
-                block.vtx.pop() # remove last tx
-                self.update_witness_block_with_transactions(block, [tx])
-                test_witness_block(self.nodes[0].rpc, self.test_node, block, accepted=False)
-
-                # Now try correct value
-                sign_P2PK_witness_input(witness_program, tx, 0, hashtype, prev_utxo.nValue, key)
-                block.vtx.pop()
-                self.update_witness_block_with_transactions(block, [tx])
-                test_witness_block(self.nodes[0].rpc, self.test_node, block, accepted=True)
-
-                prev_utxo = UTXO(tx.sha256, 0, tx.vout[0].nValue)
-
-        # Test combinations of signature hashes.
-        # Split the utxo into a lot of outputs.
-        # Randomly choose up to 10 to spend, sign with different hashtypes, and
-        # output to a random number of outputs.  Repeat NUM_TESTS times.
-        # Ensure that we've tested a situation where we use SIGHASH_SINGLE with
-        # an input index > number of outputs.
-        NUM_TESTS = 500
-        temp_utxos = []
-        tx = CTransaction()
-        tx.vin.append(CTxIn(COutPoint(prev_utxo.sha256, prev_utxo.n), b""))
-        split_value = prev_utxo.nValue // NUM_TESTS
-        for i in range(NUM_TESTS):
-            tx.vout.append(CTxOut(split_value, scriptPubKey))
-        tx.wit.vtxinwit.append(CTxInWitness())
-        sign_P2PK_witness_input(witness_program, tx, 0, SIGHASH_ALL, prev_utxo.nValue, key)
-        for i in range(NUM_TESTS):
-            temp_utxos.append(UTXO(tx.sha256, i, split_value))
-
-        block = self.build_next_block()
-        self.update_witness_block_with_transactions(block, [tx])
-        test_witness_block(self.nodes[0].rpc, self.test_node, block, accepted=True)
-
-        block = self.build_next_block()
-        used_sighash_single_out_of_bounds = False
-        for i in range(NUM_TESTS):
-            # Ping regularly to keep the connection alive
-            if (not i % 100):
-                self.test_node.sync_with_ping()
-            # Choose random number of inputs to use.
-            num_inputs = random.randint(1, 10)
-            # Create a slight bias for producing more utxos
-            num_outputs = random.randint(1, 11)
-            random.shuffle(temp_utxos)
-            assert(len(temp_utxos) > num_inputs)
-            tx = CTransaction()
-            total_value = 0
-            for i in range(num_inputs):
-                tx.vin.append(CTxIn(COutPoint(temp_utxos[i].sha256, temp_utxos[i].n), b""))
-                tx.wit.vtxinwit.append(CTxInWitness())
-                total_value += temp_utxos[i].nValue
-            split_value = total_value // num_outputs
-            for i in range(num_outputs):
-                tx.vout.append(CTxOut(split_value, scriptPubKey))
-            for i in range(num_inputs):
-                # Now try to sign each input, using a random hashtype.
-                anyonecanpay = 0
-                if random.randint(0, 1):
-                    anyonecanpay = SIGHASH_ANYONECANPAY
-                hashtype = random.randint(1, 3) | anyonecanpay
-                sign_P2PK_witness_input(witness_program, tx, i, hashtype, temp_utxos[i].nValue, key)
-                if (hashtype == SIGHASH_SINGLE and i >= num_outputs):
-                    used_sighash_single_out_of_bounds = True
-            tx.rehash()
-            for i in range(num_outputs):
-                temp_utxos.append(UTXO(tx.sha256, i, split_value))
-            temp_utxos = temp_utxos[num_inputs:]
-
-            block.vtx.append(tx)
-
-            # Test the block periodically, if we're close to maxblocksize
-            if (get_virtual_size(block) > MAX_BLOCK_BASE_SIZE - 1000):
-                self.update_witness_block_with_transactions(block, [])
-                test_witness_block(self.nodes[0].rpc, self.test_node, block, accepted=True)
-                block = self.build_next_block()
-
-        if (not used_sighash_single_out_of_bounds):
-            self.log.info("WARNING: this test run didn't attempt SIGHASH_SINGLE with out-of-bounds index value")
-        # Test the transactions we've added to the block
-        if (len(block.vtx) > 1):
-            self.update_witness_block_with_transactions(block, [])
-            test_witness_block(self.nodes[0].rpc, self.test_node, block, accepted=True)
-
-        # Now test witness version 0 P2PKH transactions
-        pubkeyhash = hash160(pubkey)
-        scriptPKH = CScript([OP_0, pubkeyhash])
-        tx = CTransaction()
-        tx.vin.append(CTxIn(COutPoint(temp_utxos[0].sha256, temp_utxos[0].n), b""))
-        tx.vout.append(CTxOut(temp_utxos[0].nValue, scriptPKH))
-        tx.wit.vtxinwit.append(CTxInWitness())
-        sign_P2PK_witness_input(witness_program, tx, 0, SIGHASH_ALL, temp_utxos[0].nValue, key)
-        tx2 = CTransaction()
-        tx2.vin.append(CTxIn(COutPoint(tx.sha256, 0), b""))
-        tx2.vout.append(CTxOut(tx.vout[0].nValue, CScript([OP_TRUE])))
-
-        script = GetP2PKHScript(pubkeyhash)
-        sig_hash = SegwitVersion1SignatureHash(script, tx2, 0, SIGHASH_ALL, tx.vout[0].nValue)
-        signature = key.sign(sig_hash) + b'\x01' # 0x1 is SIGHASH_ALL
-
-        # Check that we can't have a scriptSig
-        tx2.vin[0].scriptSig = CScript([signature, pubkey])
-        block = self.build_next_block()
-        self.update_witness_block_with_transactions(block, [tx, tx2])
-        test_witness_block(self.nodes[0].rpc, self.test_node, block, accepted=False)
-
-        # Move the signature to the witness.
-        block.vtx.pop()
-        tx2.wit.vtxinwit.append(CTxInWitness())
-        tx2.wit.vtxinwit[0].scriptWitness.stack = [signature, pubkey]
-        tx2.vin[0].scriptSig = b""
-        tx2.rehash()
-
-        self.update_witness_block_with_transactions(block, [tx2])
-        test_witness_block(self.nodes[0].rpc, self.test_node, block, accepted=True)
-
-        temp_utxos.pop(0)
-
-        # Update self.utxos for later tests by creating two outputs
-        # that consolidate all the coins in temp_utxos.
-        output_value = sum(i.nValue for i in temp_utxos) // 2
-
-        tx = CTransaction()
-        index = 0
-        # Just spend to our usual anyone-can-spend output
-        tx.vout = [CTxOut(output_value, CScript([OP_TRUE]))] * 2
-        for i in temp_utxos:
-            # Use SIGHASH_ALL|SIGHASH_ANYONECANPAY so we can build up
-            # the signatures as we go.
-            tx.vin.append(CTxIn(COutPoint(i.sha256, i.n), b""))
-            tx.wit.vtxinwit.append(CTxInWitness())
-            sign_P2PK_witness_input(witness_program, tx, index, SIGHASH_ALL|SIGHASH_ANYONECANPAY, i.nValue, key)
-            index += 1
-        block = self.build_next_block()
-        self.update_witness_block_with_transactions(block, [tx])
-        test_witness_block(self.nodes[0].rpc, self.test_node, block, accepted=True)
-
-        for i in range(len(tx.vout)):
-            self.utxo.append(UTXO(tx.sha256, i, tx.vout[i].nValue))
-
-
-    # Test P2SH wrapped witness programs.
-    def test_p2sh_witness(self, segwit_activated):
-        self.log.info("Testing P2SH witness transactions")
-
-        assert(len(self.utxo))
-
-        # Prepare the p2sh-wrapped witness output
-        witness_program = CScript([OP_DROP, OP_TRUE])
-        witness_hash = sha256(witness_program)
-        p2wsh_pubkey = CScript([OP_0, witness_hash])
-        p2sh_witness_hash = hash160(p2wsh_pubkey)
-        scriptPubKey = CScript([OP_HASH160, p2sh_witness_hash, OP_EQUAL])
-        scriptSig = CScript([p2wsh_pubkey]) # a push of the redeem script
-
-        # Fund the P2SH output
-        tx = CTransaction()
-        tx.vin.append(CTxIn(COutPoint(self.utxo[0].sha256, self.utxo[0].n), b""))
-        tx.vout.append(CTxOut(self.utxo[0].nValue-10000, scriptPubKey))
-        tx.rehash()
-
-        # Verify mempool acceptance and block validity
-        test_transaction_acceptance(self.nodes[0].rpc, self.test_node, tx, with_witness=False, accepted=True)
-        block = self.build_next_block()
-        self.update_witness_block_with_transactions(block, [tx])
-        test_witness_block(self.nodes[0].rpc, self.test_node, block, accepted=True, with_witness=segwit_activated)
-        sync_blocks(self.nodes)
-
-        # Now test attempts to spend the output.
-        spend_tx = CTransaction()
-        spend_tx.vin.append(CTxIn(COutPoint(tx.sha256, 0), scriptSig))
-        spend_tx.vout.append(CTxOut(tx.vout[0].nValue-10000, CScript([OP_TRUE])))
-        spend_tx.rehash()
-
-        # This transaction should not be accepted into the mempool pre- or
-        # post-segwit.  Mempool acceptance will use SCRIPT_VERIFY_WITNESS which
-        # will require a witness to spend a witness program regardless of
-        # segwit activation.  Note that older bitcoind's that are not
-        # segwit-aware would also reject this for failing CLEANSTACK.
-        test_transaction_acceptance(self.nodes[0].rpc, self.test_node, spend_tx, with_witness=False, accepted=False)
-
-        # Try to put the witness script in the scriptSig, should also fail.
-        spend_tx.vin[0].scriptSig = CScript([p2wsh_pubkey, b'a'])
-        spend_tx.rehash()
-        test_transaction_acceptance(self.nodes[0].rpc, self.test_node, spend_tx, with_witness=False, accepted=False)
-
-        # Now put the witness script in the witness, should succeed after
-        # segwit activates.
-        spend_tx.vin[0].scriptSig = scriptSig
-        spend_tx.rehash()
-        spend_tx.wit.vtxinwit.append(CTxInWitness())
-        spend_tx.wit.vtxinwit[0].scriptWitness.stack = [ b'a', witness_program ]
-
-        # Verify mempool acceptance
-        test_transaction_acceptance(self.nodes[0].rpc, self.test_node, spend_tx, with_witness=True, accepted=segwit_activated)
-        block = self.build_next_block()
-        self.update_witness_block_with_transactions(block, [spend_tx])
-
-        # If we're after activation, then sending this with witnesses should be valid.
-        # This no longer works before activation, because SCRIPT_VERIFY_WITNESS
-        # is always set.
-        # TODO: rewrite this test to make clear that it only works after activation.
-        if segwit_activated:
-            test_witness_block(self.nodes[0].rpc, self.test_node, block, accepted=True)
-        else:
-            test_witness_block(self.nodes[0].rpc, self.test_node, block, accepted=True, with_witness=False)
-
-        # Update self.utxo
-        self.utxo.pop(0)
-        self.utxo.append(UTXO(spend_tx.sha256, 0, spend_tx.vout[0].nValue))
-
-    # Test the behavior of starting up a segwit-aware node after the softfork
-    # has activated.  As segwit requires different block data than pre-segwit
-    # nodes would have stored, this requires special handling.
-    # To enable this test, pass --oldbinary=<path-to-pre-segwit-bitcoind> to
-    # the test.
-    def test_upgrade_after_activation(self, node_id):
-        self.log.info("Testing software upgrade after softfork activation")
-
-        assert(node_id != 0) # node0 is assumed to be a segwit-active bitcoind
-
-        # Make sure the nodes are all up
-        sync_blocks(self.nodes)
-
-        # Restart with the new binary
-        self.stop_node(node_id)
-        self.start_node(node_id)
-        connect_nodes(self.nodes[0], node_id)
-
-        sync_blocks(self.nodes)
-
-        # Make sure this peer's blocks match those of node0.
-        height = self.nodes[node_id].getblockcount()
-        while height >= 0:
-            block_hash = self.nodes[node_id].getblockhash(height)
-            assert_equal(block_hash, self.nodes[0].getblockhash(height))
-            assert_equal(self.nodes[0].getblock(block_hash), self.nodes[node_id].getblock(block_hash))
-            height -= 1
-
-
-    def test_witness_sigops(self):
-        '''Ensure sigop counting is correct inside witnesses.'''
-        self.log.info("Testing sigops limit")
-
-        assert(len(self.utxo))
-
-        # Keep this under MAX_OPS_PER_SCRIPT (201)
-        witness_program = CScript([OP_TRUE, OP_IF, OP_TRUE, OP_ELSE] + [OP_CHECKMULTISIG]*5 + [OP_CHECKSIG]*193 + [OP_ENDIF])
-        witness_hash = sha256(witness_program)
-        scriptPubKey = CScript([OP_0, witness_hash])
-
-        sigops_per_script = 20*5 + 193*1
-        # We'll produce 2 extra outputs, one with a program that would take us
-        # over max sig ops, and one with a program that would exactly reach max
-        # sig ops
-        outputs = (MAX_SIGOP_COST // sigops_per_script) + 2
-        extra_sigops_available = MAX_SIGOP_COST % sigops_per_script
-
-        # We chose the number of checkmultisigs/checksigs to make this work:
-        assert(extra_sigops_available < 100) # steer clear of MAX_OPS_PER_SCRIPT
-
-        # This script, when spent with the first
-        # N(=MAX_SIGOP_COST//sigops_per_script) outputs of our transaction,
-        # would push us just over the block sigop limit.
-        witness_program_toomany = CScript([OP_TRUE, OP_IF, OP_TRUE, OP_ELSE] + [OP_CHECKSIG]*(extra_sigops_available + 1) + [OP_ENDIF])
-        witness_hash_toomany = sha256(witness_program_toomany)
-        scriptPubKey_toomany = CScript([OP_0, witness_hash_toomany])
-
-        # If we spend this script instead, we would exactly reach our sigop
-        # limit (for witness sigops).
-        witness_program_justright = CScript([OP_TRUE, OP_IF, OP_TRUE, OP_ELSE] + [OP_CHECKSIG]*(extra_sigops_available) + [OP_ENDIF])
-        witness_hash_justright = sha256(witness_program_justright)
-        scriptPubKey_justright = CScript([OP_0, witness_hash_justright])
-
-        # First split our available utxo into a bunch of outputs
-        split_value = self.utxo[0].nValue // outputs
-        tx = CTransaction()
-        tx.vin.append(CTxIn(COutPoint(self.utxo[0].sha256, self.utxo[0].n), b""))
-        for i in range(outputs):
-            tx.vout.append(CTxOut(split_value, scriptPubKey))
-        tx.vout[-2].scriptPubKey = scriptPubKey_toomany
-        tx.vout[-1].scriptPubKey = scriptPubKey_justright
-        tx.rehash()
-
-        block_1 = self.build_next_block()
-        self.update_witness_block_with_transactions(block_1, [tx])
-        test_witness_block(self.nodes[0].rpc, self.test_node, block_1, accepted=True)
-
-        tx2 = CTransaction()
-        # If we try to spend the first n-1 outputs from tx, that should be
-        # too many sigops.
-        total_value = 0
-        for i in range(outputs-1):
-            tx2.vin.append(CTxIn(COutPoint(tx.sha256, i), b""))
-            tx2.wit.vtxinwit.append(CTxInWitness())
-            tx2.wit.vtxinwit[-1].scriptWitness.stack = [ witness_program ]
-            total_value += tx.vout[i].nValue
-        tx2.wit.vtxinwit[-1].scriptWitness.stack = [ witness_program_toomany ]
-        tx2.vout.append(CTxOut(total_value, CScript([OP_TRUE])))
-        tx2.rehash()
-
-        block_2 = self.build_next_block()
-        self.update_witness_block_with_transactions(block_2, [tx2])
-        test_witness_block(self.nodes[0].rpc, self.test_node, block_2, accepted=False)
-
-        # Try dropping the last input in tx2, and add an output that has
-        # too many sigops (contributing to legacy sigop count).
-        checksig_count = (extra_sigops_available // 4) + 1
-        scriptPubKey_checksigs = CScript([OP_CHECKSIG]*checksig_count)
-        tx2.vout.append(CTxOut(0, scriptPubKey_checksigs))
-        tx2.vin.pop()
-        tx2.wit.vtxinwit.pop()
-        tx2.vout[0].nValue -= tx.vout[-2].nValue
-        tx2.rehash()
-        block_3 = self.build_next_block()
-        self.update_witness_block_with_transactions(block_3, [tx2])
-        test_witness_block(self.nodes[0].rpc, self.test_node, block_3, accepted=False)
-
-        # If we drop the last checksig in this output, the tx should succeed.
-        block_4 = self.build_next_block()
-        tx2.vout[-1].scriptPubKey = CScript([OP_CHECKSIG]*(checksig_count-1))
-        tx2.rehash()
-        self.update_witness_block_with_transactions(block_4, [tx2])
-        test_witness_block(self.nodes[0].rpc, self.test_node, block_4, accepted=True)
-
-        # Reset the tip back down for the next test
-        sync_blocks(self.nodes)
-        for x in self.nodes:
-            x.invalidateblock(block_4.hash)
-
-        # Try replacing the last input of tx2 to be spending the last
-        # output of tx
-        block_5 = self.build_next_block()
-        tx2.vout.pop()
-        tx2.vin.append(CTxIn(COutPoint(tx.sha256, outputs-1), b""))
-        tx2.wit.vtxinwit.append(CTxInWitness())
-        tx2.wit.vtxinwit[-1].scriptWitness.stack = [ witness_program_justright ]
-        tx2.rehash()
-        self.update_witness_block_with_transactions(block_5, [tx2])
-        test_witness_block(self.nodes[0].rpc, self.test_node, block_5, accepted=True)
-
-        # TODO: test p2sh sigop counting
-
-    # Uncompressed pubkeys are no longer supported in default relay policy,
-    # but (for now) are still valid in blocks.
-=======
-    @subtest
->>>>>>> fdfa928b
+    @subtest
     def test_uncompressed_pubkey(self):
         """Test uncompressed pubkey validity in segwit transactions.
 
@@ -1900,11 +1274,7 @@
         script_pkh = CScript([OP_0, pubkeyhash])
         tx = CTransaction()
         tx.vin.append(CTxIn(COutPoint(utxo.sha256, utxo.n), b""))
-<<<<<<< HEAD
-        tx.vout.append(CTxOut(utxo.nValue-100000, scriptPKH))
-=======
-        tx.vout.append(CTxOut(utxo.nValue - 1000, script_pkh))
->>>>>>> fdfa928b
+        tx.vout.append(CTxOut(utxo.nValue - 100000, script_pkh))
         tx.rehash()
 
         # Confirm it in a block.
@@ -1920,13 +1290,8 @@
 
         tx2 = CTransaction()
         tx2.vin.append(CTxIn(COutPoint(tx.sha256, 0), b""))
-<<<<<<< HEAD
-        tx2.vout.append(CTxOut(tx.vout[0].nValue-100000, scriptWSH))
-        script = GetP2PKHScript(pubkeyhash)
-=======
-        tx2.vout.append(CTxOut(tx.vout[0].nValue - 1000, script_wsh))
+        tx2.vout.append(CTxOut(tx.vout[0].nValue - 100000, script_wsh))
         script = get_p2pkh_script(pubkeyhash)
->>>>>>> fdfa928b
         sig_hash = SegwitVersion1SignatureHash(script, tx2, 0, SIGHASH_ALL, tx.vout[0].nValue)
         signature = key.sign(sig_hash) + b'\x01'  # 0x1 is SIGHASH_ALL
         tx2.wit.vtxinwit.append(CTxInWitness())
@@ -1949,11 +1314,7 @@
 
         tx3 = CTransaction()
         tx3.vin.append(CTxIn(COutPoint(tx2.sha256, 0), b""))
-<<<<<<< HEAD
-        tx3.vout.append(CTxOut(tx2.vout[0].nValue-100000, scriptP2SH))
-=======
-        tx3.vout.append(CTxOut(tx2.vout[0].nValue - 1000, script_p2sh))
->>>>>>> fdfa928b
+        tx3.vout.append(CTxOut(tx2.vout[0].nValue - 100000, script_p2sh))
         tx3.wit.vtxinwit.append(CTxInWitness())
         sign_p2pk_witness_input(witness_program, tx3, 0, SIGHASH_ALL, tx2.vout[0].nValue, key)
 
@@ -1969,13 +1330,8 @@
         # Send it to a P2PKH output, which we'll use in the next test.
         script_pubkey = get_p2pkh_script(pubkeyhash)
         tx4 = CTransaction()
-<<<<<<< HEAD
-        tx4.vin.append(CTxIn(COutPoint(tx3.sha256, 0), scriptSig))
-        tx4.vout.append(CTxOut(tx3.vout[0].nValue-100000, scriptPubKey))
-=======
         tx4.vin.append(CTxIn(COutPoint(tx3.sha256, 0), script_sig))
-        tx4.vout.append(CTxOut(tx3.vout[0].nValue - 1000, script_pubkey))
->>>>>>> fdfa928b
+        tx4.vout.append(CTxOut(tx3.vout[0].nValue - 100000, script_pubkey))
         tx4.wit.vtxinwit.append(CTxInWitness())
         sign_p2pk_witness_input(witness_program, tx4, 0, SIGHASH_ALL, tx3.vout[0].nValue, key)
 
@@ -1989,15 +1345,9 @@
         # transactions.
         tx5 = CTransaction()
         tx5.vin.append(CTxIn(COutPoint(tx4.sha256, 0), b""))
-<<<<<<< HEAD
-        tx5.vout.append(CTxOut(tx4.vout[0].nValue-100000, CScript([OP_TRUE])))
-        (sig_hash, err) = SignatureHash(scriptPubKey, tx5, 0, SIGHASH_ALL)
-        signature = key.sign(sig_hash) + b'\x01' # 0x1 is SIGHASH_ALL
-=======
-        tx5.vout.append(CTxOut(tx4.vout[0].nValue - 1000, CScript([OP_TRUE])))
+        tx5.vout.append(CTxOut(tx4.vout[0].nValue - 100000, CScript([OP_TRUE])))
         (sig_hash, err) = SignatureHash(script_pubkey, tx5, 0, SIGHASH_ALL)
         signature = key.sign(sig_hash) + b'\x01'  # 0x1 is SIGHASH_ALL
->>>>>>> fdfa928b
         tx5.vin[0].scriptSig = CScript([signature, pubkey])
         tx5.rehash()
         # Should pass policy and consensus.
@@ -2021,7 +1371,7 @@
         # First create a witness output for use in the tests.
         tx = CTransaction()
         tx.vin.append(CTxIn(COutPoint(self.utxo[0].sha256, self.utxo[0].n), b""))
-        tx.vout.append(CTxOut(self.utxo[0].nValue - 1000, script_pubkey))
+        tx.vout.append(CTxOut(self.utxo[0].nValue - 100000, script_pubkey))
         tx.rehash()
 
         test_transaction_acceptance(self.nodes[0].rpc, self.test_node, tx, with_witness=True, accepted=True)
@@ -2040,7 +1390,7 @@
                 block = self.build_next_block()
                 tx = CTransaction()
                 tx.vin.append(CTxIn(COutPoint(prev_utxo.sha256, prev_utxo.n), b""))
-                tx.vout.append(CTxOut(prev_utxo.nValue - 1000, script_pubkey))
+                tx.vout.append(CTxOut(prev_utxo.nValue - 100000, script_pubkey))
                 tx.wit.vtxinwit.append(CTxInWitness())
                 # Too-large input value
                 sign_p2pk_witness_input(witness_program, tx, 0, hashtype, prev_utxo.nValue + 1, key)
@@ -2204,11 +1554,7 @@
         # to a transaction, eg by violating standardness checks.
         tx = CTransaction()
         tx.vin.append(CTxIn(COutPoint(self.utxo[0].sha256, self.utxo[0].n), b""))
-<<<<<<< HEAD
-        tx.vout.append(CTxOut(self.utxo[0].nValue - 10000, scriptPubKey))
-=======
-        tx.vout.append(CTxOut(self.utxo[0].nValue - 1000, script_pubkey))
->>>>>>> fdfa928b
+        tx.vout.append(CTxOut(self.utxo[0].nValue - 10000, script_pubkey))
         tx.rehash()
         test_transaction_acceptance(self.nodes[0].rpc, self.test_node, tx, False, True)
         self.nodes[0].generate(1)
@@ -2221,11 +1567,7 @@
         # to the rejection cache.
         tx2 = CTransaction()
         tx2.vin.append(CTxIn(COutPoint(tx.sha256, 0), CScript([p2sh_program])))
-<<<<<<< HEAD
-        tx2.vout.append(CTxOut(tx.vout[0].nValue - 10000, scriptPubKey))
-=======
-        tx2.vout.append(CTxOut(tx.vout[0].nValue - 1000, script_pubkey))
->>>>>>> fdfa928b
+        tx2.vout.append(CTxOut(tx.vout[0].nValue - 10000, script_pubkey))
         tx2.wit.vtxinwit.append(CTxInWitness())
         tx2.wit.vtxinwit[0].scriptWitness.stack = [b'a' * 400]
         tx2.rehash()
@@ -2288,24 +1630,14 @@
         p2sh_txs = []
         for i in range(len(scripts)):
             p2wsh_tx = CTransaction()
-<<<<<<< HEAD
-            p2wsh_tx.vin.append(CTxIn(COutPoint(txid,i*2)))
+            p2wsh_tx.vin.append(CTxIn(COutPoint(txid, i * 2)))
             p2wsh_tx.vout.append(CTxOut(outputvalue - 500000, CScript([OP_0, hash160(hex_str_to_bytes(""))])))
-=======
-            p2wsh_tx.vin.append(CTxIn(COutPoint(txid, i * 2)))
-            p2wsh_tx.vout.append(CTxOut(outputvalue - 5000, CScript([OP_0, hash160(hex_str_to_bytes(""))])))
->>>>>>> fdfa928b
             p2wsh_tx.wit.vtxinwit.append(CTxInWitness())
             p2wsh_tx.rehash()
             p2wsh_txs.append(p2wsh_tx)
             p2sh_tx = CTransaction()
-<<<<<<< HEAD
-            p2sh_tx.vin.append(CTxIn(COutPoint(txid,i*2+1), CScript([p2wsh_scripts[i]])))
+            p2sh_tx.vin.append(CTxIn(COutPoint(txid, i * 2 + 1), CScript([p2wsh_scripts[i]])))
             p2sh_tx.vout.append(CTxOut(outputvalue - 500000, CScript([OP_0, hash160(hex_str_to_bytes(""))])))
-=======
-            p2sh_tx.vin.append(CTxIn(COutPoint(txid, i * 2 + 1), CScript([p2wsh_scripts[i]])))
-            p2sh_tx.vout.append(CTxOut(outputvalue - 5000, CScript([OP_0, hash160(hex_str_to_bytes(""))])))
->>>>>>> fdfa928b
             p2sh_tx.wit.vtxinwit.append(CTxInWitness())
             p2sh_tx.rehash()
             p2sh_txs.append(p2sh_tx)
