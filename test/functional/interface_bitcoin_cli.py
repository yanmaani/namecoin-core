#!/usr/bin/env python3
# Copyright (c) 2017-2019 The Bitcoin Core developers
# Distributed under the MIT software license, see the accompanying
# file COPYING or http://www.opensource.org/licenses/mit-license.php.
"""Test bitcoin-cli"""
from test_framework.test_framework import BitcoinTestFramework
from test_framework.util import assert_equal, assert_raises_process_error, get_auth_cookie

class TestBitcoinCli(BitcoinTestFramework):

    def set_test_params(self):
        self.setup_clean_chain = True
        self.num_nodes = 1

    def run_test(self):
        """Main test logic"""

        cli_response = self.nodes[0].cli("-version").send_cli()
<<<<<<< HEAD
        assert("Namecoin Core RPC client version" in cli_response)
=======
        assert "Bitcoin Core RPC client version" in cli_response
>>>>>>> 62a889b3

        self.log.info("Compare responses from getwalletinfo RPC and `bitcoin-cli getwalletinfo`")
        if self.is_wallet_compiled():
            cli_response = self.nodes[0].cli.getwalletinfo()
            rpc_response = self.nodes[0].getwalletinfo()
            assert_equal(cli_response, rpc_response)

        self.log.info("Compare responses from getblockchaininfo RPC and `bitcoin-cli getblockchaininfo`")
        cli_response = self.nodes[0].cli.getblockchaininfo()
        rpc_response = self.nodes[0].getblockchaininfo()
        assert_equal(cli_response, rpc_response)

        user, password = get_auth_cookie(self.nodes[0].datadir)

        self.log.info("Test -stdinrpcpass option")
        assert_equal(0, self.nodes[0].cli('-rpcuser=%s' % user, '-stdinrpcpass', input=password).getblockcount())
        assert_raises_process_error(1, "Incorrect rpcuser or rpcpassword", self.nodes[0].cli('-rpcuser=%s' % user, '-stdinrpcpass', input="foo").echo)

        self.log.info("Test -stdin and -stdinrpcpass")
        assert_equal(["foo", "bar"], self.nodes[0].cli('-rpcuser=%s' % user, '-stdin', '-stdinrpcpass', input=password + "\nfoo\nbar").echo())
        assert_raises_process_error(1, "Incorrect rpcuser or rpcpassword", self.nodes[0].cli('-rpcuser=%s' % user, '-stdin', '-stdinrpcpass', input="foo").echo)

        self.log.info("Test connecting to a non-existing server")
        assert_raises_process_error(1, "Could not connect to the server", self.nodes[0].cli('-rpcport=1').echo)

        self.log.info("Test connecting with non-existing RPC cookie file")
        assert_raises_process_error(1, "Could not locate RPC credentials", self.nodes[0].cli('-rpccookiefile=does-not-exist', '-rpcpassword=').echo)

        self.log.info("Make sure that -getinfo with arguments fails")
        assert_raises_process_error(1, "-getinfo takes no arguments", self.nodes[0].cli('-getinfo').help)

        self.log.info("Compare responses from `bitcoin-cli -getinfo` and the RPCs data is retrieved from.")
        cli_get_info = self.nodes[0].cli('-getinfo').send_cli()
        if self.is_wallet_compiled():
            wallet_info = self.nodes[0].getwalletinfo()
        network_info = self.nodes[0].getnetworkinfo()
        blockchain_info = self.nodes[0].getblockchaininfo()

        assert_equal(cli_get_info['version'], network_info['version'])
        assert_equal(cli_get_info['protocolversion'], network_info['protocolversion'])
        if self.is_wallet_compiled():
            assert_equal(cli_get_info['walletversion'], wallet_info['walletversion'])
            assert_equal(cli_get_info['balance'], wallet_info['balance'])
        assert_equal(cli_get_info['blocks'], blockchain_info['blocks'])
        assert_equal(cli_get_info['timeoffset'], network_info['timeoffset'])
        assert_equal(cli_get_info['connections'], network_info['connections'])
        assert_equal(cli_get_info['proxy'], network_info['networks'][0]['proxy'])
        assert_equal(cli_get_info['difficulty'], blockchain_info['difficulty'])
        assert_equal(cli_get_info['testnet'], blockchain_info['chain'] == "test")
        if self.is_wallet_compiled():
            assert_equal(cli_get_info['balance'], wallet_info['balance'])
            assert_equal(cli_get_info['keypoololdest'], wallet_info['keypoololdest'])
            assert_equal(cli_get_info['keypoolsize'], wallet_info['keypoolsize'])
            assert_equal(cli_get_info['paytxfee'], wallet_info['paytxfee'])
            assert_equal(cli_get_info['relayfee'], network_info['relayfee'])
            # unlocked_until is not tested because the wallet is not encrypted


if __name__ == '__main__':
    TestBitcoinCli().main()<|MERGE_RESOLUTION|>--- conflicted
+++ resolved
@@ -16,11 +16,7 @@
         """Main test logic"""
 
         cli_response = self.nodes[0].cli("-version").send_cli()
-<<<<<<< HEAD
-        assert("Namecoin Core RPC client version" in cli_response)
-=======
-        assert "Bitcoin Core RPC client version" in cli_response
->>>>>>> 62a889b3
+        assert "Namecoin Core RPC client version" in cli_response
 
         self.log.info("Compare responses from getwalletinfo RPC and `bitcoin-cli getwalletinfo`")
         if self.is_wallet_compiled():
