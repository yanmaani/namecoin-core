#!/usr/bin/env python3
# Copyright (c) 2014-2016 The Bitcoin Core developers
# Distributed under the MIT software license, see the accompanying
# file COPYING or http://www.opensource.org/licenses/mit-license.php.
"""Test the wallet keypool and interaction with wallet encryption/locking."""

from test_framework.test_framework import BitcoinTestFramework
from test_framework.util import *
from test_framework import auxpow

class KeyPoolTest(BitcoinTestFramework):
    def set_test_params(self):
        self.num_nodes = 1

    def run_test(self):
        nodes = self.nodes
        addr_before_encrypting = nodes[0].getnewaddress()
        addr_before_encrypting_data = nodes[0].validateaddress(addr_before_encrypting)
        wallet_info_old = nodes[0].getwalletinfo()
        assert(addr_before_encrypting_data['hdmasterkeyid'] == wallet_info_old['hdmasterkeyid'])
        
        # Encrypt wallet and wait to terminate
        nodes[0].node_encrypt_wallet('test')
        # Restart node 0
        self.start_node(0)
        # Keep creating keys
        addr = nodes[0].getnewaddress()
        addr_data = nodes[0].validateaddress(addr)
        wallet_info = nodes[0].getwalletinfo()
        assert(addr_before_encrypting_data['hdmasterkeyid'] != wallet_info['hdmasterkeyid'])
        assert(addr_data['hdmasterkeyid'] == wallet_info['hdmasterkeyid'])
        assert_raises_jsonrpc(-12, "Error: Keypool ran out, please call keypoolrefill first", nodes[0].getnewaddress)

        # put six (plus 2) new keys in the keypool (100% external-, +100% internal-keys, 1 in min)
        nodes[0].walletpassphrase('test', 12000)
        nodes[0].keypoolrefill(6)
        nodes[0].walletlock()
        wi = nodes[0].getwalletinfo()
        assert_equal(wi['keypoolsize_hd_internal'], 6)
        assert_equal(wi['keypoolsize'], 6)

        # drain the internal keys
        nodes[0].getrawchangeaddress()
        nodes[0].getrawchangeaddress()
        nodes[0].getrawchangeaddress()
        nodes[0].getrawchangeaddress()
        nodes[0].getrawchangeaddress()
        nodes[0].getrawchangeaddress()
        addr = set()
        # the next one should fail
        assert_raises_jsonrpc(-12, "Keypool ran out", nodes[0].getrawchangeaddress)

        # drain the external keys
        addr.add(nodes[0].getnewaddress())
        addr.add(nodes[0].getnewaddress())
        addr.add(nodes[0].getnewaddress())
        addr.add(nodes[0].getnewaddress())
        addr.add(nodes[0].getnewaddress())
        addr.add(nodes[0].getnewaddress())
        assert(len(addr) == 6)
        # the next one should fail
        assert_raises_jsonrpc(-12, "Error: Keypool ran out, please call keypoolrefill first", nodes[0].getnewaddress)

        # refill keypool with three new addresses
        nodes[0].walletpassphrase('test', 1)
        nodes[0].keypoolrefill(3)

        # test walletpassphrase timeout
        time.sleep(1.1)
        assert_equal(nodes[0].getwalletinfo()["unlocked_until"], 0)

        # drain them by mining
        nodes[0].generate(1)
        nodes[0].generate(1)
        nodes[0].generate(1)
        assert_raises_jsonrpc(-12, "Keypool ran out", nodes[0].generate, 1)

        # test draining with getauxblock
        test_auxpow(nodes)

        nodes[0].walletpassphrase('test', 100)
        nodes[0].keypoolrefill(100)
        wi = nodes[0].getwalletinfo()
        assert_equal(wi['keypoolsize_hd_internal'], 100)
        assert_equal(wi['keypoolsize'], 100)

<<<<<<< HEAD
    def __init__(self):
        super().__init__()
        self.setup_clean_chain = False
        self.num_nodes = 1

def test_auxpow(nodes):
    """
    Test behaviour of getauxpow.  Calling getauxpow should reserve
    a key from the pool, but it should be released again if the
    created block is not actually used.  On the other hand, if the
    auxpow is submitted and turned into a block, the keypool should
    be drained.
    """

    nodes[0].walletpassphrase('test', 12000)
    nodes[0].keypoolrefill(2)
    nodes[0].walletlock()
    assert_equal (nodes[0].getwalletinfo()['keypoolsize'], 2)

    nodes[0].getauxblock()
    assert_equal (nodes[0].getwalletinfo()['keypoolsize'], 2)
    nodes[0].generate(1)
    assert_equal (nodes[0].getwalletinfo()['keypoolsize'], 1)
    auxblock = nodes[0].getauxblock()
    assert_equal (nodes[0].getwalletinfo()['keypoolsize'], 1)

    target = auxpow.reverseHex(auxblock['_target'])
    solved = auxpow.computeAuxpow(auxblock['hash'], target, True)
    res = nodes[0].getauxblock(auxblock['hash'], solved)
    assert res
    assert_equal(nodes[0].getwalletinfo()['keypoolsize'], 0)

    try:
        nodes[0].getauxblock()
        raise AssertionError('Keypool should be exhausted by getauxblock')
    except JSONRPCException as e:
        assert(e.error['code']==-12)

=======
>>>>>>> ec20f01b
if __name__ == '__main__':
    KeyPoolTest().main()<|MERGE_RESOLUTION|>--- conflicted
+++ resolved
@@ -84,12 +84,6 @@
         assert_equal(wi['keypoolsize_hd_internal'], 100)
         assert_equal(wi['keypoolsize'], 100)
 
-<<<<<<< HEAD
-    def __init__(self):
-        super().__init__()
-        self.setup_clean_chain = False
-        self.num_nodes = 1
-
 def test_auxpow(nodes):
     """
     Test behaviour of getauxpow.  Calling getauxpow should reserve
@@ -123,7 +117,5 @@
     except JSONRPCException as e:
         assert(e.error['code']==-12)
 
-=======
->>>>>>> ec20f01b
 if __name__ == '__main__':
     KeyPoolTest().main()