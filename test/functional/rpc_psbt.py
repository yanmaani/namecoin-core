--- conflicted
+++ resolved
@@ -364,11 +364,7 @@
         assert analyzed['inputs'][0]['has_utxo'] and not analyzed['inputs'][0]['is_final'] and analyzed['inputs'][0]['next'] == 'signer' and analyzed['next'] == 'signer' and analyzed['inputs'][0]['missing']['signatures'][0] == addrinfo['embedded']['witness_program']
 
         # Check fee and size things
-<<<<<<< HEAD
-        assert analyzed['fee'] == Decimal('0.001') and analyzed['estimated_vsize'] == 134 and analyzed['estimated_feerate'] == '0.00746268 NMC/kB'
-=======
         assert analyzed['fee'] == Decimal('0.001') and analyzed['estimated_vsize'] == 134 and analyzed['estimated_feerate'] == Decimal('0.00746268')
->>>>>>> 1e37b552
 
         # After signing and finalizing, needs extracting
         signed = self.nodes[1].walletprocesspsbt(updated)['psbt']
