#!/usr/bin/env python3
# Copyright (c) 2018-2020 The Bitcoin Core developers
# Distributed under the MIT software license, see the accompanying
# file COPYING or http://www.opensource.org/licenses/mit-license.php.
"""Test the Partially Signed Transaction RPCs.
"""

from decimal import Decimal
from test_framework.test_framework import BitcoinTestFramework
from test_framework.util import (
    assert_approx,
    assert_equal,
    assert_greater_than,
    assert_raises_rpc_error,
    connect_nodes,
    disconnect_nodes,
    find_output,
)

import json
import os

MAX_BIP125_RBF_SEQUENCE = 0xfffffffd

# Create one-input, one-output, no-fee transaction:
class PSBTTest(BitcoinTestFramework):

    def set_test_params(self):
        self.setup_clean_chain = False
        self.num_nodes = 3
        # Upstream Bitcoin has p2sh-segwit as default address type and this
        # test depends on that.  Since we changed it (for now, pending
        # segwit activation in Namecoin), explicitly specify the address
        # type for this test.
        self.extra_args = [
<<<<<<< HEAD
            ["-addresstype=p2sh-segwit", "-walletrbf=1"],
            ["-addresstype=p2sh-segwit", "-walletrbf=0"],
=======
            ["-walletrbf=1"],
            ["-walletrbf=0", "-changetype=legacy"],
>>>>>>> 0b2abaa6
            []
        ]
        self.supports_cli = False

    def skip_test_if_missing_module(self):
        self.skip_if_no_wallet()

    # TODO: Re-enable this test with segwit v1
    def test_utxo_conversion(self):
        mining_node = self.nodes[2]
        offline_node = self.nodes[0]
        online_node = self.nodes[1]

        # Disconnect offline node from others
        # Topology of test network is linear, so this one call is enough
        disconnect_nodes(offline_node, 1)

        # Create watchonly on online_node
        online_node.createwallet(wallet_name='wonline', disable_private_keys=True)
        wonline = online_node.get_wallet_rpc('wonline')
        w2 = online_node.get_wallet_rpc('')

        # Mine a transaction that credits the offline address
        offline_addr = offline_node.getnewaddress(address_type="p2sh-segwit")
        online_addr = w2.getnewaddress(address_type="p2sh-segwit")
        wonline.importaddress(offline_addr, "", False)
        mining_node.sendtoaddress(address=offline_addr, amount=1.0)
        mining_node.generate(nblocks=1)
        self.sync_blocks([mining_node, online_node])

        # Construct an unsigned PSBT on the online node (who doesn't know the output is Segwit, so will include a non-witness UTXO)
        utxos = wonline.listunspent(addresses=[offline_addr])
        raw = wonline.createrawtransaction([{"txid":utxos[0]["txid"], "vout":utxos[0]["vout"]}],[{online_addr:0.9999}])
        psbt = wonline.walletprocesspsbt(online_node.converttopsbt(raw))["psbt"]
        assert "non_witness_utxo" in mining_node.decodepsbt(psbt)["inputs"][0]

        # Have the offline node sign the PSBT (which will update the UTXO to segwit)
        signed_psbt = offline_node.walletprocesspsbt(psbt)["psbt"]
        assert "witness_utxo" in mining_node.decodepsbt(signed_psbt)["inputs"][0]

        # Make sure we can mine the resulting transaction
        txid = mining_node.sendrawtransaction(mining_node.finalizepsbt(signed_psbt)["hex"])
        mining_node.generate(1)
        self.sync_blocks([mining_node, online_node])
        assert_equal(online_node.gettxout(txid,0)["confirmations"], 1)

        wonline.unloadwallet()

        # Reconnect
        connect_nodes(self.nodes[0], 1)
        connect_nodes(self.nodes[0], 2)

    def assert_change_type(self, psbtx, expected_type):
        """Assert that the given PSBT has a change output with the given type."""

        # The decodepsbt RPC is stateless and independent of any settings, we can always just call it on the first node
        decoded_psbt = self.nodes[0].decodepsbt(psbtx["psbt"])
        changepos = psbtx["changepos"]
        assert_equal(decoded_psbt["tx"]["vout"][changepos]["scriptPubKey"]["type"], expected_type)

    def run_test(self):
        # Create and fund a raw tx for sending 10 BTC
        psbtx1 = self.nodes[0].walletcreatefundedpsbt([], {self.nodes[2].getnewaddress():10})['psbt']

        # If inputs are specified, do not automatically add more:
        utxo1 = self.nodes[0].listunspent()[0]
        assert_raises_rpc_error(-4, "Insufficient funds", self.nodes[0].walletcreatefundedpsbt, [{"txid": utxo1['txid'], "vout": utxo1['vout']}], {self.nodes[2].getnewaddress():90})

        psbtx1 = self.nodes[0].walletcreatefundedpsbt([{"txid": utxo1['txid'], "vout": utxo1['vout']}], {self.nodes[2].getnewaddress():90}, 0, {"add_inputs": True})['psbt']
        assert_equal(len(self.nodes[0].decodepsbt(psbtx1)['tx']['vin']), 2)

        # Inputs argument can be null
        self.nodes[0].walletcreatefundedpsbt(None, {self.nodes[2].getnewaddress():10})

        # Node 1 should not be able to add anything to it but still return the psbtx same as before
        psbtx = self.nodes[1].walletprocesspsbt(psbtx1)['psbt']
        assert_equal(psbtx1, psbtx)

        # Sign the transaction and send
        signed_tx = self.nodes[0].walletprocesspsbt(psbtx)['psbt']
        final_tx = self.nodes[0].finalizepsbt(signed_tx)['hex']
        self.nodes[0].sendrawtransaction(final_tx)

        # Manually selected inputs can be locked:
        assert_equal(len(self.nodes[0].listlockunspent()), 0)
        utxo1 = self.nodes[0].listunspent()[0]
        psbtx1 = self.nodes[0].walletcreatefundedpsbt([{"txid": utxo1['txid'], "vout": utxo1['vout']}], {self.nodes[2].getnewaddress():1}, 0,{"lockUnspents": True})["psbt"]
        assert_equal(len(self.nodes[0].listlockunspent()), 1)

        # Locks are ignored for manually selected inputs
        self.nodes[0].walletcreatefundedpsbt([{"txid": utxo1['txid'], "vout": utxo1['vout']}], {self.nodes[2].getnewaddress():1}, 0)

        # Create p2sh, p2wpkh, and p2wsh addresses
        pubkey0 = self.nodes[0].getaddressinfo(self.nodes[0].getnewaddress())['pubkey']
        pubkey1 = self.nodes[1].getaddressinfo(self.nodes[1].getnewaddress())['pubkey']
        pubkey2 = self.nodes[2].getaddressinfo(self.nodes[2].getnewaddress())['pubkey']

        # Setup watchonly wallets
        self.nodes[2].createwallet(wallet_name='wmulti', disable_private_keys=True)
        wmulti = self.nodes[2].get_wallet_rpc('wmulti')

        # Create all the addresses
        p2sh = wmulti.addmultisigaddress(2, [pubkey0, pubkey1, pubkey2], "", "legacy")['address']
        p2wsh = wmulti.addmultisigaddress(2, [pubkey0, pubkey1, pubkey2], "", "bech32")['address']
        p2sh_p2wsh = wmulti.addmultisigaddress(2, [pubkey0, pubkey1, pubkey2], "", "p2sh-segwit")['address']
        if not self.options.descriptors:
            wmulti.importaddress(p2sh)
            wmulti.importaddress(p2wsh)
            wmulti.importaddress(p2sh_p2wsh)
        p2wpkh = self.nodes[1].getnewaddress("", "bech32")
        p2pkh = self.nodes[1].getnewaddress("", "legacy")
        p2sh_p2wpkh = self.nodes[1].getnewaddress("", "p2sh-segwit")

        # fund those addresses
        rawtx = self.nodes[0].createrawtransaction([], {p2sh:10, p2wsh:10, p2wpkh:10, p2sh_p2wsh:10, p2sh_p2wpkh:10, p2pkh:10})
        rawtx = self.nodes[0].fundrawtransaction(rawtx, {"changePosition":3})
        signed_tx = self.nodes[0].signrawtransactionwithwallet(rawtx['hex'])['hex']
        txid = self.nodes[0].sendrawtransaction(signed_tx)
        self.nodes[0].generate(6)
        self.sync_all()

        # Find the output pos
        p2sh_pos = -1
        p2wsh_pos = -1
        p2wpkh_pos = -1
        p2pkh_pos = -1
        p2sh_p2wsh_pos = -1
        p2sh_p2wpkh_pos = -1
        decoded = self.nodes[0].decoderawtransaction(signed_tx)
        for out in decoded['vout']:
            if out['scriptPubKey']['addresses'][0] == p2sh:
                p2sh_pos = out['n']
            elif out['scriptPubKey']['addresses'][0] == p2wsh:
                p2wsh_pos = out['n']
            elif out['scriptPubKey']['addresses'][0] == p2wpkh:
                p2wpkh_pos = out['n']
            elif out['scriptPubKey']['addresses'][0] == p2sh_p2wsh:
                p2sh_p2wsh_pos = out['n']
            elif out['scriptPubKey']['addresses'][0] == p2sh_p2wpkh:
                p2sh_p2wpkh_pos = out['n']
            elif out['scriptPubKey']['addresses'][0] == p2pkh:
                p2pkh_pos = out['n']

        # spend single key from node 1
        created_psbt = self.nodes[1].walletcreatefundedpsbt([{"txid":txid,"vout":p2wpkh_pos},{"txid":txid,"vout":p2sh_p2wpkh_pos},{"txid":txid,"vout":p2pkh_pos}], {self.nodes[1].getnewaddress():29.99})
        walletprocesspsbt_out = self.nodes[1].walletprocesspsbt(created_psbt['psbt'])
        # Make sure it has both types of UTXOs
        decoded = self.nodes[1].decodepsbt(walletprocesspsbt_out['psbt'])
        assert 'non_witness_utxo' in decoded['inputs'][0]
        assert 'witness_utxo' in decoded['inputs'][0]
        # Check decodepsbt fee calculation (input values shall only be counted once per UTXO)
        assert_equal(decoded['fee'], created_psbt['fee'])
        assert_equal(walletprocesspsbt_out['complete'], True)
        self.nodes[1].sendrawtransaction(self.nodes[1].finalizepsbt(walletprocesspsbt_out['psbt'])['hex'])

        # feeRate of 0.1 BTC / KB produces a total fee slightly below -maxtxfee (~0.05280000):
        res = self.nodes[1].walletcreatefundedpsbt([{"txid":txid,"vout":p2wpkh_pos},{"txid":txid,"vout":p2sh_p2wpkh_pos},{"txid":txid,"vout":p2pkh_pos}], {self.nodes[1].getnewaddress():29.99}, 0, {"feeRate": 0.1, "add_inputs": True})
        assert_approx(res["fee"], 0.055, 0.005)

        # feeRate of 10 BTC / KB produces a total fee well above -maxtxfee
        # previously this was silently capped at -maxtxfee
        assert_raises_rpc_error(-4, "Fee exceeds maximum configured by user (e.g. -maxtxfee, maxfeerate)", self.nodes[1].walletcreatefundedpsbt, [{"txid":txid,"vout":p2wpkh_pos},{"txid":txid,"vout":p2sh_p2wpkh_pos},{"txid":txid,"vout":p2pkh_pos}], {self.nodes[1].getnewaddress():29.99}, 0, {"feeRate": 10, "add_inputs": True})
        assert_raises_rpc_error(-4, "Fee exceeds maximum configured by user (e.g. -maxtxfee, maxfeerate)", self.nodes[1].walletcreatefundedpsbt, [{"txid":txid,"vout":p2wpkh_pos},{"txid":txid,"vout":p2sh_p2wpkh_pos},{"txid":txid,"vout":p2pkh_pos}], {self.nodes[1].getnewaddress():1}, 0, {"feeRate": 10, "add_inputs": False})

        # partially sign multisig things with node 1
        psbtx = wmulti.walletcreatefundedpsbt(inputs=[{"txid":txid,"vout":p2wsh_pos},{"txid":txid,"vout":p2sh_pos},{"txid":txid,"vout":p2sh_p2wsh_pos}], outputs={self.nodes[1].getnewaddress():29.99}, options={'changeAddress': self.nodes[1].getrawchangeaddress()})['psbt']
        walletprocesspsbt_out = self.nodes[1].walletprocesspsbt(psbtx)
        psbtx = walletprocesspsbt_out['psbt']
        assert_equal(walletprocesspsbt_out['complete'], False)

        # Unload wmulti, we don't need it anymore
        wmulti.unloadwallet()

        # partially sign with node 2. This should be complete and sendable
        walletprocesspsbt_out = self.nodes[2].walletprocesspsbt(psbtx)
        assert_equal(walletprocesspsbt_out['complete'], True)
        self.nodes[2].sendrawtransaction(self.nodes[2].finalizepsbt(walletprocesspsbt_out['psbt'])['hex'])

        # check that walletprocesspsbt fails to decode a non-psbt
        rawtx = self.nodes[1].createrawtransaction([{"txid":txid,"vout":p2wpkh_pos}], {self.nodes[1].getnewaddress():9.99})
        assert_raises_rpc_error(-22, "TX decode failed", self.nodes[1].walletprocesspsbt, rawtx)

        # Convert a non-psbt to psbt and make sure we can decode it
        rawtx = self.nodes[0].createrawtransaction([], {self.nodes[1].getnewaddress():10})
        rawtx = self.nodes[0].fundrawtransaction(rawtx)
        new_psbt = self.nodes[0].converttopsbt(rawtx['hex'])
        self.nodes[0].decodepsbt(new_psbt)

        # Make sure that a non-psbt with signatures cannot be converted
        # Error could be either "TX decode failed" (segwit inputs causes parsing to fail) or "Inputs must not have scriptSigs and scriptWitnesses"
        # We must set iswitness=True because the serialized transaction has inputs and is therefore a witness transaction
        signedtx = self.nodes[0].signrawtransactionwithwallet(rawtx['hex'])
        assert_raises_rpc_error(-22, "", self.nodes[0].converttopsbt, hexstring=signedtx['hex'], iswitness=True)
        assert_raises_rpc_error(-22, "", self.nodes[0].converttopsbt, hexstring=signedtx['hex'], permitsigdata=False, iswitness=True)
        # Unless we allow it to convert and strip signatures
        self.nodes[0].converttopsbt(signedtx['hex'], True)

        # Explicitly allow converting non-empty txs
        new_psbt = self.nodes[0].converttopsbt(rawtx['hex'])
        self.nodes[0].decodepsbt(new_psbt)

        # Create outputs to nodes 1 and 2
        node1_addr = self.nodes[1].getnewaddress()
        node2_addr = self.nodes[2].getnewaddress()
        txid1 = self.nodes[0].sendtoaddress(node1_addr, 13)
        txid2 = self.nodes[0].sendtoaddress(node2_addr, 13)
        blockhash = self.nodes[0].generate(6)[0]
        self.sync_all()
        vout1 = find_output(self.nodes[1], txid1, 13, blockhash=blockhash)
        vout2 = find_output(self.nodes[2], txid2, 13, blockhash=blockhash)

        # Create a psbt spending outputs from nodes 1 and 2
        psbt_orig = self.nodes[0].createpsbt([{"txid":txid1,  "vout":vout1}, {"txid":txid2, "vout":vout2}], {self.nodes[0].getnewaddress():25.999})

        # Update psbts, should only have data for one input and not the other
        psbt1 = self.nodes[1].walletprocesspsbt(psbt_orig, False, "ALL")['psbt']
        psbt1_decoded = self.nodes[0].decodepsbt(psbt1)
        assert psbt1_decoded['inputs'][0] and not psbt1_decoded['inputs'][1]
        # Check that BIP32 path was added
        assert "bip32_derivs" in psbt1_decoded['inputs'][0]
        psbt2 = self.nodes[2].walletprocesspsbt(psbt_orig, False, "ALL", False)['psbt']
        psbt2_decoded = self.nodes[0].decodepsbt(psbt2)
        assert not psbt2_decoded['inputs'][0] and psbt2_decoded['inputs'][1]
        # Check that BIP32 paths were not added
        assert "bip32_derivs" not in psbt2_decoded['inputs'][1]

        # Sign PSBTs (workaround issue #18039)
        psbt1 = self.nodes[1].walletprocesspsbt(psbt_orig)['psbt']
        psbt2 = self.nodes[2].walletprocesspsbt(psbt_orig)['psbt']

        # Combine, finalize, and send the psbts
        combined = self.nodes[0].combinepsbt([psbt1, psbt2])
        finalized = self.nodes[0].finalizepsbt(combined)['hex']
        self.nodes[0].sendrawtransaction(finalized)
        self.nodes[0].generate(6)
        self.sync_all()

        # Test additional args in walletcreatepsbt
        # Make sure both pre-included and funded inputs
        # have the correct sequence numbers based on
        # replaceable arg
        block_height = self.nodes[0].getblockcount()
        unspent = self.nodes[0].listunspent()[0]
        psbtx_info = self.nodes[0].walletcreatefundedpsbt([{"txid":unspent["txid"], "vout":unspent["vout"]}], [{self.nodes[2].getnewaddress():unspent["amount"]+1}], block_height+2, {"replaceable": False, "add_inputs": True}, False)
        decoded_psbt = self.nodes[0].decodepsbt(psbtx_info["psbt"])
        for tx_in, psbt_in in zip(decoded_psbt["tx"]["vin"], decoded_psbt["inputs"]):
            assert_greater_than(tx_in["sequence"], MAX_BIP125_RBF_SEQUENCE)
            assert "bip32_derivs" not in psbt_in
        assert_equal(decoded_psbt["tx"]["locktime"], block_height+2)

        # Same construction with only locktime set and RBF explicitly enabled
        psbtx_info = self.nodes[0].walletcreatefundedpsbt([{"txid":unspent["txid"], "vout":unspent["vout"]}], [{self.nodes[2].getnewaddress():unspent["amount"]+1}], block_height, {"replaceable": True, "add_inputs": True}, True)
        decoded_psbt = self.nodes[0].decodepsbt(psbtx_info["psbt"])
        for tx_in, psbt_in in zip(decoded_psbt["tx"]["vin"], decoded_psbt["inputs"]):
            assert_equal(tx_in["sequence"], MAX_BIP125_RBF_SEQUENCE)
            assert "bip32_derivs" in psbt_in
        assert_equal(decoded_psbt["tx"]["locktime"], block_height)

        # Same construction without optional arguments
        psbtx_info = self.nodes[0].walletcreatefundedpsbt([], [{self.nodes[2].getnewaddress():unspent["amount"]+1}])
        decoded_psbt = self.nodes[0].decodepsbt(psbtx_info["psbt"])
        for tx_in, psbt_in in zip(decoded_psbt["tx"]["vin"], decoded_psbt["inputs"]):
            assert_equal(tx_in["sequence"], MAX_BIP125_RBF_SEQUENCE)
            assert "bip32_derivs" in psbt_in
        assert_equal(decoded_psbt["tx"]["locktime"], 0)

        # Same construction without optional arguments, for a node with -walletrbf=0
        unspent1 = self.nodes[1].listunspent()[0]
        psbtx_info = self.nodes[1].walletcreatefundedpsbt([{"txid":unspent1["txid"], "vout":unspent1["vout"]}], [{self.nodes[2].getnewaddress():unspent1["amount"]+1}], block_height, {"add_inputs": True})
        decoded_psbt = self.nodes[1].decodepsbt(psbtx_info["psbt"])
        for tx_in, psbt_in in zip(decoded_psbt["tx"]["vin"], decoded_psbt["inputs"]):
            assert_greater_than(tx_in["sequence"], MAX_BIP125_RBF_SEQUENCE)
            assert "bip32_derivs" in psbt_in

        # Make sure change address wallet does not have P2SH innerscript access to results in success
        # when attempting BnB coin selection
        self.nodes[0].walletcreatefundedpsbt([], [{self.nodes[2].getnewaddress():unspent["amount"]+1}], block_height+2, {"changeAddress":self.nodes[1].getnewaddress()}, False)

        # Make sure the wallet's change type is respected by default
        small_output = {self.nodes[0].getnewaddress():0.1}
        psbtx_native = self.nodes[0].walletcreatefundedpsbt([], [small_output])
        self.assert_change_type(psbtx_native, "witness_v0_keyhash")
        psbtx_legacy = self.nodes[1].walletcreatefundedpsbt([], [small_output])
        self.assert_change_type(psbtx_legacy, "pubkeyhash")

        # Make sure the change type of the wallet can also be overwritten
        psbtx_np2wkh = self.nodes[1].walletcreatefundedpsbt([], [small_output], 0, {"change_type":"p2sh-segwit"})
        self.assert_change_type(psbtx_np2wkh, "scripthash")

        # Make sure the change type cannot be specified if a change address is given
        invalid_options = {"change_type":"legacy","changeAddress":self.nodes[0].getnewaddress()}
        assert_raises_rpc_error(-8, "both change address and address type options", self.nodes[0].walletcreatefundedpsbt, [], [small_output], 0, invalid_options)

        # Regression test for 14473 (mishandling of already-signed witness transaction):
        psbtx_info = self.nodes[0].walletcreatefundedpsbt([{"txid":unspent["txid"], "vout":unspent["vout"]}], [{self.nodes[2].getnewaddress():unspent["amount"]+1}], 0, {"add_inputs": True})
        complete_psbt = self.nodes[0].walletprocesspsbt(psbtx_info["psbt"])
        double_processed_psbt = self.nodes[0].walletprocesspsbt(complete_psbt["psbt"])
        assert_equal(complete_psbt, double_processed_psbt)
        # We don't care about the decode result, but decoding must succeed.
        self.nodes[0].decodepsbt(double_processed_psbt["psbt"])

        # BIP 174 Test Vectors

        # Check that unknown values are just passed through
        unknown_psbt = "cHNidP8BAD8CAAAAAf//////////////////////////////////////////AAAAAAD/////AQAAAAAAAAAAA2oBAAAAAAAACg8BAgMEBQYHCAkPAQIDBAUGBwgJCgsMDQ4PAAA="
        unknown_out = self.nodes[0].walletprocesspsbt(unknown_psbt)['psbt']
        assert_equal(unknown_psbt, unknown_out)

        # Open the data file
        with open(os.path.join(os.path.dirname(os.path.realpath(__file__)), 'data/rpc_psbt.json'), encoding='utf-8') as f:
            d = json.load(f)
            invalids = d['invalid']
            valids = d['valid']
            creators = d['creator']
            signers = d['signer']
            combiners = d['combiner']
            finalizers = d['finalizer']
            extractors = d['extractor']

        # Invalid PSBTs
        for invalid in invalids:
            assert_raises_rpc_error(-22, "TX decode failed", self.nodes[0].decodepsbt, invalid)

        # Valid PSBTs
        for valid in valids:
            self.nodes[0].decodepsbt(valid)

        # Creator Tests
        for creator in creators:
            created_tx = self.nodes[0].createpsbt(creator['inputs'], creator['outputs'])
            assert_equal(created_tx, creator['result'])

        # Signer tests
        for i, signer in enumerate(signers):
            self.nodes[2].createwallet(wallet_name="wallet{}".format(i))
            wrpc = self.nodes[2].get_wallet_rpc("wallet{}".format(i))
            for key in signer['privkeys']:
                wrpc.importprivkey(key)
            signed_tx = wrpc.walletprocesspsbt(signer['psbt'])['psbt']
            assert_equal(signed_tx, signer['result'])

        # Combiner test
        for combiner in combiners:
            combined = self.nodes[2].combinepsbt(combiner['combine'])
            assert_equal(combined, combiner['result'])

        # Empty combiner test
        assert_raises_rpc_error(-8, "Parameter 'txs' cannot be empty", self.nodes[0].combinepsbt, [])

        # Finalizer test
        for finalizer in finalizers:
            finalized = self.nodes[2].finalizepsbt(finalizer['finalize'], False)['psbt']
            assert_equal(finalized, finalizer['result'])

        # Extractor test
        for extractor in extractors:
            extracted = self.nodes[2].finalizepsbt(extractor['extract'], True)['hex']
            assert_equal(extracted, extractor['result'])

        # Unload extra wallets
        for i, signer in enumerate(signers):
            self.nodes[2].unloadwallet("wallet{}".format(i))

        # TODO: Re-enable this for segwit v1
        # self.test_utxo_conversion()

        # Test that psbts with p2pkh outputs are created properly
        p2pkh = self.nodes[0].getnewaddress(address_type='legacy')
        psbt = self.nodes[1].walletcreatefundedpsbt([], [{p2pkh : 1}], 0, {"includeWatching" : True}, True)
        self.nodes[0].decodepsbt(psbt['psbt'])

        # Test decoding error: invalid base64
        assert_raises_rpc_error(-22, "TX decode failed invalid base64", self.nodes[0].decodepsbt, ";definitely not base64;")

        # Send to all types of addresses
        addr1 = self.nodes[1].getnewaddress("", "bech32")
        txid1 = self.nodes[0].sendtoaddress(addr1, 11)
        vout1 = find_output(self.nodes[0], txid1, 11)
        addr2 = self.nodes[1].getnewaddress("", "legacy")
        txid2 = self.nodes[0].sendtoaddress(addr2, 11)
        vout2 = find_output(self.nodes[0], txid2, 11)
        addr3 = self.nodes[1].getnewaddress("", "p2sh-segwit")
        txid3 = self.nodes[0].sendtoaddress(addr3, 11)
        vout3 = find_output(self.nodes[0], txid3, 11)
        self.sync_all()

        def test_psbt_input_keys(psbt_input, keys):
            """Check that the psbt input has only the expected keys."""
            assert_equal(set(keys), set(psbt_input.keys()))

        # Create a PSBT. None of the inputs are filled initially
        psbt = self.nodes[1].createpsbt([{"txid":txid1, "vout":vout1},{"txid":txid2, "vout":vout2},{"txid":txid3, "vout":vout3}], {self.nodes[0].getnewaddress():32.999})
        decoded = self.nodes[1].decodepsbt(psbt)
        test_psbt_input_keys(decoded['inputs'][0], [])
        test_psbt_input_keys(decoded['inputs'][1], [])
        test_psbt_input_keys(decoded['inputs'][2], [])

        # Update a PSBT with UTXOs from the node
        # Bech32 inputs should be filled with witness UTXO. Other inputs should not be filled because they are non-witness
        updated = self.nodes[1].utxoupdatepsbt(psbt)
        decoded = self.nodes[1].decodepsbt(updated)
        test_psbt_input_keys(decoded['inputs'][0], ['witness_utxo'])
        test_psbt_input_keys(decoded['inputs'][1], [])
        test_psbt_input_keys(decoded['inputs'][2], [])

        # Try again, now while providing descriptors, making P2SH-segwit work, and causing bip32_derivs and redeem_script to be filled in
        descs = [self.nodes[1].getaddressinfo(addr)['desc'] for addr in [addr1,addr2,addr3]]
        updated = self.nodes[1].utxoupdatepsbt(psbt=psbt, descriptors=descs)
        decoded = self.nodes[1].decodepsbt(updated)
        test_psbt_input_keys(decoded['inputs'][0], ['witness_utxo', 'bip32_derivs'])
        test_psbt_input_keys(decoded['inputs'][1], [])
        test_psbt_input_keys(decoded['inputs'][2], ['witness_utxo', 'bip32_derivs', 'redeem_script'])

        # Two PSBTs with a common input should not be joinable
        psbt1 = self.nodes[1].createpsbt([{"txid":txid1, "vout":vout1}], {self.nodes[0].getnewaddress():Decimal('10.999')})
        assert_raises_rpc_error(-8, "exists in multiple PSBTs", self.nodes[1].joinpsbts, [psbt1, updated])

        # Join two distinct PSBTs
        addr4 = self.nodes[1].getnewaddress("", "p2sh-segwit")
        txid4 = self.nodes[0].sendtoaddress(addr4, 5)
        vout4 = find_output(self.nodes[0], txid4, 5)
        self.nodes[0].generate(6)
        self.sync_all()
        psbt2 = self.nodes[1].createpsbt([{"txid":txid4, "vout":vout4}], {self.nodes[0].getnewaddress():Decimal('4.999')})
        psbt2 = self.nodes[1].walletprocesspsbt(psbt2)['psbt']
        psbt2_decoded = self.nodes[0].decodepsbt(psbt2)
        assert "final_scriptwitness" in psbt2_decoded['inputs'][0] and "final_scriptSig" in psbt2_decoded['inputs'][0]
        joined = self.nodes[0].joinpsbts([psbt, psbt2])
        joined_decoded = self.nodes[0].decodepsbt(joined)
        assert len(joined_decoded['inputs']) == 4 and len(joined_decoded['outputs']) == 2 and "final_scriptwitness" not in joined_decoded['inputs'][3] and "final_scriptSig" not in joined_decoded['inputs'][3]

        # Check that joining shuffles the inputs and outputs
        # 10 attempts should be enough to get a shuffled join
        shuffled = False
        for _ in range(10):
            shuffled_joined = self.nodes[0].joinpsbts([psbt, psbt2])
            shuffled |= joined != shuffled_joined
            if shuffled:
                break
        assert shuffled

        # Newly created PSBT needs UTXOs and updating
        addr = self.nodes[1].getnewaddress("", "p2sh-segwit")
        txid = self.nodes[0].sendtoaddress(addr, 7)
        addrinfo = self.nodes[1].getaddressinfo(addr)
        blockhash = self.nodes[0].generate(6)[0]
        self.sync_all()
        vout = find_output(self.nodes[0], txid, 7, blockhash=blockhash)
        psbt = self.nodes[1].createpsbt([{"txid":txid, "vout":vout}], {self.nodes[0].getnewaddress("", "p2sh-segwit"):Decimal('6.999')})
        analyzed = self.nodes[0].analyzepsbt(psbt)
        assert not analyzed['inputs'][0]['has_utxo'] and not analyzed['inputs'][0]['is_final'] and analyzed['inputs'][0]['next'] == 'updater' and analyzed['next'] == 'updater'

        # After update with wallet, only needs signing
        updated = self.nodes[1].walletprocesspsbt(psbt, False, 'ALL', True)['psbt']
        analyzed = self.nodes[0].analyzepsbt(updated)
        assert analyzed['inputs'][0]['has_utxo'] and not analyzed['inputs'][0]['is_final'] and analyzed['inputs'][0]['next'] == 'signer' and analyzed['next'] == 'signer' and analyzed['inputs'][0]['missing']['signatures'][0] == addrinfo['embedded']['witness_program']

        # Check fee and size things
        assert analyzed['fee'] == Decimal('0.001') and analyzed['estimated_vsize'] == 134 and analyzed['estimated_feerate'] == Decimal('0.00746268')

        # After signing and finalizing, needs extracting
        signed = self.nodes[1].walletprocesspsbt(updated)['psbt']
        analyzed = self.nodes[0].analyzepsbt(signed)
        assert analyzed['inputs'][0]['has_utxo'] and analyzed['inputs'][0]['is_final'] and analyzed['next'] == 'extractor'

        self.log.info("PSBT spending unspendable outputs should have error message and Creator as next")
        analysis = self.nodes[0].analyzepsbt('cHNidP8BAJoCAAAAAljoeiG1ba8MI76OcHBFbDNvfLqlyHV5JPVFiHuyq911AAAAAAD/////g40EJ9DsZQpoqka7CwmK6kQiwHGyyng1Kgd5WdB86h0BAAAAAP////8CcKrwCAAAAAAWAEHYXCtx0AYLCcmIauuBXlCZHdoSTQDh9QUAAAAAFv8/wADXYP/7//////8JxOh0LR2HAI8AAAAAAAEBIADC6wsAAAAAF2oUt/X69ELjeX2nTof+fZ10l+OyAokDAQcJAwEHEAABAACAAAEBIADC6wsAAAAAF2oUt/X69ELjeX2nTof+fZ10l+OyAokDAQcJAwEHENkMak8AAAAA')
        assert_equal(analysis['next'], 'creator')
        assert_equal(analysis['error'], 'PSBT is not valid. Input 0 spends unspendable output')

        self.log.info("PSBT with invalid values should have error message and Creator as next")
        analysis = self.nodes[0].analyzepsbt('cHNidP8BAHECAAAAAfA00BFgAm6tp86RowwH6BMImQNL5zXUcTT97XoLGz0BAAAAAAD/////AgD5ApUAAAAAFgAUKNw0x8HRctAgmvoevm4u1SbN7XL87QKVAAAAABYAFPck4gF7iL4NL4wtfRAKgQbghiTUAAAAAAABAR8AgIFq49AHABYAFJUDtxf2PHo641HEOBOAIvFMNTr2AAAA')
        assert_equal(analysis['next'], 'creator')
        assert_equal(analysis['error'], 'PSBT is not valid. Input 0 has invalid value')

        self.log.info("PSBT with signed, but not finalized, inputs should have Finalizer as next")
        analysis = self.nodes[0].analyzepsbt('cHNidP8BAHECAAAAAZYezcxdnbXoQCmrD79t/LzDgtUo9ERqixk8wgioAobrAAAAAAD9////AlDDAAAAAAAAFgAUy/UxxZuzZswcmFnN/E9DGSiHLUsuGPUFAAAAABYAFLsH5o0R38wXx+X2cCosTMCZnQ4baAAAAAABAR8A4fUFAAAAABYAFOBI2h5thf3+Lflb2LGCsVSZwsltIgIC/i4dtVARCRWtROG0HHoGcaVklzJUcwo5homgGkSNAnJHMEQCIGx7zKcMIGr7cEES9BR4Kdt/pzPTK3fKWcGyCJXb7MVnAiALOBgqlMH4GbC1HDh/HmylmO54fyEy4lKde7/BT/PWxwEBAwQBAAAAIgYC/i4dtVARCRWtROG0HHoGcaVklzJUcwo5homgGkSNAnIYDwVpQ1QAAIABAACAAAAAgAAAAAAAAAAAAAAiAgL+CIiB59NSCssOJRGiMYQK1chahgAaaJpIXE41Cyir+xgPBWlDVAAAgAEAAIAAAACAAQAAAAAAAAAA')
        assert_equal(analysis['next'], 'finalizer')

        analysis = self.nodes[0].analyzepsbt('cHNidP8BAHECAAAAAfA00BFgAm6tp86RowwH6BMImQNL5zXUcTT97XoLGz0BAAAAAAD/////AgCAgWrj0AcAFgAUKNw0x8HRctAgmvoevm4u1SbN7XL87QKVAAAAABYAFPck4gF7iL4NL4wtfRAKgQbghiTUAAAAAAABAR8A8gUqAQAAABYAFJUDtxf2PHo641HEOBOAIvFMNTr2AAAA')
        assert_equal(analysis['next'], 'creator')
        assert_equal(analysis['error'], 'PSBT is not valid. Output amount invalid')

        analysis = self.nodes[0].analyzepsbt('cHNidP8BAJoCAAAAAkvEW8NnDtdNtDpsmze+Ht2LH35IJcKv00jKAlUs21RrAwAAAAD/////S8Rbw2cO1020OmybN74e3Ysffkglwq/TSMoCVSzbVGsBAAAAAP7///8CwLYClQAAAAAWABSNJKzjaUb3uOxixsvh1GGE3fW7zQD5ApUAAAAAFgAUKNw0x8HRctAgmvoevm4u1SbN7XIAAAAAAAEAnQIAAAACczMa321tVHuN4GKWKRncycI22aX3uXgwSFUKM2orjRsBAAAAAP7///9zMxrfbW1Ue43gYpYpGdzJwjbZpfe5eDBIVQozaiuNGwAAAAAA/v///wIA+QKVAAAAABl2qRT9zXUVA8Ls5iVqynLHe5/vSe1XyYisQM0ClQAAAAAWABRmWQUcjSjghQ8/uH4Bn/zkakwLtAAAAAAAAQEfQM0ClQAAAAAWABRmWQUcjSjghQ8/uH4Bn/zkakwLtAAAAA==')
        assert_equal(analysis['next'], 'creator')
        assert_equal(analysis['error'], 'PSBT is not valid. Input 0 specifies invalid prevout')

        assert_raises_rpc_error(-25, 'Inputs missing or spent', self.nodes[0].walletprocesspsbt, 'cHNidP8BAJoCAAAAAkvEW8NnDtdNtDpsmze+Ht2LH35IJcKv00jKAlUs21RrAwAAAAD/////S8Rbw2cO1020OmybN74e3Ysffkglwq/TSMoCVSzbVGsBAAAAAP7///8CwLYClQAAAAAWABSNJKzjaUb3uOxixsvh1GGE3fW7zQD5ApUAAAAAFgAUKNw0x8HRctAgmvoevm4u1SbN7XIAAAAAAAEAnQIAAAACczMa321tVHuN4GKWKRncycI22aX3uXgwSFUKM2orjRsBAAAAAP7///9zMxrfbW1Ue43gYpYpGdzJwjbZpfe5eDBIVQozaiuNGwAAAAAA/v///wIA+QKVAAAAABl2qRT9zXUVA8Ls5iVqynLHe5/vSe1XyYisQM0ClQAAAAAWABRmWQUcjSjghQ8/uH4Bn/zkakwLtAAAAAAAAQEfQM0ClQAAAAAWABRmWQUcjSjghQ8/uH4Bn/zkakwLtAAAAA==')

if __name__ == '__main__':
    PSBTTest().main()<|MERGE_RESOLUTION|>--- conflicted
+++ resolved
@@ -28,18 +28,13 @@
     def set_test_params(self):
         self.setup_clean_chain = False
         self.num_nodes = 3
-        # Upstream Bitcoin has p2sh-segwit as default address type and this
+        # Upstream Bitcoin has segwit as default address type and this
         # test depends on that.  Since we changed it (for now, pending
         # segwit activation in Namecoin), explicitly specify the address
         # type for this test.
         self.extra_args = [
-<<<<<<< HEAD
-            ["-addresstype=p2sh-segwit", "-walletrbf=1"],
-            ["-addresstype=p2sh-segwit", "-walletrbf=0"],
-=======
-            ["-walletrbf=1"],
-            ["-walletrbf=0", "-changetype=legacy"],
->>>>>>> 0b2abaa6
+            ["-addresstype=bech32", "-walletrbf=1"],
+            ["-addresstype=bech32", "-walletrbf=0", "-changetype=legacy"],
             []
         ]
         self.supports_cli = False
