--- conflicted
+++ resolved
@@ -35,13 +35,9 @@
 
         self.check_addmultisigaddress_errors()
 
-<<<<<<< HEAD
         # Activate segwit for the test (at height 432).
+        self.log.info('Generating blocks ...')
         node0.generate(500)
-=======
-        self.log.info('Generating blocks ...')
-        node0.generate(149)
->>>>>>> 1fb747a8
         self.sync_all()
 
         self.moved = 0
@@ -96,13 +92,8 @@
         bal2 = node2.getbalance()
 
         height = node0.getblockchaininfo()["blocks"]
-<<<<<<< HEAD
         assert 549 < height < 649
-        total = 149*50 + 150*25 + 150*12.5 + (height-449-100)*6.25
-=======
-        assert 150 < height < 350
-        total = 149 * 50 + (height - 149 - 100) * 25
->>>>>>> 1fb747a8
+        total = 149 * 50 + 150 * 25 + 150 * 12.5 + (height - 449 - 100) * 6.25
         assert bal1 == 0
         assert bal2 == self.moved
         assert bal0 + bal1 + bal2 == total
