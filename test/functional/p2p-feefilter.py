#!/usr/bin/env python3
# Copyright (c) 2016 The Bitcoin Core developers
# Distributed under the MIT software license, see the accompanying
# file COPYING or http://www.opensource.org/licenses/mit-license.php.
"""Test processing of feefilter messages."""

from test_framework.mininode import *
from test_framework.test_framework import BitcoinTestFramework
from test_framework.util import *
import time


def hashToHex(hash):
    return format(hash, '064x')

# Wait up to 60 secs to see if the testnode has received all the expected invs
def allInvsMatch(invsExpected, testnode):
    for x in range(60):
        with mininode_lock:
            if (sorted(invsExpected) == sorted(testnode.txinvs)):
                return True
        time.sleep(1)
    return False

class TestNode(NodeConnCB):
    def __init__(self):
        super().__init__()
        self.txinvs = []

    def on_inv(self, conn, message):
        for i in message.inv:
            if (i.type == 1):
                self.txinvs.append(hashToHex(i.hash))

    def clear_invs(self):
        with mininode_lock:
            self.txinvs = []

class FeeFilterTest(BitcoinTestFramework):
    def set_test_params(self):
        self.num_nodes = 2

    def run_test(self):
        node1 = self.nodes[1]
        node0 = self.nodes[0]
        # Get out of IBD
        node1.generate(1)
        sync_blocks(self.nodes)

        # Setup the p2p connections and start up the network thread.
        self.nodes[0].add_p2p_connection(TestNode())
        NetworkThread().start()
        self.nodes[0].p2p.wait_for_verack()

        # Test that invs are received for all txs at feerate of 20 sat/byte
        node1.settxfee(Decimal("0.00200000"))
        txids = [node1.sendtoaddress(node1.getnewaddress(), 1) for x in range(3)]
        assert(allInvsMatch(txids, self.nodes[0].p2p))
        self.nodes[0].p2p.clear_invs()

<<<<<<< HEAD
        # Set a filter of 150 sat/byte
        test_node.send_and_ping(msg_feefilter(150000))
=======
        # Set a filter of 15 sat/byte
        self.nodes[0].p2p.send_and_ping(msg_feefilter(15000))
>>>>>>> cb9324d5

        # Test that txs are still being received (paying 20 sat/byte)
        txids = [node1.sendtoaddress(node1.getnewaddress(), 1) for x in range(3)]
        assert(allInvsMatch(txids, self.nodes[0].p2p))
        self.nodes[0].p2p.clear_invs()

        # Change tx fee rate to 100 sat/byte and test they are no longer received
        node1.settxfee(Decimal("0.00100000"))
        [node1.sendtoaddress(node1.getnewaddress(), 1) for x in range(3)]
        sync_mempools(self.nodes) # must be sure node 0 has received all txs 

        # Send one transaction from node0 that should be received, so that we
        # we can sync the test on receipt (if node1's txs were relayed, they'd
        # be received by the time this node0 tx is received). This is
        # unfortunately reliant on the current relay behavior where we batch up
        # to 35 entries in an inv, which means that when this next transaction
        # is eligible for relay, the prior transactions from node1 are eligible
        # as well.
        node0.settxfee(Decimal("0.00020000"))
        txids = [node0.sendtoaddress(node0.getnewaddress(), 1)]
        assert(allInvsMatch(txids, self.nodes[0].p2p))
        self.nodes[0].p2p.clear_invs()

        # Remove fee filter and check that txs are received again
        self.nodes[0].p2p.send_and_ping(msg_feefilter(0))
        txids = [node1.sendtoaddress(node1.getnewaddress(), 1) for x in range(3)]
        assert(allInvsMatch(txids, self.nodes[0].p2p))
        self.nodes[0].p2p.clear_invs()

if __name__ == '__main__':
    FeeFilterTest().main()<|MERGE_RESOLUTION|>--- conflicted
+++ resolved
@@ -58,13 +58,8 @@
         assert(allInvsMatch(txids, self.nodes[0].p2p))
         self.nodes[0].p2p.clear_invs()
 
-<<<<<<< HEAD
         # Set a filter of 150 sat/byte
-        test_node.send_and_ping(msg_feefilter(150000))
-=======
-        # Set a filter of 15 sat/byte
-        self.nodes[0].p2p.send_and_ping(msg_feefilter(15000))
->>>>>>> cb9324d5
+        self.nodes[0].p2p.send_and_ping(msg_feefilter(150000))
 
         # Test that txs are still being received (paying 20 sat/byte)
         txids = [node1.sendtoaddress(node1.getnewaddress(), 1) for x in range(3)]
