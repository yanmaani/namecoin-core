--- conflicted
+++ resolved
@@ -328,57 +328,6 @@
         self.nodes[0].invalidateblock(self.nodes[0].getblockhash(cur_height+1))
         self.nodes[0].generate(10)
 
-<<<<<<< HEAD
-=======
-    # Make sure that BIP68 isn't being used to validate blocks, prior to
-    # versionbits activation.  If more blocks are mined prior to this test
-    # being run, then it's possible the test has activated the soft fork, and
-    # this test should be moved to run earlier, or deleted.
-    def test_bip68_not_consensus(self):
-        assert get_bip9_status(self.nodes[0], 'csv')['status'] != 'active'
-        txid = self.nodes[0].sendtoaddress(self.nodes[0].getnewaddress(), 2)
-
-        tx1 = FromHex(CTransaction(), self.nodes[0].getrawtransaction(txid))
-        tx1.rehash()
-
-        # Make an anyone-can-spend transaction
-        tx2 = CTransaction()
-        tx2.nVersion = 1
-        tx2.vin = [CTxIn(COutPoint(tx1.sha256, 0), nSequence=0)]
-        tx2.vout = [CTxOut(int(tx1.vout[0].nValue - self.relayfee*COIN), CScript([b'a']))]
-
-        # sign tx2
-        tx2_raw = self.nodes[0].signrawtransactionwithwallet(ToHex(tx2))["hex"]
-        tx2 = FromHex(tx2, tx2_raw)
-        tx2.rehash()
-
-        self.nodes[0].sendrawtransaction(ToHex(tx2))
-
-        # Now make an invalid spend of tx2 according to BIP68
-        sequence_value = 100 # 100 block relative locktime
-
-        tx3 = CTransaction()
-        tx3.nVersion = 2
-        tx3.vin = [CTxIn(COutPoint(tx2.sha256, 0), nSequence=sequence_value)]
-        tx3.vout = [CTxOut(int(tx2.vout[0].nValue - self.relayfee * COIN), CScript([b'a' * 35]))]
-        tx3.rehash()
-
-        assert_raises_rpc_error(-26, NOT_FINAL_ERROR, self.nodes[0].sendrawtransaction, ToHex(tx3))
-
-        # make a block that violates bip68; ensure that the tip updates
-        tip = int(self.nodes[0].getbestblockhash(), 16)
-        block = create_block(tip, create_coinbase(self.nodes[0].getblockcount()+1))
-        block.nVersion = 3
-        block.vtx.extend([tx1, tx2, tx3])
-        block.hashMerkleRoot = block.calc_merkle_root()
-        block.rehash()
-        add_witness_commitment(block)
-        block.solve()
-
-        self.nodes[0].submitblock(block.serialize(True).hex())
-        assert_equal(self.nodes[0].getbestblockhash(), block.hash)
-
->>>>>>> 257f750c
     def activateCSV(self):
         # activation should happen at block height 432 (3 periods)
         # getblockchaininfo will show CSV as active at block 431 (144 * 3 -1) since it's returning whether CSV is active for the next block.
