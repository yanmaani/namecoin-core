#!/usr/bin/env python3
# Copyright (c) 2017-2020 The Bitcoin Core developers
# Distributed under the MIT software license, see the accompanying
# file COPYING or http://www.opensource.org/licenses/mit-license.php.
"""Class for namecoind node under test"""

import contextlib
import decimal
import errno
from enum import Enum
import http.client
import json
import logging
import os
import re
import subprocess
import tempfile
import time
import urllib.parse
import collections
import shlex
import sys

from .authproxy import JSONRPCException
from .descriptors import descsum_create
from .p2p import P2P_SUBVERSION
from .util import (
    MAX_NODES,
    assert_equal,
    append_config,
    config_file,
    delete_cookie_file,
    get_auth_cookie,
    get_rpc_proxy,
    rpc_url,
    wait_until_helper,
    p2p_port,
    EncodeDecimal,
)

BITCOIND_PROC_WAIT_TIMEOUT = 60


class FailedToStartError(Exception):
    """Raised when a node fails to start correctly."""


class ErrorMatch(Enum):
    FULL_TEXT = 1
    FULL_REGEX = 2
    PARTIAL_REGEX = 3


class TestNode():
    """A class for representing a namecoind node under test.

    This class contains:

    - state about the node (whether it's running, etc)
    - a Python subprocess.Popen object representing the running process
    - an RPC connection to the node
    - one or more P2P connections to the node


    To make things easier for the test writer, any unrecognised messages will
    be dispatched to the RPC connection."""

    def __init__(self, i, datadir, *, chain, rpchost, timewait, timeout_factor, bitcoind, bitcoin_cli, coverage_dir, cwd, extra_conf=None, extra_args=None, use_cli=False, start_perf=False, use_valgrind=False, version=None, descriptors=False):
        """
        Kwargs:
            start_perf (bool): If True, begin profiling the node with `perf` as soon as
                the node starts.
        """

        self.index = i
        self.p2p_conn_index = 1
        self.datadir = datadir
        self.bitcoinconf = os.path.join(self.datadir, config_file)
        self.stdout_dir = os.path.join(self.datadir, "stdout")
        self.stderr_dir = os.path.join(self.datadir, "stderr")
        self.chain = chain
        self.rpchost = rpchost
        self.rpc_timeout = timewait
        self.binary = bitcoind
        self.coverage_dir = coverage_dir
        self.cwd = cwd
        self.descriptors = descriptors
        if extra_conf is not None:
            append_config(datadir, extra_conf)
        # Most callers will just need to add extra args to the standard list below.
        # For those callers that need more flexibility, they can just set the args property directly.
        # Note that common args are set in the config file (see initialize_datadir)
        self.extra_args = extra_args
        self.version = version
        # Configuration for logging is set as command-line args rather than in the bitcoin.conf file.
        # This means that starting a bitcoind using the temp dir to debug a failed test won't
        # spam debug.log.
        self.args = [
            self.binary,
            "-datadir=" + self.datadir,
            "-logtimemicros",
            "-debug",
            "-debugexclude=libevent",
            "-debugexclude=leveldb",
            "-uacomment=testnode%d" % i,
        ]
        if use_valgrind:
            default_suppressions_file = os.path.join(
                os.path.dirname(os.path.realpath(__file__)),
                "..", "..", "..", "contrib", "valgrind.supp")
            suppressions_file = os.getenv("VALGRIND_SUPPRESSIONS_FILE",
                                          default_suppressions_file)
            self.args = ["valgrind", "--suppressions={}".format(suppressions_file),
                         "--gen-suppressions=all", "--exit-on-first-error=yes",
                         "--error-exitcode=1", "--quiet"] + self.args

        if self.version_is_at_least(190000):
            self.args.append("-logthreadnames")
        if self.version_is_at_least(219900):
            self.args.append("-logsourcelocations")

        self.cli = TestNodeCLI(bitcoin_cli, self.datadir)
        self.use_cli = use_cli
        self.start_perf = start_perf

        self.running = False
        self.process = None
        self.rpc_connected = False
        self.rpc = None
        self.url = None
        self.log = logging.getLogger('TestFramework.node%d' % i)
        self.cleanup_on_exit = True # Whether to kill the node when this object goes away
        # Cache perf subprocesses here by their data output filename.
        self.perf_subprocesses = {}

        self.p2ps = []
        self.timeout_factor = timeout_factor

    AddressKeyPair = collections.namedtuple('AddressKeyPair', ['address', 'key'])
    PRIV_KEYS = [
            # address , privkey
            AddressKeyPair('mjTkW3DjgyZck4KbiRusZsqTgaYTxdSz6z', 'cVpF924EspNh8KjYsfhgY96mmxvT6DgdWiTYMtMjuM74hJaU5psW'),
            AddressKeyPair('msX6jQXvxiNhx3Q62PKeLPrhrqZQdSimTg', 'cUxsWyKyZ9MAQTaAhUQWJmBbSvHMwSmuv59KgxQV7oZQU3PXN3KE'),
            AddressKeyPair('mnonCMyH9TmAsSj3M59DsbH8H63U3RKoFP', 'cTrh7dkEAeJd6b3MRX9bZK8eRmNqVCMH3LSUkE3dSFDyzjU38QxK'),
            AddressKeyPair('mqJupas8Dt2uestQDvV2NH3RU8uZh2dqQR', 'cVuKKa7gbehEQvVq717hYcbE9Dqmq7KEBKqWgWrYBa2CKKrhtRim'),
            AddressKeyPair('msYac7Rvd5ywm6pEmkjyxhbCDKqWsVeYws', 'cQDCBuKcjanpXDpCqacNSjYfxeQj8G6CAtH1Dsk3cXyqLNC4RPuh'),
            AddressKeyPair('n2rnuUnwLgXqf9kk2kjvVm8R5BZK1yxQBi', 'cQakmfPSLSqKHyMFGwAqKHgWUiofJCagVGhiB4KCainaeCSxeyYq'),
            AddressKeyPair('myzuPxRwsf3vvGzEuzPfK9Nf2RfwauwYe6', 'cQMpDLJwA8DBe9NcQbdoSb1BhmFxVjWD5gRyrLZCtpuF9Zi3a9RK'),
            AddressKeyPair('mumwTaMtbxEPUswmLBBN3vM9oGRtGBrys8', 'cSXmRKXVcoouhNNVpcNKFfxsTsToY5pvB9DVsFksF1ENunTzRKsy'),
            AddressKeyPair('mpV7aGShMkJCZgbW7F6iZgrvuPHjZjH9qg', 'cSoXt6tm3pqy43UMabY6eUTmR3eSUYFtB2iNQDGgb3VUnRsQys2k'),
            AddressKeyPair('mq4fBNdckGtvY2mijd9am7DRsbRB4KjUkf', 'cN55daf1HotwBAgAKWVgDcoppmUNDtQSfb7XLutTLeAgVc3u8hik'),
            AddressKeyPair('mpFAHDjX7KregM3rVotdXzQmkbwtbQEnZ6', 'cT7qK7g1wkYEMvKowd2ZrX1E5f6JQ7TM246UfqbCiyF7kZhorpX3'),
            AddressKeyPair('mzRe8QZMfGi58KyWCse2exxEFry2sfF2Y7', 'cPiRWE8KMjTRxH1MWkPerhfoHFn5iHPWVK5aPqjW8NxmdwenFinJ'),
    ]

    def get_deterministic_priv_key(self):
        """Return a deterministic priv key in base58, that only depends on the node's index"""
        assert len(self.PRIV_KEYS) == MAX_NODES
        return self.PRIV_KEYS[self.index]

    def _node_msg(self, msg: str) -> str:
        """Return a modified msg that identifies this node by its index as a debugging aid."""
        return "[node %d] %s" % (self.index, msg)

    def _raise_assertion_error(self, msg: str):
        """Raise an AssertionError with msg modified to identify this node."""
        raise AssertionError(self._node_msg(msg))

    def __del__(self):
        # Ensure that we don't leave any bitcoind processes lying around after
        # the test ends
        if self.process and self.cleanup_on_exit:
            # Should only happen on test failure
            # Avoid using logger, as that may have already been shutdown when
            # this destructor is called.
            print(self._node_msg("Cleaning up leftover process"))
            self.process.kill()

    def __getattr__(self, name):
        """Dispatches any unrecognised messages to the RPC connection or a CLI instance."""
        if self.use_cli:
            return getattr(RPCOverloadWrapper(self.cli, True, self.descriptors), name)
        else:
            assert self.rpc_connected and self.rpc is not None, self._node_msg("Error: no RPC connection")
            return getattr(RPCOverloadWrapper(self.rpc, descriptors=self.descriptors), name)

    def start(self, extra_args=None, *, cwd=None, stdout=None, stderr=None, **kwargs):
        """Start the node."""
        if extra_args is None:
            extra_args = self.extra_args

        # Set the value of -minrelaytxfee and -mintxfee to the defaults used
        # in upstream Bitcoin (rather than the one from Namecoin) unless an
        # explicit value is given.  This makes sure that tx fees hardcoded in
        # some tests are adequate and do not need changes for Namecoin.
        explicit_fees = set ()
        fee_args = ["-minrelaytxfee", "-mintxfee"]
        for arg in extra_args:
            for fee_arg in fee_args:
                if arg.startswith (fee_arg):
                    explicit_fees.add (fee_arg)
        for fee_arg in fee_args:
            if fee_arg in explicit_fees:
                continue

            # There is some extra handling of -wallet arguments at the end
            # of extra_args, so we add ours at the beginning to not mess with
            # the way upstream works.
            extra_args = ["%s=0.00001" % fee_arg] + extra_args

        # Add a new stdout and stderr file each time bitcoind is started
        if stderr is None:
            stderr = tempfile.NamedTemporaryFile(dir=self.stderr_dir, delete=False)
        if stdout is None:
            stdout = tempfile.NamedTemporaryFile(dir=self.stdout_dir, delete=False)
        self.stderr = stderr
        self.stdout = stdout

        if cwd is None:
            cwd = self.cwd

        # Delete any existing cookie file -- if such a file exists (eg due to
        # unclean shutdown), it will get overwritten anyway by bitcoind, and
        # potentially interfere with our attempt to authenticate
        delete_cookie_file(self.datadir, self.chain)

        # add environment variable LIBC_FATAL_STDERR_=1 so that libc errors are written to stderr and not the terminal
        subp_env = dict(os.environ, LIBC_FATAL_STDERR_="1")

        self.process = subprocess.Popen(self.args + extra_args, env=subp_env, stdout=stdout, stderr=stderr, cwd=cwd, **kwargs)

        self.running = True
        self.log.debug("namecoind started, waiting for RPC to come up")

        if self.start_perf:
            self._start_perf()

    def wait_for_rpc_connection(self):
        """Sets up an RPC connection to the bitcoind process. Returns False if unable to connect."""
        # Poll at a rate of four times per second
        poll_per_s = 4
        for _ in range(poll_per_s * self.rpc_timeout):
            if self.process.poll() is not None:
                raise FailedToStartError(self._node_msg(
                    'namecoind exited with status {} during initialization'.format(self.process.returncode)))
            try:
                rpc = get_rpc_proxy(
                    rpc_url(self.datadir, self.index, self.chain, self.rpchost),
                    self.index,
                    timeout=self.rpc_timeout // 2,  # Shorter timeout to allow for one retry in case of ETIMEDOUT
                    coveragedir=self.coverage_dir,
                )
                rpc.getblockcount()
                # If the call to getblockcount() succeeds then the RPC connection is up
                if self.version_is_at_least(190000):
                    # getmempoolinfo.loaded is available since commit
                    # bb8ae2c (version 0.19.0)
                    wait_until_helper(lambda: rpc.getmempoolinfo()['loaded'], timeout_factor=self.timeout_factor)
                    # Wait for the node to finish reindex, block import, and
                    # loading the mempool. Usually importing happens fast or
                    # even "immediate" when the node is started. However, there
                    # is no guarantee and sometimes ThreadImport might finish
                    # later. This is going to cause intermittent test failures,
                    # because generally the tests assume the node is fully
                    # ready after being started.
                    #
                    # For example, the node will reject block messages from p2p
                    # when it is still importing with the error "Unexpected
                    # block message received"
                    #
                    # The wait is done here to make tests as robust as possible
                    # and prevent racy tests and intermittent failures as much
                    # as possible. Some tests might not need this, but the
                    # overhead is trivial, and the added guarantees are worth
                    # the minimal performance cost.
                self.log.debug("RPC successfully started")
                if self.use_cli:
                    return
                self.rpc = rpc
                self.rpc_connected = True
                self.url = self.rpc.url
                return
            except JSONRPCException as e:  # Initialization phase
                # -28 RPC in warmup
                # -342 Service unavailable, RPC server started but is shutting down due to error
                if e.error['code'] != -28 and e.error['code'] != -342:
                    raise  # unknown JSON RPC exception
            except ConnectionResetError:
                # This might happen when the RPC server is in warmup, but shut down before the call to getblockcount
                # succeeds. Try again to properly raise the FailedToStartError
                pass
            except OSError as e:
                if e.errno == errno.ETIMEDOUT:
                    pass  # Treat identical to ConnectionResetError
                elif e.errno == errno.ECONNREFUSED:
                    pass  # Port not yet open?
                else:
                    raise  # unknown OS error
            except ValueError as e:  # cookie file not found and no rpcuser or rpcpassword; bitcoind is still starting
                if "No RPC credentials" not in str(e):
                    raise
            time.sleep(1.0 / poll_per_s)
        self._raise_assertion_error("Unable to connect to namecoind after {}s".format(self.rpc_timeout))

    def wait_for_cookie_credentials(self):
        """Ensures auth cookie credentials can be read, e.g. for testing CLI with -rpcwait before RPC connection is up."""
        self.log.debug("Waiting for cookie credentials")
        # Poll at a rate of four times per second.
        poll_per_s = 4
        for _ in range(poll_per_s * self.rpc_timeout):
            try:
                get_auth_cookie(self.datadir, self.chain)
                self.log.debug("Cookie credentials successfully retrieved")
                return
            except ValueError:  # cookie file not found and no rpcuser or rpcpassword; bitcoind is still starting
                pass            # so we continue polling until RPC credentials are retrieved
            time.sleep(1.0 / poll_per_s)
        self._raise_assertion_error("Unable to retrieve cookie credentials after {}s".format(self.rpc_timeout))

    def generate(self, nblocks, maxtries=1000000):
        self.log.debug("TestNode.generate() dispatches `generate` call to `generatetoaddress`")
        return self.generatetoaddress(nblocks=nblocks, address=self.get_deterministic_priv_key().address, maxtries=maxtries)

    def get_wallet_rpc(self, wallet_name):
        if self.use_cli:
            return RPCOverloadWrapper(self.cli("-rpcwallet={}".format(wallet_name)), True, self.descriptors)
        else:
            assert self.rpc_connected and self.rpc, self._node_msg("RPC not connected")
            wallet_path = "wallet/{}".format(urllib.parse.quote(wallet_name))
            return RPCOverloadWrapper(self.rpc / wallet_path, descriptors=self.descriptors)

    def version_is_at_least(self, ver):
        return self.version is None or self.version >= ver

    def stop_node(self, expected_stderr='', *, wait=0, wait_until_stopped=True):
        """Stop the node."""
        if not self.running:
            return
        self.log.debug("Stopping node")
        try:
            # Do not use wait argument when testing older nodes, e.g. in feature_backwards_compatibility.py
            if self.version_is_at_least(180000):
                self.stop(wait=wait)
            else:
                self.stop()
        except http.client.CannotSendRequest:
            self.log.exception("Unable to stop node.")

        # If there are any running perf processes, stop them.
        for profile_name in tuple(self.perf_subprocesses.keys()):
            self._stop_perf(profile_name)

        # Check that stderr is as expected
        self.stderr.seek(0)
        stderr = self.stderr.read().decode('utf-8').strip()
        if stderr != expected_stderr:
            raise AssertionError("Unexpected stderr {} != {}".format(stderr, expected_stderr))

        self.stdout.close()
        self.stderr.close()

        del self.p2ps[:]

        if wait_until_stopped:
            self.wait_until_stopped()

    def is_node_stopped(self):
        """Checks whether the node has stopped.

        Returns True if the node has stopped. False otherwise.
        This method is responsible for freeing resources (self.process)."""
        if not self.running:
            return True
        return_code = self.process.poll()
        if return_code is None:
            return False

        # process has stopped. Assert that it didn't return an error code.
        assert return_code == 0, self._node_msg(
            "Node returned non-zero exit code (%d) when stopping" % return_code)
        self.running = False
        self.process = None
        self.rpc_connected = False
        self.rpc = None
        self.log.debug("Node stopped")
        return True

    def wait_until_stopped(self, timeout=BITCOIND_PROC_WAIT_TIMEOUT):
        wait_until_helper(self.is_node_stopped, timeout=timeout, timeout_factor=self.timeout_factor)

    @contextlib.contextmanager
    def assert_debug_log(self, expected_msgs, unexpected_msgs=None, timeout=2):
        if unexpected_msgs is None:
            unexpected_msgs = []
        time_end = time.time() + timeout * self.timeout_factor
        debug_log = os.path.join(self.datadir, self.chain, 'debug.log')
        with open(debug_log, encoding='utf-8') as dl:
            dl.seek(0, 2)
            prev_size = dl.tell()

        yield

        while True:
            found = True
            with open(debug_log, encoding='utf-8') as dl:
                dl.seek(prev_size)
                log = dl.read()
            print_log = " - " + "\n - ".join(log.splitlines())
            for unexpected_msg in unexpected_msgs:
                if re.search(re.escape(unexpected_msg), log, flags=re.MULTILINE):
                    self._raise_assertion_error('Unexpected message "{}" partially matches log:\n\n{}\n\n'.format(unexpected_msg, print_log))
            for expected_msg in expected_msgs:
                if re.search(re.escape(expected_msg), log, flags=re.MULTILINE) is None:
                    found = False
            if found:
                return
            if time.time() >= time_end:
                break
            time.sleep(0.05)
        self._raise_assertion_error('Expected messages "{}" does not partially match log:\n\n{}\n\n'.format(str(expected_msgs), print_log))

    @contextlib.contextmanager
    def profile_with_perf(self, profile_name):
        """
        Context manager that allows easy profiling of node activity using `perf`.

        See `test/functional/README.md` for details on perf usage.

        Args:
            profile_name (str): This string will be appended to the
                profile data filename generated by perf.
        """
        subp = self._start_perf(profile_name)

        yield

        if subp:
            self._stop_perf(profile_name)

    def _start_perf(self, profile_name=None):
        """Start a perf process to profile this node.

        Returns the subprocess running perf."""
        subp = None

        def test_success(cmd):
            return subprocess.call(
                # shell=True required for pipe use below
                cmd, shell=True,
                stderr=subprocess.DEVNULL, stdout=subprocess.DEVNULL) == 0

        if not sys.platform.startswith('linux'):
            self.log.warning("Can't profile with perf; only available on Linux platforms")
            return None

        if not test_success('which perf'):
            self.log.warning("Can't profile with perf; must install perf-tools")
            return None

        if not test_success('readelf -S {} | grep .debug_str'.format(shlex.quote(self.binary))):
            self.log.warning(
                "perf output won't be very useful without debug symbols compiled into bitcoind")

        output_path = tempfile.NamedTemporaryFile(
            dir=self.datadir,
            prefix="{}.perf.data.".format(profile_name or 'test'),
            delete=False,
        ).name

        cmd = [
            'perf', 'record',
            '-g',                     # Record the callgraph.
            '--call-graph', 'dwarf',  # Compatibility for gcc's --fomit-frame-pointer.
            '-F', '101',              # Sampling frequency in Hz.
            '-p', str(self.process.pid),
            '-o', output_path,
        ]
        subp = subprocess.Popen(cmd, stdout=subprocess.PIPE, stderr=subprocess.PIPE)
        self.perf_subprocesses[profile_name] = subp

        return subp

    def _stop_perf(self, profile_name):
        """Stop (and pop) a perf subprocess."""
        subp = self.perf_subprocesses.pop(profile_name)
        output_path = subp.args[subp.args.index('-o') + 1]

        subp.terminate()
        subp.wait(timeout=10)

        stderr = subp.stderr.read().decode()
        if 'Consider tweaking /proc/sys/kernel/perf_event_paranoid' in stderr:
            self.log.warning(
                "perf couldn't collect data! Try "
                "'sudo sysctl -w kernel.perf_event_paranoid=-1'")
        else:
            report_cmd = "perf report -i {}".format(output_path)
            self.log.info("See perf output by running '{}'".format(report_cmd))

    def assert_start_raises_init_error(self, extra_args=None, expected_msg=None, match=ErrorMatch.FULL_TEXT, *args, **kwargs):
        """Attempt to start the node and expect it to raise an error.

        extra_args: extra arguments to pass through to bitcoind
        expected_msg: regex that stderr should match when bitcoind fails

        Will throw if bitcoind starts without an error.
        Will throw if an expected_msg is provided and it does not match bitcoind's stdout."""
        with tempfile.NamedTemporaryFile(dir=self.stderr_dir, delete=False) as log_stderr, \
             tempfile.NamedTemporaryFile(dir=self.stdout_dir, delete=False) as log_stdout:
            try:
                self.start(extra_args, stdout=log_stdout, stderr=log_stderr, *args, **kwargs)
                ret = self.process.wait(timeout=self.rpc_timeout)
<<<<<<< HEAD
                self.log.debug(self._node_msg(f'namecoind exited with status {ret} during initialization'))
=======
                self.log.debug(self._node_msg(f'bitcoind exited with status {ret} during initialization'))
                assert ret != 0  # Exit code must indicate failure
>>>>>>> 9e55892d
                self.running = False
                self.process = None
                # Check stderr for expected message
                if expected_msg is not None:
                    log_stderr.seek(0)
                    stderr = log_stderr.read().decode('utf-8').strip()
                    if match == ErrorMatch.PARTIAL_REGEX:
                        if re.search(expected_msg, stderr, flags=re.MULTILINE) is None:
                            self._raise_assertion_error(
                                'Expected message "{}" does not partially match stderr:\n"{}"'.format(expected_msg, stderr))
                    elif match == ErrorMatch.FULL_REGEX:
                        if re.fullmatch(expected_msg, stderr) is None:
                            self._raise_assertion_error(
                                'Expected message "{}" does not fully match stderr:\n"{}"'.format(expected_msg, stderr))
                    elif match == ErrorMatch.FULL_TEXT:
                        if expected_msg != stderr:
                            self._raise_assertion_error(
                                'Expected message "{}" does not fully match stderr:\n"{}"'.format(expected_msg, stderr))
            except subprocess.TimeoutExpired:
                self.process.kill()
                self.running = False
                self.process = None
                assert_msg = f'namecoind should have exited within {self.rpc_timeout}s '
                if expected_msg is None:
                    assert_msg += "with an error"
                else:
                    assert_msg += "with expected error " + expected_msg
                self._raise_assertion_error(assert_msg)

    def add_p2p_connection(self, p2p_conn, *, wait_for_verack=True, **kwargs):
        """Add an inbound p2p connection to the node.

        This method adds the p2p connection to the self.p2ps list and also
        returns the connection to the caller."""
        if 'dstport' not in kwargs:
            kwargs['dstport'] = p2p_port(self.index)
        if 'dstaddr' not in kwargs:
            kwargs['dstaddr'] = '127.0.0.1'

        p2p_conn.peer_connect(**kwargs, net=self.chain, timeout_factor=self.timeout_factor)()
        self.p2ps.append(p2p_conn)
        p2p_conn.wait_until(lambda: p2p_conn.is_connected, check_connected=False)
        if wait_for_verack:
            # Wait for the node to send us the version and verack
            p2p_conn.wait_for_verack()
            # At this point we have sent our version message and received the version and verack, however the full node
            # has not yet received the verack from us (in reply to their version). So, the connection is not yet fully
            # established (fSuccessfullyConnected).
            #
            # This shouldn't lead to any issues when sending messages, since the verack will be in-flight before the
            # message we send. However, it might lead to races where we are expecting to receive a message. E.g. a
            # transaction that will be added to the mempool as soon as we return here.
            #
            # So syncing here is redundant when we only want to send a message, but the cost is low (a few milliseconds)
            # in comparison to the upside of making tests less fragile and unexpected intermittent errors less likely.
            p2p_conn.sync_with_ping()

            # Consistency check that the Bitcoin Core has received our user agent string. This checks the
            # node's newest peer. It could be racy if another Bitcoin Core node has connected since we opened
            # our connection, but we don't expect that to happen.
            assert_equal(self.getpeerinfo()[-1]['subver'], P2P_SUBVERSION)

        return p2p_conn

    def add_outbound_p2p_connection(self, p2p_conn, *, p2p_idx, connection_type="outbound-full-relay", **kwargs):
        """Add an outbound p2p connection from node. Either
        full-relay("outbound-full-relay") or
        block-relay-only("block-relay-only") connection.

        This method adds the p2p connection to the self.p2ps list and returns
        the connection to the caller.
        """

        def addconnection_callback(address, port):
            self.log.debug("Connecting to %s:%d %s" % (address, port, connection_type))
            self.addconnection('%s:%d' % (address, port), connection_type)

        p2p_conn.peer_accept_connection(connect_cb=addconnection_callback, connect_id=p2p_idx + 1, net=self.chain, timeout_factor=self.timeout_factor, **kwargs)()

        p2p_conn.wait_for_connect()
        self.p2ps.append(p2p_conn)

        p2p_conn.wait_for_verack()
        p2p_conn.sync_with_ping()

        return p2p_conn

    def num_test_p2p_connections(self):
        """Return number of test framework p2p connections to the node."""
        return len([peer for peer in self.getpeerinfo() if peer['subver'] == P2P_SUBVERSION])

    def disconnect_p2ps(self):
        """Close all p2p connections to the node."""
        for p in self.p2ps:
            p.peer_disconnect()
        del self.p2ps[:]

        wait_until_helper(lambda: self.num_test_p2p_connections() == 0, timeout_factor=self.timeout_factor)


class TestNodeCLIAttr:
    def __init__(self, cli, command):
        self.cli = cli
        self.command = command

    def __call__(self, *args, **kwargs):
        return self.cli.send_cli(self.command, *args, **kwargs)

    def get_request(self, *args, **kwargs):
        return lambda: self(*args, **kwargs)


def arg_to_cli(arg):
    if isinstance(arg, bool):
        return str(arg).lower()
    elif arg is None:
        return 'null'
    elif isinstance(arg, dict) or isinstance(arg, list):
        return json.dumps(arg, default=EncodeDecimal)
    else:
        return str(arg)


class TestNodeCLI():
    """Interface to bitcoin-cli for an individual node"""
    def __init__(self, binary, datadir):
        self.options = []
        self.binary = binary
        self.datadir = datadir
        self.input = None
        self.log = logging.getLogger('TestFramework.namecoincli')

    def __call__(self, *options, input=None):
        # TestNodeCLI is callable with bitcoin-cli command-line options
        cli = TestNodeCLI(self.binary, self.datadir)
        cli.options = [str(o) for o in options]
        cli.input = input
        return cli

    def __getattr__(self, command):
        return TestNodeCLIAttr(self, command)

    def batch(self, requests):
        results = []
        for request in requests:
            try:
                results.append(dict(result=request()))
            except JSONRPCException as e:
                results.append(dict(error=e))
        return results

    def send_cli(self, command=None, *args, **kwargs):
        """Run bitcoin-cli command. Deserializes returned string as python object."""
        pos_args = [arg_to_cli(arg) for arg in args]
        named_args = [str(key) + "=" + arg_to_cli(value) for (key, value) in kwargs.items()]
        assert not (pos_args and named_args), "Cannot use positional arguments and named arguments in the same namecoin-cli call"
        p_args = [self.binary, "-datadir=" + self.datadir] + self.options
        if named_args:
            p_args += ["-named"]
        if command is not None:
            p_args += [command]
        p_args += pos_args + named_args
        self.log.debug("Running namecoin-cli {}".format(p_args[2:]))
        process = subprocess.Popen(p_args, stdin=subprocess.PIPE, stdout=subprocess.PIPE, stderr=subprocess.PIPE, universal_newlines=True)
        cli_stdout, cli_stderr = process.communicate(input=self.input)
        returncode = process.poll()
        if returncode:
            match = re.match(r'error code: ([-0-9]+)\nerror message:\n(.*)', cli_stderr)
            if match:
                code, message = match.groups()
                raise JSONRPCException(dict(code=int(code), message=message))
            # Ignore cli_stdout, raise with cli_stderr
            raise subprocess.CalledProcessError(returncode, self.binary, output=cli_stderr)
        try:
            return json.loads(cli_stdout, parse_float=decimal.Decimal)
        except (json.JSONDecodeError, decimal.InvalidOperation):
            return cli_stdout.rstrip("\n")

class RPCOverloadWrapper():
    def __init__(self, rpc, cli=False, descriptors=False):
        self.rpc = rpc
        self.is_cli = cli
        self.descriptors = descriptors

    def __getattr__(self, name):
        return getattr(self.rpc, name)

    def createwallet(self, wallet_name, disable_private_keys=None, blank=None, passphrase='', avoid_reuse=None, descriptors=None, load_on_startup=None, external_signer=None):
        if descriptors is None:
            descriptors = self.descriptors
        return self.__getattr__('createwallet')(wallet_name, disable_private_keys, blank, passphrase, avoid_reuse, descriptors, load_on_startup, external_signer)

    def importprivkey(self, privkey, label=None, rescan=None):
        wallet_info = self.getwalletinfo()
        if 'descriptors' not in wallet_info or ('descriptors' in wallet_info and not wallet_info['descriptors']):
            return self.__getattr__('importprivkey')(privkey, label, rescan)
        desc = descsum_create('combo(' + privkey + ')')
        req = [{
            'desc': desc,
            'timestamp': 0 if rescan else 'now',
            'label': label if label else ''
        }]
        import_res = self.importdescriptors(req)
        if not import_res[0]['success']:
            raise JSONRPCException(import_res[0]['error'])

    def addmultisigaddress(self, nrequired, keys, label=None, address_type=None):
        wallet_info = self.getwalletinfo()
        if 'descriptors' not in wallet_info or ('descriptors' in wallet_info and not wallet_info['descriptors']):
            return self.__getattr__('addmultisigaddress')(nrequired, keys, label, address_type)
        cms = self.createmultisig(nrequired, keys, address_type)
        req = [{
            'desc': cms['descriptor'],
            'timestamp': 0,
            'label': label if label else ''
        }]
        import_res = self.importdescriptors(req)
        if not import_res[0]['success']:
            raise JSONRPCException(import_res[0]['error'])
        return cms

    def importpubkey(self, pubkey, label=None, rescan=None):
        wallet_info = self.getwalletinfo()
        if 'descriptors' not in wallet_info or ('descriptors' in wallet_info and not wallet_info['descriptors']):
            return self.__getattr__('importpubkey')(pubkey, label, rescan)
        desc = descsum_create('combo(' + pubkey + ')')
        req = [{
            'desc': desc,
            'timestamp': 0 if rescan else 'now',
            'label': label if label else ''
        }]
        import_res = self.importdescriptors(req)
        if not import_res[0]['success']:
            raise JSONRPCException(import_res[0]['error'])

    def importaddress(self, address, label=None, rescan=None, p2sh=None):
        wallet_info = self.getwalletinfo()
        if 'descriptors' not in wallet_info or ('descriptors' in wallet_info and not wallet_info['descriptors']):
            return self.__getattr__('importaddress')(address, label, rescan, p2sh)
        is_hex = False
        try:
            int(address ,16)
            is_hex = True
            desc = descsum_create('raw(' + address + ')')
        except:
            desc = descsum_create('addr(' + address + ')')
        reqs = [{
            'desc': desc,
            'timestamp': 0 if rescan else 'now',
            'label': label if label else ''
        }]
        if is_hex and p2sh:
            reqs.append({
                'desc': descsum_create('p2sh(raw(' + address + '))'),
                'timestamp': 0 if rescan else 'now',
                'label': label if label else ''
            })
        import_res = self.importdescriptors(reqs)
        for res in import_res:
            if not res['success']:
                raise JSONRPCException(res['error'])<|MERGE_RESOLUTION|>--- conflicted
+++ resolved
@@ -510,12 +510,8 @@
             try:
                 self.start(extra_args, stdout=log_stdout, stderr=log_stderr, *args, **kwargs)
                 ret = self.process.wait(timeout=self.rpc_timeout)
-<<<<<<< HEAD
                 self.log.debug(self._node_msg(f'namecoind exited with status {ret} during initialization'))
-=======
-                self.log.debug(self._node_msg(f'bitcoind exited with status {ret} during initialization'))
                 assert ret != 0  # Exit code must indicate failure
->>>>>>> 9e55892d
                 self.running = False
                 self.process = None
                 # Check stderr for expected message
