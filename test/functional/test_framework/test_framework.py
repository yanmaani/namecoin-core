#!/usr/bin/env python3
# Copyright (c) 2014-2017 The Bitcoin Core developers
# Distributed under the MIT software license, see the accompanying
# file COPYING or http://www.opensource.org/licenses/mit-license.php.
"""Base class for RPC testing."""

from enum import Enum
import logging
import optparse
import os
import pdb
import shutil
import sys
import tempfile
import time

from .authproxy import JSONRPCException
from . import coverage
from .test_node import TestNode
from .util import (
    MAX_NODES,
    PortSeed,
    assert_equal,
    base_node_args,
    check_json_precision,
    connect_nodes_bi,
    disconnect_nodes,
    get_datadir_path,
    initialize_datadir,
    p2p_port,
    set_node_times,
    sync_blocks,
    sync_mempools,
)

class TestStatus(Enum):
    PASSED = 1
    FAILED = 2
    SKIPPED = 3

TEST_EXIT_PASSED = 0
TEST_EXIT_FAILED = 1
TEST_EXIT_SKIPPED = 77

class BitcoinTestFramework():
    """Base class for a bitcoin test script.

    Individual bitcoin test scripts should subclass this class and override the set_test_params() and run_test() methods.

    Individual tests can also override the following methods to customize the test setup:

    - add_options()
    - setup_chain()
    - setup_network()
    - setup_nodes()

    The __init__() and main() methods should not be overridden.

    This class also contains various public and private helper methods."""

    def __init__(self):
        """Sets test framework defaults. Do not override this method. Instead, override the set_test_params() method"""
        self.setup_clean_chain = False
        self.nodes = []
        self.mocktime = 0
        self.supports_cli = False
        self.set_test_params()

        assert hasattr(self, "num_nodes"), "Test must set self.num_nodes in set_test_params()"

    def main(self):
        """Main function. This should not be overridden by the subclass test scripts."""

        parser = optparse.OptionParser(usage="%prog [options]")
        parser.add_option("--nocleanup", dest="nocleanup", default=False, action="store_true",
                          help="Leave namecoinds and test.* datadir on exit or error")
        parser.add_option("--noshutdown", dest="noshutdown", default=False, action="store_true",
                          help="Don't stop namecoinds after the test execution")
        parser.add_option("--srcdir", dest="srcdir", default=os.path.normpath(os.path.dirname(os.path.realpath(__file__)) + "/../../../src"),
                          help="Source directory containing namecoind/namecoin-cli (default: %default)")
        parser.add_option("--cachedir", dest="cachedir", default=os.path.normpath(os.path.dirname(os.path.realpath(__file__)) + "/../../cache"),
                          help="Directory for caching pregenerated datadirs")
        parser.add_option("--tmpdir", dest="tmpdir", help="Root directory for datadirs")
        parser.add_option("-l", "--loglevel", dest="loglevel", default="INFO",
                          help="log events at this level and higher to the console. Can be set to DEBUG, INFO, WARNING, ERROR or CRITICAL. Passing --loglevel DEBUG will output all logs to console. Note that logs at all levels are always written to the test_framework.log file in the temporary test directory.")
        parser.add_option("--tracerpc", dest="trace_rpc", default=False, action="store_true",
                          help="Print out all RPC calls as they are made")
        parser.add_option("--portseed", dest="port_seed", default=os.getpid(), type='int',
                          help="The seed to use for assigning port numbers (default: current process id)")
        parser.add_option("--coveragedir", dest="coveragedir",
                          help="Write tested RPC commands into this directory")
        parser.add_option("--configfile", dest="configfile",
                          help="Location of the test framework config file")
        parser.add_option("--pdbonfailure", dest="pdbonfailure", default=False, action="store_true",
                          help="Attach a python debugger if test fails")
        parser.add_option("--usecli", dest="usecli", default=False, action="store_true",
                          help="use bitcoin-cli instead of RPC for all commands")
        self.add_options(parser)
        (self.options, self.args) = parser.parse_args()

        PortSeed.n = self.options.port_seed

        os.environ['PATH'] = self.options.srcdir + ":" + self.options.srcdir + "/qt:" + os.environ['PATH']

        check_json_precision()

        self.options.cachedir = os.path.abspath(self.options.cachedir)

        # Set up temp directory and start logging
        if self.options.tmpdir:
            self.options.tmpdir = os.path.abspath(self.options.tmpdir)
            os.makedirs(self.options.tmpdir, exist_ok=False)
        else:
            self.options.tmpdir = tempfile.mkdtemp(prefix="test")
        self._start_logging()

        success = TestStatus.FAILED

        try:
            if self.options.usecli and not self.supports_cli:
                raise SkipTest("--usecli specified but test does not support using CLI")
            self.setup_chain()
            self.setup_network()
            self.run_test()
            success = TestStatus.PASSED
        except JSONRPCException as e:
            self.log.exception("JSONRPC error")
        except SkipTest as e:
            self.log.warning("Test Skipped: %s" % e.message)
            success = TestStatus.SKIPPED
        except AssertionError as e:
            self.log.exception("Assertion failed")
        except KeyError as e:
            self.log.exception("Key error")
        except Exception as e:
            self.log.exception("Unexpected exception caught during testing")
        except KeyboardInterrupt as e:
            self.log.warning("Exiting after keyboard interrupt")

        if success == TestStatus.FAILED and self.options.pdbonfailure:
            print("Testcase failed. Attaching python debugger. Enter ? for help")
            pdb.set_trace()

        if not self.options.noshutdown:
            self.log.info("Stopping nodes")
            if self.nodes:
                self.stop_nodes()
        else:
<<<<<<< HEAD
            self.log.info("Note: namecoinds were not stopped and may still be running")
=======
            for node in self.nodes:
                node.cleanup_on_exit = False
            self.log.info("Note: bitcoinds were not stopped and may still be running")
>>>>>>> e50bcc09

        if not self.options.nocleanup and not self.options.noshutdown and success != TestStatus.FAILED:
            self.log.info("Cleaning up")
            shutil.rmtree(self.options.tmpdir)
        else:
            self.log.warning("Not cleaning up dir %s" % self.options.tmpdir)

        if success == TestStatus.PASSED:
            self.log.info("Tests successful")
            exit_code = TEST_EXIT_PASSED
        elif success == TestStatus.SKIPPED:
            self.log.info("Test skipped")
            exit_code = TEST_EXIT_SKIPPED
        else:
            self.log.error("Test failed. Test logging available at %s/test_framework.log", self.options.tmpdir)
            self.log.error("Hint: Call {} '{}' to consolidate all logs".format(os.path.normpath(os.path.dirname(os.path.realpath(__file__)) + "/../combine_logs.py"), self.options.tmpdir))
            exit_code = TEST_EXIT_FAILED
        logging.shutdown()
        sys.exit(exit_code)

    # Methods to override in subclass test scripts.
    def set_test_params(self):
        """Tests must this method to change default values for number of nodes, topology, etc"""
        raise NotImplementedError

    def add_options(self, parser):
        """Override this method to add command-line options to the test"""
        pass

    def setup_chain(self):
        """Override this method to customize blockchain setup"""
        self.log.info("Initializing test directory " + self.options.tmpdir)
        if self.setup_clean_chain:
            self._initialize_chain_clean()
        else:
            self._initialize_chain()

    def setup_network(self):
        """Override this method to customize test network topology"""
        self.setup_nodes()

        # Connect the nodes as a "chain".  This allows us
        # to split the network between nodes 1 and 2 to get
        # two halves that can work on competing chains.
        for i in range(self.num_nodes - 1):
            connect_nodes_bi(self.nodes, i, i + 1)
        self.sync_all()

    def setup_nodes(self):
        """Override this method to customize test node setup"""
        extra_args = None
        if hasattr(self, "extra_args"):
            extra_args = self.extra_args
        self.add_nodes(self.num_nodes, extra_args)
        self.start_nodes()

    def run_test(self):
        """Tests must override this method to define test logic"""
        raise NotImplementedError

    # Public helper methods. These can be accessed by the subclass test scripts.

    def add_nodes(self, num_nodes, extra_args=None, rpchost=None, timewait=None, binary=None):
        """Instantiate TestNode objects"""

        if extra_args is None:
            extra_args = [[]] * num_nodes
        if binary is None:
            binary = [None] * num_nodes
        assert_equal(len(extra_args), num_nodes)
        assert_equal(len(binary), num_nodes)
        for i in range(num_nodes):
            self.nodes.append(TestNode(i, self.options.tmpdir, extra_args[i], rpchost, timewait=timewait, binary=binary[i], stderr=None, mocktime=self.mocktime, coverage_dir=self.options.coveragedir, use_cli=self.options.usecli))

    def start_node(self, i, *args, **kwargs):
        """Start a bitcoind"""

        node = self.nodes[i]

        node.start(*args, **kwargs)
        node.wait_for_rpc_connection()

        if self.options.coveragedir is not None:
            coverage.write_all_rpc_commands(self.options.coveragedir, node.rpc)

    def start_nodes(self, extra_args=None, *args, **kwargs):
        """Start multiple bitcoinds"""

        if extra_args is None:
            extra_args = [None] * self.num_nodes
        assert_equal(len(extra_args), self.num_nodes)
        try:
            for i, node in enumerate(self.nodes):
                node.start(extra_args[i], *args, **kwargs)
            for node in self.nodes:
                node.wait_for_rpc_connection()
        except:
            # If one node failed to start, stop the others
            self.stop_nodes()
            raise

        if self.options.coveragedir is not None:
            for node in self.nodes:
                coverage.write_all_rpc_commands(self.options.coveragedir, node.rpc)

    def stop_node(self, i):
        """Stop a namecoind test node"""
        self.nodes[i].stop_node()
        self.nodes[i].wait_until_stopped()

    def stop_nodes(self):
        """Stop multiple namecoind test nodes"""
        for node in self.nodes:
            # Issue RPC to stop nodes
            node.stop_node()

        for node in self.nodes:
            # Wait for nodes to stop
            node.wait_until_stopped()

    def restart_node(self, i, extra_args=None):
        """Stop and start a test node"""
        self.stop_node(i)
        self.start_node(i, extra_args)

    def assert_start_raises_init_error(self, i, extra_args=None, expected_msg=None, *args, **kwargs):
        with tempfile.SpooledTemporaryFile(max_size=2**16) as log_stderr:
            try:
                self.start_node(i, extra_args, stderr=log_stderr, *args, **kwargs)
                self.stop_node(i)
            except Exception as e:
                assert 'namecoind exited' in str(e)  # node must have shutdown
                self.nodes[i].running = False
                self.nodes[i].process = None
                if expected_msg is not None:
                    log_stderr.seek(0)
                    stderr = log_stderr.read().decode('utf-8')
                    if expected_msg not in stderr:
                        raise AssertionError("Expected error \"" + expected_msg + "\" not found in:\n" + stderr)
            else:
                if expected_msg is None:
                    assert_msg = "namecoind should have exited with an error"
                else:
                    assert_msg = "namecoind should have exited with expected error " + expected_msg
                raise AssertionError(assert_msg)

    def wait_for_node_exit(self, i, timeout):
        self.nodes[i].process.wait(timeout)

    def split_network(self):
        """
        Split the network of four nodes into nodes 0/1 and 2/3.
        """
        disconnect_nodes(self.nodes[1], 2)
        disconnect_nodes(self.nodes[2], 1)
        self.sync_all([self.nodes[:2], self.nodes[2:]])

    def join_network(self):
        """
        Join the (previously split) network halves together.
        """
        connect_nodes_bi(self.nodes, 1, 2)

        # Only sync blocks after re-joining the network, since the mempools
        # might conflict.
        sync_blocks(self.nodes)

    def sync_all(self, node_groups=None):
        if not node_groups:
            node_groups = [self.nodes]

        for group in node_groups:
            sync_blocks(group)
            sync_mempools(group)

    def enable_mocktime(self):
        """Enable mocktime for the script.

        mocktime may be needed for scripts that use the cached version of the
        blockchain.  If the cached version of the blockchain is used without
        mocktime then the mempools will not sync due to IBD.

        For backwared compatibility of the python scripts with previous
        versions of the cache, this helper function sets mocktime to Jan 1,
        2014 + (201 * 10 * 60)"""
        self.mocktime = 1388534400 + (201 * 10 * 60)

    def disable_mocktime(self):
        self.mocktime = 0

    # Private helper methods. These should not be accessed by the subclass test scripts.

    def _start_logging(self):
        # Add logger and logging handlers
        self.log = logging.getLogger('TestFramework')
        self.log.setLevel(logging.DEBUG)
        # Create file handler to log all messages
        fh = logging.FileHandler(self.options.tmpdir + '/test_framework.log')
        fh.setLevel(logging.DEBUG)
        # Create console handler to log messages to stderr. By default this logs only error messages, but can be configured with --loglevel.
        ch = logging.StreamHandler(sys.stdout)
        # User can provide log level as a number or string (eg DEBUG). loglevel was caught as a string, so try to convert it to an int
        ll = int(self.options.loglevel) if self.options.loglevel.isdigit() else self.options.loglevel.upper()
        ch.setLevel(ll)
        # Format logs the same as bitcoind's debug.log with microprecision (so log files can be concatenated and sorted)
        formatter = logging.Formatter(fmt='%(asctime)s.%(msecs)03d000 %(name)s (%(levelname)s): %(message)s', datefmt='%Y-%m-%d %H:%M:%S')
        formatter.converter = time.gmtime
        fh.setFormatter(formatter)
        ch.setFormatter(formatter)
        # add the handlers to the logger
        self.log.addHandler(fh)
        self.log.addHandler(ch)

        if self.options.trace_rpc:
            rpc_logger = logging.getLogger("BitcoinRPC")
            rpc_logger.setLevel(logging.DEBUG)
            rpc_handler = logging.StreamHandler(sys.stdout)
            rpc_handler.setLevel(logging.DEBUG)
            rpc_logger.addHandler(rpc_handler)

    def _initialize_chain(self):
        """Initialize a pre-mined blockchain for use by the test.

        Create a cache of a 200-block-long chain (with wallet) for MAX_NODES
        Afterward, create num_nodes copies from the cache."""

        assert self.num_nodes <= MAX_NODES
        create_cache = False
        for i in range(MAX_NODES):
            if not os.path.isdir(get_datadir_path(self.options.cachedir, i)):
                create_cache = True
                break

        if create_cache:
            self.log.debug("Creating data directories from cached datadir")

            # find and delete old cache directories if any exist
            for i in range(MAX_NODES):
                if os.path.isdir(get_datadir_path(self.options.cachedir, i)):
                    shutil.rmtree(get_datadir_path(self.options.cachedir, i))

            # Create cache directories, run bitcoinds:
            for i in range(MAX_NODES):
                datadir = initialize_datadir(self.options.cachedir, i)
                args = [os.getenv("BITCOIND", "namecoind"), "-server", "-keypool=1", "-datadir=" + datadir, "-discover=0"]
                args.extend(base_node_args(i))
                if i > 0:
                    args.append("-connect=127.0.0.1:" + str(p2p_port(0)))
                self.nodes.append(TestNode(i, self.options.cachedir, extra_args=[], rpchost=None, timewait=None, binary=None, stderr=None, mocktime=self.mocktime, coverage_dir=None))
                self.nodes[i].args = args
                self.start_node(i)

            # Wait for RPC connections to be ready
            for node in self.nodes:
                node.wait_for_rpc_connection()

            # Create a 200-block-long chain; each of the 4 first nodes
            # gets 25 mature blocks and 25 immature.
            # Note: To preserve compatibility with older versions of
            # initialize_chain, only 4 nodes will generate coins.
            #
            # blocks are created with timestamps 10 minutes apart
            # starting from 2010 minutes in the past
            self.enable_mocktime()
            block_time = self.mocktime - (201 * 10 * 60)
            for i in range(2):
                for peer in range(4):
                    for j in range(25):
                        set_node_times(self.nodes, block_time)
                        self.nodes[peer].generate(1)
                        block_time += 10 * 60
                    # Must sync before next peer starts generating blocks
                    sync_blocks(self.nodes)

            # Shut them down, and clean up cache directories:
            self.stop_nodes()
            self.nodes = []
            self.disable_mocktime()

            def cache_path(n, *paths):
                return os.path.join(get_datadir_path(self.options.cachedir, n), "regtest", *paths)

            for i in range(MAX_NODES):
                for entry in os.listdir(cache_path(i)):
                    if entry not in ['wallets', 'chainstate', 'blocks']:
                        os.remove(cache_path(i, entry))

        for i in range(self.num_nodes):
            from_dir = get_datadir_path(self.options.cachedir, i)
            to_dir = get_datadir_path(self.options.tmpdir, i)
            shutil.copytree(from_dir, to_dir)
            initialize_datadir(self.options.tmpdir, i)  # Overwrite port/rpcport in bitcoin.conf

    def _initialize_chain_clean(self):
        """Initialize empty blockchain for use by the test.

        Create an empty blockchain and num_nodes wallets.
        Useful if a test case wants complete control over initialization."""
        for i in range(self.num_nodes):
            initialize_datadir(self.options.tmpdir, i)

class ComparisonTestFramework(BitcoinTestFramework):
    """Test framework for doing p2p comparison testing

    Sets up some namecoind binaries:
    - 1 binary: test binary
    - 2 binaries: 1 test binary, 1 ref binary
    - n>2 binaries: 1 test binary, n-1 ref binaries"""

    def set_test_params(self):
        self.num_nodes = 2
        self.setup_clean_chain = True

    def add_options(self, parser):
        parser.add_option("--testbinary", dest="testbinary",
                          default=os.getenv("BITCOIND", "namecoind"),
                          help="namecoind binary to test")
        parser.add_option("--refbinary", dest="refbinary",
                          default=os.getenv("BITCOIND", "namecoind"),
                          help="namecoind binary to use for reference nodes (if any)")

    def setup_network(self):
        extra_args = [['-whitelist=127.0.0.1']] * self.num_nodes
        if hasattr(self, "extra_args"):
            extra_args = self.extra_args
        self.add_nodes(self.num_nodes, extra_args,
                       binary=[self.options.testbinary] +
                       [self.options.refbinary] * (self.num_nodes - 1))
        self.start_nodes()

class SkipTest(Exception):
    """This exception is raised to skip a test"""
    def __init__(self, message):
        self.message = message<|MERGE_RESOLUTION|>--- conflicted
+++ resolved
@@ -146,13 +146,9 @@
             if self.nodes:
                 self.stop_nodes()
         else:
-<<<<<<< HEAD
-            self.log.info("Note: namecoinds were not stopped and may still be running")
-=======
             for node in self.nodes:
                 node.cleanup_on_exit = False
-            self.log.info("Note: bitcoinds were not stopped and may still be running")
->>>>>>> e50bcc09
+            self.log.info("Note: namecoinds were not stopped and may still be running")
 
         if not self.options.nocleanup and not self.options.noshutdown and success != TestStatus.FAILED:
             self.log.info("Cleaning up")
