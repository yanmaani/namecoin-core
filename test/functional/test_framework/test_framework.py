#!/usr/bin/env python3
# Copyright (c) 2014-2016 The Bitcoin Core developers
# Distributed under the MIT software license, see the accompanying
# file COPYING or http://www.opensource.org/licenses/mit-license.php.
"""Base class for RPC testing."""

from collections import deque
from enum import Enum
import logging
import optparse
import os
import pdb
import shutil
import sys
import tempfile
import time
import traceback

from .authproxy import JSONRPCException
from . import coverage
from .test_node import TestNode
from .util import (
    MAX_NODES,
    PortSeed,
    assert_equal,
    base_node_args,
    check_json_precision,
    connect_nodes_bi,
    disconnect_nodes,
    initialize_datadir,
    log_filename,
    p2p_port,
    set_node_times,
    sync_blocks,
    sync_mempools,
)

class TestStatus(Enum):
    PASSED = 1
    FAILED = 2
    SKIPPED = 3

TEST_EXIT_PASSED = 0
TEST_EXIT_FAILED = 1
TEST_EXIT_SKIPPED = 77

BITCOIND_PROC_WAIT_TIMEOUT = 60

class BitcoinTestFramework(object):
    """Base class for a bitcoin test script.

    Individual bitcoin test scripts should subclass this class and override the following methods:

    - __init__()
    - add_options()
    - setup_chain()
    - setup_network()
    - run_test()

    The main() method should not be overridden.

    This class also contains various public and private helper methods."""

    # Methods to override in subclass test scripts.
    def __init__(self):
        self.num_nodes = 4
        self.setup_clean_chain = False
        self.nodes = []
        self.mocktime = 0

    def add_options(self, parser):
        pass

    def setup_chain(self):
        self.log.info("Initializing test directory " + self.options.tmpdir)
        if self.setup_clean_chain:
            self._initialize_chain_clean(self.options.tmpdir, self.num_nodes)
        else:
            self._initialize_chain(self.options.tmpdir, self.num_nodes, self.options.cachedir)

    def setup_network(self):
        self.setup_nodes()

        # Connect the nodes as a "chain".  This allows us
        # to split the network between nodes 1 and 2 to get
        # two halves that can work on competing chains.
        for i in range(self.num_nodes - 1):
            connect_nodes_bi(self.nodes, i, i + 1)
        self.sync_all()

    def setup_nodes(self):
        extra_args = None
        if hasattr(self, "extra_args"):
            extra_args = self.extra_args
        self.nodes = self.start_nodes(self.num_nodes, self.options.tmpdir, extra_args)

    def run_test(self):
        raise NotImplementedError

    # Main function. This should not be overridden by the subclass test scripts.

    def main(self):

        parser = optparse.OptionParser(usage="%prog [options]")
        parser.add_option("--nocleanup", dest="nocleanup", default=False, action="store_true",
                          help="Leave namecoinds and test.* datadir on exit or error")
        parser.add_option("--noshutdown", dest="noshutdown", default=False, action="store_true",
                          help="Don't stop namecoinds after the test execution")
        parser.add_option("--srcdir", dest="srcdir", default=os.path.normpath(os.path.dirname(os.path.realpath(__file__)) + "/../../../src"),
                          help="Source directory containing namecoind/namecoin-cli (default: %default)")
        parser.add_option("--cachedir", dest="cachedir", default=os.path.normpath(os.path.dirname(os.path.realpath(__file__)) + "/../../cache"),
                          help="Directory for caching pregenerated datadirs")
        parser.add_option("--tmpdir", dest="tmpdir", help="Root directory for datadirs")
        parser.add_option("-l", "--loglevel", dest="loglevel", default="INFO",
                          help="log events at this level and higher to the console. Can be set to DEBUG, INFO, WARNING, ERROR or CRITICAL. Passing --loglevel DEBUG will output all logs to console. Note that logs at all levels are always written to the test_framework.log file in the temporary test directory.")
        parser.add_option("--tracerpc", dest="trace_rpc", default=False, action="store_true",
                          help="Print out all RPC calls as they are made")
        parser.add_option("--portseed", dest="port_seed", default=os.getpid(), type='int',
                          help="The seed to use for assigning port numbers (default: current process id)")
        parser.add_option("--coveragedir", dest="coveragedir",
                          help="Write tested RPC commands into this directory")
        parser.add_option("--configfile", dest="configfile",
                          help="Location of the test framework config file")
        parser.add_option("--pdbonfailure", dest="pdbonfailure", default=False, action="store_true",
                          help="Attach a python debugger if test fails")
        self.add_options(parser)
        (self.options, self.args) = parser.parse_args()

        PortSeed.n = self.options.port_seed

        os.environ['PATH'] = self.options.srcdir + ":" + self.options.srcdir + "/qt:" + os.environ['PATH']

        check_json_precision()

        # Set up temp directory and start logging
        if self.options.tmpdir:
            os.makedirs(self.options.tmpdir, exist_ok=False)
        else:
            self.options.tmpdir = tempfile.mkdtemp(prefix="test")
        self._start_logging()

        success = TestStatus.FAILED

        try:
            self.setup_chain()
            self.setup_network()
            self.run_test()
            success = TestStatus.PASSED
        except JSONRPCException as e:
            self.log.exception("JSONRPC error")
        except SkipTest as e:
            self.log.warning("Test Skipped: %s" % e.message)
            success = TestStatus.SKIPPED
        except AssertionError as e:
            self.log.exception("Assertion failed")
        except KeyError as e:
            self.log.exception("Key error")
        except Exception as e:
            self.log.exception("Unexpected exception caught during testing")
        except KeyboardInterrupt as e:
            self.log.warning("Exiting after keyboard interrupt")

        if success == TestStatus.FAILED and self.options.pdbonfailure:
            print("Testcase failed. Attaching python debugger. Enter ? for help")
            pdb.set_trace()

        if not self.options.noshutdown:
            self.log.info("Stopping nodes")
            if self.nodes:
                self.stop_nodes()
        else:
            self.log.info("Note: namecoinds were not stopped and may still be running")

        if not self.options.nocleanup and not self.options.noshutdown and success != TestStatus.FAILED:
            self.log.info("Cleaning up")
            shutil.rmtree(self.options.tmpdir)
        else:
            self.log.warning("Not cleaning up dir %s" % self.options.tmpdir)
            if os.getenv("PYTHON_DEBUG", ""):
                # Dump the end of the debug logs, to aid in debugging rare
                # travis failures.
                import glob
                filenames = [self.options.tmpdir + "/test_framework.log"]
                filenames += glob.glob(self.options.tmpdir + "/node*/regtest/debug.log")
                MAX_LINES_TO_PRINT = 1000
                for fn in filenames:
                    try:
                        with open(fn, 'r') as f:
                            print("From", fn, ":")
                            print("".join(deque(f, MAX_LINES_TO_PRINT)))
                    except OSError:
                        print("Opening file %s failed." % fn)
                        traceback.print_exc()

        if success == TestStatus.PASSED:
            self.log.info("Tests successful")
            sys.exit(TEST_EXIT_PASSED)
        elif success == TestStatus.SKIPPED:
            self.log.info("Test skipped")
            sys.exit(TEST_EXIT_SKIPPED)
        else:
            self.log.error("Test failed. Test logging available at %s/test_framework.log", self.options.tmpdir)
            logging.shutdown()
            sys.exit(TEST_EXIT_FAILED)

    # Public helper methods. These can be accessed by the subclass test scripts.

    def start_node(self, i, dirname, extra_args=None, rpchost=None, timewait=None, binary=None, stderr=None):
        """Start a bitcoind and return RPC connection to it"""

        if extra_args is None:
            extra_args = []
        if binary is None:
<<<<<<< HEAD
            binary = os.getenv("BITCOIND", "namecoind")
        args = [binary, "-datadir=" + datadir, "-server", "-keypool=1", "-discover=0", "-rest", "-logtimemicros", "-debug", "-debugexclude=libevent", "-debugexclude=leveldb", "-mocktime=" + str(self.mocktime), "-uacomment=testnode%d" % i]
        if extra_args is not None:
            args.extend(extra_args)
        args.extend(base_node_args(i))
        self.bitcoind_processes[i] = subprocess.Popen(args, stderr=stderr)
        self.log.debug("initialize_chain: namecoind started, waiting for RPC to come up")
        self._wait_for_bitcoind_start(self.bitcoind_processes[i], datadir, i, rpchost)
        self.log.debug("initialize_chain: RPC successfully started")
        proxy = get_rpc_proxy(rpc_url(datadir, i, rpchost), i, timeout=timewait)
=======
            binary = os.getenv("BITCOIND", "bitcoind")
        node = TestNode(i, dirname, extra_args, rpchost, timewait, binary, stderr, self.mocktime, coverage_dir=self.options.coveragedir)
        node.start()
        node.wait_for_rpc_connection()
>>>>>>> ff25d353

        if self.options.coveragedir is not None:
            coverage.write_all_rpc_commands(self.options.coveragedir, node.rpc)

        return node

    def start_nodes(self, num_nodes, dirname, extra_args=None, rpchost=None, timewait=None, binary=None):
        """Start multiple bitcoinds, return RPC connections to them"""

        if extra_args is None:
            extra_args = [[]] * num_nodes
        if binary is None:
            binary = [None] * num_nodes
        assert_equal(len(extra_args), num_nodes)
        assert_equal(len(binary), num_nodes)
        nodes = []
        try:
            for i in range(num_nodes):
                nodes.append(TestNode(i, dirname, extra_args[i], rpchost, timewait=timewait, binary=binary[i], stderr=None, mocktime=self.mocktime, coverage_dir=self.options.coveragedir))
                nodes[i].start()
            for node in nodes:
                node.wait_for_rpc_connection()
        except:
            # If one node failed to start, stop the others
            self.stop_nodes()
            raise

        if self.options.coveragedir is not None:
            for node in nodes:
                coverage.write_all_rpc_commands(self.options.coveragedir, node.rpc)

        return nodes

    def stop_node(self, i):
        """Stop a bitcoind test node"""
        self.nodes[i].stop_node()
        while not self.nodes[i].is_node_stopped():
            time.sleep(0.1)

    def stop_nodes(self):
        """Stop multiple bitcoind test nodes"""
        for node in self.nodes:
            # Issue RPC to stop nodes
            node.stop_node()

        for node in self.nodes:
            # Wait for nodes to stop
            while not node.is_node_stopped():
                time.sleep(0.1)

    def assert_start_raises_init_error(self, i, dirname, extra_args=None, expected_msg=None):
        with tempfile.SpooledTemporaryFile(max_size=2**16) as log_stderr:
            try:
                self.start_node(i, dirname, extra_args, stderr=log_stderr)
                self.stop_node(i)
            except Exception as e:
<<<<<<< HEAD
                assert 'namecoind exited' in str(e)  # node must have shutdown
=======
                assert 'bitcoind exited' in str(e)  # node must have shutdown
                self.nodes[i].running = False
                self.nodes[i].process = None
>>>>>>> ff25d353
                if expected_msg is not None:
                    log_stderr.seek(0)
                    stderr = log_stderr.read().decode('utf-8')
                    if expected_msg not in stderr:
                        raise AssertionError("Expected error \"" + expected_msg + "\" not found in:\n" + stderr)
            else:
                if expected_msg is None:
                    assert_msg = "namecoind should have exited with an error"
                else:
                    assert_msg = "namecoind should have exited with expected error " + expected_msg
                raise AssertionError(assert_msg)

    def wait_for_node_exit(self, i, timeout):
        self.nodes[i].process.wait(timeout)

    def split_network(self):
        """
        Split the network of four nodes into nodes 0/1 and 2/3.
        """
        disconnect_nodes(self.nodes[1], 2)
        disconnect_nodes(self.nodes[2], 1)
        self.sync_all([self.nodes[:2], self.nodes[2:]])

    def join_network(self):
        """
        Join the (previously split) network halves together.
        """
        connect_nodes_bi(self.nodes, 1, 2)

        # Only sync blocks after re-joining the network, since the mempools
        # might conflict.
        sync_blocks(self.nodes)

    def sync_all(self, node_groups=None):
        if not node_groups:
            node_groups = [self.nodes]

        for group in node_groups:
            sync_blocks(group)
            sync_mempools(group)

    def enable_mocktime(self):
        """Enable mocktime for the script.

        mocktime may be needed for scripts that use the cached version of the
        blockchain.  If the cached version of the blockchain is used without
        mocktime then the mempools will not sync due to IBD.

        For backwared compatibility of the python scripts with previous
        versions of the cache, this helper function sets mocktime to Jan 1,
        2014 + (201 * 10 * 60)"""
        self.mocktime = 1388534400 + (201 * 10 * 60)

    def disable_mocktime(self):
        self.mocktime = 0

    # Private helper methods. These should not be accessed by the subclass test scripts.

    def _start_logging(self):
        # Add logger and logging handlers
        self.log = logging.getLogger('TestFramework')
        self.log.setLevel(logging.DEBUG)
        # Create file handler to log all messages
        fh = logging.FileHandler(self.options.tmpdir + '/test_framework.log')
        fh.setLevel(logging.DEBUG)
        # Create console handler to log messages to stderr. By default this logs only error messages, but can be configured with --loglevel.
        ch = logging.StreamHandler(sys.stdout)
        # User can provide log level as a number or string (eg DEBUG). loglevel was caught as a string, so try to convert it to an int
        ll = int(self.options.loglevel) if self.options.loglevel.isdigit() else self.options.loglevel.upper()
        ch.setLevel(ll)
        # Format logs the same as bitcoind's debug.log with microprecision (so log files can be concatenated and sorted)
        formatter = logging.Formatter(fmt='%(asctime)s.%(msecs)03d000 %(name)s (%(levelname)s): %(message)s', datefmt='%Y-%m-%d %H:%M:%S')
        formatter.converter = time.gmtime
        fh.setFormatter(formatter)
        ch.setFormatter(formatter)
        # add the handlers to the logger
        self.log.addHandler(fh)
        self.log.addHandler(ch)

        if self.options.trace_rpc:
            rpc_logger = logging.getLogger("BitcoinRPC")
            rpc_logger.setLevel(logging.DEBUG)
            rpc_handler = logging.StreamHandler(sys.stdout)
            rpc_handler.setLevel(logging.DEBUG)
            rpc_logger.addHandler(rpc_handler)

    def _initialize_chain(self, test_dir, num_nodes, cachedir):
        """Initialize a pre-mined blockchain for use by the test.

        Create a cache of a 200-block-long chain (with wallet) for MAX_NODES
        Afterward, create num_nodes copies from the cache."""

        assert num_nodes <= MAX_NODES
        create_cache = False
        for i in range(MAX_NODES):
            if not os.path.isdir(os.path.join(cachedir, 'node' + str(i))):
                create_cache = True
                break

        if create_cache:
            self.log.debug("Creating data directories from cached datadir")

            # find and delete old cache directories if any exist
            for i in range(MAX_NODES):
                if os.path.isdir(os.path.join(cachedir, "node" + str(i))):
                    shutil.rmtree(os.path.join(cachedir, "node" + str(i)))

            # Create cache directories, run bitcoinds:
            for i in range(MAX_NODES):
                datadir = initialize_datadir(cachedir, i)
                args = [os.getenv("BITCOIND", "namecoind"), "-server", "-keypool=1", "-datadir=" + datadir, "-discover=0"]
                args.extend(base_node_args(i))
                if i > 0:
                    args.append("-connect=127.0.0.1:" + str(p2p_port(0)))
<<<<<<< HEAD
                self.bitcoind_processes[i] = subprocess.Popen(args)
                self.log.debug("initialize_chain: namecoind started, waiting for RPC to come up")
                self._wait_for_bitcoind_start(self.bitcoind_processes[i], datadir, i)
                self.log.debug("initialize_chain: RPC successfully started")
=======
                self.nodes.append(TestNode(i, cachedir, extra_args=[], rpchost=None, timewait=None, binary=None, stderr=None, mocktime=self.mocktime, coverage_dir=None))
                self.nodes[i].args = args
                self.nodes[i].start()
>>>>>>> ff25d353

            # Wait for RPC connections to be ready
            for node in self.nodes:
                node.wait_for_rpc_connection()

            # Create a 200-block-long chain; each of the 4 first nodes
            # gets 25 mature blocks and 25 immature.
            # Note: To preserve compatibility with older versions of
            # initialize_chain, only 4 nodes will generate coins.
            #
            # blocks are created with timestamps 10 minutes apart
            # starting from 2010 minutes in the past
            self.enable_mocktime()
            block_time = self.mocktime - (201 * 10 * 60)
            for i in range(2):
                for peer in range(4):
                    for j in range(25):
                        set_node_times(self.nodes, block_time)
                        self.nodes[peer].generate(1)
                        block_time += 10 * 60
                    # Must sync before next peer starts generating blocks
                    sync_blocks(self.nodes)

            # Shut them down, and clean up cache directories:
            self.stop_nodes()
            self.nodes = []
            self.disable_mocktime()
            for i in range(MAX_NODES):
                os.remove(log_filename(cachedir, i, "debug.log"))
                os.remove(log_filename(cachedir, i, "db.log"))
                os.remove(log_filename(cachedir, i, "peers.dat"))
                os.remove(log_filename(cachedir, i, "fee_estimates.dat"))

        for i in range(num_nodes):
            from_dir = os.path.join(cachedir, "node" + str(i))
            to_dir = os.path.join(test_dir, "node" + str(i))
            shutil.copytree(from_dir, to_dir)
            initialize_datadir(test_dir, i)  # Overwrite port/rpcport in bitcoin.conf

    def _initialize_chain_clean(self, test_dir, num_nodes):
        """Initialize empty blockchain for use by the test.

        Create an empty blockchain and num_nodes wallets.
        Useful if a test case wants complete control over initialization."""
        for i in range(num_nodes):
            initialize_datadir(test_dir, i)

<<<<<<< HEAD
    def _wait_for_bitcoind_start(self, process, datadir, i, rpchost=None):
        """Wait for bitcoind to start.

        This means that RPC is accessible and fully initialized.
        Raise an exception if bitcoind exits during initialization."""
        while True:
            if process.poll() is not None:
                raise Exception('namecoind exited with status %i during initialization' % process.returncode)
            try:
                # Check if .cookie file to be created
                rpc = get_rpc_proxy(rpc_url(datadir, i, rpchost), i, coveragedir=self.options.coveragedir)
                rpc.getblockcount()
                break  # break out of loop on success
            except IOError as e:
                if e.errno != errno.ECONNREFUSED:  # Port not yet open?
                    raise  # unknown IO error
            except JSONRPCException as e:  # Initialization phase
                if e.error['code'] != -28:  # RPC in warmup?
                    raise  # unknown JSON RPC exception
            except ValueError as e:  # cookie file not found and no rpcuser or rpcassword. bitcoind still starting
                if "No RPC credentials" not in str(e):
                    raise
            time.sleep(0.25)

=======
>>>>>>> ff25d353
class ComparisonTestFramework(BitcoinTestFramework):
    """Test framework for doing p2p comparison testing

    Sets up some bitcoind binaries:
    - 1 binary: test binary
    - 2 binaries: 1 test binary, 1 ref binary
    - n>2 binaries: 1 test binary, n-1 ref binaries"""

    def __init__(self):
        super().__init__()
        self.num_nodes = 2
        self.setup_clean_chain = True

    def add_options(self, parser):
        parser.add_option("--testbinary", dest="testbinary",
                          default=os.getenv("BITCOIND", "namecoind"),
                          help="namecoind binary to test")
        parser.add_option("--refbinary", dest="refbinary",
                          default=os.getenv("BITCOIND", "namecoind"),
                          help="namecoind binary to use for reference nodes (if any)")

    def setup_network(self):
        extra_args = [['-whitelist=127.0.0.1']]*self.num_nodes
        if hasattr(self, "extra_args"):
            extra_args = self.extra_args
        self.nodes = self.start_nodes(
            self.num_nodes, self.options.tmpdir, extra_args,
            binary=[self.options.testbinary] +
            [self.options.refbinary] * (self.num_nodes - 1))

class SkipTest(Exception):
    """This exception is raised to skip a test"""
    def __init__(self, message):
        self.message = message<|MERGE_RESOLUTION|>--- conflicted
+++ resolved
@@ -47,9 +47,9 @@
 BITCOIND_PROC_WAIT_TIMEOUT = 60
 
 class BitcoinTestFramework(object):
-    """Base class for a bitcoin test script.
-
-    Individual bitcoin test scripts should subclass this class and override the following methods:
+    """Base class for a namecoin test script.
+
+    Individual namecoin test scripts should subclass this class and override the following methods:
 
     - __init__()
     - add_options()
@@ -206,28 +206,15 @@
     # Public helper methods. These can be accessed by the subclass test scripts.
 
     def start_node(self, i, dirname, extra_args=None, rpchost=None, timewait=None, binary=None, stderr=None):
-        """Start a bitcoind and return RPC connection to it"""
+        """Start a namecoind and return RPC connection to it"""
 
         if extra_args is None:
             extra_args = []
         if binary is None:
-<<<<<<< HEAD
             binary = os.getenv("BITCOIND", "namecoind")
-        args = [binary, "-datadir=" + datadir, "-server", "-keypool=1", "-discover=0", "-rest", "-logtimemicros", "-debug", "-debugexclude=libevent", "-debugexclude=leveldb", "-mocktime=" + str(self.mocktime), "-uacomment=testnode%d" % i]
-        if extra_args is not None:
-            args.extend(extra_args)
-        args.extend(base_node_args(i))
-        self.bitcoind_processes[i] = subprocess.Popen(args, stderr=stderr)
-        self.log.debug("initialize_chain: namecoind started, waiting for RPC to come up")
-        self._wait_for_bitcoind_start(self.bitcoind_processes[i], datadir, i, rpchost)
-        self.log.debug("initialize_chain: RPC successfully started")
-        proxy = get_rpc_proxy(rpc_url(datadir, i, rpchost), i, timeout=timewait)
-=======
-            binary = os.getenv("BITCOIND", "bitcoind")
         node = TestNode(i, dirname, extra_args, rpchost, timewait, binary, stderr, self.mocktime, coverage_dir=self.options.coveragedir)
         node.start()
         node.wait_for_rpc_connection()
->>>>>>> ff25d353
 
         if self.options.coveragedir is not None:
             coverage.write_all_rpc_commands(self.options.coveragedir, node.rpc)
@@ -235,7 +222,7 @@
         return node
 
     def start_nodes(self, num_nodes, dirname, extra_args=None, rpchost=None, timewait=None, binary=None):
-        """Start multiple bitcoinds, return RPC connections to them"""
+        """Start multiple namecoinds, return RPC connections to them"""
 
         if extra_args is None:
             extra_args = [[]] * num_nodes
@@ -262,13 +249,13 @@
         return nodes
 
     def stop_node(self, i):
-        """Stop a bitcoind test node"""
+        """Stop a namecoind test node"""
         self.nodes[i].stop_node()
         while not self.nodes[i].is_node_stopped():
             time.sleep(0.1)
 
     def stop_nodes(self):
-        """Stop multiple bitcoind test nodes"""
+        """Stop multiple namecoind test nodes"""
         for node in self.nodes:
             # Issue RPC to stop nodes
             node.stop_node()
@@ -284,13 +271,9 @@
                 self.start_node(i, dirname, extra_args, stderr=log_stderr)
                 self.stop_node(i)
             except Exception as e:
-<<<<<<< HEAD
                 assert 'namecoind exited' in str(e)  # node must have shutdown
-=======
-                assert 'bitcoind exited' in str(e)  # node must have shutdown
                 self.nodes[i].running = False
                 self.nodes[i].process = None
->>>>>>> ff25d353
                 if expected_msg is not None:
                     log_stderr.seek(0)
                     stderr = log_stderr.read().decode('utf-8')
@@ -405,16 +388,9 @@
                 args.extend(base_node_args(i))
                 if i > 0:
                     args.append("-connect=127.0.0.1:" + str(p2p_port(0)))
-<<<<<<< HEAD
-                self.bitcoind_processes[i] = subprocess.Popen(args)
-                self.log.debug("initialize_chain: namecoind started, waiting for RPC to come up")
-                self._wait_for_bitcoind_start(self.bitcoind_processes[i], datadir, i)
-                self.log.debug("initialize_chain: RPC successfully started")
-=======
                 self.nodes.append(TestNode(i, cachedir, extra_args=[], rpchost=None, timewait=None, binary=None, stderr=None, mocktime=self.mocktime, coverage_dir=None))
                 self.nodes[i].args = args
                 self.nodes[i].start()
->>>>>>> ff25d353
 
             # Wait for RPC connections to be ready
             for node in self.nodes:
@@ -462,37 +438,10 @@
         for i in range(num_nodes):
             initialize_datadir(test_dir, i)
 
-<<<<<<< HEAD
-    def _wait_for_bitcoind_start(self, process, datadir, i, rpchost=None):
-        """Wait for bitcoind to start.
-
-        This means that RPC is accessible and fully initialized.
-        Raise an exception if bitcoind exits during initialization."""
-        while True:
-            if process.poll() is not None:
-                raise Exception('namecoind exited with status %i during initialization' % process.returncode)
-            try:
-                # Check if .cookie file to be created
-                rpc = get_rpc_proxy(rpc_url(datadir, i, rpchost), i, coveragedir=self.options.coveragedir)
-                rpc.getblockcount()
-                break  # break out of loop on success
-            except IOError as e:
-                if e.errno != errno.ECONNREFUSED:  # Port not yet open?
-                    raise  # unknown IO error
-            except JSONRPCException as e:  # Initialization phase
-                if e.error['code'] != -28:  # RPC in warmup?
-                    raise  # unknown JSON RPC exception
-            except ValueError as e:  # cookie file not found and no rpcuser or rpcassword. bitcoind still starting
-                if "No RPC credentials" not in str(e):
-                    raise
-            time.sleep(0.25)
-
-=======
->>>>>>> ff25d353
 class ComparisonTestFramework(BitcoinTestFramework):
     """Test framework for doing p2p comparison testing
 
-    Sets up some bitcoind binaries:
+    Sets up some namecoind binaries:
     - 1 binary: test binary
     - 2 binaries: 1 test binary, 1 ref binary
     - n>2 binaries: 1 test binary, n-1 ref binaries"""
