--- conflicted
+++ resolved
@@ -352,14 +352,8 @@
             self.test_send(from_wallet=w0, to_wallet=w1, amount=1, arg_conf_target=0.1, arg_estimate_mode=mode, expect_error=(-8, msg))
             assert_raises_rpc_error(-8, msg, w0.send, {w1.getnewaddress(): 1}, 0.1, mode)
 
-<<<<<<< HEAD
-        for mode in ["economical", "conservative", "nmc/kb", "sat/b"]:
-            self.log.debug("{}".format(mode))
-            for k, v in {"string": "true", "object": {"foo": "bar"}}.items():
-=======
         for mode in ["economical", "conservative"]:
             for k, v in {"string": "true", "bool": True, "object": {"foo": "bar"}}.items():
->>>>>>> 38a5cbde
                 self.test_send(from_wallet=w0, to_wallet=w1, amount=1, conf_target=v, estimate_mode=mode,
                     expect_error=(-3, f"Expected type number for conf_target, got {k}"))
 
